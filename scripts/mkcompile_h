--- conflicted
+++ resolved
@@ -5,13 +5,8 @@
 ARCH=$2
 SMP=$3
 PREEMPT=$4
-<<<<<<< HEAD
-CC=$5
-LD=$6
-=======
 RT=$5
 CC=$6
->>>>>>> aafc3353
 
 vecho() { [ "${quiet}" = "silent_" ] || echo "$@" ; }
 
