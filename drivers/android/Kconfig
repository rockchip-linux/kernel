# SPDX-License-Identifier: GPL-2.0
menu "Android"

config ANDROID
	bool "Android Drivers"
	help
	  Enable support for various drivers needed on the Android platform

if ANDROID

config ANDROID_BINDER_IPC
	bool "Android Binder IPC Driver"
	depends on MMU
	default n
	help
	  Binder is used in Android for both communication between processes,
	  and remote method invocation.

	  This means one Android process can call a method/routine in another
	  Android process, using Binder to identify, invoke and pass arguments
	  between said processes.

config ANDROID_BINDERFS
	bool "Android Binderfs filesystem"
	depends on ANDROID_BINDER_IPC
	default n
	help
	  Binderfs is a pseudo-filesystem for the Android Binder IPC driver
	  which can be mounted per-ipc namespace allowing to run multiple
	  instances of Android.
	  Each binderfs mount initially only contains a binder-control device.
	  It can be used to dynamically allocate new binder IPC devices via
	  ioctls.

config ANDROID_BINDER_DEVICES
	string "Android Binder devices"
	depends on ANDROID_BINDER_IPC
	default "binder,hwbinder,vndbinder"
	help
	  Default value for the binder.devices parameter.

	  The binder.devices parameter is a comma-separated list of strings
	  that specifies the names of the binder device nodes that will be
	  created. Each binder device has its own context manager, and is
	  therefore logically separated from the other devices.

config ANDROID_BINDER_IPC_SELFTEST
	bool "Android Binder IPC Driver Selftest"
	depends on ANDROID_BINDER_IPC
	help
	  This feature allows binder selftest to run.

	  Binder selftest checks the allocation and free of binder buffers
	  exhaustively with combinations of various buffer sizes and
	  alignments.

config ANDROID_DEBUG_SYMBOLS
	bool "Android Debug Symbols"
	help
	  Enables export of debug symbols that are useful for offline debugging
	  of a kernel. These symbols would be used in vendor modules to find
	  addresses of the core kernel symbols for vendor extensions.

	  This driver is statically compiled into kernel and maintains all the
	  required symbol addresses for vendor modules and provides necessary
	  interface vendor modules.

config ANDROID_VENDOR_HOOKS
	bool "Android Vendor Hooks"
	depends on TRACEPOINTS
	help
	  Enable vendor hooks implemented as tracepoints

	  Allow vendor modules to attach to tracepoint "hooks" defined via
	  DECLARE_HOOK or DECLARE_RESTRICTED_HOOK.

<<<<<<< HEAD
config ANDROID_STRUCT_PADDING
	bool "Android Struct Padding"
	default y if !NO_GKI
=======
config ANDROID_KABI_RESERVE
	bool "Android KABI reserve padding"
	default y
	help
	  This option enables the padding that the Android GKI kernel adds
	  to many different kernel structures to support an in-kernel stable ABI
	  over the lifespan of support for the kernel.

	  Only disable this option if you have a system that needs the Android
	  kernel drivers, but is NOT an Android GKI kernel image. If disabled
	  it has the possibility to make the kernel static and runtime image
	  slightly smaller but will NOT be supported by the Google Android
	  kernel team.

	  If even slightly unsure, say Y.

config ANDROID_VENDOR_OEM_DATA
	bool "Android vendor and OEM data padding"
	default y
>>>>>>> 07807569
	help
	  This option enables the padding that the Android GKI kernel adds
	  to many different kernel structures to support an in-kernel stable ABI
	  over the lifespan of support for the kernel as well as OEM additional
	  fields that are needed by some of the Android kernel tracepoints. The
	  macros enabled by this option are used to enable padding in vendor modules
	  used for the above specified purposes.

	  Only disable this option if you have a system that needs the Android
	  kernel drivers, but is NOT an Android GKI kernel image and you do NOT
	  use the Android kernel tracepoints. If disabled it has the possibility
	  to make the kernel static and runtime image slightly smaller but will
	  NOT be supported by the Google Android kernel team.

	  If even slightly unsure, say Y.

endif # if ANDROID

endmenu<|MERGE_RESOLUTION|>--- conflicted
+++ resolved
@@ -74,14 +74,9 @@
 	  Allow vendor modules to attach to tracepoint "hooks" defined via
 	  DECLARE_HOOK or DECLARE_RESTRICTED_HOOK.
 
-<<<<<<< HEAD
-config ANDROID_STRUCT_PADDING
-	bool "Android Struct Padding"
-	default y if !NO_GKI
-=======
 config ANDROID_KABI_RESERVE
 	bool "Android KABI reserve padding"
-	default y
+	default y if !NO_GKI
 	help
 	  This option enables the padding that the Android GKI kernel adds
 	  to many different kernel structures to support an in-kernel stable ABI
@@ -97,8 +92,7 @@
 
 config ANDROID_VENDOR_OEM_DATA
 	bool "Android vendor and OEM data padding"
-	default y
->>>>>>> 07807569
+	default y if !NO_GKI
 	help
 	  This option enables the padding that the Android GKI kernel adds
 	  to many different kernel structures to support an in-kernel stable ABI
