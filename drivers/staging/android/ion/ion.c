// SPDX-License-Identifier: GPL-2.0
/*
 * drivers/staging/android/ion/ion.c
 *
 * Copyright (C) 2011 Google, Inc.
 */

#include <linux/anon_inodes.h>
#include <linux/debugfs.h>
#include <linux/of_device.h>
#include <linux/platform_device.h>
#include <linux/dma-buf.h>
#include <linux/err.h>
#include <linux/export.h>
#include <linux/file.h>
#include <linux/freezer.h>
#include <linux/fs.h>
#include <linux/idr.h>
#include <linux/kthread.h>
#include <linux/list.h>
#include <linux/memblock.h>
#include <linux/miscdevice.h>
#include <linux/mm.h>
#include <linux/mm_types.h>
#include <linux/module.h>
#include <linux/rbtree.h>
#include <linux/sched/task.h>
#include <linux/seq_file.h>
#include <linux/slab.h>
#include <linux/uaccess.h>
#include <linux/vmalloc.h>
#include <asm/cacheflush.h>

#define CREATE_TRACE_POINTS
#include "ion_trace.h"
#include "ion.h"

static struct ion_device *internal_dev;
static struct device *ion_dev;

static int heap_id;
static atomic_long_t total_heap_bytes;

/* this function should only be called while dev->lock is held */
static void ion_buffer_add(struct ion_device *dev,
			   struct ion_buffer *buffer)
{
	struct rb_node **p = &dev->buffers.rb_node;
	struct rb_node *parent = NULL;
	struct ion_buffer *entry;

	while (*p) {
		parent = *p;
		entry = rb_entry(parent, struct ion_buffer, node);

		if (buffer < entry) {
			p = &(*p)->rb_left;
		} else if (buffer > entry) {
			p = &(*p)->rb_right;
		} else {
			pr_err("%s: buffer already found.", __func__);
			BUG();
		}
	}

	rb_link_node(&buffer->node, parent, p);
	rb_insert_color(&buffer->node, &dev->buffers);
}

static void track_buffer_created(struct ion_buffer *buffer)
{
	long total = atomic_long_add_return(buffer->size, &total_heap_bytes);

	trace_ion_stat(buffer->sg_table, buffer->size, total);
}

static void track_buffer_destroyed(struct ion_buffer *buffer)
{
	long total = atomic_long_sub_return(buffer->size, &total_heap_bytes);

	trace_ion_stat(buffer->sg_table, -buffer->size, total);
}

/* this function should only be called while dev->lock is held */
static struct ion_buffer *ion_buffer_create(struct ion_heap *heap,
					    struct ion_device *dev,
					    unsigned long len,
					    unsigned long flags)
{
	struct ion_buffer *buffer;
	int ret;

	buffer = kzalloc(sizeof(*buffer), GFP_KERNEL);
	if (!buffer)
		return ERR_PTR(-ENOMEM);

	buffer->heap = heap;
	buffer->flags = flags;
	buffer->dev = dev;
	buffer->size = len;

	ret = heap->ops->allocate(heap, buffer, len, flags);

	if (ret) {
		if (!(heap->flags & ION_HEAP_FLAG_DEFER_FREE))
			goto err2;

		ion_heap_freelist_drain(heap, 0);
		ret = heap->ops->allocate(heap, buffer, len, flags);
		if (ret)
			goto err2;
	}

	if (!buffer->sg_table) {
		WARN_ONCE(1, "This heap needs to set the sgtable");
		ret = -EINVAL;
		goto err1;
	}

	INIT_LIST_HEAD(&buffer->attachments);
	mutex_init(&buffer->lock);

	if (IS_ENABLED(CONFIG_ION_FORCE_DMA_SYNC)) {
		struct scatterlist *sg;
		struct sg_table *table = buffer->sg_table;
		int i;

		/*
		 * this will set up dma addresses for the sglist -- it is not
		 * technically correct as per the dma api -- a specific
		 * device isn't really taking ownership here.  However, in
		 * practice on our systems the only dma_address space is
		 * physical addresses.
		 */
		for_each_sg(table->sgl, sg, table->nents, i) {
			sg_dma_address(sg) = sg_phys(sg);
			sg_dma_len(sg) = sg->length;
		}
	}

	mutex_lock(&dev->buffer_lock);
	ion_buffer_add(dev, buffer);
	mutex_unlock(&dev->buffer_lock);
	track_buffer_created(buffer);
	return buffer;

err1:
	heap->ops->free(buffer);
err2:
	kfree(buffer);
	return ERR_PTR(ret);
}

void ion_buffer_destroy(struct ion_buffer *buffer)
{
	if (buffer->kmap_cnt > 0) {
		pr_warn_once("%s: buffer still mapped in the kernel\n",
			     __func__);
		buffer->heap->ops->unmap_kernel(buffer->heap, buffer);
	}
	buffer->heap->ops->free(buffer);
	kfree(buffer);
}

static void _ion_buffer_destroy(struct ion_buffer *buffer)
{
	struct ion_heap *heap = buffer->heap;
	struct ion_device *dev = buffer->dev;

	mutex_lock(&dev->buffer_lock);
	rb_erase(&buffer->node, &dev->buffers);
	mutex_unlock(&dev->buffer_lock);
	track_buffer_destroyed(buffer);

	if (heap->flags & ION_HEAP_FLAG_DEFER_FREE)
		ion_heap_freelist_add(heap, buffer);
	else
		ion_buffer_destroy(buffer);
}

static void *ion_buffer_kmap_get(struct ion_buffer *buffer)
{
	void *vaddr;

	if (buffer->kmap_cnt) {
		buffer->kmap_cnt++;
		return buffer->vaddr;
	}
	vaddr = buffer->heap->ops->map_kernel(buffer->heap, buffer);
	if (WARN_ONCE(!vaddr,
		      "heap->ops->map_kernel should return ERR_PTR on error"))
		return ERR_PTR(-EINVAL);
	if (IS_ERR(vaddr))
		return vaddr;
	buffer->vaddr = vaddr;
	buffer->kmap_cnt++;
	return vaddr;
}

static void ion_buffer_kmap_put(struct ion_buffer *buffer)
{
	buffer->kmap_cnt--;
	if (!buffer->kmap_cnt) {
		buffer->heap->ops->unmap_kernel(buffer->heap, buffer);
		buffer->vaddr = NULL;
	}
}

static struct sg_table *dup_sg_table(struct sg_table *table)
{
	struct sg_table *new_table;
	int ret, i;
	struct scatterlist *sg, *new_sg;

	new_table = kzalloc(sizeof(*new_table), GFP_KERNEL);
	if (!new_table)
		return ERR_PTR(-ENOMEM);

	ret = sg_alloc_table(new_table, table->nents, GFP_KERNEL);
	if (ret) {
		kfree(new_table);
		return ERR_PTR(-ENOMEM);
	}

	new_sg = new_table->sgl;
	for_each_sg(table->sgl, sg, table->nents, i) {
		memcpy(new_sg, sg, sizeof(*sg));
		sg_dma_address(new_sg) = 0;
		sg_dma_len(new_sg) = 0;
		new_sg = sg_next(new_sg);
	}

	return new_table;
}

static void free_duped_table(struct sg_table *table)
{
	sg_free_table(table);
	kfree(table);
}

struct ion_dma_buf_attachment {
	struct device *dev;
	struct sg_table *table;
	struct list_head list;
	bool mapped:1;
};

static int ion_dma_buf_attach(struct dma_buf *dmabuf,
			      struct dma_buf_attachment *attachment)
{
	struct ion_dma_buf_attachment *a;
	struct sg_table *table;
	struct ion_buffer *buffer = dmabuf->priv;

	a = kzalloc(sizeof(*a), GFP_KERNEL);
	if (!a)
		return -ENOMEM;

	table = dup_sg_table(buffer->sg_table);
	if (IS_ERR(table)) {
		kfree(a);
		return -ENOMEM;
	}

	a->table = table;
	a->dev = attachment->dev;
	INIT_LIST_HEAD(&a->list);
	a->mapped = false;

	attachment->priv = a;

	mutex_lock(&buffer->lock);
	list_add(&a->list, &buffer->attachments);
	mutex_unlock(&buffer->lock);

	return 0;
}

static void ion_dma_buf_detatch(struct dma_buf *dmabuf,
				struct dma_buf_attachment *attachment)
{
	struct ion_dma_buf_attachment *a = attachment->priv;
	struct ion_buffer *buffer = dmabuf->priv;

	mutex_lock(&buffer->lock);
	list_del(&a->list);
	mutex_unlock(&buffer->lock);
	free_duped_table(a->table);

	kfree(a);
}

static struct sg_table *ion_map_dma_buf(struct dma_buf_attachment *attachment,
					enum dma_data_direction direction)
{
	struct sg_table *table;
	unsigned long map_attrs;
	int count;
	struct ion_dma_buf_attachment *a = attachment->priv;
	struct ion_buffer *buffer = attachment->dmabuf->priv;

	table = a->table;

	map_attrs = attachment->dma_map_attrs;
	if (!(buffer->flags & ION_FLAG_CACHED))
		map_attrs |= DMA_ATTR_SKIP_CPU_SYNC;

	mutex_lock(&buffer->lock);
	count = dma_map_sg_attrs(attachment->dev, table->sgl,
				 table->nents, direction,
				 map_attrs);
	if (count <= 0) {
		mutex_unlock(&buffer->lock);
		return ERR_PTR(-ENOMEM);
	}

	a->mapped = true;
	mutex_unlock(&buffer->lock);
	return table;
}

static void ion_unmap_dma_buf(struct dma_buf_attachment *attachment,
			      struct sg_table *table,
			      enum dma_data_direction direction)
{
	unsigned long map_attrs;
	struct ion_buffer *buffer = attachment->dmabuf->priv;
	struct ion_dma_buf_attachment *a = attachment->priv;

	map_attrs = attachment->dma_map_attrs;
	if (!(buffer->flags & ION_FLAG_CACHED))
		map_attrs |= DMA_ATTR_SKIP_CPU_SYNC;

	mutex_lock(&buffer->lock);
	dma_unmap_sg_attrs(attachment->dev, table->sgl, table->nents,
			   direction, map_attrs);
	a->mapped = false;
	mutex_unlock(&buffer->lock);
}

static int ion_mmap(struct dma_buf *dmabuf, struct vm_area_struct *vma)
{
	struct ion_buffer *buffer = dmabuf->priv;
	int ret = 0;

	if (!buffer->heap->ops->map_user) {
		pr_err("%s: this heap does not define a method for mapping to userspace\n",
		       __func__);
		return -EINVAL;
	}

	if (!(buffer->flags & ION_FLAG_CACHED))
		vma->vm_page_prot = pgprot_writecombine(vma->vm_page_prot);

	mutex_lock(&buffer->lock);
	/* now map it to userspace */
	ret = buffer->heap->ops->map_user(buffer->heap, buffer, vma);
	mutex_unlock(&buffer->lock);

	if (ret)
		pr_err("%s: failure mapping buffer to userspace\n",
		       __func__);

	return ret;
}

static void ion_dma_buf_release(struct dma_buf *dmabuf)
{
	struct ion_buffer *buffer = dmabuf->priv;

	_ion_buffer_destroy(buffer);
	kfree(dmabuf->exp_name);
}

static void *ion_dma_buf_vmap(struct dma_buf *dmabuf)
{
	struct ion_buffer *buffer = dmabuf->priv;
	void *vaddr = ERR_PTR(-EINVAL);

	if (buffer->heap->ops->map_kernel) {
		mutex_lock(&buffer->lock);
		vaddr = ion_buffer_kmap_get(buffer);
		mutex_unlock(&buffer->lock);
	} else {
		pr_warn_ratelimited("heap %s doesn't support map_kernel\n",
				    buffer->heap->name);
	}

	return vaddr;
}

static void ion_dma_buf_vunmap(struct dma_buf *dmabuf, void *vaddr)
{
	struct ion_buffer *buffer = dmabuf->priv;
	void *vaddr;

	if (!buffer->heap->ops->map_kernel) {
		pr_err("%s: map kernel is not implemented by this heap.\n",
		       __func__);
		return ERR_PTR(-ENOTTY);
	}
	mutex_lock(&buffer->lock);
	vaddr = ion_buffer_kmap_get(buffer);
	mutex_unlock(&buffer->lock);

<<<<<<< HEAD
	if (buffer->heap->ops->map_kernel) {
		mutex_lock(&buffer->lock);
		ion_buffer_kmap_put(buffer);
		mutex_unlock(&buffer->lock);
	}
}

static void *ion_dma_buf_kmap(struct dma_buf *dmabuf, unsigned long offset)
{
	/*
	 * TODO: Once clients remove their hacks where they assume kmap(ed)
	 * addresses are virtually contiguous implement this properly
	 */
	void *vaddr = ion_dma_buf_vmap(dmabuf);

=======
>>>>>>> a6850bb5
	if (IS_ERR(vaddr))
		return vaddr;

	return vaddr + offset * PAGE_SIZE;
}

static void ion_dma_buf_kunmap(struct dma_buf *dmabuf, unsigned long offset,
			       void *ptr)
{
<<<<<<< HEAD
	/*
	 * TODO: Once clients remove their hacks where they assume kmap(ed)
	 * addresses are virtually contiguous implement this properly
	 */
	ion_dma_buf_vunmap(dmabuf, ptr);
}

static int ion_sgl_sync_range(struct device *dev, struct scatterlist *sgl,
			      unsigned int nents, unsigned int offset,
			      unsigned int length,
			      enum dma_data_direction dir, bool for_cpu)
{
	int i;
	struct scatterlist *sg;
	unsigned int len = 0;
	dma_addr_t sg_dma_addr;

	for_each_sg(sgl, sg, nents, i) {
		unsigned int sg_offset, sg_left, size = 0;

		sg_dma_addr = sg_dma_address(sg);

		len += sg->length;
		if (len <= offset)
			continue;

		sg_left = len - offset;
		sg_offset = sg->length - sg_left;

		size = (length < sg_left) ? length : sg_left;
		if (for_cpu)
			dma_sync_single_range_for_cpu(dev, sg_dma_addr,
						      sg_offset, size, dir);
		else
			dma_sync_single_range_for_device(dev, sg_dma_addr,
							 sg_offset, size, dir);

		offset += size;
		length -= size;

		if (length == 0)
			break;
	}

	return 0;
=======
	struct ion_buffer *buffer = dmabuf->priv;

	if (buffer->heap->ops->map_kernel) {
		mutex_lock(&buffer->lock);
		ion_buffer_kmap_put(buffer);
		mutex_unlock(&buffer->lock);
	}

>>>>>>> a6850bb5
}

static int ion_dma_buf_begin_cpu_access(struct dma_buf *dmabuf,
					enum dma_data_direction direction)
{
	struct ion_buffer *buffer = dmabuf->priv;
	struct ion_dma_buf_attachment *a;
<<<<<<< HEAD
	void *vaddr;
	int ret = 0;

	/*
	 * TODO: Move this elsewhere because we don't always need a vaddr
	 */
	if (buffer->heap->ops->map_kernel) {
		mutex_lock(&buffer->lock);
		vaddr = ion_buffer_kmap_get(buffer);
		if (IS_ERR(vaddr)) {
			ret = PTR_ERR(vaddr);
			goto unlock;
		}
		mutex_unlock(&buffer->lock);
	}
=======
>>>>>>> a6850bb5

	if (direction == DMA_TO_DEVICE)
		return 0;

	mutex_lock(&buffer->lock);
	if (IS_ENABLED(CONFIG_ION_FORCE_DMA_SYNC)) {
		struct device *dev = ion_dev;
		struct sg_table *table = buffer->sg_table;

		if (dev) {
			if (buffer->heap->type == ION_HEAP_TYPE_DMA)
				dma_sync_single_range_for_cpu(dev,
							      sg_dma_address(table->sgl),
							      0, buffer->size,
							      direction);
			else
				dma_sync_sg_for_cpu(dev, table->sgl, table->nents,
						    direction);
			goto unlock;
		}
	}

	list_for_each_entry(a, &buffer->attachments, list) {
		if (!a->mapped)
			continue;
		dma_sync_sg_for_cpu(a->dev, a->table->sgl, a->table->nents,
				    direction);
	}
<<<<<<< HEAD
unlock:
	mutex_unlock(&buffer->lock);

	return ret;
=======
	mutex_unlock(&buffer->lock);

	return 0;
>>>>>>> a6850bb5
}

static int ion_dma_buf_end_cpu_access(struct dma_buf *dmabuf,
				      enum dma_data_direction direction)
{
	struct ion_buffer *buffer = dmabuf->priv;
	struct ion_dma_buf_attachment *a;

<<<<<<< HEAD
	if (buffer->heap->ops->map_kernel) {
		mutex_lock(&buffer->lock);
		ion_buffer_kmap_put(buffer);
		mutex_unlock(&buffer->lock);
	}

	if (buffer->size >= SZ_1M) {
		if (direction == DMA_FROM_DEVICE) {
			flush_cache_all();
			goto exit;
		} else {
#ifdef CONFIG_ARM64
			__flush_dcache_all();
			goto exit;
#endif
		}
	}

=======
>>>>>>> a6850bb5
	mutex_lock(&buffer->lock);
	if (IS_ENABLED(CONFIG_ION_FORCE_DMA_SYNC)) {
		struct device *dev = ion_dev;
		struct sg_table *table = buffer->sg_table;

		if (dev) {
			if (buffer->heap->type == ION_HEAP_TYPE_DMA)
				dma_sync_single_range_for_device(dev,
								 sg_dma_address(table->sgl),
								 0, buffer->size,
								 direction);
			else

				dma_sync_sg_for_device(dev, table->sgl, table->nents,
						       direction);
			goto unlock;
		}
	}

	list_for_each_entry(a, &buffer->attachments, list) {
		if (!a->mapped)
			continue;
		dma_sync_sg_for_device(a->dev, a->table->sgl, a->table->nents,
				       direction);
	}
unlock:
	mutex_unlock(&buffer->lock);
exit:
	return 0;
}

static int ion_dma_buf_begin_cpu_access_partial(struct dma_buf *dmabuf,
						enum dma_data_direction direction,
						unsigned int offset,
						unsigned int len)
{
	struct device *dev = ion_dev;
	struct ion_buffer *buffer = dmabuf->priv;
	struct sg_table *table = buffer->sg_table;
	struct ion_dma_buf_attachment *a;
	int ret = 0;

	if (direction == DMA_TO_DEVICE)
		return 0;

	mutex_lock(&buffer->lock);
	if (IS_ENABLED(CONFIG_ION_FORCE_DMA_SYNC)) {
		if (dev) {
			if (buffer->heap->type == ION_HEAP_TYPE_DMA)
				dma_sync_single_range_for_cpu(dev,
							      sg_dma_address(table->sgl),
							      offset, len,
							      direction);
			else
				ret = ion_sgl_sync_range(dev, table->sgl, table->nents,
							 offset, len, direction, true);
			goto unlock;
		}
	}

	list_for_each_entry(a, &buffer->attachments, list) {
		if (!a->mapped)
			continue;

		ret = ion_sgl_sync_range(a->dev, a->table->sgl, a->table->nents,
					 offset, len, direction, true);
	}
unlock:
	mutex_unlock(&buffer->lock);

	return ret;
}

static int ion_dma_buf_end_cpu_access_partial(struct dma_buf *dmabuf,
					      enum dma_data_direction direction,
					      unsigned int offset,
					      unsigned int len)
{
	struct device *dev = ion_dev;
	struct ion_buffer *buffer = dmabuf->priv;
	struct sg_table *table = buffer->sg_table;
	struct ion_dma_buf_attachment *a;
	int ret = 0;

	if (len >= SZ_1M) {
		if (direction == DMA_FROM_DEVICE) {
			flush_cache_all();
			goto exit;
		} else {
#ifdef CONFIG_ARM64
			__flush_dcache_all();
			goto exit;
#endif
		}
	}

	mutex_lock(&buffer->lock);
	if (IS_ENABLED(CONFIG_ION_FORCE_DMA_SYNC)) {
		if (dev) {
			if (buffer->heap->type == ION_HEAP_TYPE_DMA)
				dma_sync_single_range_for_device(dev,
								 sg_dma_address(table->sgl),
								 offset, len,
								 direction);
			else
				ret = ion_sgl_sync_range(dev, table->sgl, table->nents,
							 offset, len, direction, false);
			goto unlock;
		}
	}

	list_for_each_entry(a, &buffer->attachments, list) {
		if (!a->mapped)
			continue;

		ret = ion_sgl_sync_range(a->dev, a->table->sgl, a->table->nents,
					 offset, len, direction, false);
	}
unlock:
	mutex_unlock(&buffer->lock);
exit:
	return ret;
}

static const struct dma_buf_ops dma_buf_ops = {
	.map_dma_buf = ion_map_dma_buf,
	.unmap_dma_buf = ion_unmap_dma_buf,
	.mmap = ion_mmap,
	.release = ion_dma_buf_release,
	.attach = ion_dma_buf_attach,
	.detach = ion_dma_buf_detatch,
	.begin_cpu_access = ion_dma_buf_begin_cpu_access,
	.end_cpu_access = ion_dma_buf_end_cpu_access,
	.begin_cpu_access_partial = ion_dma_buf_begin_cpu_access_partial,
	.end_cpu_access_partial = ion_dma_buf_end_cpu_access_partial,
	.map = ion_dma_buf_kmap,
	.unmap = ion_dma_buf_kunmap,
	.vmap = ion_dma_buf_vmap,
	.vunmap = ion_dma_buf_vunmap,
};

int ion_alloc(size_t len, unsigned int heap_id_mask, unsigned int flags)
{
	struct ion_device *dev = internal_dev;
	struct ion_buffer *buffer = NULL;
	struct ion_heap *heap;
	DEFINE_DMA_BUF_EXPORT_INFO(exp_info);
	int fd;
	struct dma_buf *dmabuf;
	char task_comm[TASK_COMM_LEN];

	pr_debug("%s: len %zu heap_id_mask %u flags %x\n", __func__,
		 len, heap_id_mask, flags);
	/*
	 * traverse the list of heaps available in this system in priority
	 * order.  If the heap type is supported by the client, and matches the
	 * request of the caller allocate from it.  Repeat until allocate has
	 * succeeded or all heaps have been tried
	 */
	len = PAGE_ALIGN(len);

	if (!len)
		return -EINVAL;

	down_read(&dev->lock);
	plist_for_each_entry(heap, &dev->heaps, node) {
		/* if the caller didn't specify this heap id */
		if (!((1 << heap->id) & heap_id_mask))
			continue;
		buffer = ion_buffer_create(heap, dev, len, flags);
		if (!IS_ERR(buffer))
			break;
	}
	up_read(&dev->lock);

	if (!buffer)
		return -ENODEV;

	if (IS_ERR(buffer))
		return PTR_ERR(buffer);

	if (IS_ENABLED(CONFIG_ION_FORCE_DMA_SYNC)) {
		struct device *dev = ion_dev;
		struct sg_table *table = buffer->sg_table;

		if (dev)
			dma_sync_sg_for_device(dev, table->sgl, table->nents,
					       DMA_BIDIRECTIONAL);
	}

	get_task_comm(task_comm, current->group_leader);

	exp_info.ops = &dma_buf_ops;
	exp_info.size = buffer->size;
	exp_info.flags = O_RDWR;
	exp_info.priv = buffer;
	exp_info.exp_name = kasprintf(GFP_KERNEL, "%s-%s-%d-%s", KBUILD_MODNAME,
				      heap->name, current->tgid, task_comm);

	dmabuf = dma_buf_export(&exp_info);
	if (IS_ERR(dmabuf)) {
		_ion_buffer_destroy(buffer);
		kfree(exp_info.exp_name);
		return PTR_ERR(dmabuf);
	}

	fd = dma_buf_fd(dmabuf, O_CLOEXEC);
	if (fd < 0)
		dma_buf_put(dmabuf);

	return fd;
}

int ion_query_heaps(struct ion_heap_query *query)
{
	struct ion_device *dev = internal_dev;
	struct ion_heap_data __user *buffer = u64_to_user_ptr(query->heaps);
	int ret = -EINVAL, cnt = 0, max_cnt;
	struct ion_heap *heap;
	struct ion_heap_data hdata;

	memset(&hdata, 0, sizeof(hdata));

	down_read(&dev->lock);
	if (!buffer) {
		query->cnt = dev->heap_cnt;
		ret = 0;
		goto out;
	}

	if (query->cnt <= 0)
		goto out;

	max_cnt = query->cnt;

	plist_for_each_entry(heap, &dev->heaps, node) {
		strncpy(hdata.name, heap->name, MAX_HEAP_NAME);
		hdata.name[sizeof(hdata.name) - 1] = '\0';
		hdata.type = heap->type;
		hdata.heap_id = heap->id;

		if (copy_to_user(&buffer[cnt], &hdata, sizeof(hdata))) {
			ret = -EFAULT;
			goto out;
		}

		cnt++;
		if (cnt >= max_cnt)
			break;
	}

	query->cnt = cnt;
	ret = 0;
out:
	up_read(&dev->lock);
	return ret;
}

int ion_get_phys(struct ion_phys_data *phys)
{
	struct dma_buf *dmabuf;
	struct ion_buffer *buffer;

	if (IS_ERR_OR_NULL(phys))
		return -EINVAL;

	dmabuf = dma_buf_get(phys->fd);
	if (IS_ERR_OR_NULL(dmabuf))
		return -ENOENT;

	phys->paddr = (__u64)-1;
	buffer = dmabuf->priv;
	if (!IS_ERR_OR_NULL(buffer) &&
	    (buffer->heap->type == ION_HEAP_TYPE_SYSTEM_CONTIG ||
	     buffer->heap->type == ION_HEAP_TYPE_DMA ||
	     buffer->heap->type == ION_HEAP_TYPE_CARVEOUT))
		phys->paddr = sg_phys(buffer->sg_table->sgl);

	dma_buf_put(dmabuf);

	return 0;
}

static const struct file_operations ion_fops = {
	.owner          = THIS_MODULE,
	.unlocked_ioctl = ion_ioctl,
#ifdef CONFIG_COMPAT
	.compat_ioctl	= ion_ioctl,
#endif
};

static int ion_debug_heap_show(struct seq_file *s, void *unused)
{
	struct ion_heap *heap = s->private;

	if (heap->debug_show)
		heap->debug_show(heap, s, unused);

	return 0;
}

static int ion_debug_heap_open(struct inode *inode, struct file *file)
{
	return single_open(file, ion_debug_heap_show, inode->i_private);
}

static const struct file_operations debug_heap_fops = {
	.open = ion_debug_heap_open,
	.read = seq_read,
	.llseek = seq_lseek,
	.release = single_release,
};

static int debug_shrink_set(void *data, u64 val)
{
	struct ion_heap *heap = data;
	struct shrink_control sc;
	int objs;

	sc.gfp_mask = GFP_HIGHUSER;
	sc.nr_to_scan = val;

	if (!val) {
		objs = heap->shrinker.count_objects(&heap->shrinker, &sc);
		sc.nr_to_scan = objs;
	}

	heap->shrinker.scan_objects(&heap->shrinker, &sc);
	return 0;
}

static int debug_shrink_get(void *data, u64 *val)
{
	struct ion_heap *heap = data;
	struct shrink_control sc;
	int objs;

	sc.gfp_mask = GFP_HIGHUSER;
	sc.nr_to_scan = 0;

	objs = heap->shrinker.count_objects(&heap->shrinker, &sc);
	*val = objs;
	return 0;
}

DEFINE_SIMPLE_ATTRIBUTE(debug_shrink_fops, debug_shrink_get,
			debug_shrink_set, "%llu\n");

void ion_device_add_heap(struct ion_heap *heap)
{
	struct ion_device *dev = internal_dev;
	int ret;

	if (!heap->ops->allocate || !heap->ops->free)
		pr_err("%s: can not add heap with invalid ops struct.\n",
		       __func__);

	spin_lock_init(&heap->free_lock);
	heap->free_list_size = 0;

	if (heap->flags & ION_HEAP_FLAG_DEFER_FREE)
		ion_heap_init_deferred_free(heap);

	if ((heap->flags & ION_HEAP_FLAG_DEFER_FREE) || heap->ops->shrink) {
		ret = ion_heap_init_shrinker(heap);
		if (ret)
			pr_err("%s: Failed to register shrinker\n", __func__);
	}

	heap->dev = dev;
	down_write(&dev->lock);
	heap->id = heap_id++;
	/*
	 * use negative heap->id to reverse the priority -- when traversing
	 * the list later attempt higher id numbers first
	 */
	plist_node_init(&heap->node, -heap->id);
	plist_add(&heap->node, &dev->heaps);

	if (heap->shrinker.count_objects && heap->shrinker.scan_objects) {
		char debug_name[64];

		snprintf(debug_name, 64, "%s_shrink", heap->name);
		debugfs_create_file(debug_name, 0644, dev->debug_root,
				    heap, &debug_shrink_fops);
	}

	if (heap->debug_show) {
		char debug_name[64];

		snprintf(debug_name, 64, "%s_stats", heap->name);
		debugfs_create_file(debug_name, 0644, dev->debug_root,
				    heap, &debug_heap_fops);
	}

	dev->heap_cnt++;
	up_write(&dev->lock);

	pr_info("%s: %s id=%d type=%d\n", __func__, heap->name, heap->id, heap->type);
}
EXPORT_SYMBOL(ion_device_add_heap);

static ssize_t
total_heaps_kb_show(struct kobject *kobj, struct kobj_attribute *attr,
		    char *buf)
{
	u64 size_in_bytes = atomic_long_read(&total_heap_bytes);

	return sprintf(buf, "%llu\n", div_u64(size_in_bytes, 1024));
}

static ssize_t
total_pools_kb_show(struct kobject *kobj, struct kobj_attribute *attr,
		    char *buf)
{
	u64 size_in_bytes = ion_page_pool_nr_pages() * PAGE_SIZE;

	return sprintf(buf, "%llu\n", div_u64(size_in_bytes, 1024));
}

static struct kobj_attribute total_heaps_kb_attr =
	__ATTR_RO(total_heaps_kb);

static struct kobj_attribute total_pools_kb_attr =
	__ATTR_RO(total_pools_kb);

static struct attribute *ion_device_attrs[] = {
	&total_heaps_kb_attr.attr,
	&total_pools_kb_attr.attr,
	NULL,
};

ATTRIBUTE_GROUPS(ion_device);

static int ion_init_sysfs(void)
{
	struct kobject *ion_kobj;
	int ret;

	ion_kobj = kobject_create_and_add("ion", kernel_kobj);
	if (!ion_kobj)
		return -ENOMEM;

	ret = sysfs_create_groups(ion_kobj, ion_device_groups);
	if (ret) {
		kobject_put(ion_kobj);
		return ret;
	}

	return 0;
}

#ifdef CONFIG_DEBUG_FS
static int ion_heaps_show(struct seq_file *s, void *unused)
{
	struct ion_device *dev = internal_dev;
	struct ion_heap *heap;

	down_read(&dev->lock);
	seq_printf(s, "%s\t%s\t%s\n", "id", "type", "name");
	plist_for_each_entry(heap, &dev->heaps, node) {
		seq_printf(s, "%u\t%u\t%s\n", heap->id, heap->type, heap->name);
	}
	up_read(&dev->lock);
	return 0;
}

static int ion_heaps_open(struct inode *inode, struct file *file)
{
	return single_open(file, ion_heaps_show, NULL);
}

static const struct file_operations ion_heaps_operations = {
	.open           = ion_heaps_open,
	.read           = seq_read,
	.llseek         = seq_lseek,
	.release        = single_release,
};
#endif

static const struct platform_device_info ion_dev_info = {
	.name		= "ion",
	.id		= PLATFORM_DEVID_AUTO,
	.dma_mask	= DMA_BIT_MASK(32),
};

static void ion_device_register(void)
{
	struct platform_device *pdev;
	int ret;

	pdev = platform_device_register_full(&ion_dev_info);
	if (pdev) {
		ret = of_dma_configure(&pdev->dev, NULL, true);
		if (ret) {
			platform_device_unregister(pdev);
			pdev = NULL;
		}
	}

	ion_dev = pdev ? &pdev->dev : NULL;
}

static int ion_device_create(void)
{
	struct ion_device *idev;
	int ret;

	idev = kzalloc(sizeof(*idev), GFP_KERNEL);
	if (!idev)
		return -ENOMEM;

	idev->dev.minor = MISC_DYNAMIC_MINOR;
	idev->dev.name = "ion";
	idev->dev.fops = &ion_fops;
	idev->dev.parent = NULL;
	ret = misc_register(&idev->dev);
	if (ret) {
		pr_err("ion: failed to register misc device.\n");
		goto err_reg;
	}

	ret = ion_init_sysfs();
	if (ret) {
		pr_err("ion: failed to add sysfs attributes.\n");
		goto err_sysfs;
	}

	idev->debug_root = debugfs_create_dir("ion", NULL);
#ifdef CONFIG_DEBUG_FS
	debugfs_create_file("heaps", 0444, idev->debug_root, NULL,
			    &ion_heaps_operations);
#endif
	idev->buffers = RB_ROOT;
	mutex_init(&idev->buffer_lock);
	init_rwsem(&idev->lock);
	plist_head_init(&idev->heaps);
	internal_dev = idev;
	ion_device_register();

	return 0;

err_sysfs:
	misc_deregister(&idev->dev);
err_reg:
	kfree(idev);
	return ret;
}

#ifdef CONFIG_ION_MODULE
int ion_module_init(void)
{
	int ret;

	ret = ion_device_create();
#ifdef CONFIG_ION_SYSTEM_HEAP
	if (ret)
		return ret;

	ret = ion_system_heap_create();
	if (ret)
		return ret;

	ret = ion_system_contig_heap_create();
#endif
#ifdef CONFIG_ION_CMA_HEAP
	if (ret)
		return ret;

	ret = ion_add_cma_heaps();
#endif
#ifdef CONFIG_ION_PROTECTED_HEAP
	if (ret)
		return ret;

	ret = ion_protected_heap_create();
#endif
	return ret;
}

module_init(ion_module_init);
#else
subsys_initcall(ion_device_create);
#endif

MODULE_LICENSE("GPL v2");
MODULE_DESCRIPTION("Ion memory allocator");<|MERGE_RESOLUTION|>--- conflicted
+++ resolved
@@ -393,18 +393,7 @@
 static void ion_dma_buf_vunmap(struct dma_buf *dmabuf, void *vaddr)
 {
 	struct ion_buffer *buffer = dmabuf->priv;
-	void *vaddr;
-
-	if (!buffer->heap->ops->map_kernel) {
-		pr_err("%s: map kernel is not implemented by this heap.\n",
-		       __func__);
-		return ERR_PTR(-ENOTTY);
-	}
-	mutex_lock(&buffer->lock);
-	vaddr = ion_buffer_kmap_get(buffer);
-	mutex_unlock(&buffer->lock);
-
-<<<<<<< HEAD
+
 	if (buffer->heap->ops->map_kernel) {
 		mutex_lock(&buffer->lock);
 		ion_buffer_kmap_put(buffer);
@@ -420,8 +409,6 @@
 	 */
 	void *vaddr = ion_dma_buf_vmap(dmabuf);
 
-=======
->>>>>>> a6850bb5
 	if (IS_ERR(vaddr))
 		return vaddr;
 
@@ -431,7 +418,6 @@
 static void ion_dma_buf_kunmap(struct dma_buf *dmabuf, unsigned long offset,
 			       void *ptr)
 {
-<<<<<<< HEAD
 	/*
 	 * TODO: Once clients remove their hacks where they assume kmap(ed)
 	 * addresses are virtually contiguous implement this properly
@@ -477,16 +463,6 @@
 	}
 
 	return 0;
-=======
-	struct ion_buffer *buffer = dmabuf->priv;
-
-	if (buffer->heap->ops->map_kernel) {
-		mutex_lock(&buffer->lock);
-		ion_buffer_kmap_put(buffer);
-		mutex_unlock(&buffer->lock);
-	}
-
->>>>>>> a6850bb5
 }
 
 static int ion_dma_buf_begin_cpu_access(struct dma_buf *dmabuf,
@@ -494,24 +470,6 @@
 {
 	struct ion_buffer *buffer = dmabuf->priv;
 	struct ion_dma_buf_attachment *a;
-<<<<<<< HEAD
-	void *vaddr;
-	int ret = 0;
-
-	/*
-	 * TODO: Move this elsewhere because we don't always need a vaddr
-	 */
-	if (buffer->heap->ops->map_kernel) {
-		mutex_lock(&buffer->lock);
-		vaddr = ion_buffer_kmap_get(buffer);
-		if (IS_ERR(vaddr)) {
-			ret = PTR_ERR(vaddr);
-			goto unlock;
-		}
-		mutex_unlock(&buffer->lock);
-	}
-=======
->>>>>>> a6850bb5
 
 	if (direction == DMA_TO_DEVICE)
 		return 0;
@@ -540,16 +498,10 @@
 		dma_sync_sg_for_cpu(a->dev, a->table->sgl, a->table->nents,
 				    direction);
 	}
-<<<<<<< HEAD
 unlock:
 	mutex_unlock(&buffer->lock);
 
-	return ret;
-=======
-	mutex_unlock(&buffer->lock);
-
 	return 0;
->>>>>>> a6850bb5
 }
 
 static int ion_dma_buf_end_cpu_access(struct dma_buf *dmabuf,
@@ -557,13 +509,6 @@
 {
 	struct ion_buffer *buffer = dmabuf->priv;
 	struct ion_dma_buf_attachment *a;
-
-<<<<<<< HEAD
-	if (buffer->heap->ops->map_kernel) {
-		mutex_lock(&buffer->lock);
-		ion_buffer_kmap_put(buffer);
-		mutex_unlock(&buffer->lock);
-	}
 
 	if (buffer->size >= SZ_1M) {
 		if (direction == DMA_FROM_DEVICE) {
@@ -577,8 +522,6 @@
 		}
 	}
 
-=======
->>>>>>> a6850bb5
 	mutex_lock(&buffer->lock);
 	if (IS_ENABLED(CONFIG_ION_FORCE_DMA_SYNC)) {
 		struct device *dev = ion_dev;
