--- conflicted
+++ resolved
@@ -1006,19 +1006,17 @@
 	if (!do_wakeup)
 		xhci_disable_port_wake_on_bits(xhci);
 
-<<<<<<< HEAD
 	/*
 	 * Do a warm reset for USB3 port to resets the USB3 link,
 	 * forcing the link to enter the Rx.Detect state.
 	 */
 	if (xhci->quirks & XHCI_WARM_RESET_ON_SUSPEND)
 		xhci_warm_port_reset_quirk(xhci);
-=======
+
 	if (!HCD_HW_ACCESSIBLE(hcd))
 		return 0;
 
 	xhci_dbc_suspend(xhci);
->>>>>>> d18cd1bb
 
 	/* Don't poll the roothubs on bus suspend. */
 	xhci_dbg(xhci, "%s: stopping port polling.\n", __func__);
