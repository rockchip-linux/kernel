// SPDX-License-Identifier: GPL-2.0+
/*
 * Copyright 2015-2017 Google, Inc
 *
 * USB Power Delivery protocol stack.
 */

#include <linux/completion.h>
#include <linux/debugfs.h>
#include <linux/device.h>
#include <linux/hrtimer.h>
#include <linux/jiffies.h>
#include <linux/kernel.h>
#include <linux/kthread.h>
#include <linux/module.h>
#include <linux/mutex.h>
#include <linux/power_supply.h>
#include <linux/proc_fs.h>
#include <linux/property.h>
#include <linux/sched/clock.h>
#include <linux/seq_file.h>
#include <linux/slab.h>
#include <linux/spinlock.h>
#include <linux/usb.h>
#include <linux/usb/pd.h>
#include <linux/usb/pd_ado.h>
#include <linux/usb/pd_bdo.h>
#include <linux/usb/pd_ext_sdb.h>
#include <linux/usb/pd_vdo.h>
#include <linux/usb/role.h>
#include <linux/usb/tcpm.h>
#include <linux/usb/typec_altmode.h>

#include <trace/hooks/typec.h>
#include <uapi/linux/sched/types.h>

#define FOREACH_STATE(S)			\
	S(INVALID_STATE),			\
	S(TOGGLING),			\
	S(SRC_UNATTACHED),			\
	S(SRC_ATTACH_WAIT),			\
	S(SRC_ATTACHED),			\
	S(SRC_STARTUP),				\
	S(SRC_SEND_CAPABILITIES),		\
	S(SRC_SEND_CAPABILITIES_TIMEOUT),	\
	S(SRC_NEGOTIATE_CAPABILITIES),		\
	S(SRC_TRANSITION_SUPPLY),		\
	S(SRC_READY),				\
	S(SRC_WAIT_NEW_CAPABILITIES),		\
						\
	S(SNK_UNATTACHED),			\
	S(SNK_ATTACH_WAIT),			\
	S(SNK_DEBOUNCED),			\
	S(SNK_ATTACHED),			\
	S(SNK_STARTUP),				\
	S(SNK_DISCOVERY),			\
	S(SNK_DISCOVERY_DEBOUNCE),		\
	S(SNK_DISCOVERY_DEBOUNCE_DONE),		\
	S(SNK_WAIT_CAPABILITIES),		\
	S(SNK_NEGOTIATE_CAPABILITIES),		\
	S(SNK_NEGOTIATE_PPS_CAPABILITIES),	\
	S(SNK_TRANSITION_SINK),			\
	S(SNK_TRANSITION_SINK_VBUS),		\
	S(SNK_READY),				\
						\
	S(ACC_UNATTACHED),			\
	S(DEBUG_ACC_ATTACHED),			\
	S(AUDIO_ACC_ATTACHED),			\
	S(AUDIO_ACC_DEBOUNCE),			\
						\
	S(HARD_RESET_SEND),			\
	S(HARD_RESET_START),			\
	S(SRC_HARD_RESET_VBUS_OFF),		\
	S(SRC_HARD_RESET_VBUS_ON),		\
	S(SNK_HARD_RESET_SINK_OFF),		\
	S(SNK_HARD_RESET_WAIT_VBUS),		\
	S(SNK_HARD_RESET_SINK_ON),		\
						\
	S(SOFT_RESET),				\
	S(SRC_SOFT_RESET_WAIT_SNK_TX),		\
	S(SNK_SOFT_RESET),			\
	S(SOFT_RESET_SEND),			\
						\
	S(DR_SWAP_ACCEPT),			\
	S(DR_SWAP_SEND),			\
	S(DR_SWAP_SEND_TIMEOUT),		\
	S(DR_SWAP_CANCEL),			\
	S(DR_SWAP_CHANGE_DR),			\
						\
	S(PR_SWAP_ACCEPT),			\
	S(PR_SWAP_SEND),			\
	S(PR_SWAP_SEND_TIMEOUT),		\
	S(PR_SWAP_CANCEL),			\
	S(PR_SWAP_START),			\
	S(PR_SWAP_SRC_SNK_TRANSITION_OFF),	\
	S(PR_SWAP_SRC_SNK_SOURCE_OFF),		\
	S(PR_SWAP_SRC_SNK_SOURCE_OFF_CC_DEBOUNCED), \
	S(PR_SWAP_SRC_SNK_SINK_ON),		\
	S(PR_SWAP_SNK_SRC_SINK_OFF),		\
	S(PR_SWAP_SNK_SRC_SOURCE_ON),		\
	S(PR_SWAP_SNK_SRC_SOURCE_ON_VBUS_RAMPED_UP),    \
						\
	S(VCONN_SWAP_ACCEPT),			\
	S(VCONN_SWAP_SEND),			\
	S(VCONN_SWAP_SEND_TIMEOUT),		\
	S(VCONN_SWAP_CANCEL),			\
	S(VCONN_SWAP_START),			\
	S(VCONN_SWAP_WAIT_FOR_VCONN),		\
	S(VCONN_SWAP_TURN_ON_VCONN),		\
	S(VCONN_SWAP_TURN_OFF_VCONN),		\
						\
	S(FR_SWAP_SEND),			\
	S(FR_SWAP_SEND_TIMEOUT),		\
	S(FR_SWAP_SNK_SRC_TRANSITION_TO_OFF),			\
	S(FR_SWAP_SNK_SRC_NEW_SINK_READY),		\
	S(FR_SWAP_SNK_SRC_SOURCE_VBUS_APPLIED),	\
	S(FR_SWAP_CANCEL),			\
						\
	S(SNK_TRY),				\
	S(SNK_TRY_WAIT),			\
	S(SNK_TRY_WAIT_DEBOUNCE),               \
	S(SNK_TRY_WAIT_DEBOUNCE_CHECK_VBUS),    \
	S(SRC_TRYWAIT),				\
	S(SRC_TRYWAIT_DEBOUNCE),		\
	S(SRC_TRYWAIT_UNATTACHED),		\
						\
	S(SRC_TRY),				\
	S(SRC_TRY_WAIT),                        \
	S(SRC_TRY_DEBOUNCE),			\
	S(SNK_TRYWAIT),				\
	S(SNK_TRYWAIT_DEBOUNCE),		\
	S(SNK_TRYWAIT_VBUS),			\
	S(BIST_RX),				\
						\
	S(GET_STATUS_SEND),			\
	S(GET_STATUS_SEND_TIMEOUT),		\
	S(GET_PPS_STATUS_SEND),			\
	S(GET_PPS_STATUS_SEND_TIMEOUT),		\
						\
	S(GET_SINK_CAP),			\
	S(GET_SINK_CAP_TIMEOUT),		\
						\
	S(ERROR_RECOVERY),			\
	S(PORT_RESET),				\
	S(PORT_RESET_WAIT_OFF),			\
						\
	S(AMS_START),				\
	S(CHUNK_NOT_SUPP)

#define FOREACH_AMS(S)				\
	S(NONE_AMS),				\
	S(POWER_NEGOTIATION),			\
	S(GOTOMIN),				\
	S(SOFT_RESET_AMS),			\
	S(HARD_RESET),				\
	S(CABLE_RESET),				\
	S(GET_SOURCE_CAPABILITIES),		\
	S(GET_SINK_CAPABILITIES),		\
	S(POWER_ROLE_SWAP),			\
	S(FAST_ROLE_SWAP),			\
	S(DATA_ROLE_SWAP),			\
	S(VCONN_SWAP),				\
	S(SOURCE_ALERT),			\
	S(GETTING_SOURCE_EXTENDED_CAPABILITIES),\
	S(GETTING_SOURCE_SINK_STATUS),		\
	S(GETTING_BATTERY_CAPABILITIES),	\
	S(GETTING_BATTERY_STATUS),		\
	S(GETTING_MANUFACTURER_INFORMATION),	\
	S(SECURITY),				\
	S(FIRMWARE_UPDATE),			\
	S(DISCOVER_IDENTITY),			\
	S(SOURCE_STARTUP_CABLE_PLUG_DISCOVER_IDENTITY),	\
	S(DISCOVER_SVIDS),			\
	S(DISCOVER_MODES),			\
	S(DFP_TO_UFP_ENTER_MODE),		\
	S(DFP_TO_UFP_EXIT_MODE),		\
	S(DFP_TO_CABLE_PLUG_ENTER_MODE),	\
	S(DFP_TO_CABLE_PLUG_EXIT_MODE),		\
	S(ATTENTION),				\
	S(BIST),				\
	S(UNSTRUCTURED_VDMS),			\
	S(STRUCTURED_VDMS),			\
	S(COUNTRY_INFO),			\
	S(COUNTRY_CODES)

#define GENERATE_ENUM(e)	e
#define GENERATE_STRING(s)	#s

enum tcpm_state {
	FOREACH_STATE(GENERATE_ENUM)
};

static const char * const tcpm_states[] = {
	FOREACH_STATE(GENERATE_STRING)
};

enum tcpm_ams {
	FOREACH_AMS(GENERATE_ENUM)
};

static const char * const tcpm_ams_str[] = {
	FOREACH_AMS(GENERATE_STRING)
};

enum vdm_states {
	VDM_STATE_ERR_BUSY = -3,
	VDM_STATE_ERR_SEND = -2,
	VDM_STATE_ERR_TMOUT = -1,
	VDM_STATE_DONE = 0,
	/* Anything >0 represents an active state */
	VDM_STATE_READY = 1,
	VDM_STATE_BUSY = 2,
	VDM_STATE_WAIT_RSP_BUSY = 3,
	VDM_STATE_SEND_MESSAGE = 4,
};

enum pd_msg_request {
	PD_MSG_NONE = 0,
	PD_MSG_CTRL_REJECT,
	PD_MSG_CTRL_WAIT,
	PD_MSG_CTRL_NOT_SUPP,
	PD_MSG_DATA_SINK_CAP,
	PD_MSG_DATA_SOURCE_CAP,
};

enum adev_actions {
	ADEV_NONE = 0,
	ADEV_NOTIFY_USB_AND_QUEUE_VDM,
	ADEV_QUEUE_VDM,
	ADEV_QUEUE_VDM_SEND_EXIT_MODE_ON_FAIL,
	ADEV_ATTENTION,
};

/*
 * Initial current capability of the new source when vSafe5V is applied during PD3.0 Fast Role Swap.
 * Based on "Table 6-14 Fixed Supply PDO - Sink" of "USB Power Delivery Specification Revision 3.0,
 * Version 1.2"
 */
enum frs_typec_current {
	FRS_NOT_SUPPORTED,
	FRS_DEFAULT_POWER,
	FRS_5V_1P5A,
	FRS_5V_3A,
};

/* Events from low level driver */

#define TCPM_CC_EVENT		BIT(0)
#define TCPM_VBUS_EVENT		BIT(1)
#define TCPM_RESET_EVENT	BIT(2)
#define TCPM_FRS_EVENT		BIT(3)
#define TCPM_SOURCING_VBUS	BIT(4)

#define LOG_BUFFER_ENTRIES	1024
#define LOG_BUFFER_ENTRY_SIZE	128

/* Alternate mode support */

#define SVID_DISCOVERY_MAX	16
#define ALTMODE_DISCOVERY_MAX	(SVID_DISCOVERY_MAX * MODE_DISCOVERY_MAX)

#define GET_SINK_CAP_RETRY_MS	100
#define SEND_DISCOVER_RETRY_MS	100

struct pd_mode_data {
	int svid_index;		/* current SVID index		*/
	int nsvids;
	u16 svids[SVID_DISCOVERY_MAX];
	int altmodes;		/* number of alternate modes	*/
	struct typec_altmode_desc altmode_desc[ALTMODE_DISCOVERY_MAX];
};

/*
 * @min_volt: Actual min voltage at the local port
 * @req_min_volt: Requested min voltage to the port partner
 * @max_volt: Actual max voltage at the local port
 * @req_max_volt: Requested max voltage to the port partner
 * @max_curr: Actual max current at the local port
 * @req_max_curr: Requested max current of the port partner
 * @req_out_volt: Requested output voltage to the port partner
 * @req_op_curr: Requested operating current to the port partner
 * @supported: Parter has atleast one APDO hence supports PPS
 * @active: PPS mode is active
 */
struct pd_pps_data {
	u32 min_volt;
	u32 req_min_volt;
	u32 max_volt;
	u32 req_max_volt;
	u32 max_curr;
	u32 req_max_curr;
	u32 req_out_volt;
	u32 req_op_curr;
	bool supported;
	bool active;
};

struct tcpm_port {
	struct device *dev;

	struct mutex lock;		/* tcpm state machine lock */
	struct kthread_worker *wq;

	struct typec_capability typec_caps;
	struct typec_port *typec_port;

	struct tcpc_dev	*tcpc;
	struct usb_role_switch *role_sw;

	enum typec_role vconn_role;
	enum typec_role pwr_role;
	enum typec_data_role data_role;
	enum typec_pwr_opmode pwr_opmode;

	struct usb_pd_identity partner_ident;
	struct typec_partner_desc partner_desc;
	struct typec_partner *partner;

	enum typec_cc_status cc_req;

	enum typec_cc_status cc1;
	enum typec_cc_status cc2;
	enum typec_cc_polarity polarity;

	bool attached;
	bool connected;
	enum typec_port_type port_type;

	/*
	 * Set to true when vbus is greater than VSAFE5V min.
	 * Set to false when vbus falls below vSinkDisconnect max threshold.
	 */
	bool vbus_present;

	/*
	 * Set to true when vbus is less than VSAFE0V max.
	 * Set to false when vbus is greater than VSAFE0V max.
	 */
	bool vbus_vsafe0v;

	bool vbus_never_low;
	bool vbus_source;
	bool vbus_charge;

	/* Set to true when Discover_Identity Command is expected to be sent in Ready states. */
	bool send_discover;
	bool op_vsafe5v;

	int try_role;
	int try_snk_count;
	int try_src_count;

	enum pd_msg_request queued_message;

	enum tcpm_state enter_state;
	enum tcpm_state prev_state;
	enum tcpm_state state;
	enum tcpm_state delayed_state;
	ktime_t delayed_runtime;
	unsigned long delay_ms;

	spinlock_t pd_event_lock;
	u32 pd_events;

	struct kthread_work event_work;
	struct hrtimer state_machine_timer;
	struct kthread_work state_machine;
	struct hrtimer vdm_state_machine_timer;
	struct kthread_work vdm_state_machine;
	struct hrtimer enable_frs_timer;
	struct kthread_work enable_frs;
	struct hrtimer send_discover_timer;
	struct kthread_work send_discover_work;
	bool state_machine_running;
	/* Set to true when VDM State Machine has following actions. */
	bool vdm_sm_running;

	struct completion tx_complete;
	enum tcpm_transmit_status tx_status;

	struct mutex swap_lock;		/* swap command lock */
	bool swap_pending;
	bool non_pd_role_swap;
	struct completion swap_complete;
	int swap_status;

	unsigned int negotiated_rev;
	unsigned int message_id;
	unsigned int caps_count;
	unsigned int hard_reset_count;
	bool pd_capable;
	bool explicit_contract;
	unsigned int rx_msgid;

	/* Partner capabilities/requests */
	u32 sink_request;
	u32 source_caps[PDO_MAX_OBJECTS];
	unsigned int nr_source_caps;
	u32 sink_caps[PDO_MAX_OBJECTS];
	unsigned int nr_sink_caps;

	/* Local capabilities */
	u32 src_pdo[PDO_MAX_OBJECTS];
	unsigned int nr_src_pdo;
	u32 snk_pdo[PDO_MAX_OBJECTS];
	unsigned int nr_snk_pdo;
	u32 snk_vdo_v1[VDO_MAX_OBJECTS];
	unsigned int nr_snk_vdo_v1;
	u32 snk_vdo[VDO_MAX_OBJECTS];
	unsigned int nr_snk_vdo;

	unsigned int operating_snk_mw;
	bool update_sink_caps;

	/* Requested current / voltage to the port partner */
	u32 req_current_limit;
	u32 req_supply_voltage;
	/* Actual current / voltage limit of the local port */
	u32 current_limit;
	u32 supply_voltage;

	/* Used to export TA voltage and current */
	struct power_supply *psy;
	struct power_supply_desc psy_desc;
	enum power_supply_usb_type usb_type;

	u32 bist_request;

	/* PD state for Vendor Defined Messages */
	enum vdm_states vdm_state;
	u32 vdm_retries;
	/* next Vendor Defined Message to send */
	u32 vdo_data[VDO_MAX_SIZE];
	u8 vdo_count;
	/* VDO to retry if UFP responder replied busy */
	u32 vdo_retry;

	/* PPS */
	struct pd_pps_data pps_data;
	struct completion pps_complete;
	bool pps_pending;
	int pps_status;

	/* Alternate mode data */
	struct pd_mode_data mode_data;
	struct typec_altmode *partner_altmode[ALTMODE_DISCOVERY_MAX];
	struct typec_altmode *port_altmode[ALTMODE_DISCOVERY_MAX];

	/* Deadline in jiffies to exit src_try_wait state */
	unsigned long max_wait;

	/* port belongs to a self powered device */
	bool self_powered;

	/* Sink FRS */
	enum frs_typec_current new_source_frs_current;

	/* Sink caps have been queried */
	bool sink_cap_done;

	/* Port is still in tCCDebounce */
	bool debouncing;

	/* Collision Avoidance and Atomic Message Sequence */
	enum tcpm_state upcoming_state;
	enum tcpm_ams ams;
	enum tcpm_ams next_ams;
	bool in_ams;

	/* Auto vbus discharge status */
	bool auto_vbus_discharge_enabled;

	/*
	 * When set, port requests PD_P_SNK_STDBY_MW upon entering SNK_DISCOVERY and
	 * the actual currrent limit after RX of PD_CTRL_PSRDY for PD link,
	 * SNK_READY for non-pd link.
	 */
	bool slow_charger_loop;
#ifdef CONFIG_DEBUG_FS
	struct dentry *dentry;
	struct mutex logbuffer_lock;	/* log buffer access lock */
	int logbuffer_head;
	int logbuffer_tail;
	u8 *logbuffer[LOG_BUFFER_ENTRIES];
#endif
};

struct pd_rx_event {
	struct kthread_work work;
	struct tcpm_port *port;
	struct pd_message msg;
};

static const char * const pd_rev[] = {
	[PD_REV10]		= "rev1",
	[PD_REV20]		= "rev2",
	[PD_REV30]		= "rev3",
};

#define tcpm_cc_is_sink(cc) \
	((cc) == TYPEC_CC_RP_DEF || (cc) == TYPEC_CC_RP_1_5 || \
	 (cc) == TYPEC_CC_RP_3_0)

#define tcpm_port_is_sink(port) \
	((tcpm_cc_is_sink((port)->cc1) && !tcpm_cc_is_sink((port)->cc2)) || \
	 (tcpm_cc_is_sink((port)->cc2) && !tcpm_cc_is_sink((port)->cc1)))

#define tcpm_cc_is_source(cc) ((cc) == TYPEC_CC_RD)
#define tcpm_cc_is_audio(cc) ((cc) == TYPEC_CC_RA)
#define tcpm_cc_is_open(cc) ((cc) == TYPEC_CC_OPEN)

#define tcpm_port_is_source(port) \
	((tcpm_cc_is_source((port)->cc1) && \
	 !tcpm_cc_is_source((port)->cc2)) || \
	 (tcpm_cc_is_source((port)->cc2) && \
	  !tcpm_cc_is_source((port)->cc1)))

#define tcpm_port_is_debug(port) \
	(tcpm_cc_is_source((port)->cc1) && tcpm_cc_is_source((port)->cc2))

#define tcpm_port_is_audio(port) \
	(tcpm_cc_is_audio((port)->cc1) && tcpm_cc_is_audio((port)->cc2))

#define tcpm_port_is_audio_detached(port) \
	((tcpm_cc_is_audio((port)->cc1) && tcpm_cc_is_open((port)->cc2)) || \
	 (tcpm_cc_is_audio((port)->cc2) && tcpm_cc_is_open((port)->cc1)))

#define tcpm_try_snk(port) \
	((port)->try_snk_count == 0 && (port)->try_role == TYPEC_SINK && \
	(port)->port_type == TYPEC_PORT_DRP)

#define tcpm_try_src(port) \
	((port)->try_src_count == 0 && (port)->try_role == TYPEC_SOURCE && \
	(port)->port_type == TYPEC_PORT_DRP)

#define tcpm_data_role_for_source(port) \
	((port)->typec_caps.data == TYPEC_PORT_UFP ? \
	TYPEC_DEVICE : TYPEC_HOST)

#define tcpm_data_role_for_sink(port) \
	((port)->typec_caps.data == TYPEC_PORT_DFP ? \
	TYPEC_HOST : TYPEC_DEVICE)

#define tcpm_sink_tx_ok(port) \
	(tcpm_port_is_sink(port) && \
	((port)->cc1 == TYPEC_CC_RP_3_0 || (port)->cc2 == TYPEC_CC_RP_3_0))

#define tcpm_wait_for_discharge(port) \
	(((port)->auto_vbus_discharge_enabled && !(port)->vbus_vsafe0v) ? PD_T_SAFE_0V : 0)

static enum tcpm_state tcpm_default_state(struct tcpm_port *port)
{
	if (port->port_type == TYPEC_PORT_DRP) {
		if (port->try_role == TYPEC_SINK)
			return SNK_UNATTACHED;
		else if (port->try_role == TYPEC_SOURCE)
			return SRC_UNATTACHED;
		/* Fall through to return SRC_UNATTACHED */
	} else if (port->port_type == TYPEC_PORT_SNK) {
		return SNK_UNATTACHED;
	}
	return SRC_UNATTACHED;
}

static bool tcpm_port_is_disconnected(struct tcpm_port *port)
{
	return (!port->attached && port->cc1 == TYPEC_CC_OPEN &&
		port->cc2 == TYPEC_CC_OPEN) ||
	       (port->attached && ((port->polarity == TYPEC_POLARITY_CC1 &&
				    port->cc1 == TYPEC_CC_OPEN) ||
				   (port->polarity == TYPEC_POLARITY_CC2 &&
				    port->cc2 == TYPEC_CC_OPEN)));
}

/*
 * Logging
 */

#ifdef CONFIG_DEBUG_FS

static bool tcpm_log_full(struct tcpm_port *port)
{
	return port->logbuffer_tail ==
		(port->logbuffer_head + 1) % LOG_BUFFER_ENTRIES;
}

__printf(2, 0)
static void _tcpm_log(struct tcpm_port *port, const char *fmt, va_list args)
{
	char tmpbuffer[LOG_BUFFER_ENTRY_SIZE];
	u64 ts_nsec = local_clock();
	unsigned long rem_nsec;
	bool bypass_log = false;

	mutex_lock(&port->logbuffer_lock);
	if (!port->logbuffer[port->logbuffer_head]) {
		port->logbuffer[port->logbuffer_head] =
				kzalloc(LOG_BUFFER_ENTRY_SIZE, GFP_KERNEL);
		if (!port->logbuffer[port->logbuffer_head]) {
			mutex_unlock(&port->logbuffer_lock);
			return;
		}
	}

	vsnprintf(tmpbuffer, sizeof(tmpbuffer), fmt, args);
	trace_android_vh_typec_tcpm_log(tmpbuffer, &bypass_log);
	if (bypass_log)
		goto abort;

	if (tcpm_log_full(port)) {
		port->logbuffer_head = max(port->logbuffer_head - 1, 0);
		strcpy(tmpbuffer, "overflow");
	}

	if (port->logbuffer_head < 0 ||
	    port->logbuffer_head >= LOG_BUFFER_ENTRIES) {
		dev_warn(port->dev,
			 "Bad log buffer index %d\n", port->logbuffer_head);
		goto abort;
	}

	if (!port->logbuffer[port->logbuffer_head]) {
		dev_warn(port->dev,
			 "Log buffer index %d is NULL\n", port->logbuffer_head);
		goto abort;
	}

	rem_nsec = do_div(ts_nsec, 1000000000);
	scnprintf(port->logbuffer[port->logbuffer_head],
		  LOG_BUFFER_ENTRY_SIZE, "[%5lu.%06lu] %s",
		  (unsigned long)ts_nsec, rem_nsec / 1000,
		  tmpbuffer);
	port->logbuffer_head = (port->logbuffer_head + 1) % LOG_BUFFER_ENTRIES;

abort:
	mutex_unlock(&port->logbuffer_lock);
}

__printf(2, 3)
static void tcpm_log(struct tcpm_port *port, const char *fmt, ...)
{
	va_list args;

	/* Do not log while disconnected and unattached */
	if (tcpm_port_is_disconnected(port) &&
	    (port->state == SRC_UNATTACHED || port->state == SNK_UNATTACHED ||
	     port->state == TOGGLING))
		return;

	va_start(args, fmt);
	_tcpm_log(port, fmt, args);
	va_end(args);
}

__printf(2, 3)
static void tcpm_log_force(struct tcpm_port *port, const char *fmt, ...)
{
	va_list args;

	va_start(args, fmt);
	_tcpm_log(port, fmt, args);
	va_end(args);
}

static void tcpm_log_source_caps(struct tcpm_port *port)
{
	int i;

	for (i = 0; i < port->nr_source_caps; i++) {
		u32 pdo = port->source_caps[i];
		enum pd_pdo_type type = pdo_type(pdo);
		char msg[64];

		switch (type) {
		case PDO_TYPE_FIXED:
			scnprintf(msg, sizeof(msg),
				  "%u mV, %u mA [%s%s%s%s%s%s]",
				  pdo_fixed_voltage(pdo),
				  pdo_max_current(pdo),
				  (pdo & PDO_FIXED_DUAL_ROLE) ?
							"R" : "",
				  (pdo & PDO_FIXED_SUSPEND) ?
							"S" : "",
				  (pdo & PDO_FIXED_HIGHER_CAP) ?
							"H" : "",
				  (pdo & PDO_FIXED_USB_COMM) ?
							"U" : "",
				  (pdo & PDO_FIXED_DATA_SWAP) ?
							"D" : "",
				  (pdo & PDO_FIXED_EXTPOWER) ?
							"E" : "");
			break;
		case PDO_TYPE_VAR:
			scnprintf(msg, sizeof(msg),
				  "%u-%u mV, %u mA",
				  pdo_min_voltage(pdo),
				  pdo_max_voltage(pdo),
				  pdo_max_current(pdo));
			break;
		case PDO_TYPE_BATT:
			scnprintf(msg, sizeof(msg),
				  "%u-%u mV, %u mW",
				  pdo_min_voltage(pdo),
				  pdo_max_voltage(pdo),
				  pdo_max_power(pdo));
			break;
		case PDO_TYPE_APDO:
			if (pdo_apdo_type(pdo) == APDO_TYPE_PPS)
				scnprintf(msg, sizeof(msg),
					  "%u-%u mV, %u mA",
					  pdo_pps_apdo_min_voltage(pdo),
					  pdo_pps_apdo_max_voltage(pdo),
					  pdo_pps_apdo_max_current(pdo));
			else
				strcpy(msg, "undefined APDO");
			break;
		default:
			strcpy(msg, "undefined");
			break;
		}
		tcpm_log(port, " PDO %d: type %d, %s",
			 i, type, msg);
	}
}

static int tcpm_debug_show(struct seq_file *s, void *v)
{
	struct tcpm_port *port = (struct tcpm_port *)s->private;
	int tail;

	mutex_lock(&port->logbuffer_lock);
	tail = port->logbuffer_tail;
	while (tail != port->logbuffer_head) {
		seq_printf(s, "%s\n", port->logbuffer[tail]);
		tail = (tail + 1) % LOG_BUFFER_ENTRIES;
	}
	if (!seq_has_overflowed(s))
		port->logbuffer_tail = tail;
	mutex_unlock(&port->logbuffer_lock);

	return 0;
}
DEFINE_SHOW_ATTRIBUTE(tcpm_debug);

static void tcpm_debugfs_init(struct tcpm_port *port)
{
	char name[NAME_MAX];

	mutex_init(&port->logbuffer_lock);
	snprintf(name, NAME_MAX, "tcpm-%s", dev_name(port->dev));
	port->dentry = debugfs_create_file(name, S_IFREG | 0444, usb_debug_root,
					   port, &tcpm_debug_fops);
}

static void tcpm_debugfs_exit(struct tcpm_port *port)
{
	int i;

	mutex_lock(&port->logbuffer_lock);
	for (i = 0; i < LOG_BUFFER_ENTRIES; i++) {
		kfree(port->logbuffer[i]);
		port->logbuffer[i] = NULL;
	}
	mutex_unlock(&port->logbuffer_lock);

	debugfs_remove(port->dentry);
}

#else

__printf(2, 3)
static void tcpm_log(const struct tcpm_port *port, const char *fmt, ...) { }
__printf(2, 3)
static void tcpm_log_force(struct tcpm_port *port, const char *fmt, ...) { }
static void tcpm_log_source_caps(struct tcpm_port *port) { }
static void tcpm_debugfs_init(const struct tcpm_port *port) { }
static void tcpm_debugfs_exit(const struct tcpm_port *port) { }

#endif

static void tcpm_set_cc(struct tcpm_port *port, enum typec_cc_status cc)
{
	tcpm_log(port, "cc:=%d", cc);
	port->cc_req = cc;
	port->tcpc->set_cc(port->tcpc, cc);
}

static int tcpm_enable_auto_vbus_discharge(struct tcpm_port *port, bool enable)
{
	int ret = 0;

	if (port->tcpc->enable_auto_vbus_discharge) {
		ret = port->tcpc->enable_auto_vbus_discharge(port->tcpc, enable);
		tcpm_log_force(port, "%s vbus discharge ret:%d", enable ? "enable" : "disable",
			       ret);
		if (!ret)
			port->auto_vbus_discharge_enabled = enable;
	}

	return ret;
}

static void tcpm_apply_rc(struct tcpm_port *port)
{
	/*
	 * TCPCI: Move to APPLY_RC state to prevent disconnect during PR_SWAP
	 * when Vbus auto discharge on disconnect is enabled.
	 */
	if (port->tcpc->enable_auto_vbus_discharge && port->tcpc->apply_rc) {
		tcpm_log(port, "Apply_RC");
		port->tcpc->apply_rc(port->tcpc, port->cc_req, port->polarity);
		tcpm_enable_auto_vbus_discharge(port, false);
	}
}

/*
 * Determine RP value to set based on maximum current supported
 * by a port if configured as source.
 * Returns CC value to report to link partner.
 */
static enum typec_cc_status tcpm_rp_cc(struct tcpm_port *port)
{
	const u32 *src_pdo = port->src_pdo;
	int nr_pdo = port->nr_src_pdo;
	int i;

	/*
	 * Search for first entry with matching voltage.
	 * It should report the maximum supported current.
	 */
	for (i = 0; i < nr_pdo; i++) {
		const u32 pdo = src_pdo[i];

		if (pdo_type(pdo) == PDO_TYPE_FIXED &&
		    pdo_fixed_voltage(pdo) == 5000) {
			unsigned int curr = pdo_max_current(pdo);

			if (curr >= 3000)
				return TYPEC_CC_RP_3_0;
			else if (curr >= 1500)
				return TYPEC_CC_RP_1_5;
			return TYPEC_CC_RP_DEF;
		}
	}

	return TYPEC_CC_RP_DEF;
}

static void tcpm_ams_finish(struct tcpm_port *port)
{
	tcpm_log(port, "AMS %s finished", tcpm_ams_str[port->ams]);

	if (port->pd_capable && port->pwr_role == TYPEC_SOURCE) {
		if (port->negotiated_rev >= PD_REV30)
			tcpm_set_cc(port, SINK_TX_OK);
		else
			tcpm_set_cc(port, SINK_TX_NG);
	} else if (port->pwr_role == TYPEC_SOURCE) {
		tcpm_set_cc(port, tcpm_rp_cc(port));
	}

	port->in_ams = false;
	port->ams = NONE_AMS;
}

static int tcpm_pd_transmit(struct tcpm_port *port,
			    enum tcpm_transmit_type type,
			    const struct pd_message *msg)
{
	unsigned long timeout;
	int ret;

	if (msg)
		tcpm_log(port, "PD TX, header: %#x", le16_to_cpu(msg->header));
	else
		tcpm_log(port, "PD TX, type: %#x", type);

	reinit_completion(&port->tx_complete);
	ret = port->tcpc->pd_transmit(port->tcpc, type, msg, port->negotiated_rev);
	if (ret < 0)
		return ret;

	mutex_unlock(&port->lock);
	timeout = wait_for_completion_timeout(&port->tx_complete,
				msecs_to_jiffies(PD_T_TCPC_TX_TIMEOUT));
	mutex_lock(&port->lock);
	if (!timeout)
		return -ETIMEDOUT;

	switch (port->tx_status) {
	case TCPC_TX_SUCCESS:
		port->message_id = (port->message_id + 1) & PD_HEADER_ID_MASK;
		/*
		 * USB PD rev 2.0, 8.3.2.2.1:
		 * USB PD rev 3.0, 8.3.2.1.3:
		 * "... Note that every AMS is Interruptible until the first
		 * Message in the sequence has been successfully sent (GoodCRC
		 * Message received)."
		 */
		if (port->ams != NONE_AMS)
			port->in_ams = true;
		break;
	case TCPC_TX_DISCARDED:
		ret = -EAGAIN;
		break;
	case TCPC_TX_FAILED:
	default:
		ret = -EIO;
		break;
	}

	/* Some AMS don't expect responses. Finish them here. */
	if (port->ams == ATTENTION || port->ams == SOURCE_ALERT)
		tcpm_ams_finish(port);

	return ret;
}

void tcpm_pd_transmit_complete(struct tcpm_port *port,
			       enum tcpm_transmit_status status)
{
	tcpm_log(port, "PD TX complete, status: %u", status);
	port->tx_status = status;
	complete(&port->tx_complete);
}
EXPORT_SYMBOL_GPL(tcpm_pd_transmit_complete);

static int tcpm_mux_set(struct tcpm_port *port, int state,
			enum usb_role usb_role,
			enum typec_orientation orientation)
{
	int ret;

	tcpm_log(port, "Requesting mux state %d, usb-role %d, orientation %d",
		 state, usb_role, orientation);

	ret = typec_set_orientation(port->typec_port, orientation);
	if (ret)
		return ret;

	if (port->role_sw) {
		ret = usb_role_switch_set_role(port->role_sw, usb_role);
		if (ret)
			return ret;
	}

	return typec_set_mode(port->typec_port, state);
}

static int tcpm_set_polarity(struct tcpm_port *port,
			     enum typec_cc_polarity polarity)
{
	int ret;

	tcpm_log(port, "polarity %d", polarity);

	ret = port->tcpc->set_polarity(port->tcpc, polarity);
	if (ret < 0)
		return ret;

	port->polarity = polarity;

	return 0;
}

static int tcpm_set_vconn(struct tcpm_port *port, bool enable)
{
	int ret;

	tcpm_log(port, "vconn:=%d", enable);

	ret = port->tcpc->set_vconn(port->tcpc, enable);
	if (!ret) {
		port->vconn_role = enable ? TYPEC_SOURCE : TYPEC_SINK;
		typec_set_vconn_role(port->typec_port, port->vconn_role);
	}

	return ret;
}

bool tcpm_is_debouncing(struct tcpm_port *port)
{
	bool debounce;

	if (!port)
		return false;

	mutex_lock(&port->lock);
	debounce = port->debouncing;
	mutex_unlock(&port->lock);

	return debounce;
}
EXPORT_SYMBOL_GPL(tcpm_is_debouncing);

static u32 tcpm_get_current_limit(struct tcpm_port *port)
{
	enum typec_cc_status cc;
	u32 limit;

	cc = port->polarity ? port->cc2 : port->cc1;
	switch (cc) {
	case TYPEC_CC_RP_1_5:
		limit = 1500;
		break;
	case TYPEC_CC_RP_3_0:
		limit = 3000;
		break;
	case TYPEC_CC_RP_DEF:
	default:
		if (port->tcpc->get_current_limit)
			limit = port->tcpc->get_current_limit(port->tcpc);
		else
			limit = 0;
		break;
	}

	return limit;
}

static int tcpm_set_current_limit(struct tcpm_port *port, u32 max_ma, u32 mv)
{
	int ret = -EOPNOTSUPP;

	tcpm_log(port, "Setting voltage/current limit %u mV %u mA", mv, max_ma);

	port->supply_voltage = mv;
	port->current_limit = max_ma;
	power_supply_changed(port->psy);

	if (port->tcpc->set_current_limit)
		ret = port->tcpc->set_current_limit(port->tcpc, max_ma, mv);

	return ret;
}

static int tcpm_set_attached_state(struct tcpm_port *port, bool attached)
{
	return port->tcpc->set_roles(port->tcpc, attached, port->pwr_role,
				     port->data_role);
}

static int tcpm_set_roles(struct tcpm_port *port, bool attached,
			  enum typec_role role, enum typec_data_role data)
{
	enum typec_orientation orientation;
	enum usb_role usb_role;
	int ret;

	if (port->polarity == TYPEC_POLARITY_CC1)
		orientation = TYPEC_ORIENTATION_NORMAL;
	else
		orientation = TYPEC_ORIENTATION_REVERSE;

	if (port->typec_caps.data == TYPEC_PORT_DRD) {
		if (data == TYPEC_HOST)
			usb_role = USB_ROLE_HOST;
		else
			usb_role = USB_ROLE_DEVICE;
	} else if (port->typec_caps.data == TYPEC_PORT_DFP) {
		if (data == TYPEC_HOST) {
			if (role == TYPEC_SOURCE)
				usb_role = USB_ROLE_HOST;
			else
				usb_role = USB_ROLE_NONE;
		} else {
			return -ENOTSUPP;
		}
	} else {
		if (data == TYPEC_DEVICE) {
			if (role == TYPEC_SINK)
				usb_role = USB_ROLE_DEVICE;
			else
				usb_role = USB_ROLE_NONE;
		} else {
			return -ENOTSUPP;
		}
	}

	ret = tcpm_mux_set(port, TYPEC_STATE_USB, usb_role, orientation);
	if (ret < 0)
		return ret;

	ret = port->tcpc->set_roles(port->tcpc, attached, role, data);
	if (ret < 0)
		return ret;

	port->pwr_role = role;
	port->data_role = data;
	typec_set_data_role(port->typec_port, data);
	typec_set_pwr_role(port->typec_port, role);

	return 0;
}

static int tcpm_set_pwr_role(struct tcpm_port *port, enum typec_role role)
{
	int ret;

	ret = port->tcpc->set_roles(port->tcpc, true, role,
				    port->data_role);
	if (ret < 0)
		return ret;

	port->pwr_role = role;
	typec_set_pwr_role(port->typec_port, role);

	return 0;
}

/*
 * Transform the PDO to be compliant to PD rev2.0.
 * Return 0 if the PDO type is not defined in PD rev2.0.
 * Otherwise, return the converted PDO.
 */
static u32 tcpm_forge_legacy_pdo(struct tcpm_port *port, u32 pdo, enum typec_role role)
{
	switch (pdo_type(pdo)) {
	case PDO_TYPE_FIXED:
		if (role == TYPEC_SINK)
			return pdo & ~PDO_FIXED_FRS_CURR_MASK;
		else
			return pdo & ~PDO_FIXED_UNCHUNK_EXT;
	case PDO_TYPE_VAR:
	case PDO_TYPE_BATT:
		return pdo;
	case PDO_TYPE_APDO:
	default:
		return 0;
	}
}

static int tcpm_pd_send_source_caps(struct tcpm_port *port)
{
	struct pd_message msg;
	u32 pdo;
	unsigned int i, nr_pdo = 0;

	memset(&msg, 0, sizeof(msg));

	for (i = 0; i < port->nr_src_pdo; i++) {
		if (port->negotiated_rev >= PD_REV30) {
			msg.payload[nr_pdo++] =	cpu_to_le32(port->src_pdo[i]);
		} else {
			pdo = tcpm_forge_legacy_pdo(port, port->src_pdo[i], TYPEC_SOURCE);
			if (pdo)
				msg.payload[nr_pdo++] = cpu_to_le32(pdo);
		}
	}

	if (!nr_pdo) {
		/* No source capabilities defined, sink only */
		msg.header = PD_HEADER_LE(PD_CTRL_REJECT,
					  port->pwr_role,
					  port->data_role,
					  port->negotiated_rev,
					  port->message_id, 0);
	} else {
		msg.header = PD_HEADER_LE(PD_DATA_SOURCE_CAP,
					  port->pwr_role,
					  port->data_role,
					  port->negotiated_rev,
					  port->message_id,
					  nr_pdo);
	}

	return tcpm_pd_transmit(port, TCPC_TX_SOP, &msg);
}

static int tcpm_pd_send_sink_caps(struct tcpm_port *port)
{
	struct pd_message msg;
	u32 pdo;
	unsigned int i, nr_pdo = 0;

	memset(&msg, 0, sizeof(msg));

	for (i = 0; i < port->nr_snk_pdo; i++) {
		if (port->negotiated_rev >= PD_REV30) {
			msg.payload[nr_pdo++] =	cpu_to_le32(port->snk_pdo[i]);
		} else {
			pdo = tcpm_forge_legacy_pdo(port, port->snk_pdo[i], TYPEC_SINK);
			if (pdo)
				msg.payload[nr_pdo++] = cpu_to_le32(pdo);
		}
	}

	if (!nr_pdo) {
		/* No sink capabilities defined, source only */
		msg.header = PD_HEADER_LE(PD_CTRL_REJECT,
					  port->pwr_role,
					  port->data_role,
					  port->negotiated_rev,
					  port->message_id, 0);
	} else {
		msg.header = PD_HEADER_LE(PD_DATA_SINK_CAP,
					  port->pwr_role,
					  port->data_role,
					  port->negotiated_rev,
					  port->message_id,
					  nr_pdo);
	}

	return tcpm_pd_transmit(port, TCPC_TX_SOP, &msg);
}

static void mod_tcpm_delayed_work(struct tcpm_port *port, unsigned int delay_ms)
{
	if (delay_ms) {
		hrtimer_start(&port->state_machine_timer, ms_to_ktime(delay_ms), HRTIMER_MODE_REL);
	} else {
		hrtimer_cancel(&port->state_machine_timer);
		kthread_queue_work(port->wq, &port->state_machine);
	}
}

static void mod_vdm_delayed_work(struct tcpm_port *port, unsigned int delay_ms)
{
	if (delay_ms) {
		hrtimer_start(&port->vdm_state_machine_timer, ms_to_ktime(delay_ms),
			      HRTIMER_MODE_REL);
	} else {
		hrtimer_cancel(&port->vdm_state_machine_timer);
		kthread_queue_work(port->wq, &port->vdm_state_machine);
	}
}

static void mod_enable_frs_delayed_work(struct tcpm_port *port, unsigned int delay_ms)
{
	if (delay_ms) {
		hrtimer_start(&port->enable_frs_timer, ms_to_ktime(delay_ms), HRTIMER_MODE_REL);
	} else {
		hrtimer_cancel(&port->enable_frs_timer);
		kthread_queue_work(port->wq, &port->enable_frs);
	}
}

static void mod_send_discover_delayed_work(struct tcpm_port *port, unsigned int delay_ms)
{
	if (delay_ms) {
		hrtimer_start(&port->send_discover_timer, ms_to_ktime(delay_ms), HRTIMER_MODE_REL);
	} else {
		hrtimer_cancel(&port->send_discover_timer);
		kthread_queue_work(port->wq, &port->send_discover_work);
	}
}

static void tcpm_set_state(struct tcpm_port *port, enum tcpm_state state,
			   unsigned int delay_ms)
{
	if (delay_ms) {
		tcpm_log(port, "pending state change %s -> %s @ %u ms [%s %s]",
			 tcpm_states[port->state], tcpm_states[state], delay_ms,
			 pd_rev[port->negotiated_rev], tcpm_ams_str[port->ams]);
		port->delayed_state = state;
		mod_tcpm_delayed_work(port, delay_ms);
		port->delayed_runtime = ktime_add(ktime_get(), ms_to_ktime(delay_ms));
		port->delay_ms = delay_ms;
	} else {
		tcpm_log(port, "state change %s -> %s [%s %s]",
			 tcpm_states[port->state], tcpm_states[state],
			 pd_rev[port->negotiated_rev], tcpm_ams_str[port->ams]);
		port->delayed_state = INVALID_STATE;
		port->prev_state = port->state;
		port->state = state;
		/*
		 * Don't re-queue the state machine work item if we're currently
		 * in the state machine and we're immediately changing states.
		 * tcpm_state_machine_work() will continue running the state
		 * machine.
		 */
		if (!port->state_machine_running)
			mod_tcpm_delayed_work(port, 0);
	}
}

static void tcpm_set_state_cond(struct tcpm_port *port, enum tcpm_state state,
				unsigned int delay_ms)
{
	if (port->enter_state == port->state)
		tcpm_set_state(port, state, delay_ms);
	else
		tcpm_log(port,
			 "skipped %sstate change %s -> %s [%u ms], context state %s [%s %s]",
			 delay_ms ? "delayed " : "",
			 tcpm_states[port->state], tcpm_states[state],
			 delay_ms, tcpm_states[port->enter_state],
			 pd_rev[port->negotiated_rev], tcpm_ams_str[port->ams]);
}

static void tcpm_queue_message(struct tcpm_port *port,
			       enum pd_msg_request message)
{
	port->queued_message = message;
	mod_tcpm_delayed_work(port, 0);
}

static bool tcpm_vdm_ams(struct tcpm_port *port)
{
	switch (port->ams) {
	case DISCOVER_IDENTITY:
	case SOURCE_STARTUP_CABLE_PLUG_DISCOVER_IDENTITY:
	case DISCOVER_SVIDS:
	case DISCOVER_MODES:
	case DFP_TO_UFP_ENTER_MODE:
	case DFP_TO_UFP_EXIT_MODE:
	case DFP_TO_CABLE_PLUG_ENTER_MODE:
	case DFP_TO_CABLE_PLUG_EXIT_MODE:
	case ATTENTION:
	case UNSTRUCTURED_VDMS:
	case STRUCTURED_VDMS:
		break;
	default:
		return false;
	}

	return true;
}

static bool tcpm_ams_interruptible(struct tcpm_port *port)
{
	switch (port->ams) {
	/* Interruptible AMS */
	case NONE_AMS:
	case SECURITY:
	case FIRMWARE_UPDATE:
	case DISCOVER_IDENTITY:
	case SOURCE_STARTUP_CABLE_PLUG_DISCOVER_IDENTITY:
	case DISCOVER_SVIDS:
	case DISCOVER_MODES:
	case DFP_TO_UFP_ENTER_MODE:
	case DFP_TO_UFP_EXIT_MODE:
	case DFP_TO_CABLE_PLUG_ENTER_MODE:
	case DFP_TO_CABLE_PLUG_EXIT_MODE:
	case UNSTRUCTURED_VDMS:
	case STRUCTURED_VDMS:
	case COUNTRY_INFO:
	case COUNTRY_CODES:
		break;
	/* Non-Interruptible AMS */
	default:
		if (port->in_ams)
			return false;
		break;
	}

	return true;
}

static int tcpm_ams_start(struct tcpm_port *port, enum tcpm_ams ams)
{
	int ret = 0;

	tcpm_log(port, "AMS %s start", tcpm_ams_str[ams]);

	if (!tcpm_ams_interruptible(port) &&
	    !(ams == HARD_RESET || ams == SOFT_RESET_AMS)) {
		port->upcoming_state = INVALID_STATE;
		tcpm_log(port, "AMS %s not interruptible, aborting",
			 tcpm_ams_str[port->ams]);
		return -EAGAIN;
	}

	if (port->pwr_role == TYPEC_SOURCE) {
		enum typec_cc_status cc_req = port->cc_req;

		port->ams = ams;

		if (ams == HARD_RESET) {
			tcpm_set_cc(port, tcpm_rp_cc(port));
			tcpm_pd_transmit(port, TCPC_TX_HARD_RESET, NULL);
			tcpm_set_state(port, HARD_RESET_START, 0);
			return ret;
		} else if (ams == SOFT_RESET_AMS) {
			if (!port->explicit_contract)
				tcpm_set_cc(port, tcpm_rp_cc(port));
			tcpm_set_state(port, SOFT_RESET_SEND, 0);
			return ret;
		} else if (tcpm_vdm_ams(port)) {
			/* tSinkTx is enforced in vdm_run_state_machine */
			if (port->negotiated_rev >= PD_REV30)
				tcpm_set_cc(port, SINK_TX_NG);
			return ret;
		}

		if (port->negotiated_rev >= PD_REV30)
			tcpm_set_cc(port, SINK_TX_NG);

		switch (port->state) {
		case SRC_READY:
		case SRC_STARTUP:
		case SRC_SOFT_RESET_WAIT_SNK_TX:
		case SOFT_RESET:
		case SOFT_RESET_SEND:
			if (port->negotiated_rev >= PD_REV30)
				tcpm_set_state(port, AMS_START,
					       cc_req == SINK_TX_OK ?
					       PD_T_SINK_TX : 0);
			else
				tcpm_set_state(port, AMS_START, 0);
			break;
		default:
			if (port->negotiated_rev >= PD_REV30)
				tcpm_set_state(port, SRC_READY,
					       cc_req == SINK_TX_OK ?
					       PD_T_SINK_TX : 0);
			else
				tcpm_set_state(port, SRC_READY, 0);
			break;
		}
	} else {
		if (port->negotiated_rev >= PD_REV30 &&
		    !tcpm_sink_tx_ok(port) &&
		    ams != SOFT_RESET_AMS &&
		    ams != HARD_RESET) {
			port->upcoming_state = INVALID_STATE;
			tcpm_log(port, "Sink TX No Go");
			return -EAGAIN;
		}

		port->ams = ams;

		if (ams == HARD_RESET) {
			tcpm_pd_transmit(port, TCPC_TX_HARD_RESET, NULL);
			tcpm_set_state(port, HARD_RESET_START, 0);
			return ret;
		} else if (tcpm_vdm_ams(port)) {
			return ret;
		}

		if (port->state == SNK_READY ||
		    port->state == SNK_SOFT_RESET)
			tcpm_set_state(port, AMS_START, 0);
		else
			tcpm_set_state(port, SNK_READY, 0);
	}

	return ret;
}

/*
 * VDM/VDO handling functions
 */
static void tcpm_queue_vdm(struct tcpm_port *port, const u32 header,
			   const u32 *data, int cnt)
{
	WARN_ON(!mutex_is_locked(&port->lock));

	/* Make sure we are not still processing a previous VDM packet */
	WARN_ON(port->vdm_state > VDM_STATE_DONE);

	port->vdo_count = cnt + 1;
	port->vdo_data[0] = header;
	memcpy(&port->vdo_data[1], data, sizeof(u32) * cnt);
	/* Set ready, vdm state machine will actually send */
	port->vdm_retries = 0;
	port->vdm_state = VDM_STATE_READY;
	port->vdm_sm_running = true;

	mod_vdm_delayed_work(port, 0);
}

static void tcpm_queue_vdm_unlocked(struct tcpm_port *port, const u32 header,
				    const u32 *data, int cnt)
{
	mutex_lock(&port->lock);
	tcpm_queue_vdm(port, header, data, cnt);
	mutex_unlock(&port->lock);
}

static void svdm_consume_identity(struct tcpm_port *port, const u32 *p, int cnt)
{
	u32 vdo = p[VDO_INDEX_IDH];
	u32 product = p[VDO_INDEX_PRODUCT];

	memset(&port->mode_data, 0, sizeof(port->mode_data));

	port->partner_ident.id_header = vdo;
	port->partner_ident.cert_stat = p[VDO_INDEX_CSTAT];
	port->partner_ident.product = product;

	typec_partner_set_identity(port->partner);

	tcpm_log(port, "Identity: %04x:%04x.%04x",
		 PD_IDH_VID(vdo),
		 PD_PRODUCT_PID(product), product & 0xffff);
}

static bool svdm_consume_svids(struct tcpm_port *port, const u32 *p, int cnt)
{
	struct pd_mode_data *pmdata = &port->mode_data;
	int i;

	for (i = 1; i < cnt; i++) {
		u16 svid;

		svid = (p[i] >> 16) & 0xffff;
		if (!svid)
			return false;

		if (pmdata->nsvids >= SVID_DISCOVERY_MAX)
			goto abort;

		pmdata->svids[pmdata->nsvids++] = svid;
		tcpm_log(port, "SVID %d: 0x%x", pmdata->nsvids, svid);

		svid = p[i] & 0xffff;
		if (!svid)
			return false;

		if (pmdata->nsvids >= SVID_DISCOVERY_MAX)
			goto abort;

		pmdata->svids[pmdata->nsvids++] = svid;
		tcpm_log(port, "SVID %d: 0x%x", pmdata->nsvids, svid);
	}
	return true;
abort:
	tcpm_log(port, "SVID_DISCOVERY_MAX(%d) too low!", SVID_DISCOVERY_MAX);
	return false;
}

static void svdm_consume_modes(struct tcpm_port *port, const u32 *p, int cnt)
{
	struct pd_mode_data *pmdata = &port->mode_data;
	struct typec_altmode_desc *paltmode;
	int i;

	if (pmdata->altmodes >= ARRAY_SIZE(port->partner_altmode)) {
		/* Already logged in svdm_consume_svids() */
		return;
	}

	for (i = 1; i < cnt; i++) {
		paltmode = &pmdata->altmode_desc[pmdata->altmodes];
		memset(paltmode, 0, sizeof(*paltmode));

		paltmode->svid = pmdata->svids[pmdata->svid_index];
		paltmode->mode = i;
		paltmode->vdo = p[i];

		tcpm_log(port, " Alternate mode %d: SVID 0x%04x, VDO %d: 0x%08x",
			 pmdata->altmodes, paltmode->svid,
			 paltmode->mode, paltmode->vdo);

		pmdata->altmodes++;
	}
}

static void tcpm_register_partner_altmodes(struct tcpm_port *port)
{
	struct pd_mode_data *modep = &port->mode_data;
	struct typec_altmode *altmode;
	int i;

	for (i = 0; i < modep->altmodes; i++) {
		altmode = typec_partner_register_altmode(port->partner,
						&modep->altmode_desc[i]);
		if (IS_ERR(altmode)) {
			tcpm_log(port, "Failed to register partner SVID 0x%04x",
				 modep->altmode_desc[i].svid);
			altmode = NULL;
		}
		port->partner_altmode[i] = altmode;
	}
}

#define supports_modal(port)	PD_IDH_MODAL_SUPP((port)->partner_ident.id_header)

static int tcpm_pd_svdm(struct tcpm_port *port, struct typec_altmode *adev,
			const u32 *p, int cnt, u32 *response,
			enum adev_actions *adev_action)
{
	struct typec_port *typec = port->typec_port;
	struct typec_altmode *pdev;
	struct pd_mode_data *modep;
	int svdm_version;
	int rlen = 0;
	int cmd_type;
	int cmd;
	int i;

	cmd_type = PD_VDO_CMDT(p[0]);
	cmd = PD_VDO_CMD(p[0]);

	tcpm_log(port, "Rx VDM cmd 0x%x type %d cmd %d len %d",
		 p[0], cmd_type, cmd, cnt);

	modep = &port->mode_data;

	pdev = typec_match_altmode(port->partner_altmode, ALTMODE_DISCOVERY_MAX,
				   PD_VDO_VID(p[0]), PD_VDO_OPOS(p[0]));

	svdm_version = typec_get_negotiated_svdm_version(typec);
	if (svdm_version < 0)
		return 0;

	switch (cmd_type) {
	case CMDT_INIT:
		switch (cmd) {
		case CMD_DISCOVER_IDENT:
			if (PD_VDO_VID(p[0]) != USB_SID_PD)
				break;

			if (PD_VDO_SVDM_VER(p[0]) < svdm_version) {
				typec_partner_set_svdm_version(port->partner,
							       PD_VDO_SVDM_VER(p[0]));
				svdm_version = PD_VDO_SVDM_VER(p[0]);
			}

			port->ams = DISCOVER_IDENTITY;
			/*
			 * PD2.0 Spec 6.10.3: respond with NAK as DFP (data host)
			 * PD3.1 Spec 6.4.4.2.5.1: respond with NAK if "invalid field" or
			 * "wrong configuation" or "Unrecognized"
			 */
			if ((port->data_role == TYPEC_DEVICE || svdm_version >= SVDM_VER_2_0) &&
			    port->nr_snk_vdo) {
				if (svdm_version < SVDM_VER_2_0) {
					for (i = 0; i < port->nr_snk_vdo_v1; i++)
						response[i + 1] = port->snk_vdo_v1[i];
					rlen = port->nr_snk_vdo_v1 + 1;

				} else {
					for (i = 0; i < port->nr_snk_vdo; i++)
						response[i + 1] = port->snk_vdo[i];
					rlen = port->nr_snk_vdo + 1;
				}
			}
			break;
		case CMD_DISCOVER_SVID:
			port->ams = DISCOVER_SVIDS;
			break;
		case CMD_DISCOVER_MODES:
			port->ams = DISCOVER_MODES;
			break;
		case CMD_ENTER_MODE:
			port->ams = DFP_TO_UFP_ENTER_MODE;
			break;
		case CMD_EXIT_MODE:
			port->ams = DFP_TO_UFP_EXIT_MODE;
			break;
		case CMD_ATTENTION:
			/* Attention command does not have response */
			*adev_action = ADEV_ATTENTION;
			return 0;
		default:
			break;
		}
		if (rlen >= 1) {
			response[0] = p[0] | VDO_CMDT(CMDT_RSP_ACK);
		} else if (rlen == 0) {
			response[0] = p[0] | VDO_CMDT(CMDT_RSP_NAK);
			rlen = 1;
		} else {
			response[0] = p[0] | VDO_CMDT(CMDT_RSP_BUSY);
			rlen = 1;
		}
		response[0] = (response[0] & ~VDO_SVDM_VERS_MASK) |
			      (VDO_SVDM_VERS(typec_get_negotiated_svdm_version(typec)));
		break;
	case CMDT_RSP_ACK:
		/* silently drop message if we are not connected */
		if (IS_ERR_OR_NULL(port->partner))
			break;

		tcpm_ams_finish(port);

		switch (cmd) {
		case CMD_DISCOVER_IDENT:
			if (PD_VDO_SVDM_VER(p[0]) < svdm_version)
				typec_partner_set_svdm_version(port->partner,
							       PD_VDO_SVDM_VER(p[0]));
			/* 6.4.4.3.1 */
			svdm_consume_identity(port, p, cnt);
			response[0] = VDO(USB_SID_PD, 1, typec_get_negotiated_svdm_version(typec),
					  CMD_DISCOVER_SVID);
			rlen = 1;
			break;
		case CMD_DISCOVER_SVID:
			/* 6.4.4.3.2 */
			if (svdm_consume_svids(port, p, cnt)) {
				response[0] = VDO(USB_SID_PD, 1, svdm_version, CMD_DISCOVER_SVID);
				rlen = 1;
			} else if (modep->nsvids && supports_modal(port)) {
				response[0] = VDO(modep->svids[0], 1, svdm_version,
						  CMD_DISCOVER_MODES);
				rlen = 1;
			}
			break;
		case CMD_DISCOVER_MODES:
			/* 6.4.4.3.3 */
			svdm_consume_modes(port, p, cnt);
			modep->svid_index++;
			if (modep->svid_index < modep->nsvids) {
				u16 svid = modep->svids[modep->svid_index];
				response[0] = VDO(svid, 1, svdm_version, CMD_DISCOVER_MODES);
				rlen = 1;
			} else {
				tcpm_register_partner_altmodes(port);
			}
			break;
		case CMD_ENTER_MODE:
			if (adev && pdev) {
				typec_altmode_update_active(pdev, true);
				*adev_action = ADEV_QUEUE_VDM_SEND_EXIT_MODE_ON_FAIL;
			}
			return 0;
		case CMD_EXIT_MODE:
			if (adev && pdev) {
				typec_altmode_update_active(pdev, false);
				/* Back to USB Operation */
				*adev_action = ADEV_NOTIFY_USB_AND_QUEUE_VDM;
				return 0;
			}
			break;
		case VDO_CMD_VENDOR(0) ... VDO_CMD_VENDOR(15):
			break;
		default:
			/* Unrecognized SVDM */
			response[0] = p[0] | VDO_CMDT(CMDT_RSP_NAK);
			rlen = 1;
			response[0] = (response[0] & ~VDO_SVDM_VERS_MASK) |
				      (VDO_SVDM_VERS(svdm_version));
			break;
		}
		break;
	case CMDT_RSP_NAK:
		tcpm_ams_finish(port);
		switch (cmd) {
		case CMD_DISCOVER_IDENT:
		case CMD_DISCOVER_SVID:
		case CMD_DISCOVER_MODES:
		case VDO_CMD_VENDOR(0) ... VDO_CMD_VENDOR(15):
			break;
		case CMD_ENTER_MODE:
			/* Back to USB Operation */
			*adev_action = ADEV_NOTIFY_USB_AND_QUEUE_VDM;
			return 0;
		default:
			/* Unrecognized SVDM */
			response[0] = p[0] | VDO_CMDT(CMDT_RSP_NAK);
			rlen = 1;
			response[0] = (response[0] & ~VDO_SVDM_VERS_MASK) |
				      (VDO_SVDM_VERS(svdm_version));
			break;
		}
		break;
	default:
		response[0] = p[0] | VDO_CMDT(CMDT_RSP_NAK);
		rlen = 1;
		response[0] = (response[0] & ~VDO_SVDM_VERS_MASK) |
			      (VDO_SVDM_VERS(svdm_version));
		break;
	}

	/* Informing the alternate mode drivers about everything */
	*adev_action = ADEV_QUEUE_VDM;
	return rlen;
}

static void tcpm_pd_handle_msg(struct tcpm_port *port,
			       enum pd_msg_request message,
			       enum tcpm_ams ams);

static void tcpm_handle_vdm_request(struct tcpm_port *port,
				    const __le32 *payload, int cnt)
{
	enum adev_actions adev_action = ADEV_NONE;
	struct typec_altmode *adev;
	u32 p[PD_MAX_PAYLOAD];
	u32 response[8] = { };
	int i, rlen = 0;

	for (i = 0; i < cnt; i++)
		p[i] = le32_to_cpu(payload[i]);

	adev = typec_match_altmode(port->port_altmode, ALTMODE_DISCOVERY_MAX,
				   PD_VDO_VID(p[0]), PD_VDO_OPOS(p[0]));

	if (port->vdm_state == VDM_STATE_BUSY) {
		/* If UFP responded busy retry after timeout */
		if (PD_VDO_CMDT(p[0]) == CMDT_RSP_BUSY) {
			port->vdm_state = VDM_STATE_WAIT_RSP_BUSY;
			port->vdo_retry = (p[0] & ~VDO_CMDT_MASK) |
				CMDT_INIT;
			mod_vdm_delayed_work(port, PD_T_VDM_BUSY);
			return;
		}
		port->vdm_state = VDM_STATE_DONE;
	}

	if (PD_VDO_SVDM(p[0]) && (adev || tcpm_vdm_ams(port) || port->nr_snk_vdo)) {
		/*
		 * Here a SVDM is received (INIT or RSP or unknown). Set the vdm_sm_running in
		 * advance because we are dropping the lock but may send VDMs soon.
		 * For the cases of INIT received:
		 *  - If no response to send, it will be cleared later in this function.
		 *  - If there are responses to send, it will be cleared in the state machine.
		 * For the cases of RSP received:
		 *  - If no further INIT to send, it will be cleared later in this function.
		 *  - Otherwise, it will be cleared in the state machine if timeout or it will go
		 *    back here until no further INIT to send.
		 * For the cases of unknown type received:
		 *  - We will send NAK and the flag will be cleared in the state machine.
		 */
		port->vdm_sm_running = true;
		rlen = tcpm_pd_svdm(port, adev, p, cnt, response, &adev_action);
	} else {
		if (port->negotiated_rev >= PD_REV30)
			tcpm_pd_handle_msg(port, PD_MSG_CTRL_NOT_SUPP, NONE_AMS);
	}

	/*
	 * We are done with any state stored in the port struct now, except
	 * for any port struct changes done by the tcpm_queue_vdm() call
	 * below, which is a separate operation.
	 *
	 * So we can safely release the lock here; and we MUST release the
	 * lock here to avoid an AB BA lock inversion:
	 *
	 * If we keep the lock here then the lock ordering in this path is:
	 * 1. tcpm_pd_rx_handler take the tcpm port lock
	 * 2. One of the typec_altmode_* calls below takes the alt-mode's lock
	 *
	 * And we also have this ordering:
	 * 1. alt-mode driver takes the alt-mode's lock
	 * 2. alt-mode driver calls tcpm_altmode_enter which takes the
	 *    tcpm port lock
	 *
	 * Dropping our lock here avoids this.
	 */
	mutex_unlock(&port->lock);

	if (adev) {
		switch (adev_action) {
		case ADEV_NONE:
			break;
		case ADEV_NOTIFY_USB_AND_QUEUE_VDM:
			WARN_ON(typec_altmode_notify(adev, TYPEC_STATE_USB, NULL));
			typec_altmode_vdm(adev, p[0], &p[1], cnt);
			break;
		case ADEV_QUEUE_VDM:
			typec_altmode_vdm(adev, p[0], &p[1], cnt);
			break;
		case ADEV_QUEUE_VDM_SEND_EXIT_MODE_ON_FAIL:
			if (typec_altmode_vdm(adev, p[0], &p[1], cnt)) {
				int svdm_version = typec_get_negotiated_svdm_version(
									port->typec_port);
				if (svdm_version < 0)
					break;

				response[0] = VDO(adev->svid, 1, svdm_version,
						  CMD_EXIT_MODE);
				response[0] |= VDO_OPOS(adev->mode);
				rlen = 1;
			}
			break;
		case ADEV_ATTENTION:
			typec_altmode_attention(adev, p[1]);
			break;
		}
	}

	/*
	 * We must re-take the lock here to balance the unlock in
	 * tcpm_pd_rx_handler, note that no changes, other then the
	 * tcpm_queue_vdm call, are made while the lock is held again.
	 * All that is done after the call is unwinding the call stack until
	 * we return to tcpm_pd_rx_handler and do the unlock there.
	 */
	mutex_lock(&port->lock);

	if (rlen > 0)
		tcpm_queue_vdm(port, response[0], &response[1], rlen - 1);
	else
		port->vdm_sm_running = false;
}

static void tcpm_send_vdm(struct tcpm_port *port, u32 vid, int cmd,
			  const u32 *data, int count)
{
	int svdm_version = typec_get_negotiated_svdm_version(port->typec_port);
	u32 header;

	if (svdm_version < 0)
		return;

	if (WARN_ON(count > VDO_MAX_SIZE - 1))
		count = VDO_MAX_SIZE - 1;

	/* set VDM header with VID & CMD */
	header = VDO(vid, ((vid & USB_SID_PD) == USB_SID_PD) ?
			1 : (PD_VDO_CMD(cmd) <= CMD_ATTENTION),
			svdm_version, cmd);
	tcpm_queue_vdm(port, header, data, count);
}

static unsigned int vdm_ready_timeout(u32 vdm_hdr)
{
	unsigned int timeout;
	int cmd = PD_VDO_CMD(vdm_hdr);

	/* its not a structured VDM command */
	if (!PD_VDO_SVDM(vdm_hdr))
		return PD_T_VDM_UNSTRUCTURED;

	switch (PD_VDO_CMDT(vdm_hdr)) {
	case CMDT_INIT:
		if (cmd == CMD_ENTER_MODE || cmd == CMD_EXIT_MODE)
			timeout = PD_T_VDM_WAIT_MODE_E;
		else
			timeout = PD_T_VDM_SNDR_RSP;
		break;
	default:
		if (cmd == CMD_ENTER_MODE || cmd == CMD_EXIT_MODE)
			timeout = PD_T_VDM_E_MODE;
		else
			timeout = PD_T_VDM_RCVR_RSP;
		break;
	}
	return timeout;
}

static void vdm_run_state_machine(struct tcpm_port *port)
{
	struct pd_message msg;
	int i, res = 0;
	u32 vdo_hdr = port->vdo_data[0];

	switch (port->vdm_state) {
	case VDM_STATE_READY:
		/* Only transmit VDM if attached */
		if (!port->attached) {
			port->vdm_state = VDM_STATE_ERR_BUSY;
			break;
		}

		/*
		 * if there's traffic or we're not in PDO ready state don't send
		 * a VDM.
		 */
		if (port->state != SRC_READY && port->state != SNK_READY) {
			port->vdm_sm_running = false;
			break;
		}

		/* TODO: AMS operation for Unstructured VDM */
		if (PD_VDO_SVDM(vdo_hdr) && PD_VDO_CMDT(vdo_hdr) == CMDT_INIT) {
			switch (PD_VDO_CMD(vdo_hdr)) {
			case CMD_DISCOVER_IDENT:
				res = tcpm_ams_start(port, DISCOVER_IDENTITY);
				if (res == 0)
					port->send_discover = false;
				else if (res == -EAGAIN)
					mod_send_discover_delayed_work(port,
								       SEND_DISCOVER_RETRY_MS);
				break;
			case CMD_DISCOVER_SVID:
				res = tcpm_ams_start(port, DISCOVER_SVIDS);
				break;
			case CMD_DISCOVER_MODES:
				res = tcpm_ams_start(port, DISCOVER_MODES);
				break;
			case CMD_ENTER_MODE:
				res = tcpm_ams_start(port, DFP_TO_UFP_ENTER_MODE);
				break;
			case CMD_EXIT_MODE:
				res = tcpm_ams_start(port, DFP_TO_UFP_EXIT_MODE);
				break;
			case CMD_ATTENTION:
				res = tcpm_ams_start(port, ATTENTION);
				break;
			case VDO_CMD_VENDOR(0) ... VDO_CMD_VENDOR(15):
				res = tcpm_ams_start(port, STRUCTURED_VDMS);
				break;
			default:
				res = -EOPNOTSUPP;
				break;
			}

			if (res < 0) {
				port->vdm_state = VDM_STATE_ERR_BUSY;
				return;
			}
		}

		port->vdm_state = VDM_STATE_SEND_MESSAGE;
		mod_vdm_delayed_work(port, (port->negotiated_rev >= PD_REV30 &&
					    port->pwr_role == TYPEC_SOURCE &&
					    PD_VDO_SVDM(vdo_hdr) &&
					    PD_VDO_CMDT(vdo_hdr) == CMDT_INIT) ?
					   PD_T_SINK_TX : 0);
		break;
	case VDM_STATE_WAIT_RSP_BUSY:
		port->vdo_data[0] = port->vdo_retry;
		port->vdo_count = 1;
		port->vdm_state = VDM_STATE_READY;
		tcpm_ams_finish(port);
		break;
	case VDM_STATE_BUSY:
		port->vdm_state = VDM_STATE_ERR_TMOUT;
		if (port->ams != NONE_AMS)
			tcpm_ams_finish(port);
		break;
	case VDM_STATE_ERR_SEND:
		/*
		 * A partner which does not support USB PD will not reply,
		 * so this is not a fatal error. At the same time, some
		 * devices may not return GoodCRC under some circumstances,
		 * so we need to retry.
		 */
		if (port->vdm_retries < 3) {
			tcpm_log(port, "VDM Tx error, retry");
			port->vdm_retries++;
			port->vdm_state = VDM_STATE_READY;
			if (PD_VDO_SVDM(vdo_hdr) && PD_VDO_CMDT(vdo_hdr) == CMDT_INIT)
				tcpm_ams_finish(port);
		} else {
			tcpm_ams_finish(port);
		}
		break;
	case VDM_STATE_SEND_MESSAGE:
		/* Prepare and send VDM */
		memset(&msg, 0, sizeof(msg));
		msg.header = PD_HEADER_LE(PD_DATA_VENDOR_DEF,
					  port->pwr_role,
					  port->data_role,
					  port->negotiated_rev,
					  port->message_id, port->vdo_count);
		for (i = 0; i < port->vdo_count; i++)
			msg.payload[i] = cpu_to_le32(port->vdo_data[i]);
		res = tcpm_pd_transmit(port, TCPC_TX_SOP, &msg);
		if (res < 0) {
			port->vdm_state = VDM_STATE_ERR_SEND;
		} else {
			unsigned long timeout;

			port->vdm_retries = 0;
			port->vdm_state = VDM_STATE_BUSY;
			timeout = vdm_ready_timeout(vdo_hdr);
			mod_vdm_delayed_work(port, timeout);
		}
		break;
	default:
		break;
	}
}

static void vdm_state_machine_work(struct kthread_work *work)
{
	struct tcpm_port *port = container_of(work, struct tcpm_port, vdm_state_machine);
	enum vdm_states prev_state;

	mutex_lock(&port->lock);

	/*
	 * Continue running as long as the port is not busy and there was
	 * a state change.
	 */
	do {
		prev_state = port->vdm_state;
		vdm_run_state_machine(port);
	} while (port->vdm_state != prev_state &&
		 port->vdm_state != VDM_STATE_BUSY &&
		 port->vdm_state != VDM_STATE_SEND_MESSAGE);

	if (port->vdm_state < VDM_STATE_READY)
		port->vdm_sm_running = false;

	mutex_unlock(&port->lock);
}

enum pdo_err {
	PDO_NO_ERR,
	PDO_ERR_NO_VSAFE5V,
	PDO_ERR_VSAFE5V_NOT_FIRST,
	PDO_ERR_PDO_TYPE_NOT_IN_ORDER,
	PDO_ERR_FIXED_NOT_SORTED,
	PDO_ERR_VARIABLE_BATT_NOT_SORTED,
	PDO_ERR_DUPE_PDO,
	PDO_ERR_PPS_APDO_NOT_SORTED,
	PDO_ERR_DUPE_PPS_APDO,
};

static const char * const pdo_err_msg[] = {
	[PDO_ERR_NO_VSAFE5V] =
	" err: source/sink caps should atleast have vSafe5V",
	[PDO_ERR_VSAFE5V_NOT_FIRST] =
	" err: vSafe5V Fixed Supply Object Shall always be the first object",
	[PDO_ERR_PDO_TYPE_NOT_IN_ORDER] =
	" err: PDOs should be in the following order: Fixed; Battery; Variable",
	[PDO_ERR_FIXED_NOT_SORTED] =
	" err: Fixed supply pdos should be in increasing order of their fixed voltage",
	[PDO_ERR_VARIABLE_BATT_NOT_SORTED] =
	" err: Variable/Battery supply pdos should be in increasing order of their minimum voltage",
	[PDO_ERR_DUPE_PDO] =
	" err: Variable/Batt supply pdos cannot have same min/max voltage",
	[PDO_ERR_PPS_APDO_NOT_SORTED] =
	" err: Programmable power supply apdos should be in increasing order of their maximum voltage",
	[PDO_ERR_DUPE_PPS_APDO] =
	" err: Programmable power supply apdos cannot have same min/max voltage and max current",
};

static enum pdo_err tcpm_caps_err(struct tcpm_port *port, const u32 *pdo,
				  unsigned int nr_pdo)
{
	unsigned int i;

	/* Should at least contain vSafe5v */
	if (nr_pdo < 1)
		return PDO_ERR_NO_VSAFE5V;

	/* The vSafe5V Fixed Supply Object Shall always be the first object */
	if (pdo_type(pdo[0]) != PDO_TYPE_FIXED ||
	    pdo_fixed_voltage(pdo[0]) != VSAFE5V)
		return PDO_ERR_VSAFE5V_NOT_FIRST;

	for (i = 1; i < nr_pdo; i++) {
		if (pdo_type(pdo[i]) < pdo_type(pdo[i - 1])) {
			return PDO_ERR_PDO_TYPE_NOT_IN_ORDER;
		} else if (pdo_type(pdo[i]) == pdo_type(pdo[i - 1])) {
			enum pd_pdo_type type = pdo_type(pdo[i]);

			switch (type) {
			/*
			 * The remaining Fixed Supply Objects, if
			 * present, shall be sent in voltage order;
			 * lowest to highest.
			 */
			case PDO_TYPE_FIXED:
				if (pdo_fixed_voltage(pdo[i]) <=
				    pdo_fixed_voltage(pdo[i - 1]))
					return PDO_ERR_FIXED_NOT_SORTED;
				break;
			/*
			 * The Battery Supply Objects and Variable
			 * supply, if present shall be sent in Minimum
			 * Voltage order; lowest to highest.
			 */
			case PDO_TYPE_VAR:
			case PDO_TYPE_BATT:
				if (pdo_min_voltage(pdo[i]) <
				    pdo_min_voltage(pdo[i - 1]))
					return PDO_ERR_VARIABLE_BATT_NOT_SORTED;
				else if ((pdo_min_voltage(pdo[i]) ==
					  pdo_min_voltage(pdo[i - 1])) &&
					 (pdo_max_voltage(pdo[i]) ==
					  pdo_max_voltage(pdo[i - 1])))
					return PDO_ERR_DUPE_PDO;
				break;
			/*
			 * The Programmable Power Supply APDOs, if present,
			 * shall be sent in Maximum Voltage order;
			 * lowest to highest.
			 */
			case PDO_TYPE_APDO:
				if (pdo_apdo_type(pdo[i]) != APDO_TYPE_PPS)
					break;

				if (pdo_pps_apdo_max_voltage(pdo[i]) <
				    pdo_pps_apdo_max_voltage(pdo[i - 1]))
					return PDO_ERR_PPS_APDO_NOT_SORTED;
				else if (pdo_pps_apdo_min_voltage(pdo[i]) ==
					  pdo_pps_apdo_min_voltage(pdo[i - 1]) &&
					 pdo_pps_apdo_max_voltage(pdo[i]) ==
					  pdo_pps_apdo_max_voltage(pdo[i - 1]) &&
					 pdo_pps_apdo_max_current(pdo[i]) ==
					  pdo_pps_apdo_max_current(pdo[i - 1]))
					return PDO_ERR_DUPE_PPS_APDO;
				break;
			default:
				tcpm_log_force(port, " Unknown pdo type");
			}
		}
	}

	return PDO_NO_ERR;
}

static int tcpm_validate_caps(struct tcpm_port *port, const u32 *pdo,
			      unsigned int nr_pdo)
{
	enum pdo_err err_index = tcpm_caps_err(port, pdo, nr_pdo);

	if (err_index != PDO_NO_ERR) {
		tcpm_log_force(port, " %s", pdo_err_msg[err_index]);
		return -EINVAL;
	}

	return 0;
}

static int tcpm_altmode_enter(struct typec_altmode *altmode, u32 *vdo)
{
	struct tcpm_port *port = typec_altmode_get_drvdata(altmode);
	int svdm_version;
	u32 header;

	svdm_version = typec_get_negotiated_svdm_version(port->typec_port);
	if (svdm_version < 0)
		return svdm_version;

	header = VDO(altmode->svid, vdo ? 2 : 1, svdm_version, CMD_ENTER_MODE);
	header |= VDO_OPOS(altmode->mode);

	tcpm_queue_vdm_unlocked(port, header, vdo, vdo ? 1 : 0);
	return 0;
}

static int tcpm_altmode_exit(struct typec_altmode *altmode)
{
	struct tcpm_port *port = typec_altmode_get_drvdata(altmode);
	int svdm_version;
	u32 header;

	svdm_version = typec_get_negotiated_svdm_version(port->typec_port);
	if (svdm_version < 0)
		return svdm_version;

	header = VDO(altmode->svid, 1, svdm_version, CMD_EXIT_MODE);
	header |= VDO_OPOS(altmode->mode);

	tcpm_queue_vdm_unlocked(port, header, NULL, 0);
	return 0;
}

static int tcpm_altmode_vdm(struct typec_altmode *altmode,
			    u32 header, const u32 *data, int count)
{
	struct tcpm_port *port = typec_altmode_get_drvdata(altmode);

	tcpm_queue_vdm_unlocked(port, header, data, count - 1);

	return 0;
}

static const struct typec_altmode_ops tcpm_altmode_ops = {
	.enter = tcpm_altmode_enter,
	.exit = tcpm_altmode_exit,
	.vdm = tcpm_altmode_vdm,
};

/*
 * PD (data, control) command handling functions
 */
static inline enum tcpm_state ready_state(struct tcpm_port *port)
{
	if (port->pwr_role == TYPEC_SOURCE)
		return SRC_READY;
	else
		return SNK_READY;
}

static int tcpm_pd_send_control(struct tcpm_port *port,
				enum pd_ctrl_msg_type type);

static void tcpm_handle_alert(struct tcpm_port *port, const __le32 *payload,
			      int cnt)
{
	u32 p0 = le32_to_cpu(payload[0]);
	unsigned int type = usb_pd_ado_type(p0);

	if (!type) {
		tcpm_log(port, "Alert message received with no type");
		tcpm_queue_message(port, PD_MSG_CTRL_NOT_SUPP);
		return;
	}

	/* Just handling non-battery alerts for now */
	if (!(type & USB_PD_ADO_TYPE_BATT_STATUS_CHANGE)) {
		if (port->pwr_role == TYPEC_SOURCE) {
			port->upcoming_state = GET_STATUS_SEND;
			tcpm_ams_start(port, GETTING_SOURCE_SINK_STATUS);
		} else {
			/*
			 * Do not check SinkTxOk here in case the Source doesn't set its Rp to
			 * SinkTxOk in time.
			 */
			port->ams = GETTING_SOURCE_SINK_STATUS;
			tcpm_set_state(port, GET_STATUS_SEND, 0);
		}
	} else {
		tcpm_queue_message(port, PD_MSG_CTRL_NOT_SUPP);
	}
}

static int tcpm_set_auto_vbus_discharge_threshold(struct tcpm_port *port,
						  enum typec_pwr_opmode mode, bool pps_active,
						  u32 requested_vbus_voltage)
{
	int ret;

	if (!port->tcpc->set_auto_vbus_discharge_threshold)
		return 0;

	ret = port->tcpc->set_auto_vbus_discharge_threshold(port->tcpc, mode, pps_active,
							    requested_vbus_voltage);
	tcpm_log_force(port,
		       "set_auto_vbus_discharge_threshold mode:%d pps_active:%c vbus:%u ret:%d",
		       mode, pps_active ? 'y' : 'n', requested_vbus_voltage, ret);

	return ret;
}

static void tcpm_pd_handle_state(struct tcpm_port *port,
				 enum tcpm_state state,
				 enum tcpm_ams ams,
				 unsigned int delay_ms)
{
	switch (port->state) {
	case SRC_READY:
	case SNK_READY:
		port->ams = ams;
		tcpm_set_state(port, state, delay_ms);
		break;
	/* 8.3.3.4.1.1 and 6.8.1 power transitioning */
	case SNK_TRANSITION_SINK:
	case SNK_TRANSITION_SINK_VBUS:
	case SRC_TRANSITION_SUPPLY:
		tcpm_set_state(port, HARD_RESET_SEND, 0);
		break;
	default:
		if (!tcpm_ams_interruptible(port)) {
			tcpm_set_state(port, port->pwr_role == TYPEC_SOURCE ?
				       SRC_SOFT_RESET_WAIT_SNK_TX :
				       SNK_SOFT_RESET,
				       0);
		} else {
			/* process the Message 6.8.1 */
			port->upcoming_state = state;
			port->next_ams = ams;
			tcpm_set_state(port, ready_state(port), delay_ms);
		}
		break;
	}
}

static void tcpm_pd_handle_msg(struct tcpm_port *port,
			       enum pd_msg_request message,
			       enum tcpm_ams ams)
{
	switch (port->state) {
	case SRC_READY:
	case SNK_READY:
		port->ams = ams;
		tcpm_queue_message(port, message);
		break;
	/* PD 3.0 Spec 8.3.3.4.1.1 and 6.8.1 */
	case SNK_TRANSITION_SINK:
	case SNK_TRANSITION_SINK_VBUS:
	case SRC_TRANSITION_SUPPLY:
		tcpm_set_state(port, HARD_RESET_SEND, 0);
		break;
	default:
		if (!tcpm_ams_interruptible(port)) {
			tcpm_set_state(port, port->pwr_role == TYPEC_SOURCE ?
				       SRC_SOFT_RESET_WAIT_SNK_TX :
				       SNK_SOFT_RESET,
				       0);
		} else {
			port->next_ams = ams;
			tcpm_set_state(port, ready_state(port), 0);
			/* 6.8.1 process the Message */
			tcpm_queue_message(port, message);
		}
		break;
	}
}

static void tcpm_pd_data_request(struct tcpm_port *port,
				 const struct pd_message *msg)
{
	enum pd_data_msg_type type = pd_header_type_le(msg->header);
	unsigned int cnt = pd_header_cnt_le(msg->header);
	unsigned int rev = pd_header_rev_le(msg->header);
	unsigned int i;
	enum frs_typec_current partner_frs_current;
	bool frs_enable;
	int ret;

	if (tcpm_vdm_ams(port) && type != PD_DATA_VENDOR_DEF) {
		port->vdm_state = VDM_STATE_ERR_BUSY;
		tcpm_ams_finish(port);
		mod_vdm_delayed_work(port, 0);
	}

	switch (type) {
	case PD_DATA_SOURCE_CAP:
		for (i = 0; i < cnt; i++)
			port->source_caps[i] = le32_to_cpu(msg->payload[i]);

		port->nr_source_caps = cnt;

		tcpm_log_source_caps(port);

		tcpm_validate_caps(port, port->source_caps,
				   port->nr_source_caps);

		trace_android_vh_typec_store_partner_src_caps(port, &port->nr_source_caps,
							      &port->source_caps);

		/*
		 * Adjust revision in subsequent message headers, as required,
		 * to comply with 6.2.1.1.5 of the USB PD 3.0 spec. We don't
		 * support Rev 1.0 so just do nothing in that scenario.
		 */
		if (rev == PD_REV10) {
			if (port->ams == GET_SOURCE_CAPABILITIES)
				tcpm_ams_finish(port);
			break;
		}

		if (rev < PD_MAX_REV)
			port->negotiated_rev = rev;

		if (port->pwr_role == TYPEC_SOURCE) {
			if (port->ams == GET_SOURCE_CAPABILITIES)
				tcpm_pd_handle_state(port, SRC_READY, NONE_AMS, 0);
			/* Unexpected Source Capabilities */
			else
				tcpm_pd_handle_msg(port,
						   port->negotiated_rev < PD_REV30 ?
						   PD_MSG_CTRL_REJECT :
						   PD_MSG_CTRL_NOT_SUPP,
						   NONE_AMS);
		} else if (port->state == SNK_WAIT_CAPABILITIES) {
		/*
		 * This message may be received even if VBUS is not
		 * present. This is quite unexpected; see USB PD
		 * specification, sections 8.3.3.6.3.1 and 8.3.3.6.3.2.
		 * However, at the same time, we must be ready to
		 * receive this message and respond to it 15ms after
		 * receiving PS_RDY during power swap operations, no matter
		 * if VBUS is available or not (USB PD specification,
		 * section 6.5.9.2).
		 * So we need to accept the message either way,
		 * but be prepared to keep waiting for VBUS after it was
		 * handled.
		 */
			port->ams = POWER_NEGOTIATION;
			port->in_ams = true;
			tcpm_set_state(port, SNK_NEGOTIATE_CAPABILITIES, 0);
		} else {
			if (port->ams == GET_SOURCE_CAPABILITIES)
				tcpm_ams_finish(port);
			tcpm_pd_handle_state(port, SNK_NEGOTIATE_CAPABILITIES,
					     POWER_NEGOTIATION, 0);
		}
		break;
	case PD_DATA_REQUEST:
		/*
		 * Adjust revision in subsequent message headers, as required,
		 * to comply with 6.2.1.1.5 of the USB PD 3.0 spec. We don't
		 * support Rev 1.0 so just reject in that scenario.
		 */
		if (rev == PD_REV10) {
			tcpm_pd_handle_msg(port,
					   port->negotiated_rev < PD_REV30 ?
					   PD_MSG_CTRL_REJECT :
					   PD_MSG_CTRL_NOT_SUPP,
					   NONE_AMS);
			break;
		}

		if (rev < PD_MAX_REV)
			port->negotiated_rev = rev;

		if (port->pwr_role != TYPEC_SOURCE || cnt != 1) {
			tcpm_pd_handle_msg(port,
					   port->negotiated_rev < PD_REV30 ?
					   PD_MSG_CTRL_REJECT :
					   PD_MSG_CTRL_NOT_SUPP,
					   NONE_AMS);
			break;
		}

		port->sink_request = le32_to_cpu(msg->payload[0]);

		if (port->vdm_sm_running && port->explicit_contract) {
			tcpm_pd_handle_msg(port, PD_MSG_CTRL_WAIT, port->ams);
			break;
		}

		if (port->state == SRC_SEND_CAPABILITIES)
			tcpm_set_state(port, SRC_NEGOTIATE_CAPABILITIES, 0);
		else
			tcpm_pd_handle_state(port, SRC_NEGOTIATE_CAPABILITIES,
					     POWER_NEGOTIATION, 0);
		break;
	case PD_DATA_SINK_CAP:
		/* We don't do anything with this at the moment... */
		for (i = 0; i < cnt; i++)
			port->sink_caps[i] = le32_to_cpu(msg->payload[i]);

		partner_frs_current = (port->sink_caps[0] & PDO_FIXED_FRS_CURR_MASK) >>
			PDO_FIXED_FRS_CURR_SHIFT;
		frs_enable = partner_frs_current && (partner_frs_current <=
						     port->new_source_frs_current);
		tcpm_log(port,
			 "Port partner FRS capable partner_frs_current:%u port_frs_current:%u enable:%c",
			 partner_frs_current, port->new_source_frs_current, frs_enable ? 'y' : 'n');
		if (frs_enable) {
			ret  = port->tcpc->enable_frs(port->tcpc, true);
			tcpm_log(port, "Enable FRS %s, ret:%d\n", ret ? "fail" : "success", ret);
		}

		port->nr_sink_caps = cnt;
		port->sink_cap_done = true;
		if (port->ams == GET_SINK_CAPABILITIES)
			tcpm_set_state(port, ready_state(port), 0);
		/* Unexpected Sink Capabilities */
		else
			tcpm_pd_handle_msg(port,
					   port->negotiated_rev < PD_REV30 ?
					   PD_MSG_CTRL_REJECT :
					   PD_MSG_CTRL_NOT_SUPP,
					   NONE_AMS);
		break;
	case PD_DATA_VENDOR_DEF:
		tcpm_handle_vdm_request(port, msg->payload, cnt);
		break;
	case PD_DATA_BIST:
		port->bist_request = le32_to_cpu(msg->payload[0]);
		tcpm_pd_handle_state(port, BIST_RX, BIST, 0);
		break;
	case PD_DATA_ALERT:
		if (port->state != SRC_READY && port->state != SNK_READY)
			tcpm_pd_handle_state(port, port->pwr_role == TYPEC_SOURCE ?
					     SRC_SOFT_RESET_WAIT_SNK_TX : SNK_SOFT_RESET,
					     NONE_AMS, 0);
		else
			tcpm_handle_alert(port, msg->payload, cnt);
		break;
	case PD_DATA_BATT_STATUS:
	case PD_DATA_GET_COUNTRY_INFO:
		/* Currently unsupported */
		tcpm_pd_handle_msg(port, port->negotiated_rev < PD_REV30 ?
				   PD_MSG_CTRL_REJECT :
				   PD_MSG_CTRL_NOT_SUPP,
				   NONE_AMS);
		break;
	default:
		tcpm_pd_handle_msg(port, port->negotiated_rev < PD_REV30 ?
				   PD_MSG_CTRL_REJECT :
				   PD_MSG_CTRL_NOT_SUPP,
				   NONE_AMS);
		tcpm_log(port, "Unrecognized data message type %#x", type);
		break;
	}
}

static void tcpm_pps_complete(struct tcpm_port *port, int result)
{
	if (port->pps_pending) {
		port->pps_status = result;
		port->pps_pending = false;
		complete(&port->pps_complete);
	}
}

static void tcpm_pd_ctrl_request(struct tcpm_port *port,
				 const struct pd_message *msg)
{
	enum pd_ctrl_msg_type type = pd_header_type_le(msg->header);
	enum tcpm_state next_state;

	/*
	 * Stop VDM state machine if interrupted by other Messages while NOT_SUPP is allowed in
	 * VDM AMS if waiting for VDM responses and will be handled later.
	 */
	if (tcpm_vdm_ams(port) && type != PD_CTRL_NOT_SUPP && type != PD_CTRL_GOOD_CRC) {
		port->vdm_state = VDM_STATE_ERR_BUSY;
		tcpm_ams_finish(port);
		mod_vdm_delayed_work(port, 0);
	}

	switch (type) {
	case PD_CTRL_GOOD_CRC:
	case PD_CTRL_PING:
		break;
	case PD_CTRL_GET_SOURCE_CAP:
		tcpm_pd_handle_msg(port, PD_MSG_DATA_SOURCE_CAP, GET_SOURCE_CAPABILITIES);
		break;
	case PD_CTRL_GET_SINK_CAP:
		tcpm_pd_handle_msg(port, PD_MSG_DATA_SINK_CAP, GET_SINK_CAPABILITIES);
		break;
	case PD_CTRL_GOTO_MIN:
		break;
	case PD_CTRL_PS_RDY:
		switch (port->state) {
		case SNK_TRANSITION_SINK:
			if (port->vbus_present) {
				tcpm_set_current_limit(port,
						       port->req_current_limit,
						       port->req_supply_voltage);
				port->explicit_contract = true;
				tcpm_set_auto_vbus_discharge_threshold(port,
								       TYPEC_PWR_MODE_PD,
								       port->pps_data.active,
								       port->supply_voltage);
				tcpm_set_state(port, SNK_READY, 0);
			} else {
				/*
				 * Seen after power swap. Keep waiting for VBUS
				 * in a transitional state.
				 */
				tcpm_set_state(port,
					       SNK_TRANSITION_SINK_VBUS, 0);
			}
			break;
		case PR_SWAP_SRC_SNK_SOURCE_OFF_CC_DEBOUNCED:
			tcpm_set_state(port, PR_SWAP_SRC_SNK_SINK_ON, 0);
			break;
		case PR_SWAP_SNK_SRC_SINK_OFF:
			tcpm_set_state(port, PR_SWAP_SNK_SRC_SOURCE_ON, 0);
			break;
		case VCONN_SWAP_WAIT_FOR_VCONN:
			tcpm_set_state(port, VCONN_SWAP_TURN_OFF_VCONN, 0);
			break;
		case FR_SWAP_SNK_SRC_TRANSITION_TO_OFF:
			tcpm_set_state(port, FR_SWAP_SNK_SRC_NEW_SINK_READY, 0);
			break;
		default:
			tcpm_pd_handle_state(port,
					     port->pwr_role == TYPEC_SOURCE ?
					     SRC_SOFT_RESET_WAIT_SNK_TX :
					     SNK_SOFT_RESET,
					     NONE_AMS, 0);
			break;
		}
		break;
	case PD_CTRL_REJECT:
	case PD_CTRL_WAIT:
	case PD_CTRL_NOT_SUPP:
		switch (port->state) {
		case SNK_NEGOTIATE_CAPABILITIES:
			/* USB PD specification, Figure 8-43 */
			if (port->explicit_contract)
				next_state = SNK_READY;
			else
				next_state = SNK_WAIT_CAPABILITIES;

			/* Threshold was relaxed before sending Request. Restore it back. */
			tcpm_set_auto_vbus_discharge_threshold(port, TYPEC_PWR_MODE_PD,
							       port->pps_data.active,
							       port->supply_voltage);
			tcpm_set_state(port, next_state, 0);
			break;
		case SNK_NEGOTIATE_PPS_CAPABILITIES:
			/* Revert data back from any requested PPS updates */
			port->pps_data.req_out_volt = port->supply_voltage;
			port->pps_data.req_op_curr = port->current_limit;
			port->pps_status = (type == PD_CTRL_WAIT ?
					    -EAGAIN : -EOPNOTSUPP);

			/* Threshold was relaxed before sending Request. Restore it back. */
			tcpm_set_auto_vbus_discharge_threshold(port, TYPEC_PWR_MODE_PD,
							       port->pps_data.active,
							       port->supply_voltage);

			tcpm_set_state(port, SNK_READY, 0);
			break;
		case DR_SWAP_SEND:
			port->swap_status = (type == PD_CTRL_WAIT ?
					     -EAGAIN : -EOPNOTSUPP);
			tcpm_set_state(port, DR_SWAP_CANCEL, 0);
			break;
		case PR_SWAP_SEND:
			port->swap_status = (type == PD_CTRL_WAIT ?
					     -EAGAIN : -EOPNOTSUPP);
			tcpm_set_state(port, PR_SWAP_CANCEL, 0);
			break;
		case VCONN_SWAP_SEND:
			port->swap_status = (type == PD_CTRL_WAIT ?
					     -EAGAIN : -EOPNOTSUPP);
			tcpm_set_state(port, VCONN_SWAP_CANCEL, 0);
			break;
		case FR_SWAP_SEND:
			tcpm_set_state(port, FR_SWAP_CANCEL, 0);
			break;
		case GET_SINK_CAP:
			port->sink_cap_done = true;
			tcpm_set_state(port, ready_state(port), 0);
			break;
		case SRC_READY:
		case SNK_READY:
			if (port->vdm_state > VDM_STATE_READY) {
				port->vdm_state = VDM_STATE_DONE;
				if (tcpm_vdm_ams(port))
					tcpm_ams_finish(port);
				mod_vdm_delayed_work(port, 0);
				break;
			}
			fallthrough;
		default:
			tcpm_pd_handle_state(port,
					     port->pwr_role == TYPEC_SOURCE ?
					     SRC_SOFT_RESET_WAIT_SNK_TX :
					     SNK_SOFT_RESET,
					     NONE_AMS, 0);
			break;
		}
		break;
	case PD_CTRL_ACCEPT:
		switch (port->state) {
		case SNK_NEGOTIATE_CAPABILITIES:
			port->pps_data.active = false;
			tcpm_set_state(port, SNK_TRANSITION_SINK, 0);
			break;
		case SNK_NEGOTIATE_PPS_CAPABILITIES:
			port->pps_data.active = true;
			port->pps_data.min_volt = port->pps_data.req_min_volt;
			port->pps_data.max_volt = port->pps_data.req_max_volt;
			port->pps_data.max_curr = port->pps_data.req_max_curr;
			port->req_supply_voltage = port->pps_data.req_out_volt;
			port->req_current_limit = port->pps_data.req_op_curr;
			power_supply_changed(port->psy);
			tcpm_set_state(port, SNK_TRANSITION_SINK, 0);
			break;
		case SOFT_RESET_SEND:
			if (port->ams == SOFT_RESET_AMS)
				tcpm_ams_finish(port);
			if (port->pwr_role == TYPEC_SOURCE) {
				port->upcoming_state = SRC_SEND_CAPABILITIES;
				tcpm_ams_start(port, POWER_NEGOTIATION);
			} else {
				tcpm_set_state(port, SNK_WAIT_CAPABILITIES, 0);
			}
			break;
		case DR_SWAP_SEND:
			tcpm_set_state(port, DR_SWAP_CHANGE_DR, 0);
			break;
		case PR_SWAP_SEND:
			tcpm_set_state(port, PR_SWAP_START, 0);
			break;
		case VCONN_SWAP_SEND:
			tcpm_set_state(port, VCONN_SWAP_START, 0);
			break;
		case FR_SWAP_SEND:
			tcpm_set_state(port, FR_SWAP_SNK_SRC_TRANSITION_TO_OFF, 0);
			break;
		default:
			tcpm_pd_handle_state(port,
					     port->pwr_role == TYPEC_SOURCE ?
					     SRC_SOFT_RESET_WAIT_SNK_TX :
					     SNK_SOFT_RESET,
					     NONE_AMS, 0);
			break;
		}
		break;
	case PD_CTRL_SOFT_RESET:
		port->ams = SOFT_RESET_AMS;
		tcpm_set_state(port, SOFT_RESET, 0);
		break;
	case PD_CTRL_DR_SWAP:
		/*
		 * XXX
		 * 6.3.9: If an alternate mode is active, a request to swap
		 * alternate modes shall trigger a port reset.
		 */
		if (port->typec_caps.data != TYPEC_PORT_DRD) {
			tcpm_pd_handle_msg(port,
					   port->negotiated_rev < PD_REV30 ?
					   PD_MSG_CTRL_REJECT :
					   PD_MSG_CTRL_NOT_SUPP,
					   NONE_AMS);
		} else {
			if (port->send_discover) {
				tcpm_queue_message(port, PD_MSG_CTRL_WAIT);
				break;
			}

			tcpm_pd_handle_state(port, DR_SWAP_ACCEPT, DATA_ROLE_SWAP, 0);
		}
		break;
	case PD_CTRL_PR_SWAP:
		if (port->port_type != TYPEC_PORT_DRP) {
			tcpm_pd_handle_msg(port,
					   port->negotiated_rev < PD_REV30 ?
					   PD_MSG_CTRL_REJECT :
					   PD_MSG_CTRL_NOT_SUPP,
					   NONE_AMS);
		} else {
			if (port->send_discover) {
				tcpm_queue_message(port, PD_MSG_CTRL_WAIT);
				break;
			}

			tcpm_pd_handle_state(port, PR_SWAP_ACCEPT, POWER_ROLE_SWAP, 0);
		}
		break;
	case PD_CTRL_VCONN_SWAP:
		if (port->send_discover) {
			tcpm_queue_message(port, PD_MSG_CTRL_WAIT);
			break;
		}

		tcpm_pd_handle_state(port, VCONN_SWAP_ACCEPT, VCONN_SWAP, 0);
		break;
	case PD_CTRL_GET_SOURCE_CAP_EXT:
	case PD_CTRL_GET_STATUS:
	case PD_CTRL_FR_SWAP:
	case PD_CTRL_GET_PPS_STATUS:
	case PD_CTRL_GET_COUNTRY_CODES:
		/* Currently not supported */
		tcpm_pd_handle_msg(port,
				   port->negotiated_rev < PD_REV30 ?
				   PD_MSG_CTRL_REJECT :
				   PD_MSG_CTRL_NOT_SUPP,
				   NONE_AMS);
		break;
	default:
		tcpm_pd_handle_msg(port,
				   port->negotiated_rev < PD_REV30 ?
				   PD_MSG_CTRL_REJECT :
				   PD_MSG_CTRL_NOT_SUPP,
				   NONE_AMS);
		tcpm_log(port, "Unrecognized ctrl message type %#x", type);
		break;
	}
}

static void tcpm_pd_ext_msg_request(struct tcpm_port *port,
				    const struct pd_message *msg)
{
	enum pd_ext_msg_type type = pd_header_type_le(msg->header);
	unsigned int data_size = pd_ext_header_data_size_le(msg->ext_msg.header);

	/* stopping VDM state machine if interrupted by other Messages */
	if (tcpm_vdm_ams(port)) {
		port->vdm_state = VDM_STATE_ERR_BUSY;
		tcpm_ams_finish(port);
		mod_vdm_delayed_work(port, 0);
	}

	if (!(le16_to_cpu(msg->ext_msg.header) & PD_EXT_HDR_CHUNKED)) {
		tcpm_pd_handle_msg(port, PD_MSG_CTRL_NOT_SUPP, NONE_AMS);
		tcpm_log(port, "Unchunked extended messages unsupported");
		return;
	}

	if (data_size > PD_EXT_MAX_CHUNK_DATA) {
		tcpm_pd_handle_state(port, CHUNK_NOT_SUPP, NONE_AMS, PD_T_CHUNK_NOT_SUPP);
		tcpm_log(port, "Chunk handling not yet supported");
		return;
	}

	switch (type) {
	case PD_EXT_STATUS:
	case PD_EXT_PPS_STATUS:
		if (port->ams == GETTING_SOURCE_SINK_STATUS) {
			tcpm_ams_finish(port);
			tcpm_set_state(port, ready_state(port), 0);
		} else {
			/* unexpected Status or PPS_Status Message */
			tcpm_pd_handle_state(port, port->pwr_role == TYPEC_SOURCE ?
					     SRC_SOFT_RESET_WAIT_SNK_TX : SNK_SOFT_RESET,
					     NONE_AMS, 0);
		}
		break;
	case PD_EXT_SOURCE_CAP_EXT:
	case PD_EXT_GET_BATT_CAP:
	case PD_EXT_GET_BATT_STATUS:
	case PD_EXT_BATT_CAP:
	case PD_EXT_GET_MANUFACTURER_INFO:
	case PD_EXT_MANUFACTURER_INFO:
	case PD_EXT_SECURITY_REQUEST:
	case PD_EXT_SECURITY_RESPONSE:
	case PD_EXT_FW_UPDATE_REQUEST:
	case PD_EXT_FW_UPDATE_RESPONSE:
	case PD_EXT_COUNTRY_INFO:
	case PD_EXT_COUNTRY_CODES:
		tcpm_pd_handle_msg(port, PD_MSG_CTRL_NOT_SUPP, NONE_AMS);
		break;
	default:
		tcpm_pd_handle_msg(port, PD_MSG_CTRL_NOT_SUPP, NONE_AMS);
		tcpm_log(port, "Unrecognized extended message type %#x", type);
		break;
	}
}

static void tcpm_pd_rx_handler(struct kthread_work *work)
{
	struct pd_rx_event *event = container_of(work,
						 struct pd_rx_event, work);
	const struct pd_message *msg = &event->msg;
	unsigned int cnt = pd_header_cnt_le(msg->header);
	struct tcpm_port *port = event->port;

	mutex_lock(&port->lock);

	tcpm_log(port, "PD RX, header: %#x [%d]", le16_to_cpu(msg->header),
		 port->attached);

	if (port->attached) {
		enum pd_ctrl_msg_type type = pd_header_type_le(msg->header);
		unsigned int msgid = pd_header_msgid_le(msg->header);

		/*
		 * USB PD standard, 6.6.1.2:
		 * "... if MessageID value in a received Message is the
		 * same as the stored value, the receiver shall return a
		 * GoodCRC Message with that MessageID value and drop
		 * the Message (this is a retry of an already received
		 * Message). Note: this shall not apply to the Soft_Reset
		 * Message which always has a MessageID value of zero."
		 */
		if (msgid == port->rx_msgid && type != PD_CTRL_SOFT_RESET)
			goto done;
		port->rx_msgid = msgid;

		/*
		 * If both ends believe to be DFP/host, we have a data role
		 * mismatch.
		 */
		if (!!(le16_to_cpu(msg->header) & PD_HEADER_DATA_ROLE) ==
		    (port->data_role == TYPEC_HOST)) {
			tcpm_log(port,
				 "Data role mismatch, initiating error recovery");
			tcpm_set_state(port, ERROR_RECOVERY, 0);
		} else {
			if (le16_to_cpu(msg->header) & PD_HEADER_EXT_HDR)
				tcpm_pd_ext_msg_request(port, msg);
			else if (cnt)
				tcpm_pd_data_request(port, msg);
			else
				tcpm_pd_ctrl_request(port, msg);
		}
	}

done:
	mutex_unlock(&port->lock);
	kfree(event);
}

void tcpm_pd_receive(struct tcpm_port *port, const struct pd_message *msg)
{
	struct pd_rx_event *event;

	event = kzalloc(sizeof(*event), GFP_ATOMIC);
	if (!event)
		return;

	kthread_init_work(&event->work, tcpm_pd_rx_handler);
	event->port = port;
	memcpy(&event->msg, msg, sizeof(*msg));
	kthread_queue_work(port->wq, &event->work);
}
EXPORT_SYMBOL_GPL(tcpm_pd_receive);

static int tcpm_pd_send_control(struct tcpm_port *port,
				enum pd_ctrl_msg_type type)
{
	struct pd_message msg;

	memset(&msg, 0, sizeof(msg));
	msg.header = PD_HEADER_LE(type, port->pwr_role,
				  port->data_role,
				  port->negotiated_rev,
				  port->message_id, 0);

	return tcpm_pd_transmit(port, TCPC_TX_SOP, &msg);
}

/*
 * Send queued message without affecting state.
 * Return true if state machine should go back to sleep,
 * false otherwise.
 */
static bool tcpm_send_queued_message(struct tcpm_port *port)
{
	enum pd_msg_request queued_message;
	int ret;

	do {
		queued_message = port->queued_message;
		port->queued_message = PD_MSG_NONE;

		switch (queued_message) {
		case PD_MSG_CTRL_WAIT:
			tcpm_pd_send_control(port, PD_CTRL_WAIT);
			break;
		case PD_MSG_CTRL_REJECT:
			tcpm_pd_send_control(port, PD_CTRL_REJECT);
			break;
		case PD_MSG_CTRL_NOT_SUPP:
			tcpm_pd_send_control(port, PD_CTRL_NOT_SUPP);
			break;
		case PD_MSG_DATA_SINK_CAP:
			ret = tcpm_pd_send_sink_caps(port);
			if (ret < 0) {
				tcpm_log(port, "Unable to send snk caps, ret=%d", ret);
				tcpm_set_state(port, SNK_SOFT_RESET, 0);
			}
			tcpm_ams_finish(port);
			break;
		case PD_MSG_DATA_SOURCE_CAP:
			ret = tcpm_pd_send_source_caps(port);
			if (ret < 0) {
				tcpm_log(port,
					 "Unable to send src caps, ret=%d",
					 ret);
				tcpm_set_state(port, SOFT_RESET_SEND, 0);
			} else if (port->pwr_role == TYPEC_SOURCE) {
				tcpm_ams_finish(port);
				tcpm_set_state(port, HARD_RESET_SEND,
					       PD_T_SENDER_RESPONSE);
			} else {
				tcpm_ams_finish(port);
			}
			break;
		default:
			break;
		}
	} while (port->queued_message != PD_MSG_NONE);

	if (port->delayed_state != INVALID_STATE) {
		if (ktime_after(port->delayed_runtime, ktime_get())) {
			mod_tcpm_delayed_work(port, ktime_to_ms(ktime_sub(port->delayed_runtime,
									  ktime_get())));
			return true;
		}
		port->delayed_state = INVALID_STATE;
	}
	return false;
}

static int tcpm_pd_check_request(struct tcpm_port *port)
{
	u32 pdo, rdo = port->sink_request;
	unsigned int max, op, pdo_max, index;
	enum pd_pdo_type type;

	index = rdo_index(rdo);
	if (!index || index > port->nr_src_pdo)
		return -EINVAL;

	pdo = port->src_pdo[index - 1];
	type = pdo_type(pdo);
	switch (type) {
	case PDO_TYPE_FIXED:
	case PDO_TYPE_VAR:
		max = rdo_max_current(rdo);
		op = rdo_op_current(rdo);
		pdo_max = pdo_max_current(pdo);

		if (op > pdo_max)
			return -EINVAL;
		if (max > pdo_max && !(rdo & RDO_CAP_MISMATCH))
			return -EINVAL;

		if (type == PDO_TYPE_FIXED)
			tcpm_log(port,
				 "Requested %u mV, %u mA for %u / %u mA",
				 pdo_fixed_voltage(pdo), pdo_max, op, max);
		else
			tcpm_log(port,
				 "Requested %u -> %u mV, %u mA for %u / %u mA",
				 pdo_min_voltage(pdo), pdo_max_voltage(pdo),
				 pdo_max, op, max);
		break;
	case PDO_TYPE_BATT:
		max = rdo_max_power(rdo);
		op = rdo_op_power(rdo);
		pdo_max = pdo_max_power(pdo);

		if (op > pdo_max)
			return -EINVAL;
		if (max > pdo_max && !(rdo & RDO_CAP_MISMATCH))
			return -EINVAL;
		tcpm_log(port,
			 "Requested %u -> %u mV, %u mW for %u / %u mW",
			 pdo_min_voltage(pdo), pdo_max_voltage(pdo),
			 pdo_max, op, max);
		break;
	default:
		return -EINVAL;
	}

	port->op_vsafe5v = index == 1;

	return 0;
}

#define min_power(x, y) min(pdo_max_power(x), pdo_max_power(y))
#define min_current(x, y) min(pdo_max_current(x), pdo_max_current(y))

static int tcpm_pd_select_pdo(struct tcpm_port *port, int *sink_pdo,
			      int *src_pdo)
{
	unsigned int i, j, max_src_mv = 0, min_src_mv = 0, max_mw = 0,
		     max_mv = 0, src_mw = 0, src_ma = 0, max_snk_mv = 0,
		     min_snk_mv = 0;
	int ret = -EINVAL;

	port->pps_data.supported = false;
	port->usb_type = POWER_SUPPLY_USB_TYPE_PD;
	power_supply_changed(port->psy);

	/*
	 * Select the source PDO providing the most power which has a
	 * matchig sink cap.
	 */
	for (i = 0; i < port->nr_source_caps; i++) {
		u32 pdo = port->source_caps[i];
		enum pd_pdo_type type = pdo_type(pdo);

		switch (type) {
		case PDO_TYPE_FIXED:
			max_src_mv = pdo_fixed_voltage(pdo);
			min_src_mv = max_src_mv;
			break;
		case PDO_TYPE_BATT:
		case PDO_TYPE_VAR:
			max_src_mv = pdo_max_voltage(pdo);
			min_src_mv = pdo_min_voltage(pdo);
			break;
		case PDO_TYPE_APDO:
			if (pdo_apdo_type(pdo) == APDO_TYPE_PPS) {
				port->pps_data.supported = true;
				port->usb_type =
					POWER_SUPPLY_USB_TYPE_PD_PPS;
				power_supply_changed(port->psy);
			}
			continue;
		default:
			tcpm_log(port, "Invalid source PDO type, ignoring");
			continue;
		}

		switch (type) {
		case PDO_TYPE_FIXED:
		case PDO_TYPE_VAR:
			src_ma = pdo_max_current(pdo);
			src_mw = src_ma * min_src_mv / 1000;
			break;
		case PDO_TYPE_BATT:
			src_mw = pdo_max_power(pdo);
			break;
		case PDO_TYPE_APDO:
			continue;
		default:
			tcpm_log(port, "Invalid source PDO type, ignoring");
			continue;
		}

		for (j = 0; j < port->nr_snk_pdo; j++) {
			pdo = port->snk_pdo[j];

			switch (pdo_type(pdo)) {
			case PDO_TYPE_FIXED:
				max_snk_mv = pdo_fixed_voltage(pdo);
				min_snk_mv = max_snk_mv;
				break;
			case PDO_TYPE_BATT:
			case PDO_TYPE_VAR:
				max_snk_mv = pdo_max_voltage(pdo);
				min_snk_mv = pdo_min_voltage(pdo);
				break;
			case PDO_TYPE_APDO:
				continue;
			default:
				tcpm_log(port, "Invalid sink PDO type, ignoring");
				continue;
			}

			if (max_src_mv <= max_snk_mv &&
				min_src_mv >= min_snk_mv) {
				/* Prefer higher voltages if available */
				if ((src_mw == max_mw && min_src_mv > max_mv) ||
							src_mw > max_mw) {
					*src_pdo = i;
					*sink_pdo = j;
					max_mw = src_mw;
					max_mv = min_src_mv;
					ret = 0;
				}
			}
		}
	}

	return ret;
}

#define min_pps_apdo_current(x, y)	\
	min(pdo_pps_apdo_max_current(x), pdo_pps_apdo_max_current(y))

static unsigned int tcpm_pd_select_pps_apdo(struct tcpm_port *port)
{
	unsigned int i, j, max_mw = 0, max_mv = 0;
	unsigned int min_src_mv, max_src_mv, src_ma, src_mw;
	unsigned int min_snk_mv, max_snk_mv;
	unsigned int max_op_mv;
	u32 pdo, src, snk;
	unsigned int src_pdo = 0, snk_pdo = 0;

	/*
	 * Select the source PPS APDO providing the most power while staying
	 * within the board's limits. We skip the first PDO as this is always
	 * 5V 3A.
	 */
	for (i = 1; i < port->nr_source_caps; ++i) {
		pdo = port->source_caps[i];

		switch (pdo_type(pdo)) {
		case PDO_TYPE_APDO:
			if (pdo_apdo_type(pdo) != APDO_TYPE_PPS) {
				tcpm_log(port, "Not PPS APDO (source), ignoring");
				continue;
			}

			min_src_mv = pdo_pps_apdo_min_voltage(pdo);
			max_src_mv = pdo_pps_apdo_max_voltage(pdo);
			src_ma = pdo_pps_apdo_max_current(pdo);
			src_mw = (src_ma * max_src_mv) / 1000;

			/*
			 * Now search through the sink PDOs to find a matching
			 * PPS APDO. Again skip the first sink PDO as this will
			 * always be 5V 3A.
			 */
			for (j = 1; j < port->nr_snk_pdo; j++) {
				pdo = port->snk_pdo[j];

				switch (pdo_type(pdo)) {
				case PDO_TYPE_APDO:
					if (pdo_apdo_type(pdo) != APDO_TYPE_PPS) {
						tcpm_log(port,
							 "Not PPS APDO (sink), ignoring");
						continue;
					}

					min_snk_mv =
						pdo_pps_apdo_min_voltage(pdo);
					max_snk_mv =
						pdo_pps_apdo_max_voltage(pdo);
					break;
				default:
					tcpm_log(port,
						 "Not APDO type (sink), ignoring");
					continue;
				}

				if (min_src_mv <= max_snk_mv &&
				    max_src_mv >= min_snk_mv) {
					max_op_mv = min(max_src_mv, max_snk_mv);
					src_mw = (max_op_mv * src_ma) / 1000;
					/* Prefer higher voltages if available */
					if ((src_mw == max_mw &&
					     max_op_mv > max_mv) ||
					    src_mw > max_mw) {
						src_pdo = i;
						snk_pdo = j;
						max_mw = src_mw;
						max_mv = max_op_mv;
					}
				}
			}

			break;
		default:
			tcpm_log(port, "Not APDO type (source), ignoring");
			continue;
		}
	}

	if (src_pdo) {
		src = port->source_caps[src_pdo];
		snk = port->snk_pdo[snk_pdo];

		port->pps_data.req_min_volt = max(pdo_pps_apdo_min_voltage(src),
						  pdo_pps_apdo_min_voltage(snk));
		port->pps_data.req_max_volt = min(pdo_pps_apdo_max_voltage(src),
						  pdo_pps_apdo_max_voltage(snk));
		port->pps_data.req_max_curr = min_pps_apdo_current(src, snk);
		port->pps_data.req_out_volt = min(port->pps_data.req_max_volt,
						  max(port->pps_data.req_min_volt,
						      port->pps_data.req_out_volt));
		port->pps_data.req_op_curr = min(port->pps_data.req_max_curr,
						 port->pps_data.req_op_curr);
	}

	return src_pdo;
}

static int tcpm_pd_build_request(struct tcpm_port *port, u32 *rdo)
{
	unsigned int mv, ma, mw, flags;
	unsigned int max_ma, max_mw;
	enum pd_pdo_type type;
	u32 pdo, matching_snk_pdo;
	int src_pdo_index = 0;
	int snk_pdo_index = 0;
	int ret;

	ret = tcpm_pd_select_pdo(port, &snk_pdo_index, &src_pdo_index);
	if (ret < 0)
		return ret;

	pdo = port->source_caps[src_pdo_index];
	matching_snk_pdo = port->snk_pdo[snk_pdo_index];
	type = pdo_type(pdo);

	switch (type) {
	case PDO_TYPE_FIXED:
		mv = pdo_fixed_voltage(pdo);
		break;
	case PDO_TYPE_BATT:
	case PDO_TYPE_VAR:
		mv = pdo_min_voltage(pdo);
		break;
	default:
		tcpm_log(port, "Invalid PDO selected!");
		return -EINVAL;
	}

	/* Select maximum available current within the sink pdo's limit */
	if (type == PDO_TYPE_BATT) {
		mw = min_power(pdo, matching_snk_pdo);
		ma = 1000 * mw / mv;
	} else {
		ma = min_current(pdo, matching_snk_pdo);
		mw = ma * mv / 1000;
	}

	flags = RDO_USB_COMM | RDO_NO_SUSPEND;

	/* Set mismatch bit if offered power is less than operating power */
	max_ma = ma;
	max_mw = mw;
	if (mw < port->operating_snk_mw) {
		flags |= RDO_CAP_MISMATCH;
		if (type == PDO_TYPE_BATT &&
		    (pdo_max_power(matching_snk_pdo) > pdo_max_power(pdo)))
			max_mw = pdo_max_power(matching_snk_pdo);
		else if (pdo_max_current(matching_snk_pdo) >
			 pdo_max_current(pdo))
			max_ma = pdo_max_current(matching_snk_pdo);
	}

	tcpm_log(port, "cc=%d cc1=%d cc2=%d vbus=%d vconn=%s polarity=%d",
		 port->cc_req, port->cc1, port->cc2, port->vbus_source,
		 port->vconn_role == TYPEC_SOURCE ? "source" : "sink",
		 port->polarity);

	if (type == PDO_TYPE_BATT) {
		*rdo = RDO_BATT(src_pdo_index + 1, mw, max_mw, flags);

		tcpm_log(port, "Requesting PDO %d: %u mV, %u mW%s",
			 src_pdo_index, mv, mw,
			 flags & RDO_CAP_MISMATCH ? " [mismatch]" : "");
	} else {
		*rdo = RDO_FIXED(src_pdo_index + 1, ma, max_ma, flags);

		tcpm_log(port, "Requesting PDO %d: %u mV, %u mA%s",
			 src_pdo_index, mv, ma,
			 flags & RDO_CAP_MISMATCH ? " [mismatch]" : "");
	}

	port->req_current_limit = ma;
	port->req_supply_voltage = mv;

	return 0;
}

static int tcpm_pd_send_request(struct tcpm_port *port)
{
	struct pd_message msg;
	int ret;
	u32 rdo;

	ret = tcpm_pd_build_request(port, &rdo);
	if (ret < 0)
		return ret;

	/*
	 * Relax the threshold as voltage will be adjusted after Accept Message plus tSrcTransition.
	 * It is safer to modify the threshold here.
	 */
	tcpm_set_auto_vbus_discharge_threshold(port, TYPEC_PWR_MODE_USB, false, 0);

	memset(&msg, 0, sizeof(msg));
	msg.header = PD_HEADER_LE(PD_DATA_REQUEST,
				  port->pwr_role,
				  port->data_role,
				  port->negotiated_rev,
				  port->message_id, 1);
	msg.payload[0] = cpu_to_le32(rdo);

	return tcpm_pd_transmit(port, TCPC_TX_SOP, &msg);
}

static int tcpm_pd_build_pps_request(struct tcpm_port *port, u32 *rdo)
{
	unsigned int out_mv, op_ma, op_mw, max_mv, max_ma, flags;
	enum pd_pdo_type type;
	unsigned int src_pdo_index;
	u32 pdo;

	src_pdo_index = tcpm_pd_select_pps_apdo(port);
	if (!src_pdo_index)
		return -EOPNOTSUPP;

	pdo = port->source_caps[src_pdo_index];
	type = pdo_type(pdo);

	switch (type) {
	case PDO_TYPE_APDO:
		if (pdo_apdo_type(pdo) != APDO_TYPE_PPS) {
			tcpm_log(port, "Invalid APDO selected!");
			return -EINVAL;
		}
		max_mv = port->pps_data.req_max_volt;
		max_ma = port->pps_data.req_max_curr;
		out_mv = port->pps_data.req_out_volt;
		op_ma = port->pps_data.req_op_curr;
		break;
	default:
		tcpm_log(port, "Invalid PDO selected!");
		return -EINVAL;
	}

	flags = RDO_USB_COMM | RDO_NO_SUSPEND;

	op_mw = (op_ma * out_mv) / 1000;
	if (op_mw < port->operating_snk_mw) {
		/*
		 * Try raising current to meet power needs. If that's not enough
		 * then try upping the voltage. If that's still not enough
		 * then we've obviously chosen a PPS APDO which really isn't
		 * suitable so abandon ship.
		 */
		op_ma = (port->operating_snk_mw * 1000) / out_mv;
		if ((port->operating_snk_mw * 1000) % out_mv)
			++op_ma;
		op_ma += RDO_PROG_CURR_MA_STEP - (op_ma % RDO_PROG_CURR_MA_STEP);

		if (op_ma > max_ma) {
			op_ma = max_ma;
			out_mv = (port->operating_snk_mw * 1000) / op_ma;
			if ((port->operating_snk_mw * 1000) % op_ma)
				++out_mv;
			out_mv += RDO_PROG_VOLT_MV_STEP -
				  (out_mv % RDO_PROG_VOLT_MV_STEP);

			if (out_mv > max_mv) {
				tcpm_log(port, "Invalid PPS APDO selected!");
				return -EINVAL;
			}
		}
	}

	tcpm_log(port, "cc=%d cc1=%d cc2=%d vbus=%d vconn=%s polarity=%d",
		 port->cc_req, port->cc1, port->cc2, port->vbus_source,
		 port->vconn_role == TYPEC_SOURCE ? "source" : "sink",
		 port->polarity);

	*rdo = RDO_PROG(src_pdo_index + 1, out_mv, op_ma, flags);

	tcpm_log(port, "Requesting APDO %d: %u mV, %u mA",
		 src_pdo_index, out_mv, op_ma);

	port->pps_data.req_op_curr = op_ma;
	port->pps_data.req_out_volt = out_mv;

	return 0;
}

static int tcpm_pd_send_pps_request(struct tcpm_port *port)
{
	struct pd_message msg;
	int ret;
	u32 rdo;

	ret = tcpm_pd_build_pps_request(port, &rdo);
	if (ret < 0)
		return ret;

	/* Relax the threshold as voltage will be adjusted right after Accept Message. */
	tcpm_set_auto_vbus_discharge_threshold(port, TYPEC_PWR_MODE_USB, false, 0);

	memset(&msg, 0, sizeof(msg));
	msg.header = PD_HEADER_LE(PD_DATA_REQUEST,
				  port->pwr_role,
				  port->data_role,
				  port->negotiated_rev,
				  port->message_id, 1);
	msg.payload[0] = cpu_to_le32(rdo);

	return tcpm_pd_transmit(port, TCPC_TX_SOP, &msg);
}

static int tcpm_set_vbus(struct tcpm_port *port, bool enable)
{
	int ret;

	if (enable && port->vbus_charge)
		return -EINVAL;

	tcpm_log(port, "vbus:=%d charge=%d", enable, port->vbus_charge);

	ret = port->tcpc->set_vbus(port->tcpc, enable, port->vbus_charge);
	if (ret < 0)
		return ret;

	port->vbus_source = enable;
	return 0;
}

static int tcpm_set_charge(struct tcpm_port *port, bool charge)
{
	int ret;

	if (charge && port->vbus_source)
		return -EINVAL;

	if (charge != port->vbus_charge) {
		tcpm_log(port, "vbus=%d charge:=%d", port->vbus_source, charge);
		ret = port->tcpc->set_vbus(port->tcpc, port->vbus_source,
					   charge);
		if (ret < 0)
			return ret;
	}
	port->vbus_charge = charge;
	power_supply_changed(port->psy);
	return 0;
}

static bool tcpm_start_toggling(struct tcpm_port *port, enum typec_cc_status cc)
{
	int ret;

	if (!port->tcpc->start_toggling)
		return false;

	tcpm_log_force(port, "Start toggling");
	ret = port->tcpc->start_toggling(port->tcpc, port->port_type, cc);
	return ret == 0;
}

static int tcpm_init_vbus(struct tcpm_port *port)
{
	int ret;

	ret = port->tcpc->set_vbus(port->tcpc, false, false);
	port->vbus_source = false;
	port->vbus_charge = false;
	return ret;
}

static int tcpm_init_vconn(struct tcpm_port *port)
{
	int ret;

	ret = port->tcpc->set_vconn(port->tcpc, false);
	port->vconn_role = TYPEC_SINK;
	return ret;
}

static void tcpm_typec_connect(struct tcpm_port *port)
{
	if (!port->connected) {
		/* Make sure we don't report stale identity information */
		memset(&port->partner_ident, 0, sizeof(port->partner_ident));
		port->partner_desc.usb_pd = port->pd_capable;
		if (tcpm_port_is_debug(port))
			port->partner_desc.accessory = TYPEC_ACCESSORY_DEBUG;
		else if (tcpm_port_is_audio(port))
			port->partner_desc.accessory = TYPEC_ACCESSORY_AUDIO;
		else
			port->partner_desc.accessory = TYPEC_ACCESSORY_NONE;
		port->partner = typec_register_partner(port->typec_port,
						       &port->partner_desc);
		port->connected = true;
	}
}

static int tcpm_src_attach(struct tcpm_port *port)
{
	enum typec_cc_polarity polarity =
				port->cc2 == TYPEC_CC_RD ? TYPEC_POLARITY_CC2
							 : TYPEC_POLARITY_CC1;
	int ret;

	if (port->attached)
		return 0;

	ret = tcpm_set_polarity(port, polarity);
	if (ret < 0)
		return ret;

	tcpm_enable_auto_vbus_discharge(port, true);

	ret = tcpm_set_roles(port, true, TYPEC_SOURCE, tcpm_data_role_for_source(port));
	if (ret < 0)
		return ret;

	ret = port->tcpc->set_pd_rx(port->tcpc, true);
	if (ret < 0)
		goto out_disable_mux;

	/*
	 * USB Type-C specification, version 1.2,
	 * chapter 4.5.2.2.8.1 (Attached.SRC Requirements)
	 * Enable VCONN only if the non-RD port is set to RA.
	 */
	if ((polarity == TYPEC_POLARITY_CC1 && port->cc2 == TYPEC_CC_RA) ||
	    (polarity == TYPEC_POLARITY_CC2 && port->cc1 == TYPEC_CC_RA)) {
		ret = tcpm_set_vconn(port, true);
		if (ret < 0)
			goto out_disable_pd;
	}

	ret = tcpm_set_vbus(port, true);
	if (ret < 0)
		goto out_disable_vconn;

	port->pd_capable = false;

	port->partner = NULL;

	port->attached = true;
	port->debouncing = false;
	port->send_discover = true;

	return 0;

out_disable_vconn:
	tcpm_set_vconn(port, false);
out_disable_pd:
	port->tcpc->set_pd_rx(port->tcpc, false);
out_disable_mux:
	tcpm_mux_set(port, TYPEC_STATE_SAFE, USB_ROLE_NONE,
		     TYPEC_ORIENTATION_NONE);
	return ret;
}

static void tcpm_typec_disconnect(struct tcpm_port *port)
{
	if (port->connected) {
		typec_unregister_partner(port->partner);
		port->partner = NULL;
		port->connected = false;
	}
}

static void tcpm_unregister_altmodes(struct tcpm_port *port)
{
	struct pd_mode_data *modep = &port->mode_data;
	int i;

	for (i = 0; i < modep->altmodes; i++) {
		typec_unregister_altmode(port->partner_altmode[i]);
		port->partner_altmode[i] = NULL;
	}

	memset(modep, 0, sizeof(*modep));
}

static void tcpm_set_partner_usb_comm_capable(struct tcpm_port *port, bool capable)
{
	tcpm_log(port, "Setting usb_comm capable %s", capable ? "true" : "false");

	if (port->tcpc->set_partner_usb_comm_capable)
		port->tcpc->set_partner_usb_comm_capable(port->tcpc, capable);
}

static void tcpm_reset_port(struct tcpm_port *port)
{
	tcpm_enable_auto_vbus_discharge(port, false);
	port->in_ams = false;
	port->ams = NONE_AMS;
	port->vdm_sm_running = false;
	tcpm_unregister_altmodes(port);
	tcpm_typec_disconnect(port);
	port->attached = false;
	port->pd_capable = false;
	port->pps_data.supported = false;
	tcpm_set_partner_usb_comm_capable(port, false);

	/*
	 * First Rx ID should be 0; set this to a sentinel of -1 so that
	 * we can check tcpm_pd_rx_handler() if we had seen it before.
	 */
	port->rx_msgid = -1;

	port->tcpc->set_pd_rx(port->tcpc, false);
	tcpm_init_vbus(port);	/* also disables charging */
	tcpm_init_vconn(port);
	tcpm_set_current_limit(port, 0, 0);
	tcpm_set_polarity(port, TYPEC_POLARITY_CC1);
	tcpm_mux_set(port, TYPEC_STATE_SAFE, USB_ROLE_NONE,
		     TYPEC_ORIENTATION_NONE);
	tcpm_set_attached_state(port, false);
	port->try_src_count = 0;
	port->try_snk_count = 0;
	port->usb_type = POWER_SUPPLY_USB_TYPE_C;
	power_supply_changed(port->psy);
	port->nr_sink_caps = 0;
	port->sink_cap_done = false;
	if (port->tcpc->enable_frs)
		port->tcpc->enable_frs(port->tcpc, false);
}

static void tcpm_detach(struct tcpm_port *port)
{
	if (tcpm_port_is_disconnected(port))
		port->hard_reset_count = 0;

	if (!port->attached)
		return;

	if (port->tcpc->set_bist_data) {
		tcpm_log(port, "disable BIST MODE TESTDATA");
		port->tcpc->set_bist_data(port->tcpc, false);
	}

	tcpm_reset_port(port);
}

static void tcpm_src_detach(struct tcpm_port *port)
{
	tcpm_detach(port);
}

static int tcpm_snk_attach(struct tcpm_port *port)
{
	int ret;

	if (port->attached)
		return 0;

	ret = tcpm_set_polarity(port, port->cc2 != TYPEC_CC_OPEN ?
				TYPEC_POLARITY_CC2 : TYPEC_POLARITY_CC1);
	if (ret < 0)
		return ret;

	tcpm_enable_auto_vbus_discharge(port, true);

	ret = tcpm_set_roles(port, true, TYPEC_SINK, tcpm_data_role_for_sink(port));
	if (ret < 0)
		return ret;

	port->pd_capable = false;

	port->partner = NULL;

	port->attached = true;
	port->debouncing = false;
	port->send_discover = true;

	return 0;
}

static void tcpm_snk_detach(struct tcpm_port *port)
{
	tcpm_detach(port);
}

static int tcpm_acc_attach(struct tcpm_port *port)
{
	int ret;

	if (port->attached)
		return 0;

	ret = tcpm_set_roles(port, true, TYPEC_SOURCE,
			     tcpm_data_role_for_source(port));
	if (ret < 0)
		return ret;

	port->partner = NULL;

	tcpm_typec_connect(port);

	port->attached = true;
	port->debouncing = false;

	return 0;
}

static void tcpm_acc_detach(struct tcpm_port *port)
{
	tcpm_detach(port);
}

static inline enum tcpm_state hard_reset_state(struct tcpm_port *port)
{
	if (port->hard_reset_count < PD_N_HARD_RESET_COUNT)
		return HARD_RESET_SEND;
	if (port->pd_capable)
		return ERROR_RECOVERY;
	if (port->pwr_role == TYPEC_SOURCE)
		return SRC_UNATTACHED;
	if (port->state == SNK_WAIT_CAPABILITIES)
		return SNK_READY;
	return SNK_UNATTACHED;
}

static inline enum tcpm_state unattached_state(struct tcpm_port *port)
{
	if (port->port_type == TYPEC_PORT_DRP) {
		if (port->pwr_role == TYPEC_SOURCE)
			return SRC_UNATTACHED;
		else
			return SNK_UNATTACHED;
	} else if (port->port_type == TYPEC_PORT_SRC) {
		return SRC_UNATTACHED;
	}

	return SNK_UNATTACHED;
}

bool tcpm_is_toggling(struct tcpm_port *port)
{
	if (port->port_type == TYPEC_PORT_DRP)
		return port->state == SRC_UNATTACHED || port->state == SNK_UNATTACHED ||
			port->state == TOGGLING;

	return false;
}
EXPORT_SYMBOL_GPL(tcpm_is_toggling);

static void tcpm_swap_complete(struct tcpm_port *port, int result)
{
	if (port->swap_pending) {
		port->swap_status = result;
		port->swap_pending = false;
		port->non_pd_role_swap = false;
		complete(&port->swap_complete);
	}
}

static enum typec_pwr_opmode tcpm_get_pwr_opmode(enum typec_cc_status cc)
{
	switch (cc) {
	case TYPEC_CC_RP_1_5:
		return TYPEC_PWR_MODE_1_5A;
	case TYPEC_CC_RP_3_0:
		return TYPEC_PWR_MODE_3_0A;
	case TYPEC_CC_RP_DEF:
	default:
		return TYPEC_PWR_MODE_USB;
	}
}

static void run_state_machine(struct tcpm_port *port)
{
	int ret;
	enum typec_pwr_opmode opmode;
	unsigned int msecs, timer_val_msecs;
	enum tcpm_state upcoming_state;
	const char *state_name;
	u32 current_limit;
	bool adjust;

	port->enter_state = port->state;
	switch (port->state) {
	case TOGGLING:
		break;
	/* SRC states */
	case SRC_UNATTACHED:
		if (!port->non_pd_role_swap)
			tcpm_swap_complete(port, -ENOTCONN);
		tcpm_src_detach(port);
		if (port->debouncing) {
			port->debouncing = false;
			if (port->tcpc->check_contaminant &&
			    port->tcpc->check_contaminant(port->tcpc)) {
				/* Contaminant detection would handle toggling */
				tcpm_set_state(port, TOGGLING, 0);
				break;
			}
		}
		if (tcpm_start_toggling(port, tcpm_rp_cc(port))) {
			tcpm_set_state(port, TOGGLING, 0);
			break;
		}
		tcpm_set_cc(port, tcpm_rp_cc(port));
		if (port->port_type == TYPEC_PORT_DRP)
			tcpm_set_state(port, SNK_UNATTACHED, PD_T_DRP_SNK);
		break;
	case SRC_ATTACH_WAIT:
		port->debouncing = true;
		timer_val_msecs = PD_T_CC_DEBOUNCE;
		trace_android_vh_typec_tcpm_get_timer(tcpm_states[SRC_ATTACH_WAIT],
						      CC_DEBOUNCE, &timer_val_msecs);
		if (tcpm_port_is_debug(port))
			tcpm_set_state(port, DEBUG_ACC_ATTACHED,
				       timer_val_msecs);
		else if (tcpm_port_is_audio(port))
			tcpm_set_state(port, AUDIO_ACC_ATTACHED,
				       timer_val_msecs);
		else if (tcpm_port_is_source(port) && port->vbus_vsafe0v)
			tcpm_set_state(port,
				       tcpm_try_snk(port) ? SNK_TRY
							  : SRC_ATTACHED,
				       timer_val_msecs);
		break;

	case SNK_TRY:
		port->debouncing = false;
		port->try_snk_count++;
		/*
		 * Requirements:
		 * - Do not drive vconn or vbus
		 * - Terminate CC pins (both) to Rd
		 * Action:
		 * - Wait for tDRPTry (PD_T_DRP_TRY).
		 *   Until then, ignore any state changes.
		 */
		tcpm_set_cc(port, TYPEC_CC_RD);
		tcpm_set_state(port, SNK_TRY_WAIT, PD_T_DRP_TRY);
		break;
	case SNK_TRY_WAIT:
		if (tcpm_port_is_sink(port)) {
			tcpm_set_state(port, SNK_TRY_WAIT_DEBOUNCE, 0);
		} else {
			tcpm_set_state(port, SRC_TRYWAIT, 0);
			port->max_wait = 0;
		}
		break;
	case SNK_TRY_WAIT_DEBOUNCE:
		tcpm_set_state(port, SNK_TRY_WAIT_DEBOUNCE_CHECK_VBUS,
			       PD_T_TRY_CC_DEBOUNCE);
		break;
	case SNK_TRY_WAIT_DEBOUNCE_CHECK_VBUS:
		if (port->vbus_present && tcpm_port_is_sink(port))
			tcpm_set_state(port, SNK_ATTACHED, 0);
		else
			port->max_wait = 0;
		break;
	case SRC_TRYWAIT:
		tcpm_set_cc(port, tcpm_rp_cc(port));
		if (port->max_wait == 0) {
			port->max_wait = jiffies +
					 msecs_to_jiffies(PD_T_DRP_TRY);
			tcpm_set_state(port, SRC_TRYWAIT_UNATTACHED,
				       PD_T_DRP_TRY);
		} else {
			if (time_is_after_jiffies(port->max_wait))
				tcpm_set_state(port, SRC_TRYWAIT_UNATTACHED,
					       jiffies_to_msecs(port->max_wait -
								jiffies));
			else
				tcpm_set_state(port, SNK_UNATTACHED, 0);
		}
		break;
	case SRC_TRYWAIT_DEBOUNCE:
		timer_val_msecs = PD_T_CC_DEBOUNCE;
		trace_android_vh_typec_tcpm_get_timer(tcpm_states[SRC_TRYWAIT_DEBOUNCE],
						      CC_DEBOUNCE, &timer_val_msecs);
		tcpm_set_state(port, SRC_ATTACHED, timer_val_msecs);
		break;
	case SRC_TRYWAIT_UNATTACHED:
		tcpm_set_state(port, SNK_UNATTACHED, 0);
		break;

	case SRC_ATTACHED:
		ret = tcpm_src_attach(port);
		tcpm_set_state(port, SRC_UNATTACHED,
			       ret < 0 ? 0 : PD_T_PS_SOURCE_ON);
		break;
	case SRC_STARTUP:
		opmode =  tcpm_get_pwr_opmode(tcpm_rp_cc(port));
		typec_set_pwr_opmode(port->typec_port, opmode);
		port->pwr_opmode = TYPEC_PWR_MODE_USB;
		port->caps_count = 0;
		port->negotiated_rev = PD_MAX_REV;
		port->message_id = 0;
		port->rx_msgid = -1;
		port->explicit_contract = false;
		/* SNK -> SRC POWER/FAST_ROLE_SWAP finished */
		if (port->ams == POWER_ROLE_SWAP ||
		    port->ams == FAST_ROLE_SWAP)
			tcpm_ams_finish(port);
		port->upcoming_state = SRC_SEND_CAPABILITIES;
		tcpm_ams_start(port, POWER_NEGOTIATION);
		break;
	case SRC_SEND_CAPABILITIES:
		port->caps_count++;
		if (port->caps_count > PD_N_CAPS_COUNT) {
			tcpm_set_state(port, SRC_READY, 0);
			break;
		}
		ret = tcpm_pd_send_source_caps(port);
		if (ret < 0) {
			tcpm_set_state(port, SRC_SEND_CAPABILITIES,
				       PD_T_SEND_SOURCE_CAP);
		} else {
			/*
			 * Per standard, we should clear the reset counter here.
			 * However, that can result in state machine hang-ups.
			 * Reset it only in READY state to improve stability.
			 */
			/* port->hard_reset_count = 0; */
			port->caps_count = 0;
			port->pd_capable = true;
			tcpm_set_state_cond(port, SRC_SEND_CAPABILITIES_TIMEOUT,
					    PD_T_SEND_SOURCE_CAP);
		}
		break;
	case SRC_SEND_CAPABILITIES_TIMEOUT:
		/*
		 * Error recovery for a PD_DATA_SOURCE_CAP reply timeout.
		 *
		 * PD 2.0 sinks are supposed to accept src-capabilities with a
		 * 3.0 header and simply ignore any src PDOs which the sink does
		 * not understand such as PPS but some 2.0 sinks instead ignore
		 * the entire PD_DATA_SOURCE_CAP message, causing contract
		 * negotiation to fail.
		 *
		 * After PD_N_HARD_RESET_COUNT hard-reset attempts, we try
		 * sending src-capabilities with a lower PD revision to
		 * make these broken sinks work.
		 */
		if (port->hard_reset_count < PD_N_HARD_RESET_COUNT) {
			tcpm_set_state(port, HARD_RESET_SEND, 0);
		} else if (port->negotiated_rev > PD_REV20) {
			port->negotiated_rev--;
			port->hard_reset_count = 0;
			tcpm_set_state(port, SRC_SEND_CAPABILITIES, 0);
		} else {
			tcpm_set_state(port, hard_reset_state(port), 0);
		}
		break;
	case SRC_NEGOTIATE_CAPABILITIES:
		ret = tcpm_pd_check_request(port);
		if (ret < 0) {
			tcpm_pd_send_control(port, PD_CTRL_REJECT);
			if (!port->explicit_contract) {
				tcpm_set_state(port,
					       SRC_WAIT_NEW_CAPABILITIES, 0);
			} else {
				tcpm_set_state(port, SRC_READY, 0);
			}
		} else {
			tcpm_pd_send_control(port, PD_CTRL_ACCEPT);
			tcpm_set_partner_usb_comm_capable(port,
							  !!(port->sink_request & RDO_USB_COMM));
			tcpm_set_state(port, SRC_TRANSITION_SUPPLY,
				       PD_T_SRC_TRANSITION);
		}
		break;
	case SRC_TRANSITION_SUPPLY:
		/* XXX: regulator_set_voltage(vbus, ...) */
		tcpm_pd_send_control(port, PD_CTRL_PS_RDY);
		port->explicit_contract = true;
		typec_set_pwr_opmode(port->typec_port, TYPEC_PWR_MODE_PD);
		port->pwr_opmode = TYPEC_PWR_MODE_PD;
		tcpm_set_state_cond(port, SRC_READY, 0);
		break;
	case SRC_READY:
#if 1
		port->hard_reset_count = 0;
#endif
		port->try_src_count = 0;

		tcpm_swap_complete(port, 0);
		tcpm_typec_connect(port);

		if (port->ams != NONE_AMS)
			tcpm_ams_finish(port);
		if (port->next_ams != NONE_AMS) {
			port->ams = port->next_ams;
			port->next_ams = NONE_AMS;
		}

		/*
		 * If previous AMS is interrupted, switch to the upcoming
		 * state.
		 */
		if (port->upcoming_state != INVALID_STATE) {
			upcoming_state = port->upcoming_state;
			port->upcoming_state = INVALID_STATE;
			tcpm_set_state(port, upcoming_state, 0);
			break;
		}

		/*
		 * 6.4.4.3.1 Discover Identity
		 * "The Discover Identity Command Shall only be sent to SOP when there is an
		 * Explicit Contract."
		 * For now, this driver only supports SOP for DISCOVER_IDENTITY, thus using
		 * port->explicit_contract to decide whether to send the command.
		 */
		if (port->explicit_contract)
			mod_send_discover_delayed_work(port, 0);
		else
			port->send_discover = false;

		/*
		 * 6.3.5
		 * Sending ping messages is not necessary if
		 * - the source operates at vSafe5V
		 * or
		 * - The system is not operating in PD mode
		 * or
		 * - Both partners are connected using a Type-C connector
		 *
		 * There is no actual need to send PD messages since the local
		 * port type-c and the spec does not clearly say whether PD is
		 * possible when type-c is connected to Type-A/B
		 */
		break;
	case SRC_WAIT_NEW_CAPABILITIES:
		/* Nothing to do... */
		break;

	/* SNK states */
	case SNK_UNATTACHED:
		if (!port->non_pd_role_swap)
			tcpm_swap_complete(port, -ENOTCONN);
		tcpm_pps_complete(port, -ENOTCONN);
		tcpm_snk_detach(port);
		if (port->debouncing) {
			port->debouncing = false;
			if (port->tcpc->check_contaminant &&
			    port->tcpc->check_contaminant(port->tcpc)) {
				/* Contaminant detection would handle toggling */
				tcpm_set_state(port, TOGGLING, 0);
				break;
			}
		}
		if (tcpm_start_toggling(port, TYPEC_CC_RD)) {
			tcpm_set_state(port, TOGGLING, 0);
			break;
		}
		tcpm_set_cc(port, TYPEC_CC_RD);
		if (port->port_type == TYPEC_PORT_DRP)
			tcpm_set_state(port, SRC_UNATTACHED, PD_T_DRP_SRC);
		break;
	case SNK_ATTACH_WAIT:
		port->debouncing = true;
		timer_val_msecs = PD_T_CC_DEBOUNCE;
		trace_android_vh_typec_tcpm_get_timer(tcpm_states[SNK_ATTACH_WAIT],
						      CC_DEBOUNCE, &timer_val_msecs);
		if ((port->cc1 == TYPEC_CC_OPEN &&
		     port->cc2 != TYPEC_CC_OPEN) ||
		    (port->cc1 != TYPEC_CC_OPEN &&
		     port->cc2 == TYPEC_CC_OPEN))
			tcpm_set_state(port, SNK_DEBOUNCED,
				       timer_val_msecs);
		else if (tcpm_port_is_disconnected(port))
			tcpm_set_state(port, SNK_UNATTACHED,
				       timer_val_msecs);
		break;
	case SNK_DEBOUNCED:
		if (tcpm_port_is_disconnected(port)) {
			tcpm_set_state(port, SNK_UNATTACHED,
				       PD_T_PD_DEBOUNCE);
		} else if (port->vbus_present) {
			tcpm_set_state(port,
				       tcpm_try_src(port) ? SRC_TRY
							  : SNK_ATTACHED,
				       0);
<<<<<<< HEAD
			port->debouncing = false;
		} else {
			/* Wait for VBUS, but not forever */
			tcpm_set_state(port, PORT_RESET, PD_T_PS_SOURCE_ON);
			port->debouncing = false;
		}
=======
>>>>>>> a0582e24
		break;
	case SRC_TRY:
		port->try_src_count++;
		tcpm_set_cc(port, tcpm_rp_cc(port));
		port->max_wait = 0;
		tcpm_set_state(port, SRC_TRY_WAIT, 0);
		break;
	case SRC_TRY_WAIT:
		if (port->max_wait == 0) {
			port->max_wait = jiffies +
					 msecs_to_jiffies(PD_T_DRP_TRY);
			msecs = PD_T_DRP_TRY;
		} else {
			if (time_is_after_jiffies(port->max_wait))
				msecs = jiffies_to_msecs(port->max_wait -
							 jiffies);
			else
				msecs = 0;
		}
		tcpm_set_state(port, SNK_TRYWAIT, msecs);
		break;
	case SRC_TRY_DEBOUNCE:
		tcpm_set_state(port, SRC_ATTACHED, PD_T_PD_DEBOUNCE);
		break;
	case SNK_TRYWAIT:
		timer_val_msecs = PD_T_CC_DEBOUNCE;
		trace_android_vh_typec_tcpm_get_timer(tcpm_states[SNK_TRYWAIT],
						      CC_DEBOUNCE, &timer_val_msecs);
		tcpm_set_cc(port, TYPEC_CC_RD);
		tcpm_set_state(port, SNK_TRYWAIT_VBUS, timer_val_msecs);
		break;
	case SNK_TRYWAIT_VBUS:
		/*
		 * TCPM stays in this state indefinitely until VBUS
		 * is detected as long as Rp is not detected for
		 * more than a time period of tPDDebounce.
		 */
		if (port->vbus_present && tcpm_port_is_sink(port)) {
			tcpm_set_state(port, SNK_ATTACHED, 0);
			break;
		}
		if (!tcpm_port_is_sink(port))
			tcpm_set_state(port, SNK_TRYWAIT_DEBOUNCE, 0);
		break;
	case SNK_TRYWAIT_DEBOUNCE:
		tcpm_set_state(port, SNK_UNATTACHED, PD_T_PD_DEBOUNCE);
		break;
	case SNK_ATTACHED:
		ret = tcpm_snk_attach(port);
		if (ret < 0)
			tcpm_set_state(port, SNK_UNATTACHED, 0);
		else
			tcpm_set_state(port, SNK_STARTUP, 0);
		break;
	case SNK_STARTUP:
		opmode =  tcpm_get_pwr_opmode(port->polarity ?
					      port->cc2 : port->cc1);
		typec_set_pwr_opmode(port->typec_port, opmode);
		port->pwr_opmode = TYPEC_PWR_MODE_USB;
		port->negotiated_rev = PD_MAX_REV;
		port->message_id = 0;
		port->rx_msgid = -1;
		port->explicit_contract = false;

		if (port->ams == POWER_ROLE_SWAP ||
		    port->ams == FAST_ROLE_SWAP)
			/* SRC -> SNK POWER/FAST_ROLE_SWAP finished */
			tcpm_ams_finish(port);

		timer_val_msecs = 0;
		trace_android_vh_typec_tcpm_get_timer(tcpm_states[SNK_STARTUP],
						      SINK_DISCOVERY_BC12, &timer_val_msecs);
		tcpm_set_state(port, SNK_DISCOVERY, timer_val_msecs);
		break;
	case SNK_DISCOVERY:
		if (port->vbus_present) {
			current_limit = tcpm_get_current_limit(port);
			trace_android_vh_typec_tcpm_adj_current_limit(tcpm_states[SNK_DISCOVERY],
								      port->current_limit,
								      port->supply_voltage,
								      port->pd_capable,
								      &current_limit, &adjust);
			if (port->slow_charger_loop && (current_limit > PD_P_SNK_STDBY_MW / 5))
				current_limit = PD_P_SNK_STDBY_MW / 5;
			tcpm_set_current_limit(port, current_limit, 5000);
			tcpm_set_charge(port, true);
			tcpm_set_state(port, SNK_WAIT_CAPABILITIES, 0);
			break;
		}
		/*
		 * For DRP, timeouts differ. Also, handling is supposed to be
		 * different and much more complex (dead battery detection;
		 * see USB power delivery specification, section 8.3.3.6.1.5.1).
		 */
		tcpm_set_state(port, hard_reset_state(port),
			       port->port_type == TYPEC_PORT_DRP ?
					PD_T_DB_DETECT : PD_T_NO_RESPONSE);
		break;
	case SNK_DISCOVERY_DEBOUNCE:
		timer_val_msecs = PD_T_CC_DEBOUNCE;
		trace_android_vh_typec_tcpm_get_timer(tcpm_states[SNK_DISCOVERY_DEBOUNCE],
						      CC_DEBOUNCE, &timer_val_msecs);
		tcpm_set_state(port, SNK_DISCOVERY_DEBOUNCE_DONE, timer_val_msecs);
		break;
	case SNK_DISCOVERY_DEBOUNCE_DONE:
		if (!tcpm_port_is_disconnected(port) &&
		    tcpm_port_is_sink(port) &&
		    ktime_after(port->delayed_runtime, ktime_get())) {
			tcpm_set_state(port, SNK_DISCOVERY,
				       ktime_to_ms(ktime_sub(port->delayed_runtime, ktime_get())));
			break;
		}
		tcpm_set_state(port, unattached_state(port), 0);
		break;
	case SNK_WAIT_CAPABILITIES:
		ret = port->tcpc->set_pd_rx(port->tcpc, true);
		if (ret < 0) {
			tcpm_set_state(port, SNK_READY, 0);
			break;
		}
		timer_val_msecs = PD_T_SINK_WAIT_CAP;
		trace_android_vh_typec_tcpm_get_timer(tcpm_states[SNK_WAIT_CAPABILITIES],
						      SINK_WAIT_CAP, &timer_val_msecs);
		/*
		 * If VBUS has never been low, and we time out waiting
		 * for source cap, try a soft reset first, in case we
		 * were already in a stable contract before this boot.
		 * Do this only once.
		 */
		if (port->vbus_never_low) {
			port->vbus_never_low = false;
			tcpm_set_state(port, SNK_SOFT_RESET,
				       timer_val_msecs);
		} else {
			tcpm_set_state(port, hard_reset_state(port),
				       timer_val_msecs);
		}
		break;
	case SNK_NEGOTIATE_CAPABILITIES:
		port->pd_capable = true;
		tcpm_set_partner_usb_comm_capable(port,
						  !!(port->source_caps[0] & PDO_FIXED_USB_COMM));
		port->hard_reset_count = 0;
		ret = tcpm_pd_send_request(port);
		if (ret < 0) {
			/* Restore back to the original state */
			tcpm_set_auto_vbus_discharge_threshold(port, TYPEC_PWR_MODE_PD,
							       port->pps_data.active,
							       port->supply_voltage);
			/* Let the Source send capabilities again. */
			tcpm_set_state(port, SNK_WAIT_CAPABILITIES, 0);
		} else {
			tcpm_set_state_cond(port, hard_reset_state(port),
					    PD_T_SENDER_RESPONSE);
		}
		break;
	case SNK_NEGOTIATE_PPS_CAPABILITIES:
		ret = tcpm_pd_send_pps_request(port);
		if (ret < 0) {
			/* Restore back to the original state */
			tcpm_set_auto_vbus_discharge_threshold(port, TYPEC_PWR_MODE_PD,
							       port->pps_data.active,
							       port->supply_voltage);
			port->pps_status = ret;
			/*
			 * If this was called due to updates to sink
			 * capabilities, and pps is no longer valid, we should
			 * safely fall back to a standard PDO.
			 */
			if (port->update_sink_caps)
				tcpm_set_state(port, SNK_NEGOTIATE_CAPABILITIES, 0);
			else
				tcpm_set_state(port, SNK_READY, 0);
		} else {
			tcpm_set_state_cond(port, hard_reset_state(port),
					    PD_T_SENDER_RESPONSE);
		}
		break;
	case SNK_TRANSITION_SINK:
		/* From the USB PD spec:
		 * "The Sink Shall transition to Sink Standby before a positive or
		 * negative voltage transition of VBUS. During Sink Standby
		 * the Sink Shall reduce its power draw to pSnkStdby."
		 *
		 * This is not applicable to PPS though as the port can continue
		 * to draw negotiated power without switching to standby.
		 */
		if (port->supply_voltage != port->req_supply_voltage && !port->pps_data.active &&
		    port->current_limit * port->supply_voltage / 1000 > PD_P_SNK_STDBY_MW) {
			u32 stdby_ma = PD_P_SNK_STDBY_MW * 1000 / port->supply_voltage;

			tcpm_log(port, "Setting standby current %u mV @ %u mA",
				 port->supply_voltage, stdby_ma);
			tcpm_set_current_limit(port, stdby_ma, port->supply_voltage);
		}
		fallthrough;
	case SNK_TRANSITION_SINK_VBUS:
		tcpm_set_state(port, hard_reset_state(port),
			       PD_T_PS_TRANSITION);
		break;
	case SNK_READY:
		port->try_snk_count = 0;
		port->update_sink_caps = false;
		if (port->explicit_contract) {
			typec_set_pwr_opmode(port->typec_port,
					     TYPEC_PWR_MODE_PD);
			port->pwr_opmode = TYPEC_PWR_MODE_PD;
		}

		current_limit = tcpm_get_current_limit(port);
		adjust = false;
		trace_android_vh_typec_tcpm_adj_current_limit(tcpm_states[SNK_READY],
							      port->current_limit,
							      port->supply_voltage,
							      port->pd_capable,
							      &current_limit,
							      &adjust);
		if (adjust)
			tcpm_set_current_limit(port, current_limit, 5000);

		if (!port->pd_capable && port->slow_charger_loop)
			tcpm_set_current_limit(port, tcpm_get_current_limit(port), 5000);
		tcpm_swap_complete(port, 0);
		tcpm_typec_connect(port);
		mod_enable_frs_delayed_work(port, 0);
		tcpm_pps_complete(port, port->pps_status);

		if (port->ams != NONE_AMS)
			tcpm_ams_finish(port);
		if (port->next_ams != NONE_AMS) {
			port->ams = port->next_ams;
			port->next_ams = NONE_AMS;
		}

		/*
		 * If previous AMS is interrupted, switch to the upcoming
		 * state.
		 */
		if (port->upcoming_state != INVALID_STATE) {
			upcoming_state = port->upcoming_state;
			port->upcoming_state = INVALID_STATE;
			tcpm_set_state(port, upcoming_state, 0);
			break;
		}

		/*
		 * 6.4.4.3.1 Discover Identity
		 * "The Discover Identity Command Shall only be sent to SOP when there is an
		 * Explicit Contract."
		 * For now, this driver only supports SOP for DISCOVER_IDENTITY, thus using
		 * port->explicit_contract.
		 */
		if (port->explicit_contract)
			mod_send_discover_delayed_work(port, 0);
		else
			port->send_discover = false;

		power_supply_changed(port->psy);
		break;

	/* Accessory states */
	case ACC_UNATTACHED:
		tcpm_acc_detach(port);
		tcpm_set_state(port, SRC_UNATTACHED, 0);
		break;
	case DEBUG_ACC_ATTACHED:
	case AUDIO_ACC_ATTACHED:
		ret = tcpm_acc_attach(port);
		if (ret < 0)
			tcpm_set_state(port, ACC_UNATTACHED, 0);
		break;
	case AUDIO_ACC_DEBOUNCE:
		timer_val_msecs = PD_T_CC_DEBOUNCE;
		trace_android_vh_typec_tcpm_get_timer(tcpm_states[AUDIO_ACC_DEBOUNCE],
						      CC_DEBOUNCE, &timer_val_msecs);
		tcpm_set_state(port, ACC_UNATTACHED, timer_val_msecs);
		break;

	/* Hard_Reset states */
	case HARD_RESET_SEND:
		if (port->ams != NONE_AMS)
			tcpm_ams_finish(port);
		/*
		 * State machine will be directed to HARD_RESET_START,
		 * thus set upcoming_state to INVALID_STATE.
		 */
		port->upcoming_state = INVALID_STATE;
		tcpm_ams_start(port, HARD_RESET);
		break;
	case HARD_RESET_START:
		port->sink_cap_done = false;
		if (port->tcpc->enable_frs)
			port->tcpc->enable_frs(port->tcpc, false);
		port->hard_reset_count++;
		port->tcpc->set_pd_rx(port->tcpc, false);
		tcpm_unregister_altmodes(port);
		port->nr_sink_caps = 0;
		port->send_discover = true;
		if (port->pwr_role == TYPEC_SOURCE)
			tcpm_set_state(port, SRC_HARD_RESET_VBUS_OFF,
				       PD_T_PS_HARD_RESET);
		else
			tcpm_set_state(port, SNK_HARD_RESET_SINK_OFF, 0);
		break;
	case SRC_HARD_RESET_VBUS_OFF:
		/*
		 * 7.1.5 Response to Hard Resets
		 * Hard Reset Signaling indicates a communication failure has occurred and the
		 * Source Shall stop driving VCONN, Shall remove Rp from the VCONN pin and Shall
		 * drive VBUS to vSafe0V as shown in Figure 7-9.
		 */
		tcpm_set_vconn(port, false);
		tcpm_set_vbus(port, false);
		tcpm_set_roles(port, port->self_powered, TYPEC_SOURCE,
			       tcpm_data_role_for_source(port));
		/*
		 * If tcpc fails to notify vbus off, TCPM will wait for PD_T_SAFE_0V +
		 * PD_T_SRC_RECOVER before turning vbus back on.
		 * From Table 7-12 Sequence Description for a Source Initiated Hard Reset:
		 * 4. Policy Engine waits tPSHardReset after sending Hard Reset Signaling and then
		 * tells the Device Policy Manager to instruct the power supply to perform a
		 * Hard Reset. The transition to vSafe0V Shall occur within tSafe0V (t2).
		 * 5. After tSrcRecover the Source applies power to VBUS in an attempt to
		 * re-establish communication with the Sink and resume USB Default Operation.
		 * The transition to vSafe5V Shall occur within tSrcTurnOn(t4).
		 */
		tcpm_set_state(port, SRC_HARD_RESET_VBUS_ON, PD_T_SAFE_0V + PD_T_SRC_RECOVER);
		break;
	case SRC_HARD_RESET_VBUS_ON:
		tcpm_set_vconn(port, true);
		tcpm_set_vbus(port, true);
		if (port->ams == HARD_RESET)
			tcpm_ams_finish(port);
		port->tcpc->set_pd_rx(port->tcpc, true);
		tcpm_set_attached_state(port, true);
		tcpm_set_state(port, SRC_UNATTACHED, PD_T_PS_SOURCE_ON);
		break;
	case SNK_HARD_RESET_SINK_OFF:
		/* Do not discharge/disconnect during hard reseet */
		tcpm_set_auto_vbus_discharge_threshold(port, TYPEC_PWR_MODE_USB, false, 0);
		memset(&port->pps_data, 0, sizeof(port->pps_data));
		tcpm_set_vconn(port, false);
		if (port->pd_capable)
			tcpm_set_charge(port, false);
		tcpm_set_roles(port, port->self_powered, TYPEC_SINK,
			       tcpm_data_role_for_sink(port));
		/*
		 * VBUS may or may not toggle, depending on the adapter.
		 * If it doesn't toggle, transition to SNK_HARD_RESET_SINK_ON
		 * directly after timeout.
		 */
		tcpm_set_state(port, SNK_HARD_RESET_SINK_ON, PD_T_SAFE_0V);
		break;
	case SNK_HARD_RESET_WAIT_VBUS:
		if (port->ams == HARD_RESET)
			tcpm_ams_finish(port);
		/* Assume we're disconnected if VBUS doesn't come back. */
		tcpm_set_state(port, SNK_UNATTACHED,
			       PD_T_SRC_RECOVER_MAX + PD_T_SRC_TURN_ON);
		break;
	case SNK_HARD_RESET_SINK_ON:
		/* Note: There is no guarantee that VBUS is on in this state */
		/*
		 * XXX:
		 * The specification suggests that dual mode ports in sink
		 * mode should transition to state PE_SRC_Transition_to_default.
		 * See USB power delivery specification chapter 8.3.3.6.1.3.
		 * This would mean to to
		 * - turn off VCONN, reset power supply
		 * - request hardware reset
		 * - turn on VCONN
		 * - Transition to state PE_Src_Startup
		 * SNK only ports shall transition to state Snk_Startup
		 * (see chapter 8.3.3.3.8).
		 * Similar, dual-mode ports in source mode should transition
		 * to PE_SNK_Transition_to_default.
		 */
		if (port->pd_capable) {
			tcpm_set_current_limit(port,
					       tcpm_get_current_limit(port),
					       5000);
			tcpm_set_charge(port, true);
		}
		if (port->ams == HARD_RESET)
			tcpm_ams_finish(port);
		tcpm_set_attached_state(port, true);
		tcpm_set_auto_vbus_discharge_threshold(port, TYPEC_PWR_MODE_USB, false, VSAFE5V);
		tcpm_set_state(port, SNK_STARTUP, 0);
		break;

	/* Soft_Reset states */
	case SOFT_RESET:
		port->message_id = 0;
		port->rx_msgid = -1;
		tcpm_pd_send_control(port, PD_CTRL_ACCEPT);
		tcpm_ams_finish(port);
		if (port->pwr_role == TYPEC_SOURCE) {
			port->upcoming_state = SRC_SEND_CAPABILITIES;
			tcpm_ams_start(port, POWER_NEGOTIATION);
		} else {
			tcpm_set_state(port, SNK_WAIT_CAPABILITIES, 0);
		}
		break;
	case SRC_SOFT_RESET_WAIT_SNK_TX:
	case SNK_SOFT_RESET:
		if (port->ams != NONE_AMS)
			tcpm_ams_finish(port);
		port->upcoming_state = SOFT_RESET_SEND;
		tcpm_ams_start(port, SOFT_RESET_AMS);
		break;
	case SOFT_RESET_SEND:
		port->message_id = 0;
		port->rx_msgid = -1;
		if (tcpm_pd_send_control(port, PD_CTRL_SOFT_RESET))
			tcpm_set_state_cond(port, hard_reset_state(port), 0);
		else
			tcpm_set_state_cond(port, hard_reset_state(port),
					    PD_T_SENDER_RESPONSE);
		break;

	/* DR_Swap states */
	case DR_SWAP_SEND:
		tcpm_pd_send_control(port, PD_CTRL_DR_SWAP);
		if (port->data_role == TYPEC_DEVICE || port->negotiated_rev > PD_REV20)
			port->send_discover = true;
		tcpm_set_state_cond(port, DR_SWAP_SEND_TIMEOUT,
				    PD_T_SENDER_RESPONSE);
		break;
	case DR_SWAP_ACCEPT:
		tcpm_pd_send_control(port, PD_CTRL_ACCEPT);
		if (port->data_role == TYPEC_DEVICE || port->negotiated_rev > PD_REV20)
			port->send_discover = true;
		tcpm_set_state_cond(port, DR_SWAP_CHANGE_DR, 0);
		break;
	case DR_SWAP_SEND_TIMEOUT:
		tcpm_swap_complete(port, -ETIMEDOUT);
		port->send_discover = false;
		tcpm_ams_finish(port);
		tcpm_set_state(port, ready_state(port), 0);
		break;
	case DR_SWAP_CHANGE_DR:
		if (port->data_role == TYPEC_HOST) {
			tcpm_unregister_altmodes(port);
			tcpm_set_roles(port, true, port->pwr_role,
				       TYPEC_DEVICE);
		} else {
			tcpm_set_roles(port, true, port->pwr_role,
				       TYPEC_HOST);
		}
		tcpm_ams_finish(port);
		tcpm_set_state(port, ready_state(port), 0);
		break;

	case FR_SWAP_SEND:
		if (tcpm_pd_send_control(port, PD_CTRL_FR_SWAP)) {
			tcpm_set_state(port, ERROR_RECOVERY, 0);
			break;
		}
		tcpm_set_state_cond(port, FR_SWAP_SEND_TIMEOUT, PD_T_SENDER_RESPONSE);
		break;
	case FR_SWAP_SEND_TIMEOUT:
		tcpm_set_state(port, ERROR_RECOVERY, 0);
		break;
	case FR_SWAP_SNK_SRC_TRANSITION_TO_OFF:
		timer_val_msecs = PD_T_PS_SOURCE_OFF;
		state_name = tcpm_states[FR_SWAP_SNK_SRC_TRANSITION_TO_OFF];
		trace_android_vh_typec_tcpm_get_timer(state_name, SOURCE_OFF, &timer_val_msecs);
		tcpm_set_state(port, ERROR_RECOVERY, timer_val_msecs);
		break;
	case FR_SWAP_SNK_SRC_NEW_SINK_READY:
		if (port->vbus_source)
			tcpm_set_state(port, FR_SWAP_SNK_SRC_SOURCE_VBUS_APPLIED, 0);
		else
			tcpm_set_state(port, ERROR_RECOVERY, PD_T_RECEIVER_RESPONSE);
		break;
	case FR_SWAP_SNK_SRC_SOURCE_VBUS_APPLIED:
		tcpm_set_pwr_role(port, TYPEC_SOURCE);
		if (tcpm_pd_send_control(port, PD_CTRL_PS_RDY)) {
			tcpm_set_state(port, ERROR_RECOVERY, 0);
			break;
		}
		tcpm_set_cc(port, tcpm_rp_cc(port));
		tcpm_set_state(port, SRC_STARTUP, PD_T_SWAP_SRC_START);
		break;

	/* PR_Swap states */
	case PR_SWAP_ACCEPT:
		tcpm_pd_send_control(port, PD_CTRL_ACCEPT);
		tcpm_set_state(port, PR_SWAP_START, 0);
		break;
	case PR_SWAP_SEND:
		tcpm_pd_send_control(port, PD_CTRL_PR_SWAP);
		tcpm_set_state_cond(port, PR_SWAP_SEND_TIMEOUT,
				    PD_T_SENDER_RESPONSE);
		break;
	case PR_SWAP_SEND_TIMEOUT:
		tcpm_swap_complete(port, -ETIMEDOUT);
		tcpm_set_state(port, ready_state(port), 0);
		break;
	case PR_SWAP_START:
		tcpm_apply_rc(port);
		if (port->pwr_role == TYPEC_SOURCE)
			tcpm_set_state(port, PR_SWAP_SRC_SNK_TRANSITION_OFF,
				       PD_T_SRC_TRANSITION);
		else
			tcpm_set_state(port, PR_SWAP_SNK_SRC_SINK_OFF, 0);
		break;
	case PR_SWAP_SRC_SNK_TRANSITION_OFF:
		/*
		 * Prevent vbus discharge circuit from turning on during PR_SWAP
		 * as this is not a disconnect.
		 */
		tcpm_set_vbus(port, false);
		port->explicit_contract = false;
		/* allow time for Vbus discharge, must be < tSrcSwapStdby */
		tcpm_set_state(port, PR_SWAP_SRC_SNK_SOURCE_OFF,
			       PD_T_SRCSWAPSTDBY);
		break;
	case PR_SWAP_SRC_SNK_SOURCE_OFF:
		timer_val_msecs = PD_T_CC_DEBOUNCE;
		trace_android_vh_typec_tcpm_get_timer(tcpm_states[PR_SWAP_SRC_SNK_SOURCE_OFF],
						      CC_DEBOUNCE, &timer_val_msecs);
		tcpm_set_cc(port, TYPEC_CC_RD);
		/* allow CC debounce */
		tcpm_set_state(port, PR_SWAP_SRC_SNK_SOURCE_OFF_CC_DEBOUNCED,
			       timer_val_msecs);
		break;
	case PR_SWAP_SRC_SNK_SOURCE_OFF_CC_DEBOUNCED:
		/*
		 * USB-PD standard, 6.2.1.4, Port Power Role:
		 * "During the Power Role Swap Sequence, for the initial Source
		 * Port, the Port Power Role field shall be set to Sink in the
		 * PS_RDY Message indicating that the initial Source’s power
		 * supply is turned off"
		 */
		tcpm_set_pwr_role(port, TYPEC_SINK);
		if (tcpm_pd_send_control(port, PD_CTRL_PS_RDY)) {
			tcpm_set_state(port, ERROR_RECOVERY, 0);
			break;
		}
		tcpm_set_state(port, ERROR_RECOVERY, PD_T_PS_SOURCE_ON_PRS);
		break;
	case PR_SWAP_SRC_SNK_SINK_ON:
		tcpm_enable_auto_vbus_discharge(port, true);
		/* Set the vbus disconnect threshold for implicit contract */
		tcpm_set_auto_vbus_discharge_threshold(port, TYPEC_PWR_MODE_USB, false, VSAFE5V);
		tcpm_set_state(port, SNK_STARTUP, 0);
		break;
	case PR_SWAP_SNK_SRC_SINK_OFF:
		timer_val_msecs = PD_T_PS_SOURCE_OFF;
		trace_android_vh_typec_tcpm_get_timer(tcpm_states[PR_SWAP_SNK_SRC_SINK_OFF],
						      SOURCE_OFF, &timer_val_msecs);
		/*
		 * Prevent vbus discharge circuit from turning on during PR_SWAP
		 * as this is not a disconnect.
		 */
		tcpm_set_auto_vbus_discharge_threshold(port, TYPEC_PWR_MODE_USB,
						       port->pps_data.active, 0);
		tcpm_set_charge(port, false);
		tcpm_set_state(port, hard_reset_state(port), timer_val_msecs);
		break;
	case PR_SWAP_SNK_SRC_SOURCE_ON:
		tcpm_enable_auto_vbus_discharge(port, true);
		tcpm_set_cc(port, tcpm_rp_cc(port));
		tcpm_set_vbus(port, true);
		/*
		 * allow time VBUS ramp-up, must be < tNewSrc
		 * Also, this window overlaps with CC debounce as well.
		 * So, Wait for the max of two which is PD_T_NEWSRC
		 */
		tcpm_set_state(port, PR_SWAP_SNK_SRC_SOURCE_ON_VBUS_RAMPED_UP,
			       PD_T_NEWSRC);
		break;
	case PR_SWAP_SNK_SRC_SOURCE_ON_VBUS_RAMPED_UP:
		/*
		 * USB PD standard, 6.2.1.4:
		 * "Subsequent Messages initiated by the Policy Engine,
		 * such as the PS_RDY Message sent to indicate that Vbus
		 * is ready, will have the Port Power Role field set to
		 * Source."
		 */
		tcpm_set_pwr_role(port, TYPEC_SOURCE);
		tcpm_pd_send_control(port, PD_CTRL_PS_RDY);
		tcpm_set_state(port, SRC_STARTUP, PD_T_SWAP_SRC_START);
		break;

	case VCONN_SWAP_ACCEPT:
		tcpm_pd_send_control(port, PD_CTRL_ACCEPT);
		tcpm_ams_finish(port);
		tcpm_set_state(port, VCONN_SWAP_START, 0);
		break;
	case VCONN_SWAP_SEND:
		tcpm_pd_send_control(port, PD_CTRL_VCONN_SWAP);
		tcpm_set_state(port, VCONN_SWAP_SEND_TIMEOUT,
			       PD_T_SENDER_RESPONSE);
		break;
	case VCONN_SWAP_SEND_TIMEOUT:
		tcpm_swap_complete(port, -ETIMEDOUT);
		tcpm_set_state(port, ready_state(port), 0);
		break;
	case VCONN_SWAP_START:
		if (port->vconn_role == TYPEC_SOURCE)
			tcpm_set_state(port, VCONN_SWAP_WAIT_FOR_VCONN, 0);
		else
			tcpm_set_state(port, VCONN_SWAP_TURN_ON_VCONN, 0);
		break;
	case VCONN_SWAP_WAIT_FOR_VCONN:
		tcpm_set_state(port, hard_reset_state(port),
			       PD_T_VCONN_SOURCE_ON);
		break;
	case VCONN_SWAP_TURN_ON_VCONN:
		tcpm_set_vconn(port, true);
		tcpm_pd_send_control(port, PD_CTRL_PS_RDY);
		tcpm_set_state(port, ready_state(port), 0);
		break;
	case VCONN_SWAP_TURN_OFF_VCONN:
		tcpm_set_vconn(port, false);
		tcpm_set_state(port, ready_state(port), 0);
		break;

	case DR_SWAP_CANCEL:
	case PR_SWAP_CANCEL:
	case VCONN_SWAP_CANCEL:
		tcpm_swap_complete(port, port->swap_status);
		if (port->pwr_role == TYPEC_SOURCE)
			tcpm_set_state(port, SRC_READY, 0);
		else
			tcpm_set_state(port, SNK_READY, 0);
		break;
	case FR_SWAP_CANCEL:
		if (port->pwr_role == TYPEC_SOURCE)
			tcpm_set_state(port, SRC_READY, 0);
		else
			tcpm_set_state(port, SNK_READY, 0);
		break;

	case BIST_RX:
		switch (BDO_MODE_MASK(port->bist_request)) {
		case BDO_MODE_CARRIER2:
			tcpm_pd_transmit(port, TCPC_TX_BIST_MODE_2, NULL);
			tcpm_set_state(port, unattached_state(port),
				       PD_T_BIST_CONT_MODE);
			break;
		case BDO_MODE_TESTDATA:
			if (port->tcpc->set_bist_data) {
				tcpm_log(port, "Enable BIST MODE TESTDATA");
				port->tcpc->set_bist_data(port->tcpc, true);
			}
			break;
		default:
			break;
		}
		break;
	case GET_STATUS_SEND:
		tcpm_pd_send_control(port, PD_CTRL_GET_STATUS);
		tcpm_set_state(port, GET_STATUS_SEND_TIMEOUT,
			       PD_T_SENDER_RESPONSE);
		break;
	case GET_STATUS_SEND_TIMEOUT:
		tcpm_set_state(port, ready_state(port), 0);
		break;
	case GET_PPS_STATUS_SEND:
		tcpm_pd_send_control(port, PD_CTRL_GET_PPS_STATUS);
		tcpm_set_state(port, GET_PPS_STATUS_SEND_TIMEOUT,
			       PD_T_SENDER_RESPONSE);
		break;
	case GET_PPS_STATUS_SEND_TIMEOUT:
		tcpm_set_state(port, ready_state(port), 0);
		break;
	case GET_SINK_CAP:
		tcpm_pd_send_control(port, PD_CTRL_GET_SINK_CAP);
		tcpm_set_state(port, GET_SINK_CAP_TIMEOUT, PD_T_SENDER_RESPONSE);
		break;
	case GET_SINK_CAP_TIMEOUT:
		port->sink_cap_done = true;
		tcpm_set_state(port, ready_state(port), 0);
		break;
	case ERROR_RECOVERY:
		tcpm_swap_complete(port, -EPROTO);
		tcpm_pps_complete(port, -EPROTO);
		tcpm_set_state(port, PORT_RESET, 0);
		break;
	case PORT_RESET:
		tcpm_reset_port(port);
		tcpm_set_cc(port, TYPEC_CC_OPEN);
		tcpm_set_state(port, PORT_RESET_WAIT_OFF,
			       PD_T_ERROR_RECOVERY);
		break;
	case PORT_RESET_WAIT_OFF:
		timer_val_msecs = PD_T_PS_SOURCE_OFF;
		trace_android_vh_typec_tcpm_get_timer(tcpm_states[PORT_RESET_WAIT_OFF],
						      SOURCE_OFF, &timer_val_msecs);
		tcpm_set_state(port,
			       tcpm_default_state(port),
			       port->vbus_present ? timer_val_msecs : 0);
		break;

	/* AMS intermediate state */
	case AMS_START:
		if (port->upcoming_state == INVALID_STATE) {
			tcpm_set_state(port, port->pwr_role == TYPEC_SOURCE ?
				       SRC_READY : SNK_READY, 0);
			break;
		}

		upcoming_state = port->upcoming_state;
		port->upcoming_state = INVALID_STATE;
		tcpm_set_state(port, upcoming_state, 0);
		break;

	/* Chunk state */
	case CHUNK_NOT_SUPP:
		tcpm_pd_send_control(port, PD_CTRL_NOT_SUPP);
		tcpm_set_state(port, port->pwr_role == TYPEC_SOURCE ? SRC_READY : SNK_READY, 0);
		break;
	default:
		WARN(1, "Unexpected port state %d\n", port->state);
		break;
	}
}

static void tcpm_state_machine_work(struct kthread_work *work)
{
	struct tcpm_port *port = container_of(work, struct tcpm_port, state_machine);
	enum tcpm_state prev_state;

	mutex_lock(&port->lock);
	port->state_machine_running = true;

	if (port->queued_message && tcpm_send_queued_message(port))
		goto done;

	/* If we were queued due to a delayed state change, update it now */
	if (port->delayed_state) {
		tcpm_log(port, "state change %s -> %s [delayed %ld ms]",
			 tcpm_states[port->state],
			 tcpm_states[port->delayed_state], port->delay_ms);
		port->prev_state = port->state;
		port->state = port->delayed_state;
		port->delayed_state = INVALID_STATE;
	}

	/*
	 * Continue running as long as we have (non-delayed) state changes
	 * to make.
	 */
	do {
		prev_state = port->state;
		run_state_machine(port);
		if (port->queued_message)
			tcpm_send_queued_message(port);
	} while (port->state != prev_state && !port->delayed_state);

done:
	port->state_machine_running = false;
	mutex_unlock(&port->lock);
}

static void _tcpm_cc_change(struct tcpm_port *port, enum typec_cc_status cc1,
			    enum typec_cc_status cc2)
{
	enum typec_cc_status old_cc1, old_cc2;
	enum tcpm_state new_state;

	old_cc1 = port->cc1;
	old_cc2 = port->cc2;
	port->cc1 = cc1;
	port->cc2 = cc2;

	tcpm_log_force(port,
		       "CC1: %u -> %u, CC2: %u -> %u [state %s, polarity %d, %s]",
		       old_cc1, cc1, old_cc2, cc2, tcpm_states[port->state],
		       port->polarity,
		       tcpm_port_is_disconnected(port) ? "disconnected"
						       : "connected");

	switch (port->state) {
	case TOGGLING:
		if (tcpm_port_is_debug(port) || tcpm_port_is_audio(port) ||
		    tcpm_port_is_source(port))
			tcpm_set_state(port, SRC_ATTACH_WAIT, 0);
		else if (tcpm_port_is_sink(port))
			tcpm_set_state(port, SNK_ATTACH_WAIT, 0);
		break;
	case SRC_UNATTACHED:
	case ACC_UNATTACHED:
		if (tcpm_port_is_debug(port) || tcpm_port_is_audio(port) ||
		    tcpm_port_is_source(port))
			tcpm_set_state(port, SRC_ATTACH_WAIT, 0);
		break;
	case SRC_ATTACH_WAIT:
		if (tcpm_port_is_disconnected(port) ||
		    tcpm_port_is_audio_detached(port))
			tcpm_set_state(port, SRC_UNATTACHED, 0);
		else if (cc1 != old_cc1 || cc2 != old_cc2)
			tcpm_set_state(port, SRC_ATTACH_WAIT, 0);
		break;
	case SRC_ATTACHED:
	case SRC_STARTUP:
	case SRC_SEND_CAPABILITIES:
	case SRC_READY:
		if (tcpm_port_is_disconnected(port) ||
		    !tcpm_port_is_source(port)) {
			if (port->port_type == TYPEC_PORT_SRC)
				tcpm_set_state(port, SRC_UNATTACHED, tcpm_wait_for_discharge(port));
			else
				tcpm_set_state(port, SNK_UNATTACHED, tcpm_wait_for_discharge(port));
		}
		break;
	case SNK_UNATTACHED:
		if (tcpm_port_is_sink(port))
			tcpm_set_state(port, SNK_ATTACH_WAIT, 0);
		break;
	case SNK_ATTACH_WAIT:
		if ((port->cc1 == TYPEC_CC_OPEN &&
		     port->cc2 != TYPEC_CC_OPEN) ||
		    (port->cc1 != TYPEC_CC_OPEN &&
		     port->cc2 == TYPEC_CC_OPEN))
			new_state = SNK_DEBOUNCED;
		else if (tcpm_port_is_disconnected(port))
			new_state = SNK_UNATTACHED;
		else
			break;
		if (new_state != port->delayed_state)
			tcpm_set_state(port, SNK_ATTACH_WAIT, 0);
		break;
	case SNK_DEBOUNCED:
		if (tcpm_port_is_disconnected(port))
			new_state = SNK_UNATTACHED;
		else if (port->vbus_present)
			new_state = tcpm_try_src(port) ? SRC_TRY : SNK_ATTACHED;
		else
			new_state = SNK_UNATTACHED;
		if (new_state != port->delayed_state)
			tcpm_set_state(port, SNK_DEBOUNCED, 0);
		break;
	case SNK_READY:
		/*
		 * EXIT condition is based primarily on vbus disconnect and CC is secondary.
		 * "A port that has entered into USB PD communications with the Source and
		 * has seen the CC voltage exceed vRd-USB may monitor the CC pin to detect
		 * cable disconnect in addition to monitoring VBUS.
		 *
		 * A port that is monitoring the CC voltage for disconnect (but is not in
		 * the process of a USB PD PR_Swap or USB PD FR_Swap) shall transition to
		 * Unattached.SNK within tSinkDisconnect after the CC voltage remains below
		 * vRd-USB for tPDDebounce."
		 *
		 * When set_auto_vbus_discharge_threshold is enabled, CC pins go
		 * away before vbus decays to disconnect threshold. Allow
		 * disconnect to be driven by vbus disconnect when auto vbus
		 * discharge is enabled.
		 */
		if (!port->auto_vbus_discharge_enabled && tcpm_port_is_disconnected(port))
			tcpm_set_state(port, unattached_state(port), 0);
		else if (!port->pd_capable &&
			 (cc1 != old_cc1 || cc2 != old_cc2))
			tcpm_set_current_limit(port,
					       tcpm_get_current_limit(port),
					       5000);
		break;

	case AUDIO_ACC_ATTACHED:
		if (cc1 == TYPEC_CC_OPEN || cc2 == TYPEC_CC_OPEN)
			tcpm_set_state(port, AUDIO_ACC_DEBOUNCE, 0);
		break;
	case AUDIO_ACC_DEBOUNCE:
		if (tcpm_port_is_audio(port))
			tcpm_set_state(port, AUDIO_ACC_ATTACHED, 0);
		break;

	case DEBUG_ACC_ATTACHED:
		if (cc1 == TYPEC_CC_OPEN || cc2 == TYPEC_CC_OPEN)
			tcpm_set_state(port, ACC_UNATTACHED, 0);
		break;

	case SNK_TRY:
		/* Do nothing, waiting for timeout */
		break;

	case SNK_DISCOVERY:
		/* CC line is unstable, wait for debounce */
		if (tcpm_port_is_disconnected(port))
			tcpm_set_state(port, SNK_DISCOVERY_DEBOUNCE, 0);
		break;
	case SNK_DISCOVERY_DEBOUNCE:
		break;

	case SRC_TRYWAIT:
		/* Hand over to state machine if needed */
		if (!port->vbus_present && tcpm_port_is_source(port))
			tcpm_set_state(port, SRC_TRYWAIT_DEBOUNCE, 0);
		break;
	case SRC_TRYWAIT_DEBOUNCE:
		if (port->vbus_present || !tcpm_port_is_source(port))
			tcpm_set_state(port, SRC_TRYWAIT, 0);
		break;
	case SNK_TRY_WAIT_DEBOUNCE:
		if (!tcpm_port_is_sink(port)) {
			port->max_wait = 0;
			tcpm_set_state(port, SRC_TRYWAIT, 0);
		}
		break;
	case SRC_TRY_WAIT:
		if (tcpm_port_is_source(port))
			tcpm_set_state(port, SRC_TRY_DEBOUNCE, 0);
		break;
	case SRC_TRY_DEBOUNCE:
		tcpm_set_state(port, SRC_TRY_WAIT, 0);
		break;
	case SNK_TRYWAIT_DEBOUNCE:
		if (tcpm_port_is_sink(port))
			tcpm_set_state(port, SNK_TRYWAIT_VBUS, 0);
		break;
	case SNK_TRYWAIT_VBUS:
		if (!tcpm_port_is_sink(port))
			tcpm_set_state(port, SNK_TRYWAIT_DEBOUNCE, 0);
		break;
	case SNK_TRY_WAIT_DEBOUNCE_CHECK_VBUS:
		if (!tcpm_port_is_sink(port))
			tcpm_set_state(port, SRC_TRYWAIT, PD_T_TRY_CC_DEBOUNCE);
		else
			tcpm_set_state(port, SNK_TRY_WAIT_DEBOUNCE_CHECK_VBUS, 0);
		break;
	case SNK_TRYWAIT:
		/* Do nothing, waiting for tCCDebounce */
		break;
	case PR_SWAP_SNK_SRC_SINK_OFF:
	case PR_SWAP_SRC_SNK_TRANSITION_OFF:
	case PR_SWAP_SRC_SNK_SOURCE_OFF:
	case PR_SWAP_SRC_SNK_SOURCE_OFF_CC_DEBOUNCED:
	case PR_SWAP_SNK_SRC_SOURCE_ON:
		/*
		 * CC state change is expected in PR_SWAP
		 * Ignore it.
		 */
		break;
	case FR_SWAP_SEND:
	case FR_SWAP_SEND_TIMEOUT:
	case FR_SWAP_SNK_SRC_TRANSITION_TO_OFF:
	case FR_SWAP_SNK_SRC_NEW_SINK_READY:
	case FR_SWAP_SNK_SRC_SOURCE_VBUS_APPLIED:
		/* Do nothing, CC change expected */
		break;

	case PORT_RESET:
	case PORT_RESET_WAIT_OFF:
		/*
		 * State set back to default mode once the timer completes.
		 * Ignore CC changes here.
		 */
		break;
	default:
		/*
		 * While acting as sink and auto vbus discharge is enabled, Allow disconnect
		 * to be driven by vbus disconnect.
		 */
		if (tcpm_port_is_disconnected(port) && !(port->pwr_role == TYPEC_SINK &&
							 port->auto_vbus_discharge_enabled))
			tcpm_set_state(port, unattached_state(port), 0);
		break;
	}
}

static void _tcpm_pd_vbus_on(struct tcpm_port *port)
{
	tcpm_log_force(port, "VBUS on");
	port->vbus_present = true;
	/*
	 * When vbus_present is true i.e. Voltage at VBUS is greater than VSAFE5V implicitly
	 * states that vbus is not at VSAFE0V, hence clear the vbus_vsafe0v flag here.
	 */
	port->vbus_vsafe0v = false;

	switch (port->state) {
	case SNK_TRANSITION_SINK_VBUS:
		port->explicit_contract = true;
		tcpm_set_state(port, SNK_READY, 0);
		break;
	case SNK_DISCOVERY:
		tcpm_set_state(port, SNK_DISCOVERY, 0);
		break;

	case SNK_DEBOUNCED:
		tcpm_set_state(port, tcpm_try_src(port) ? SRC_TRY
							: SNK_ATTACHED,
				       0);
		break;
	case SNK_HARD_RESET_WAIT_VBUS:
		tcpm_set_state(port, SNK_HARD_RESET_SINK_ON, 0);
		break;
	case SRC_ATTACHED:
		tcpm_set_state(port, SRC_STARTUP, 0);
		break;
	case SRC_HARD_RESET_VBUS_ON:
		tcpm_set_state(port, SRC_STARTUP, 0);
		break;

	case SNK_TRY:
		/* Do nothing, waiting for timeout */
		break;
	case SRC_TRYWAIT:
		/* Do nothing, Waiting for Rd to be detected */
		break;
	case SRC_TRYWAIT_DEBOUNCE:
		tcpm_set_state(port, SRC_TRYWAIT, 0);
		break;
	case SNK_TRY_WAIT_DEBOUNCE:
		/* Do nothing, waiting for PD_DEBOUNCE to do be done */
		break;
	case SNK_TRYWAIT:
		/* Do nothing, waiting for tCCDebounce */
		break;
	case SNK_TRYWAIT_VBUS:
		if (tcpm_port_is_sink(port))
			tcpm_set_state(port, SNK_ATTACHED, 0);
		break;
	case SNK_TRYWAIT_DEBOUNCE:
		/* Do nothing, waiting for Rp */
		break;
	case SNK_TRY_WAIT_DEBOUNCE_CHECK_VBUS:
		if (port->vbus_present && tcpm_port_is_sink(port))
			tcpm_set_state(port, SNK_ATTACHED, 0);
		break;
	case SRC_TRY_WAIT:
	case SRC_TRY_DEBOUNCE:
		/* Do nothing, waiting for sink detection */
		break;
	case FR_SWAP_SEND:
	case FR_SWAP_SEND_TIMEOUT:
	case FR_SWAP_SNK_SRC_TRANSITION_TO_OFF:
	case FR_SWAP_SNK_SRC_SOURCE_VBUS_APPLIED:
		if (port->tcpc->frs_sourcing_vbus)
			port->tcpc->frs_sourcing_vbus(port->tcpc);
		break;
	case FR_SWAP_SNK_SRC_NEW_SINK_READY:
		if (port->tcpc->frs_sourcing_vbus)
			port->tcpc->frs_sourcing_vbus(port->tcpc);
		tcpm_set_state(port, FR_SWAP_SNK_SRC_SOURCE_VBUS_APPLIED, 0);
		break;

	case PORT_RESET:
	case PORT_RESET_WAIT_OFF:
		/*
		 * State set back to default mode once the timer completes.
		 * Ignore vbus changes here.
		 */
		break;

	default:
		break;
	}
}

static void _tcpm_pd_vbus_off(struct tcpm_port *port)
{
	tcpm_log_force(port, "VBUS off");
	port->vbus_present = false;
	port->vbus_never_low = false;
	switch (port->state) {
	case SNK_HARD_RESET_SINK_OFF:
		tcpm_set_state(port, SNK_HARD_RESET_WAIT_VBUS, 0);
		break;
	case HARD_RESET_SEND:
		break;
	case SNK_TRY:
		/* Do nothing, waiting for timeout */
		break;
	case SRC_TRYWAIT:
		/* Hand over to state machine if needed */
		if (tcpm_port_is_source(port))
			tcpm_set_state(port, SRC_TRYWAIT_DEBOUNCE, 0);
		break;
	case SNK_TRY_WAIT_DEBOUNCE:
		/* Do nothing, waiting for PD_DEBOUNCE to do be done */
		break;
	case SNK_TRYWAIT:
	case SNK_TRYWAIT_VBUS:
	case SNK_TRYWAIT_DEBOUNCE:
		break;
	case SNK_ATTACH_WAIT:
		port->debouncing = false;
		tcpm_set_state(port, SNK_UNATTACHED, 0);
		break;

	case SNK_NEGOTIATE_CAPABILITIES:
		break;

	case PR_SWAP_SRC_SNK_TRANSITION_OFF:
		tcpm_set_state(port, PR_SWAP_SRC_SNK_SOURCE_OFF, 0);
		break;

	case PR_SWAP_SNK_SRC_SINK_OFF:
		/* Do nothing, expected */
		break;

	case PR_SWAP_SNK_SRC_SOURCE_ON:
		/*
		 * Do nothing when vbus off notification is received.
		 * TCPM can wait for PD_T_NEWSRC in PR_SWAP_SNK_SRC_SOURCE_ON
		 * for the vbus source to ramp up.
		 */
		break;

	case PORT_RESET_WAIT_OFF:
		tcpm_set_state(port, tcpm_default_state(port), 0);
		break;

	case SRC_TRY_WAIT:
	case SRC_TRY_DEBOUNCE:
		/* Do nothing, waiting for sink detection */
		break;

	case SRC_STARTUP:
	case SRC_SEND_CAPABILITIES:
	case SRC_SEND_CAPABILITIES_TIMEOUT:
	case SRC_NEGOTIATE_CAPABILITIES:
	case SRC_TRANSITION_SUPPLY:
	case SRC_READY:
	case SRC_WAIT_NEW_CAPABILITIES:
		/*
		 * Force to unattached state to re-initiate connection.
		 * DRP port should move to Unattached.SNK instead of Unattached.SRC if
		 * sink removed. Although sink removal here is due to source's vbus collapse,
		 * treat it the same way for consistency.
		 */
		if (port->port_type == TYPEC_PORT_SRC)
			tcpm_set_state(port, SRC_UNATTACHED, tcpm_wait_for_discharge(port));
		else
			tcpm_set_state(port, SNK_UNATTACHED, tcpm_wait_for_discharge(port));
		break;

	case PORT_RESET:
		/*
		 * State set back to default mode once the timer completes.
		 * Ignore vbus changes here.
		 */
		break;

	case FR_SWAP_SEND:
	case FR_SWAP_SEND_TIMEOUT:
	case FR_SWAP_SNK_SRC_TRANSITION_TO_OFF:
	case FR_SWAP_SNK_SRC_NEW_SINK_READY:
	case FR_SWAP_SNK_SRC_SOURCE_VBUS_APPLIED:
		/* Do nothing, vbus drop expected */
		break;

	default:
		if (port->pwr_role == TYPEC_SINK && port->attached)
			tcpm_set_state(port, SNK_UNATTACHED, tcpm_wait_for_discharge(port));
		break;
	}
}

static void _tcpm_pd_vbus_vsafe0v(struct tcpm_port *port)
{
	unsigned int timer_val_msecs;

	tcpm_log_force(port, "VBUS VSAFE0V");
	port->vbus_vsafe0v = true;
	switch (port->state) {
	case SRC_HARD_RESET_VBUS_OFF:
		/*
		 * After establishing the vSafe0V voltage condition on VBUS, the Source Shall wait
		 * tSrcRecover before re-applying VCONN and restoring VBUS to vSafe5V.
		 */
		tcpm_set_state(port, SRC_HARD_RESET_VBUS_ON, PD_T_SRC_RECOVER);
		break;
	case SRC_ATTACH_WAIT:
		timer_val_msecs = PD_T_CC_DEBOUNCE;
		trace_android_vh_typec_tcpm_get_timer(tcpm_states[SRC_ATTACH_WAIT],
						      CC_DEBOUNCE, &timer_val_msecs);
		if (tcpm_port_is_source(port))
			tcpm_set_state(port, tcpm_try_snk(port) ? SNK_TRY : SRC_ATTACHED,
				       timer_val_msecs);
		break;
	case SRC_STARTUP:
	case SRC_SEND_CAPABILITIES:
	case SRC_SEND_CAPABILITIES_TIMEOUT:
	case SRC_NEGOTIATE_CAPABILITIES:
	case SRC_TRANSITION_SUPPLY:
	case SRC_READY:
	case SRC_WAIT_NEW_CAPABILITIES:
		if (port->auto_vbus_discharge_enabled) {
			if (port->port_type == TYPEC_PORT_SRC)
				tcpm_set_state(port, SRC_UNATTACHED, 0);
			else
				tcpm_set_state(port, SNK_UNATTACHED, 0);
		}
		break;
	case PR_SWAP_SNK_SRC_SINK_OFF:
	case PR_SWAP_SNK_SRC_SOURCE_ON:
		/* Do nothing, vsafe0v is expected during transition */
		break;
	default:
		if (port->pwr_role == TYPEC_SINK && port->auto_vbus_discharge_enabled)
			tcpm_set_state(port, SNK_UNATTACHED, 0);
		break;
	}
}

static void _tcpm_pd_hard_reset(struct tcpm_port *port)
{
	tcpm_log_force(port, "Received hard reset");
	if (port->bist_request == BDO_MODE_TESTDATA && port->tcpc->set_bist_data)
		port->tcpc->set_bist_data(port->tcpc, false);

	if (port->ams != NONE_AMS)
		port->ams = NONE_AMS;
	if (port->hard_reset_count < PD_N_HARD_RESET_COUNT)
		port->ams = HARD_RESET;
	/*
	 * If we keep receiving hard reset requests, executing the hard reset
	 * must have failed. Revert to error recovery if that happens.
	 */
	tcpm_set_state(port,
		       port->hard_reset_count < PD_N_HARD_RESET_COUNT ?
				HARD_RESET_START : ERROR_RECOVERY,
		       0);
}

static void tcpm_pd_event_handler(struct kthread_work *work)
{
	struct tcpm_port *port = container_of(work, struct tcpm_port,
					      event_work);
	u32 events;

	mutex_lock(&port->lock);

	spin_lock(&port->pd_event_lock);
	while (port->pd_events) {
		events = port->pd_events;
		port->pd_events = 0;
		spin_unlock(&port->pd_event_lock);
		if (events & TCPM_RESET_EVENT)
			_tcpm_pd_hard_reset(port);
		if (events & TCPM_VBUS_EVENT) {
			bool vbus;

			vbus = port->tcpc->get_vbus(port->tcpc);
			if (vbus) {
				_tcpm_pd_vbus_on(port);
			} else {
				_tcpm_pd_vbus_off(port);
				/*
				 * When TCPC does not support detecting vsafe0v voltage level,
				 * treat vbus absent as vsafe0v. Else invoke is_vbus_vsafe0v
				 * to see if vbus has discharge to VSAFE0V.
				 */
				if (!port->tcpc->is_vbus_vsafe0v ||
				    port->tcpc->is_vbus_vsafe0v(port->tcpc))
					_tcpm_pd_vbus_vsafe0v(port);
			}
		}
		if (events & TCPM_CC_EVENT) {
			enum typec_cc_status cc1, cc2;

			if (port->tcpc->get_cc(port->tcpc, &cc1, &cc2) == 0)
				_tcpm_cc_change(port, cc1, cc2);
		}
		if (events & TCPM_FRS_EVENT) {
			if (port->state == SNK_READY) {
				int ret;

				port->upcoming_state = FR_SWAP_SEND;
				ret = tcpm_ams_start(port, FAST_ROLE_SWAP);
				if (ret == -EAGAIN)
					port->upcoming_state = INVALID_STATE;
			} else {
				tcpm_log(port, "Discarding FRS_SIGNAL! Not in sink ready");
			}
		}
		if (events & TCPM_SOURCING_VBUS) {
			tcpm_log(port, "sourcing vbus");
			/*
			 * In fast role swap case TCPC autonomously sources vbus. Set vbus_source
			 * true as TCPM wouldn't have called tcpm_set_vbus.
			 *
			 * When vbus is sourced on the command on TCPM i.e. TCPM called
			 * tcpm_set_vbus to source vbus, vbus_source would already be true.
			 */
			port->vbus_source = true;
			_tcpm_pd_vbus_on(port);
		}

		spin_lock(&port->pd_event_lock);
	}
	spin_unlock(&port->pd_event_lock);
	mutex_unlock(&port->lock);
}

void tcpm_cc_change(struct tcpm_port *port)
{
	spin_lock(&port->pd_event_lock);
	port->pd_events |= TCPM_CC_EVENT;
	spin_unlock(&port->pd_event_lock);
	kthread_queue_work(port->wq, &port->event_work);
}
EXPORT_SYMBOL_GPL(tcpm_cc_change);

void tcpm_vbus_change(struct tcpm_port *port)
{
	spin_lock(&port->pd_event_lock);
	port->pd_events |= TCPM_VBUS_EVENT;
	spin_unlock(&port->pd_event_lock);
	kthread_queue_work(port->wq, &port->event_work);
}
EXPORT_SYMBOL_GPL(tcpm_vbus_change);

void tcpm_pd_hard_reset(struct tcpm_port *port)
{
	spin_lock(&port->pd_event_lock);
	port->pd_events = TCPM_RESET_EVENT;
	spin_unlock(&port->pd_event_lock);
	kthread_queue_work(port->wq, &port->event_work);
}
EXPORT_SYMBOL_GPL(tcpm_pd_hard_reset);

void tcpm_sink_frs(struct tcpm_port *port)
{
	spin_lock(&port->pd_event_lock);
	port->pd_events |= TCPM_FRS_EVENT;
	spin_unlock(&port->pd_event_lock);
	kthread_queue_work(port->wq, &port->event_work);
}
EXPORT_SYMBOL_GPL(tcpm_sink_frs);

void tcpm_sourcing_vbus(struct tcpm_port *port)
{
	spin_lock(&port->pd_event_lock);
	port->pd_events |= TCPM_SOURCING_VBUS;
	spin_unlock(&port->pd_event_lock);
	kthread_queue_work(port->wq, &port->event_work);
}
EXPORT_SYMBOL_GPL(tcpm_sourcing_vbus);

static void tcpm_enable_frs_work(struct kthread_work *work)
{
	struct tcpm_port *port = container_of(work, struct tcpm_port, enable_frs);
	int ret;

	mutex_lock(&port->lock);
	/* Not FRS capable */
	if (!port->connected || port->port_type != TYPEC_PORT_DRP ||
	    port->pwr_opmode != TYPEC_PWR_MODE_PD ||
	    !port->tcpc->enable_frs ||
	    /* Sink caps queried */
	    port->sink_cap_done || port->negotiated_rev < PD_REV30)
		goto unlock;

	/* Send when the state machine is idle */
	if (port->state != SNK_READY || port->vdm_sm_running || port->send_discover)
		goto resched;

	port->upcoming_state = GET_SINK_CAP;
	ret = tcpm_ams_start(port, GET_SINK_CAPABILITIES);
	if (ret == -EAGAIN) {
		port->upcoming_state = INVALID_STATE;
	} else {
		port->sink_cap_done = true;
		goto unlock;
	}
resched:
	mod_enable_frs_delayed_work(port, GET_SINK_CAP_RETRY_MS);
unlock:
	mutex_unlock(&port->lock);
}

static void tcpm_send_discover_work(struct kthread_work *work)
{
	struct tcpm_port *port = container_of(work, struct tcpm_port, send_discover_work);

	mutex_lock(&port->lock);
	/* No need to send DISCOVER_IDENTITY anymore */
	if (!port->send_discover)
		goto unlock;

	if (port->data_role == TYPEC_DEVICE && port->negotiated_rev < PD_REV30) {
		port->send_discover = false;
		goto unlock;
	}

	/* Retry if the port is not idle */
	if ((port->state != SRC_READY && port->state != SNK_READY) || port->vdm_sm_running) {
		mod_send_discover_delayed_work(port, SEND_DISCOVER_RETRY_MS);
		goto unlock;
	}

	tcpm_send_vdm(port, USB_SID_PD, CMD_DISCOVER_IDENT, NULL, 0);

unlock:
	mutex_unlock(&port->lock);
}

static int tcpm_dr_set(struct typec_port *p, enum typec_data_role data)
{
	struct tcpm_port *port = typec_get_drvdata(p);
	int ret;

	mutex_lock(&port->swap_lock);
	mutex_lock(&port->lock);

	if (port->typec_caps.data != TYPEC_PORT_DRD) {
		ret = -EINVAL;
		goto port_unlock;
	}
	if (port->state != SRC_READY && port->state != SNK_READY) {
		ret = -EAGAIN;
		goto port_unlock;
	}

	if (port->data_role == data) {
		ret = 0;
		goto port_unlock;
	}

	/*
	 * XXX
	 * 6.3.9: If an alternate mode is active, a request to swap
	 * alternate modes shall trigger a port reset.
	 * Reject data role swap request in this case.
	 */

	if (!port->pd_capable) {
		/*
		 * If the partner is not PD capable, reset the port to
		 * trigger a role change. This can only work if a preferred
		 * role is configured, and if it matches the requested role.
		 */
		if (port->try_role == TYPEC_NO_PREFERRED_ROLE ||
		    port->try_role == port->pwr_role) {
			ret = -EINVAL;
			goto port_unlock;
		}
		port->non_pd_role_swap = true;
		tcpm_set_state(port, PORT_RESET, 0);
	} else {
		port->upcoming_state = DR_SWAP_SEND;
		ret = tcpm_ams_start(port, DATA_ROLE_SWAP);
		if (ret == -EAGAIN) {
			port->upcoming_state = INVALID_STATE;
			goto port_unlock;
		}
	}

	port->swap_status = 0;
	port->swap_pending = true;
	reinit_completion(&port->swap_complete);
	mutex_unlock(&port->lock);

	if (!wait_for_completion_timeout(&port->swap_complete,
				msecs_to_jiffies(PD_ROLE_SWAP_TIMEOUT)))
		ret = -ETIMEDOUT;
	else
		ret = port->swap_status;

	port->non_pd_role_swap = false;
	goto swap_unlock;

port_unlock:
	mutex_unlock(&port->lock);
swap_unlock:
	mutex_unlock(&port->swap_lock);
	return ret;
}

static int tcpm_pr_set(struct typec_port *p, enum typec_role role)
{
	struct tcpm_port *port = typec_get_drvdata(p);
	int ret;

	mutex_lock(&port->swap_lock);
	mutex_lock(&port->lock);

	if (port->port_type != TYPEC_PORT_DRP) {
		ret = -EINVAL;
		goto port_unlock;
	}
	if (port->state != SRC_READY && port->state != SNK_READY) {
		ret = -EAGAIN;
		goto port_unlock;
	}

	if (role == port->pwr_role) {
		ret = 0;
		goto port_unlock;
	}

	port->upcoming_state = PR_SWAP_SEND;
	ret = tcpm_ams_start(port, POWER_ROLE_SWAP);
	if (ret == -EAGAIN) {
		port->upcoming_state = INVALID_STATE;
		goto port_unlock;
	}

	port->swap_status = 0;
	port->swap_pending = true;
	reinit_completion(&port->swap_complete);
	mutex_unlock(&port->lock);

	if (!wait_for_completion_timeout(&port->swap_complete,
				msecs_to_jiffies(PD_ROLE_SWAP_TIMEOUT)))
		ret = -ETIMEDOUT;
	else
		ret = port->swap_status;

	goto swap_unlock;

port_unlock:
	mutex_unlock(&port->lock);
swap_unlock:
	mutex_unlock(&port->swap_lock);
	return ret;
}

static int tcpm_vconn_set(struct typec_port *p, enum typec_role role)
{
	struct tcpm_port *port = typec_get_drvdata(p);
	int ret;

	mutex_lock(&port->swap_lock);
	mutex_lock(&port->lock);

	if (port->state != SRC_READY && port->state != SNK_READY) {
		ret = -EAGAIN;
		goto port_unlock;
	}

	if (role == port->vconn_role) {
		ret = 0;
		goto port_unlock;
	}

	port->upcoming_state = VCONN_SWAP_SEND;
	ret = tcpm_ams_start(port, VCONN_SWAP);
	if (ret == -EAGAIN) {
		port->upcoming_state = INVALID_STATE;
		goto port_unlock;
	}

	port->swap_status = 0;
	port->swap_pending = true;
	reinit_completion(&port->swap_complete);
	mutex_unlock(&port->lock);

	if (!wait_for_completion_timeout(&port->swap_complete,
				msecs_to_jiffies(PD_ROLE_SWAP_TIMEOUT)))
		ret = -ETIMEDOUT;
	else
		ret = port->swap_status;

	goto swap_unlock;

port_unlock:
	mutex_unlock(&port->lock);
swap_unlock:
	mutex_unlock(&port->swap_lock);
	return ret;
}

static int tcpm_try_role(struct typec_port *p, int role)
{
	struct tcpm_port *port = typec_get_drvdata(p);
	struct tcpc_dev	*tcpc = port->tcpc;
	int ret = 0;

	mutex_lock(&port->lock);
	if (tcpc->try_role)
		ret = tcpc->try_role(tcpc, role);
	if (!ret)
		port->try_role = role;
	port->try_src_count = 0;
	port->try_snk_count = 0;
	mutex_unlock(&port->lock);

	return ret;
}

static int tcpm_pps_set_op_curr(struct tcpm_port *port, u16 req_op_curr)
{
	unsigned int target_mw;
	int ret;

	mutex_lock(&port->swap_lock);
	mutex_lock(&port->lock);

	if (!port->pps_data.active) {
		ret = -EOPNOTSUPP;
		goto port_unlock;
	}

	if (port->state != SNK_READY) {
		ret = -EAGAIN;
		goto port_unlock;
	}

	if (req_op_curr > port->pps_data.max_curr) {
		ret = -EINVAL;
		goto port_unlock;
	}

	target_mw = (req_op_curr * port->supply_voltage) / 1000;
	if (target_mw < port->operating_snk_mw) {
		ret = -EINVAL;
		goto port_unlock;
	}

	port->upcoming_state = SNK_NEGOTIATE_PPS_CAPABILITIES;
	ret = tcpm_ams_start(port, POWER_NEGOTIATION);
	if (ret == -EAGAIN) {
		port->upcoming_state = INVALID_STATE;
		goto port_unlock;
	}

	/* Round down operating current to align with PPS valid steps */
	req_op_curr = req_op_curr - (req_op_curr % RDO_PROG_CURR_MA_STEP);

	reinit_completion(&port->pps_complete);
	port->pps_data.req_op_curr = req_op_curr;
	port->pps_status = 0;
	port->pps_pending = true;
	mutex_unlock(&port->lock);

	if (!wait_for_completion_timeout(&port->pps_complete,
				msecs_to_jiffies(PD_PPS_CTRL_TIMEOUT)))
		ret = -ETIMEDOUT;
	else
		ret = port->pps_status;

	goto swap_unlock;

port_unlock:
	mutex_unlock(&port->lock);
swap_unlock:
	mutex_unlock(&port->swap_lock);

	return ret;
}

static int tcpm_pps_set_out_volt(struct tcpm_port *port, u16 req_out_volt)
{
	unsigned int target_mw;
	int ret;

	mutex_lock(&port->swap_lock);
	mutex_lock(&port->lock);

	if (!port->pps_data.active) {
		ret = -EOPNOTSUPP;
		goto port_unlock;
	}

	if (port->state != SNK_READY) {
		ret = -EAGAIN;
		goto port_unlock;
	}

	if (req_out_volt < port->pps_data.min_volt ||
	    req_out_volt > port->pps_data.max_volt) {
		ret = -EINVAL;
		goto port_unlock;
	}

	target_mw = (port->current_limit * req_out_volt) / 1000;
	if (target_mw < port->operating_snk_mw) {
		ret = -EINVAL;
		goto port_unlock;
	}

	port->upcoming_state = SNK_NEGOTIATE_PPS_CAPABILITIES;
	ret = tcpm_ams_start(port, POWER_NEGOTIATION);
	if (ret == -EAGAIN) {
		port->upcoming_state = INVALID_STATE;
		goto port_unlock;
	}

	/* Round down output voltage to align with PPS valid steps */
	req_out_volt = req_out_volt - (req_out_volt % RDO_PROG_VOLT_MV_STEP);

	reinit_completion(&port->pps_complete);
	port->pps_data.req_out_volt = req_out_volt;
	port->pps_status = 0;
	port->pps_pending = true;
	mutex_unlock(&port->lock);

	if (!wait_for_completion_timeout(&port->pps_complete,
				msecs_to_jiffies(PD_PPS_CTRL_TIMEOUT)))
		ret = -ETIMEDOUT;
	else
		ret = port->pps_status;

	goto swap_unlock;

port_unlock:
	mutex_unlock(&port->lock);
swap_unlock:
	mutex_unlock(&port->swap_lock);

	return ret;
}

static int tcpm_pps_activate(struct tcpm_port *port, bool activate)
{
	int ret = 0;

	mutex_lock(&port->swap_lock);
	mutex_lock(&port->lock);

	if (!port->pps_data.supported) {
		ret = -EOPNOTSUPP;
		goto port_unlock;
	}

	/* Trying to deactivate PPS when already deactivated so just bail */
	if (!port->pps_data.active && !activate)
		goto port_unlock;

	if (port->state != SNK_READY) {
		ret = -EAGAIN;
		goto port_unlock;
	}

	if (activate)
		port->upcoming_state = SNK_NEGOTIATE_PPS_CAPABILITIES;
	else
		port->upcoming_state = SNK_NEGOTIATE_CAPABILITIES;
	ret = tcpm_ams_start(port, POWER_NEGOTIATION);
	if (ret == -EAGAIN) {
		port->upcoming_state = INVALID_STATE;
		goto port_unlock;
	}

	reinit_completion(&port->pps_complete);
	port->pps_status = 0;
	port->pps_pending = true;

	/* Trigger PPS request or move back to standard PDO contract */
	if (activate) {
		port->pps_data.req_out_volt = port->supply_voltage;
		port->pps_data.req_op_curr = port->current_limit;
	}
	mutex_unlock(&port->lock);

	if (!wait_for_completion_timeout(&port->pps_complete,
				msecs_to_jiffies(PD_PPS_CTRL_TIMEOUT)))
		ret = -ETIMEDOUT;
	else
		ret = port->pps_status;

	goto swap_unlock;

port_unlock:
	mutex_unlock(&port->lock);
swap_unlock:
	mutex_unlock(&port->swap_lock);

	return ret;
}

static void tcpm_init(struct tcpm_port *port)
{
	enum typec_cc_status cc1, cc2;

	port->tcpc->init(port->tcpc);

	tcpm_reset_port(port);

	/*
	 * XXX
	 * Should possibly wait for VBUS to settle if it was enabled locally
	 * since tcpm_reset_port() will disable VBUS.
	 */
	port->vbus_present = port->tcpc->get_vbus(port->tcpc);
	if (port->vbus_present)
		port->vbus_never_low = true;

	/*
	 * 1. When vbus_present is true, voltage on VBUS is already at VSAFE5V.
	 * So implicitly vbus_vsafe0v = false.
	 *
	 * 2. When vbus_present is false and TCPC does NOT support querying
	 * vsafe0v status, then, it's best to assume vbus is at VSAFE0V i.e.
	 * vbus_vsafe0v is true.
	 *
	 * 3. When vbus_present is false and TCPC does support querying vsafe0v,
	 * then, query tcpc for vsafe0v status.
	 */
	if (port->vbus_present)
		port->vbus_vsafe0v = false;
	else if (!port->tcpc->is_vbus_vsafe0v)
		port->vbus_vsafe0v = true;
	else
		port->vbus_vsafe0v = port->tcpc->is_vbus_vsafe0v(port->tcpc);

	tcpm_set_state(port, tcpm_default_state(port), 0);

	if (port->tcpc->get_cc(port->tcpc, &cc1, &cc2) == 0)
		_tcpm_cc_change(port, cc1, cc2);

	/*
	 * Some adapters need a clean slate at startup, and won't recover
	 * otherwise. So do not try to be fancy and force a clean disconnect.
	 */
	tcpm_set_state(port, PORT_RESET, 0);
}

static int tcpm_port_type_set(struct typec_port *p, enum typec_port_type type)
{
	struct tcpm_port *port = typec_get_drvdata(p);

	mutex_lock(&port->lock);
	if (type == port->port_type)
		goto port_unlock;

	port->port_type = type;

	if (!port->connected) {
		tcpm_set_state(port, PORT_RESET, 0);
	} else if (type == TYPEC_PORT_SNK) {
		if (!(port->pwr_role == TYPEC_SINK &&
		      port->data_role == TYPEC_DEVICE))
			tcpm_set_state(port, PORT_RESET, 0);
	} else if (type == TYPEC_PORT_SRC) {
		if (!(port->pwr_role == TYPEC_SOURCE &&
		      port->data_role == TYPEC_HOST))
			tcpm_set_state(port, PORT_RESET, 0);
	}

port_unlock:
	mutex_unlock(&port->lock);
	return 0;
}

static const struct typec_operations tcpm_ops = {
	.try_role = tcpm_try_role,
	.dr_set = tcpm_dr_set,
	.pr_set = tcpm_pr_set,
	.vconn_set = tcpm_vconn_set,
	.port_type_set = tcpm_port_type_set
};

void tcpm_tcpc_reset(struct tcpm_port *port)
{
	mutex_lock(&port->lock);
	/* XXX: Maintain PD connection if possible? */
	tcpm_init(port);
	mutex_unlock(&port->lock);
}
EXPORT_SYMBOL_GPL(tcpm_tcpc_reset);

static int tcpm_fw_get_caps(struct tcpm_port *port,
			    struct fwnode_handle *fwnode)
{
	const char *cap_str;
	int ret;
	u32 mw, frs_current;

	if (!fwnode)
		return -EINVAL;

	/* USB data support is optional */
	ret = fwnode_property_read_string(fwnode, "data-role", &cap_str);
	if (ret == 0) {
		ret = typec_find_port_data_role(cap_str);
		if (ret < 0)
			return ret;
		port->typec_caps.data = ret;
	}

	ret = fwnode_property_read_string(fwnode, "power-role", &cap_str);
	if (ret < 0)
		return ret;

	ret = typec_find_port_power_role(cap_str);
	if (ret < 0)
		return ret;
	port->typec_caps.type = ret;
	port->port_type = port->typec_caps.type;

	port->slow_charger_loop = fwnode_property_read_bool(fwnode, "slow-charger-loop");
	if (port->port_type == TYPEC_PORT_SNK)
		goto sink;

	/* Get source pdos */
	ret = fwnode_property_count_u32(fwnode, "source-pdos");
	if (ret <= 0)
		return -EINVAL;

	port->nr_src_pdo = min(ret, PDO_MAX_OBJECTS);
	ret = fwnode_property_read_u32_array(fwnode, "source-pdos",
					     port->src_pdo, port->nr_src_pdo);
	if ((ret < 0) || tcpm_validate_caps(port, port->src_pdo,
					    port->nr_src_pdo))
		return -EINVAL;

	if (port->port_type == TYPEC_PORT_SRC)
		return 0;

	/* Get the preferred power role for DRP */
	ret = fwnode_property_read_string(fwnode, "try-power-role", &cap_str);
	if (ret < 0)
		return ret;

	port->typec_caps.prefer_role = typec_find_power_role(cap_str);
	if (port->typec_caps.prefer_role < 0)
		return -EINVAL;
sink:
	/* Get sink pdos */
	ret = fwnode_property_count_u32(fwnode, "sink-pdos");
	if (ret <= 0)
		return -EINVAL;

	port->nr_snk_pdo = min(ret, PDO_MAX_OBJECTS);
	ret = fwnode_property_read_u32_array(fwnode, "sink-pdos",
					     port->snk_pdo, port->nr_snk_pdo);
	if ((ret < 0) || tcpm_validate_caps(port, port->snk_pdo,
					    port->nr_snk_pdo))
		return -EINVAL;

	if (fwnode_property_read_u32(fwnode, "op-sink-microwatt", &mw) < 0)
		return -EINVAL;
	port->operating_snk_mw = mw / 1000;

	port->self_powered = fwnode_property_read_bool(fwnode, "self-powered");

	/* FRS can only be supported byb DRP ports */
	if (port->port_type == TYPEC_PORT_DRP) {
		ret = fwnode_property_read_u32(fwnode, "new-source-frs-typec-current",
					       &frs_current);
		if (ret >= 0 && frs_current <= FRS_5V_3A)
			port->new_source_frs_current = frs_current;
	}

	/* sink-vdos is optional */
	ret = fwnode_property_count_u32(fwnode, "sink-vdos");
	if (ret < 0)
		ret = 0;

	port->nr_snk_vdo = min(ret, VDO_MAX_OBJECTS);
	if (port->nr_snk_vdo) {
		ret = fwnode_property_read_u32_array(fwnode, "sink-vdos",
						     port->snk_vdo,
						     port->nr_snk_vdo);
		if (ret < 0)
			return ret;
	}

	/* If sink-vdos is found, sink-vdos-v1 is expected for backward compatibility. */
	if (port->nr_snk_vdo) {
		ret = fwnode_property_count_u32(fwnode, "sink-vdos-v1");
		if (ret < 0)
			return ret;
		else if (ret == 0)
			return -ENODATA;

		port->nr_snk_vdo_v1 = min(ret, VDO_MAX_OBJECTS);
		ret = fwnode_property_read_u32_array(fwnode, "sink-vdos-v1",
						     port->snk_vdo_v1,
						     port->nr_snk_vdo_v1);
		if (ret < 0)
			return ret;
	}

	return 0;
}

static int tcpm_copy_pdos(u32 *dest_pdo, const u32 *src_pdo, unsigned int nr_pdo)
{
	unsigned int i;

	if (nr_pdo > PDO_MAX_OBJECTS)
		nr_pdo = PDO_MAX_OBJECTS;

	for (i = 0; i < nr_pdo; i++)
		dest_pdo[i] = src_pdo[i];

	return nr_pdo;
}

int tcpm_update_sink_capabilities(struct tcpm_port *port, const u32 *pdo, unsigned int nr_pdo,
				  unsigned int operating_snk_mw)
{
	int ret = 0;

	if (tcpm_validate_caps(port, pdo, nr_pdo))
		return -EINVAL;

	mutex_lock(&port->lock);
	port->nr_snk_pdo = tcpm_copy_pdos(port->snk_pdo, pdo, nr_pdo);
	port->operating_snk_mw = operating_snk_mw;

	switch (port->state) {
	case SNK_NEGOTIATE_CAPABILITIES:
	case SNK_NEGOTIATE_PPS_CAPABILITIES:
	case SNK_READY:
	case SNK_TRANSITION_SINK:
	case SNK_TRANSITION_SINK_VBUS:
		if (port->pps_data.active)
			port->upcoming_state = SNK_NEGOTIATE_PPS_CAPABILITIES;
		else if (port->pd_capable)
			port->upcoming_state = SNK_NEGOTIATE_CAPABILITIES;
		else
			break;

		port->update_sink_caps = true;

		ret = tcpm_ams_start(port, POWER_NEGOTIATION);
		if (ret == -EAGAIN) {
			port->upcoming_state = INVALID_STATE;
			break;
		}
		break;
	default:
		break;
	}
	mutex_unlock(&port->lock);
	return ret;
}
EXPORT_SYMBOL_GPL(tcpm_update_sink_capabilities);

/* Power Supply access to expose source power information */
enum tcpm_psy_online_states {
	TCPM_PSY_OFFLINE = 0,
	TCPM_PSY_FIXED_ONLINE,
	TCPM_PSY_PROG_ONLINE,
};

static enum power_supply_property tcpm_psy_props[] = {
	POWER_SUPPLY_PROP_USB_TYPE,
	POWER_SUPPLY_PROP_ONLINE,
	POWER_SUPPLY_PROP_VOLTAGE_MIN,
	POWER_SUPPLY_PROP_VOLTAGE_MAX,
	POWER_SUPPLY_PROP_VOLTAGE_NOW,
	POWER_SUPPLY_PROP_CURRENT_MAX,
	POWER_SUPPLY_PROP_CURRENT_NOW,
};

static int tcpm_psy_get_online(struct tcpm_port *port,
			       union power_supply_propval *val)
{
	if (port->vbus_charge) {
		if (port->pps_data.active)
			val->intval = TCPM_PSY_PROG_ONLINE;
		else
			val->intval = TCPM_PSY_FIXED_ONLINE;
	} else {
		val->intval = TCPM_PSY_OFFLINE;
	}

	return 0;
}

static int tcpm_psy_get_voltage_min(struct tcpm_port *port,
				    union power_supply_propval *val)
{
	if (port->pps_data.active)
		val->intval = port->pps_data.min_volt * 1000;
	else
		val->intval = port->supply_voltage * 1000;

	return 0;
}

static int tcpm_psy_get_voltage_max(struct tcpm_port *port,
				    union power_supply_propval *val)
{
	if (port->pps_data.active)
		val->intval = port->pps_data.max_volt * 1000;
	else
		val->intval = port->supply_voltage * 1000;

	return 0;
}

static int tcpm_psy_get_voltage_now(struct tcpm_port *port,
				    union power_supply_propval *val)
{
	val->intval = port->supply_voltage * 1000;

	return 0;
}

static int tcpm_psy_get_current_max(struct tcpm_port *port,
				    union power_supply_propval *val)
{
	if (port->pps_data.active)
		val->intval = port->pps_data.max_curr * 1000;
	else
		val->intval = port->current_limit * 1000;

	return 0;
}

static int tcpm_psy_get_current_now(struct tcpm_port *port,
				    union power_supply_propval *val)
{
	val->intval = port->current_limit * 1000;

	return 0;
}

static int tcpm_psy_get_prop(struct power_supply *psy,
			     enum power_supply_property psp,
			     union power_supply_propval *val)
{
	struct tcpm_port *port = power_supply_get_drvdata(psy);
	int ret = 0;

	switch (psp) {
	case POWER_SUPPLY_PROP_USB_TYPE:
		val->intval = port->usb_type;
		break;
	case POWER_SUPPLY_PROP_ONLINE:
		ret = tcpm_psy_get_online(port, val);
		break;
	case POWER_SUPPLY_PROP_VOLTAGE_MIN:
		ret = tcpm_psy_get_voltage_min(port, val);
		break;
	case POWER_SUPPLY_PROP_VOLTAGE_MAX:
		ret = tcpm_psy_get_voltage_max(port, val);
		break;
	case POWER_SUPPLY_PROP_VOLTAGE_NOW:
		ret = tcpm_psy_get_voltage_now(port, val);
		break;
	case POWER_SUPPLY_PROP_CURRENT_MAX:
		ret = tcpm_psy_get_current_max(port, val);
		break;
	case POWER_SUPPLY_PROP_CURRENT_NOW:
		ret = tcpm_psy_get_current_now(port, val);
		break;
	default:
		ret = -EINVAL;
		break;
	}
	return ret;
}

static int tcpm_psy_set_online(struct tcpm_port *port,
			       const union power_supply_propval *val)
{
	int ret;

	switch (val->intval) {
	case TCPM_PSY_FIXED_ONLINE:
		ret = tcpm_pps_activate(port, false);
		break;
	case TCPM_PSY_PROG_ONLINE:
		ret = tcpm_pps_activate(port, true);
		break;
	default:
		ret = -EINVAL;
		break;
	}

	return ret;
}

static int tcpm_psy_set_prop(struct power_supply *psy,
			     enum power_supply_property psp,
			     const union power_supply_propval *val)
{
	struct tcpm_port *port = power_supply_get_drvdata(psy);
	int ret;

	switch (psp) {
	case POWER_SUPPLY_PROP_ONLINE:
		ret = tcpm_psy_set_online(port, val);
		break;
	case POWER_SUPPLY_PROP_VOLTAGE_NOW:
		if (val->intval < port->pps_data.min_volt * 1000 ||
		    val->intval > port->pps_data.max_volt * 1000)
			ret = -EINVAL;
		else
			ret = tcpm_pps_set_out_volt(port, val->intval / 1000);
		break;
	case POWER_SUPPLY_PROP_CURRENT_NOW:
		if (val->intval > port->pps_data.max_curr * 1000)
			ret = -EINVAL;
		else
			ret = tcpm_pps_set_op_curr(port, val->intval / 1000);
		break;
	default:
		ret = -EINVAL;
		break;
	}
	power_supply_changed(port->psy);
	return ret;
}

static int tcpm_psy_prop_writeable(struct power_supply *psy,
				   enum power_supply_property psp)
{
	switch (psp) {
	case POWER_SUPPLY_PROP_ONLINE:
	case POWER_SUPPLY_PROP_VOLTAGE_NOW:
	case POWER_SUPPLY_PROP_CURRENT_NOW:
		return 1;
	default:
		return 0;
	}
}

static enum power_supply_usb_type tcpm_psy_usb_types[] = {
	POWER_SUPPLY_USB_TYPE_C,
	POWER_SUPPLY_USB_TYPE_PD,
	POWER_SUPPLY_USB_TYPE_PD_PPS,
};

static const char *tcpm_psy_name_prefix = "tcpm-source-psy-";

static int devm_tcpm_psy_register(struct tcpm_port *port)
{
	struct power_supply_config psy_cfg = {};
	const char *port_dev_name = dev_name(port->dev);
	size_t psy_name_len = strlen(tcpm_psy_name_prefix) +
				     strlen(port_dev_name) + 1;
	char *psy_name;

	psy_cfg.drv_data = port;
	psy_cfg.fwnode = dev_fwnode(port->dev);
	psy_name = devm_kzalloc(port->dev, psy_name_len, GFP_KERNEL);
	if (!psy_name)
		return -ENOMEM;

	snprintf(psy_name, psy_name_len, "%s%s", tcpm_psy_name_prefix,
		 port_dev_name);
	port->psy_desc.name = psy_name;
	port->psy_desc.type = POWER_SUPPLY_TYPE_USB,
	port->psy_desc.usb_types = tcpm_psy_usb_types;
	port->psy_desc.num_usb_types = ARRAY_SIZE(tcpm_psy_usb_types);
	port->psy_desc.properties = tcpm_psy_props,
	port->psy_desc.num_properties = ARRAY_SIZE(tcpm_psy_props),
	port->psy_desc.get_property = tcpm_psy_get_prop,
	port->psy_desc.set_property = tcpm_psy_set_prop,
	port->psy_desc.property_is_writeable = tcpm_psy_prop_writeable,

	port->usb_type = POWER_SUPPLY_USB_TYPE_C;

	port->psy = devm_power_supply_register(port->dev, &port->psy_desc,
					       &psy_cfg);

	return PTR_ERR_OR_ZERO(port->psy);
}

static enum hrtimer_restart state_machine_timer_handler(struct hrtimer *timer)
{
	struct tcpm_port *port = container_of(timer, struct tcpm_port, state_machine_timer);

	kthread_queue_work(port->wq, &port->state_machine);
	return HRTIMER_NORESTART;
}

static enum hrtimer_restart vdm_state_machine_timer_handler(struct hrtimer *timer)
{
	struct tcpm_port *port = container_of(timer, struct tcpm_port, vdm_state_machine_timer);

	kthread_queue_work(port->wq, &port->vdm_state_machine);
	return HRTIMER_NORESTART;
}

static enum hrtimer_restart enable_frs_timer_handler(struct hrtimer *timer)
{
	struct tcpm_port *port = container_of(timer, struct tcpm_port, enable_frs_timer);

	kthread_queue_work(port->wq, &port->enable_frs);
	return HRTIMER_NORESTART;
}

static enum hrtimer_restart send_discover_timer_handler(struct hrtimer *timer)
{
	struct tcpm_port *port = container_of(timer, struct tcpm_port, send_discover_timer);

	kthread_queue_work(port->wq, &port->send_discover_work);
	return HRTIMER_NORESTART;
}

struct tcpm_port *tcpm_register_port(struct device *dev, struct tcpc_dev *tcpc)
{
	struct tcpm_port *port;
	int err;

	if (!dev || !tcpc ||
	    !tcpc->get_vbus || !tcpc->set_cc || !tcpc->get_cc ||
	    !tcpc->set_polarity || !tcpc->set_vconn || !tcpc->set_vbus ||
	    !tcpc->set_pd_rx || !tcpc->set_roles || !tcpc->pd_transmit)
		return ERR_PTR(-EINVAL);

	port = devm_kzalloc(dev, sizeof(*port), GFP_KERNEL);
	if (!port)
		return ERR_PTR(-ENOMEM);

	port->dev = dev;
	port->tcpc = tcpc;

	mutex_init(&port->lock);
	mutex_init(&port->swap_lock);

	port->wq = kthread_create_worker(0, dev_name(dev));
	if (IS_ERR(port->wq))
		return ERR_CAST(port->wq);
	sched_set_fifo(port->wq->task);

	kthread_init_work(&port->state_machine, tcpm_state_machine_work);
	kthread_init_work(&port->vdm_state_machine, vdm_state_machine_work);
	kthread_init_work(&port->event_work, tcpm_pd_event_handler);
	kthread_init_work(&port->enable_frs, tcpm_enable_frs_work);
	kthread_init_work(&port->send_discover_work, tcpm_send_discover_work);
	hrtimer_init(&port->state_machine_timer, CLOCK_MONOTONIC, HRTIMER_MODE_REL);
	port->state_machine_timer.function = state_machine_timer_handler;
	hrtimer_init(&port->vdm_state_machine_timer, CLOCK_MONOTONIC, HRTIMER_MODE_REL);
	port->vdm_state_machine_timer.function = vdm_state_machine_timer_handler;
	hrtimer_init(&port->enable_frs_timer, CLOCK_MONOTONIC, HRTIMER_MODE_REL);
	port->enable_frs_timer.function = enable_frs_timer_handler;
	hrtimer_init(&port->send_discover_timer, CLOCK_MONOTONIC, HRTIMER_MODE_REL);
	port->send_discover_timer.function = send_discover_timer_handler;

	spin_lock_init(&port->pd_event_lock);

	init_completion(&port->tx_complete);
	init_completion(&port->swap_complete);
	init_completion(&port->pps_complete);
	tcpm_debugfs_init(port);

	err = tcpm_fw_get_caps(port, tcpc->fwnode);
	if (err < 0)
		goto out_destroy_wq;

	port->try_role = port->typec_caps.prefer_role;

	port->typec_caps.fwnode = tcpc->fwnode;
	port->typec_caps.revision = 0x0120;	/* Type-C spec release 1.2 */
	port->typec_caps.pd_revision = 0x0300;	/* USB-PD spec release 3.0 */
	port->typec_caps.svdm_version = SVDM_VER_2_0;
	port->typec_caps.driver_data = port;
	port->typec_caps.ops = &tcpm_ops;
	port->typec_caps.orientation_aware = 1;

	port->partner_desc.identity = &port->partner_ident;
	port->port_type = port->typec_caps.type;

	port->role_sw = usb_role_switch_get(port->dev);
	if (IS_ERR(port->role_sw)) {
		err = PTR_ERR(port->role_sw);
		goto out_destroy_wq;
	}

	err = devm_tcpm_psy_register(port);
	if (err)
		goto out_role_sw_put;
	power_supply_changed(port->psy);

	port->typec_port = typec_register_port(port->dev, &port->typec_caps);
	if (IS_ERR(port->typec_port)) {
		err = PTR_ERR(port->typec_port);
		goto out_role_sw_put;
	}

	mutex_lock(&port->lock);
	tcpm_init(port);
	mutex_unlock(&port->lock);

	tcpm_log(port, "%s: registered", dev_name(dev));
	return port;

out_role_sw_put:
	usb_role_switch_put(port->role_sw);
out_destroy_wq:
	tcpm_debugfs_exit(port);
	kthread_destroy_worker(port->wq);
	return ERR_PTR(err);
}
EXPORT_SYMBOL_GPL(tcpm_register_port);

void tcpm_unregister_port(struct tcpm_port *port)
{
	int i;

	hrtimer_cancel(&port->send_discover_timer);
	hrtimer_cancel(&port->enable_frs_timer);
	hrtimer_cancel(&port->vdm_state_machine_timer);
	hrtimer_cancel(&port->state_machine_timer);

	tcpm_reset_port(port);
	for (i = 0; i < ARRAY_SIZE(port->port_altmode); i++)
		typec_unregister_altmode(port->port_altmode[i]);
	typec_unregister_port(port->typec_port);
	usb_role_switch_put(port->role_sw);
	tcpm_debugfs_exit(port);
	kthread_destroy_worker(port->wq);
}
EXPORT_SYMBOL_GPL(tcpm_unregister_port);

MODULE_AUTHOR("Guenter Roeck <groeck@chromium.org>");
MODULE_DESCRIPTION("USB Type-C Port Manager");
MODULE_LICENSE("GPL");<|MERGE_RESOLUTION|>--- conflicted
+++ resolved
@@ -4155,15 +4155,10 @@
 				       tcpm_try_src(port) ? SRC_TRY
 							  : SNK_ATTACHED,
 				       0);
-<<<<<<< HEAD
 			port->debouncing = false;
 		} else {
-			/* Wait for VBUS, but not forever */
-			tcpm_set_state(port, PORT_RESET, PD_T_PS_SOURCE_ON);
 			port->debouncing = false;
 		}
-=======
->>>>>>> a0582e24
 		break;
 	case SRC_TRY:
 		port->try_src_count++;
