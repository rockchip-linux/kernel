// SPDX-License-Identifier: (GPL-2.0+ OR BSD-3-Clause)
/*
 * platform.c - DesignWare HS OTG Controller platform driver
 *
 * Copyright (C) Matthijs Kooijman <matthijs@stdin.nl>
 *
 * Redistribution and use in source and binary forms, with or without
 * modification, are permitted provided that the following conditions
 * are met:
 * 1. Redistributions of source code must retain the above copyright
 *    notice, this list of conditions, and the following disclaimer,
 *    without modification.
 * 2. Redistributions in binary form must reproduce the above copyright
 *    notice, this list of conditions and the following disclaimer in the
 *    documentation and/or other materials provided with the distribution.
 * 3. The names of the above-listed copyright holders may not be used
 *    to endorse or promote products derived from this software without
 *    specific prior written permission.
 *
 * ALTERNATIVELY, this software may be distributed under the terms of the
 * GNU General Public License ("GPL") as published by the Free Software
 * Foundation; either version 2 of the License, or (at your option) any
 * later version.
 *
 * THIS SOFTWARE IS PROVIDED BY THE COPYRIGHT HOLDERS AND CONTRIBUTORS "AS
 * IS" AND ANY EXPRESS OR IMPLIED WARRANTIES, INCLUDING, BUT NOT LIMITED TO,
 * THE IMPLIED WARRANTIES OF MERCHANTABILITY AND FITNESS FOR A PARTICULAR
 * PURPOSE ARE DISCLAIMED. IN NO EVENT SHALL THE COPYRIGHT OWNER OR
 * CONTRIBUTORS BE LIABLE FOR ANY DIRECT, INDIRECT, INCIDENTAL, SPECIAL,
 * EXEMPLARY, OR CONSEQUENTIAL DAMAGES (INCLUDING, BUT NOT LIMITED TO,
 * PROCUREMENT OF SUBSTITUTE GOODS OR SERVICES; LOSS OF USE, DATA, OR
 * PROFITS; OR BUSINESS INTERRUPTION) HOWEVER CAUSED AND ON ANY THEORY OF
 * LIABILITY, WHETHER IN CONTRACT, STRICT LIABILITY, OR TORT (INCLUDING
 * NEGLIGENCE OR OTHERWISE) ARISING IN ANY WAY OUT OF THE USE OF THIS
 * SOFTWARE, EVEN IF ADVISED OF THE POSSIBILITY OF SUCH DAMAGE.
 */

#include <linux/kernel.h>
#include <linux/module.h>
#include <linux/slab.h>
#include <linux/clk.h>
#include <linux/device.h>
#include <linux/dma-mapping.h>
#include <linux/of_device.h>
#include <linux/mutex.h>
#include <linux/platform_device.h>
#include <linux/phy/phy.h>
#include <linux/platform_data/s3c-hsotg.h>
#include <linux/reset.h>

#include <linux/usb/of.h>

#include "core.h"
#include "hcd.h"
#include "debug.h"

static const char dwc2_driver_name[] = "dwc2";

/*
 * Check the dr_mode against the module configuration and hardware
 * capabilities.
 *
 * The hardware, module, and dr_mode, can each be set to host, device,
 * or otg. Check that all these values are compatible and adjust the
 * value of dr_mode if possible.
 *
 *                      actual
 *    HW  MOD dr_mode   dr_mode
 *  ------------------------------
 *   HST  HST  any    :  HST
 *   HST  DEV  any    :  ---
 *   HST  OTG  any    :  HST
 *
 *   DEV  HST  any    :  ---
 *   DEV  DEV  any    :  DEV
 *   DEV  OTG  any    :  DEV
 *
 *   OTG  HST  any    :  HST
 *   OTG  DEV  any    :  DEV
 *   OTG  OTG  any    :  dr_mode
 */
static int dwc2_get_dr_mode(struct dwc2_hsotg *hsotg)
{
	enum usb_dr_mode mode;

	hsotg->dr_mode = usb_get_dr_mode(hsotg->dev);
	if (hsotg->dr_mode == USB_DR_MODE_UNKNOWN)
		hsotg->dr_mode = USB_DR_MODE_OTG;

	mode = hsotg->dr_mode;

	if (dwc2_hw_is_device(hsotg)) {
		if (IS_ENABLED(CONFIG_USB_DWC2_HOST)) {
			dev_err(hsotg->dev,
				"Controller does not support host mode.\n");
			return -EINVAL;
		}
		mode = USB_DR_MODE_PERIPHERAL;
	} else if (dwc2_hw_is_host(hsotg)) {
		if (IS_ENABLED(CONFIG_USB_DWC2_PERIPHERAL)) {
			dev_err(hsotg->dev,
				"Controller does not support device mode.\n");
			return -EINVAL;
		}
		mode = USB_DR_MODE_HOST;
	} else {
		if (IS_ENABLED(CONFIG_USB_DWC2_HOST))
			mode = USB_DR_MODE_HOST;
		else if (IS_ENABLED(CONFIG_USB_DWC2_PERIPHERAL))
			mode = USB_DR_MODE_PERIPHERAL;
	}

	if (mode != hsotg->dr_mode) {
		dev_warn(hsotg->dev,
			 "Configuration mismatch. dr_mode forced to %s\n",
			mode == USB_DR_MODE_HOST ? "host" : "device");

		hsotg->dr_mode = mode;
	}

	return 0;
}

<<<<<<< HEAD
static void __dwc2_disable_regulators(void *data)
{
	struct dwc2_hsotg *hsotg = data;

	regulator_bulk_disable(ARRAY_SIZE(hsotg->supplies), hsotg->supplies);
}

static int __dwc2_lowlevel_phy_enable(struct dwc2_hsotg *hsotg)
=======
static int __dwc2_lowlevel_hw_enable(struct dwc2_hsotg *hsotg)
>>>>>>> 3cf93656
{
	struct platform_device *pdev = to_platform_device(hsotg->dev);
	int ret;

<<<<<<< HEAD
=======
	ret = regulator_bulk_enable(ARRAY_SIZE(hsotg->supplies),
				    hsotg->supplies);
	if (ret)
		return ret;

	if (hsotg->clk) {
		ret = clk_prepare_enable(hsotg->clk);
		if (ret)
			return ret;
	}

>>>>>>> 3cf93656
	if (hsotg->uphy) {
		ret = usb_phy_init(hsotg->uphy);
	} else if (hsotg->plat && hsotg->plat->phy_init) {
		ret = hsotg->plat->phy_init(pdev, hsotg->plat->phy_type);
	} else {
		ret = phy_init(hsotg->phy);
		if (ret == 0)
			ret = phy_power_on(hsotg->phy);
	}

	return ret;
}

/**
 * dwc2_lowlevel_phy_enable - enable lowlevel PHY resources
 * @hsotg: The driver state
 *
 * A wrapper for platform code responsible for controlling
 * low-level PHY resources.
 */
int dwc2_lowlevel_phy_enable(struct dwc2_hsotg *hsotg)
{
	int ret = __dwc2_lowlevel_phy_enable(hsotg);

	if (ret == 0)
		hsotg->ll_phy_enabled = true;
	return ret;
}

static int __dwc2_lowlevel_phy_disable(struct dwc2_hsotg *hsotg)
{
	struct platform_device *pdev = to_platform_device(hsotg->dev);
	int ret = 0;

	if (hsotg->uphy) {
		usb_phy_shutdown(hsotg->uphy);
	} else if (hsotg->plat && hsotg->plat->phy_exit) {
		ret = hsotg->plat->phy_exit(pdev, hsotg->plat->phy_type);
	} else {
		ret = phy_power_off(hsotg->phy);
		if (ret == 0)
			ret = phy_exit(hsotg->phy);
	}

	return ret;
}

/**
 * dwc2_lowlevel_phy_disable - disable lowlevel PHY resources
 * @hsotg: The driver state
 *
 * A wrapper for platform code responsible for controlling
 * low-level PHY platform resources.
 */
int dwc2_lowlevel_phy_disable(struct dwc2_hsotg *hsotg)
{
	int ret = __dwc2_lowlevel_phy_disable(hsotg);

	if (ret == 0)
		hsotg->ll_phy_enabled = false;
	return ret;
}

static int __dwc2_lowlevel_hw_enable(struct dwc2_hsotg *hsotg)
{
	struct platform_device *pdev = to_platform_device(hsotg->dev);
	int ret;

	ret = regulator_bulk_enable(ARRAY_SIZE(hsotg->supplies),
				    hsotg->supplies);
	if (ret)
		return ret;

	ret = devm_add_action_or_reset(&pdev->dev,
				       __dwc2_disable_regulators, hsotg);
	if (ret)
		return ret;

	ret = clk_bulk_prepare_enable(hsotg->num_clks, hsotg->clks);
	if (ret)
		return ret;

	if (!hsotg->ll_phy_enabled)
		ret = dwc2_lowlevel_phy_enable(hsotg);

	return ret;
}

/**
 * dwc2_lowlevel_hw_enable - enable platform lowlevel hw resources
 * @hsotg: The driver state
 *
 * A wrapper for platform code responsible for controlling
 * low-level USB platform resources (phy, clock, regulators)
 */
int dwc2_lowlevel_hw_enable(struct dwc2_hsotg *hsotg)
{
	int ret = __dwc2_lowlevel_hw_enable(hsotg);

	if (ret == 0)
		hsotg->ll_hw_enabled = true;
	return ret;
}

static int __dwc2_lowlevel_hw_disable(struct dwc2_hsotg *hsotg)
{
	int ret = 0;

	if (hsotg->ll_phy_enabled)
		ret = dwc2_lowlevel_phy_disable(hsotg);

	if (ret)
		return ret;

	clk_bulk_disable_unprepare(hsotg->num_clks, hsotg->clks);

	return regulator_bulk_disable(ARRAY_SIZE(hsotg->supplies), hsotg->supplies);
}

/**
 * dwc2_lowlevel_hw_disable - disable platform lowlevel hw resources
 * @hsotg: The driver state
 *
 * A wrapper for platform code responsible for controlling
 * low-level USB platform resources (phy, clock, regulators)
 */
int dwc2_lowlevel_hw_disable(struct dwc2_hsotg *hsotg)
{
	int ret = __dwc2_lowlevel_hw_disable(hsotg);

	if (ret == 0)
		hsotg->ll_hw_enabled = false;
	return ret;
}

static int dwc2_lowlevel_hw_init(struct dwc2_hsotg *hsotg)
{
	int i, ret;

	hsotg->reset = devm_reset_control_get_optional(hsotg->dev, "dwc2");
	if (IS_ERR(hsotg->reset)) {
		ret = PTR_ERR(hsotg->reset);
		dev_err(hsotg->dev, "error getting reset control %d\n", ret);
		return ret;
	}

	reset_control_deassert(hsotg->reset);

	hsotg->reset_ecc = devm_reset_control_get_optional(hsotg->dev, "dwc2-ecc");
	if (IS_ERR(hsotg->reset_ecc)) {
		ret = PTR_ERR(hsotg->reset_ecc);
		dev_err(hsotg->dev, "error getting reset control for ecc %d\n", ret);
		return ret;
	}

	reset_control_deassert(hsotg->reset_ecc);

	/*
	 * Attempt to find a generic PHY, then look for an old style
	 * USB PHY and then fall back to pdata
	 */
	hsotg->phy = devm_phy_get(hsotg->dev, "usb2-phy");
	if (IS_ERR(hsotg->phy)) {
		ret = PTR_ERR(hsotg->phy);
		switch (ret) {
		case -ENODEV:
		case -ENOSYS:
			hsotg->phy = NULL;
			break;
		case -EPROBE_DEFER:
			return ret;
		default:
			dev_err(hsotg->dev, "error getting phy %d\n", ret);
			return ret;
		}
	}

	if (!hsotg->phy) {
		hsotg->uphy = devm_usb_get_phy(hsotg->dev, USB_PHY_TYPE_USB2);
		if (IS_ERR(hsotg->uphy)) {
			ret = PTR_ERR(hsotg->uphy);
			switch (ret) {
			case -ENODEV:
			case -ENXIO:
				hsotg->uphy = NULL;
				break;
			case -EPROBE_DEFER:
				return ret;
			default:
				dev_err(hsotg->dev, "error getting usb phy %d\n",
					ret);
				return ret;
			}
		}
	}

	hsotg->plat = dev_get_platdata(hsotg->dev);

	/* Clock */
	if (hsotg->dev->of_node) {
		ret = devm_clk_bulk_get_all(hsotg->dev, &hsotg->clks);
		if (ret == -EPROBE_DEFER)
			return ret;
		/*
		 * Clocks are optional, but new DT platforms should support all
		 * clocks as required by the DT-binding.
		 */
		if (ret < 0)
			hsotg->num_clks = 0;
		else
			hsotg->num_clks = ret;
	}

	/* Regulators */
	for (i = 0; i < ARRAY_SIZE(hsotg->supplies); i++)
		hsotg->supplies[i].supply = dwc2_hsotg_supply_names[i];

	ret = devm_regulator_bulk_get(hsotg->dev, ARRAY_SIZE(hsotg->supplies),
				      hsotg->supplies);
	if (ret) {
		if (ret != -EPROBE_DEFER)
			dev_err(hsotg->dev, "failed to request supplies: %d\n",
				ret);
		return ret;
	}
	return 0;
}

/**
 * dwc2_driver_remove() - Called when the DWC_otg core is unregistered with the
 * DWC_otg driver
 *
 * @dev: Platform device
 *
 * This routine is called, for example, when the rmmod command is executed. The
 * device may or may not be electrically present. If it is present, the driver
 * stops device processing. Any resources used on behalf of this device are
 * freed.
 */
static int dwc2_driver_remove(struct platform_device *dev)
{
	struct dwc2_hsotg *hsotg = platform_get_drvdata(dev);

	dwc2_debugfs_exit(hsotg);
	if (hsotg->hcd_enabled)
		dwc2_hcd_remove(hsotg);
	if (hsotg->gadget_enabled)
		dwc2_hsotg_remove(hsotg);

	dwc2_drd_exit(hsotg);

	if (hsotg->params.activate_stm_id_vb_detection)
		regulator_disable(hsotg->usb33d);

	pm_runtime_put_sync(hsotg->dev);
	pm_runtime_disable(hsotg->dev);

	if (hsotg->ll_hw_enabled)
		dwc2_lowlevel_hw_disable(hsotg);

	reset_control_assert(hsotg->reset);
	reset_control_assert(hsotg->reset_ecc);

	return 0;
}

/**
 * dwc2_driver_shutdown() - Called on device shutdown
 *
 * @dev: Platform device
 *
 * In specific conditions (involving usb hubs) dwc2 devices can create a
 * lot of interrupts, even to the point of overwhelming devices running
 * at low frequencies. Some devices need to do special clock handling
 * at shutdown-time which may bring the system clock below the threshold
 * of being able to handle the dwc2 interrupts. Disabling dwc2-irqs
 * prevents reboots/poweroffs from getting stuck in such cases.
 */
static void dwc2_driver_shutdown(struct platform_device *dev)
{
	struct dwc2_hsotg *hsotg = platform_get_drvdata(dev);

	dwc2_disable_global_interrupts(hsotg);
	synchronize_irq(hsotg->irq);
}

/**
 * dwc2_check_core_endianness() - Returns true if core and AHB have
 * opposite endianness.
 * @hsotg:	Programming view of the DWC_otg controller.
 */
static bool dwc2_check_core_endianness(struct dwc2_hsotg *hsotg)
{
	u32 snpsid;

	snpsid = ioread32(hsotg->regs + GSNPSID);
	if ((snpsid & GSNPSID_ID_MASK) == DWC2_OTG_ID ||
	    (snpsid & GSNPSID_ID_MASK) == DWC2_FS_IOT_ID ||
	    (snpsid & GSNPSID_ID_MASK) == DWC2_HS_IOT_ID)
		return false;
	return true;
}

/**
 * Check core version
 *
 * @hsotg: Programming view of the DWC_otg controller
 *
 */
int dwc2_check_core_version(struct dwc2_hsotg *hsotg)
{
	struct dwc2_hw_params *hw = &hsotg->hw_params;

	/*
	 * Attempt to ensure this device is really a DWC_otg Controller.
	 * Read and verify the GSNPSID register contents. The value should be
	 * 0x45f4xxxx, 0x5531xxxx or 0x5532xxxx
	 */

	hw->snpsid = dwc2_readl(hsotg, GSNPSID);
	if ((hw->snpsid & GSNPSID_ID_MASK) != DWC2_OTG_ID &&
	    (hw->snpsid & GSNPSID_ID_MASK) != DWC2_FS_IOT_ID &&
	    (hw->snpsid & GSNPSID_ID_MASK) != DWC2_HS_IOT_ID) {
		dev_err(hsotg->dev, "Bad value for GSNPSID: 0x%08x\n",
			hw->snpsid);
		return -ENODEV;
	}

	dev_dbg(hsotg->dev, "Core Release: %1x.%1x%1x%1x (snpsid=%x)\n",
		hw->snpsid >> 12 & 0xf, hw->snpsid >> 8 & 0xf,
		hw->snpsid >> 4 & 0xf, hw->snpsid & 0xf, hw->snpsid);
	return 0;
}

/**
 * dwc2_driver_probe() - Called when the DWC_otg core is bound to the DWC_otg
 * driver
 *
 * @dev: Platform device
 *
 * This routine creates the driver components required to control the device
 * (core, HCD, and PCD) and initializes the device. The driver components are
 * stored in a dwc2_hsotg structure. A reference to the dwc2_hsotg is saved
 * in the device private data. This allows the driver to access the dwc2_hsotg
 * structure on subsequent calls to driver methods for this device.
 */
static int dwc2_driver_probe(struct platform_device *dev)
{
	struct dwc2_hsotg *hsotg;
	struct resource *res;
	int retval;

	hsotg = devm_kzalloc(&dev->dev, sizeof(*hsotg), GFP_KERNEL);
	if (!hsotg)
		return -ENOMEM;

	hsotg->dev = &dev->dev;

	/*
	 * Use reasonable defaults so platforms don't have to provide these.
	 */
	if (!dev->dev.dma_mask)
		dev->dev.dma_mask = &dev->dev.coherent_dma_mask;
	retval = dma_set_coherent_mask(&dev->dev, DMA_BIT_MASK(32));
	if (retval) {
		dev_err(&dev->dev, "can't set coherent DMA mask: %d\n", retval);
		return retval;
	}

	hsotg->regs = devm_platform_get_and_ioremap_resource(dev, 0, &res);
	if (IS_ERR(hsotg->regs))
		return PTR_ERR(hsotg->regs);

	dev_dbg(&dev->dev, "mapped PA %08lx to VA %p\n",
		(unsigned long)res->start, hsotg->regs);

	retval = dwc2_lowlevel_hw_init(hsotg);
	if (retval)
		return retval;

	spin_lock_init(&hsotg->lock);

	hsotg->irq = platform_get_irq(dev, 0);
	if (hsotg->irq < 0)
		return hsotg->irq;

	dev_dbg(hsotg->dev, "registering common handler for irq%d\n",
		hsotg->irq);
	retval = devm_request_irq(hsotg->dev, hsotg->irq,
				  dwc2_handle_common_intr, IRQF_SHARED,
				  dev_name(hsotg->dev), hsotg);
	if (retval)
		return retval;

	hsotg->vbus_supply = devm_regulator_get_optional(hsotg->dev, "vbus");
	if (IS_ERR(hsotg->vbus_supply)) {
		retval = PTR_ERR(hsotg->vbus_supply);
		hsotg->vbus_supply = NULL;
		if (retval != -ENODEV)
			return retval;
	}

	retval = dwc2_lowlevel_hw_enable(hsotg);
	if (retval)
		return retval;

	hsotg->needs_byte_swap = dwc2_check_core_endianness(hsotg);

	pm_runtime_enable(hsotg->dev);
	retval = pm_runtime_get_sync(hsotg->dev);
	if (retval < 0)
		goto error;

	retval = dwc2_get_dr_mode(hsotg);
	if (retval)
		goto error;

	hsotg->need_phy_for_wake =
		of_property_read_bool(dev->dev.of_node,
				      "snps,need-phy-for-wake");

	/*
	 * Before performing any core related operations
	 * check core version.
	 */
	retval = dwc2_check_core_version(hsotg);
	if (retval)
		goto error;

	/*
	 * Reset before dwc2_get_hwparams() then it could get power-on real
	 * reset value form registers.
	 */
	retval = dwc2_core_reset(hsotg, false);
	if (retval)
		goto error;

	/* Detect config values from hardware */
	retval = dwc2_get_hwparams(hsotg);
	if (retval)
		goto error;

	/*
	 * For OTG cores, set the force mode bits to reflect the value
	 * of dr_mode. Force mode bits should not be touched at any
	 * other time after this.
	 */
	dwc2_force_dr_mode(hsotg);

	retval = dwc2_init_params(hsotg);
	if (retval)
		goto error;

	if (hsotg->params.activate_stm_id_vb_detection) {
		u32 ggpio;

		hsotg->usb33d = devm_regulator_get(hsotg->dev, "usb33d");
		if (IS_ERR(hsotg->usb33d)) {
			retval = PTR_ERR(hsotg->usb33d);
			if (retval != -EPROBE_DEFER)
				dev_err(hsotg->dev,
					"failed to request usb33d supply: %d\n",
					retval);
			goto error;
		}
		retval = regulator_enable(hsotg->usb33d);
		if (retval) {
			dev_err(hsotg->dev,
				"failed to enable usb33d supply: %d\n", retval);
			goto error;
		}

		ggpio = dwc2_readl(hsotg, GGPIO);
		ggpio |= GGPIO_STM32_OTG_GCCFG_IDEN;
		ggpio |= GGPIO_STM32_OTG_GCCFG_VBDEN;
		dwc2_writel(hsotg, ggpio, GGPIO);

		/* ID/VBUS detection startup time */
		usleep_range(5000, 7000);
	}

	retval = dwc2_drd_init(hsotg);
	if (retval) {
		if (retval != -EPROBE_DEFER)
			dev_err(hsotg->dev, "failed to initialize dual-role\n");
		goto error_init;
	}

	if (hsotg->dr_mode != USB_DR_MODE_HOST) {
		retval = dwc2_gadget_init(hsotg);
		if (retval)
			goto error_drd;
		hsotg->gadget_enabled = 1;
	}

	/*
	 * If we need PHY for wakeup we must be wakeup capable.
	 * When we have a device that can wake without the PHY we
	 * can adjust this condition.
	 */
	if (hsotg->need_phy_for_wake)
		device_set_wakeup_capable(&dev->dev, true);

	hsotg->reset_phy_on_wake =
		of_property_read_bool(dev->dev.of_node,
				      "snps,reset-phy-on-wake");
	if (hsotg->reset_phy_on_wake && !hsotg->phy) {
		dev_warn(hsotg->dev,
			 "Quirk reset-phy-on-wake only supports generic PHYs\n");
		hsotg->reset_phy_on_wake = false;
	}

	if (hsotg->dr_mode != USB_DR_MODE_PERIPHERAL) {
		retval = dwc2_hcd_init(hsotg);
		if (retval) {
			if (hsotg->gadget_enabled)
				dwc2_hsotg_remove(hsotg);
			goto error_drd;
		}
		hsotg->hcd_enabled = 1;
	}

	platform_set_drvdata(dev, hsotg);
	hsotg->hibernated = 0;

	dwc2_debugfs_init(hsotg);

	/* Gadget code manages lowlevel hw on its own */
	if (hsotg->dr_mode == USB_DR_MODE_PERIPHERAL)
		dwc2_lowlevel_hw_disable(hsotg);

	if (hsotg->dr_mode == USB_DR_MODE_OTG && dwc2_is_device_mode(hsotg)) {
		if (hsotg->ll_phy_enabled)
			dwc2_lowlevel_phy_disable(hsotg);
	}

#if IS_ENABLED(CONFIG_USB_DWC2_PERIPHERAL) || \
	IS_ENABLED(CONFIG_USB_DWC2_DUAL_ROLE)
	/* Postponed adding a new gadget to the udc class driver list */
	if (hsotg->gadget_enabled) {
		retval = usb_add_gadget_udc(hsotg->dev, &hsotg->gadget);
		if (retval) {
			hsotg->gadget.udc = NULL;
			dwc2_hsotg_remove(hsotg);
			goto error_debugfs;
		}
	}
#endif /* CONFIG_USB_DWC2_PERIPHERAL || CONFIG_USB_DWC2_DUAL_ROLE */
	return 0;

#if IS_ENABLED(CONFIG_USB_DWC2_PERIPHERAL) || \
	IS_ENABLED(CONFIG_USB_DWC2_DUAL_ROLE)
error_debugfs:
	dwc2_debugfs_exit(hsotg);
	if (hsotg->hcd_enabled)
		dwc2_hcd_remove(hsotg);
#endif
error_drd:
	dwc2_drd_exit(hsotg);

error_init:
	if (hsotg->params.activate_stm_id_vb_detection)
		regulator_disable(hsotg->usb33d);
error:
<<<<<<< HEAD
	pm_runtime_put_sync(hsotg->dev);
	pm_runtime_disable(hsotg->dev);
	if (hsotg->dr_mode != USB_DR_MODE_PERIPHERAL)
=======
	if (hsotg->ll_hw_enabled)
>>>>>>> 3cf93656
		dwc2_lowlevel_hw_disable(hsotg);
	return retval;
}

static int __maybe_unused dwc2_suspend(struct device *dev)
{
	struct dwc2_hsotg *dwc2 = dev_get_drvdata(dev);
	bool is_device_mode = dwc2_is_device_mode(dwc2);
	int ret = 0;

	if (is_device_mode)
		dwc2_hsotg_suspend(dwc2);

	dwc2_drd_suspend(dwc2);

	if (dwc2->params.activate_stm_id_vb_detection) {
		unsigned long flags;
		u32 ggpio, gotgctl;

		/*
		 * Need to force the mode to the current mode to avoid Mode
		 * Mismatch Interrupt when ID detection will be disabled.
		 */
		dwc2_force_mode(dwc2, !is_device_mode);

		spin_lock_irqsave(&dwc2->lock, flags);
		gotgctl = dwc2_readl(dwc2, GOTGCTL);
		/* bypass debounce filter, enable overrides */
		gotgctl |= GOTGCTL_DBNCE_FLTR_BYPASS;
		gotgctl |= GOTGCTL_BVALOEN | GOTGCTL_AVALOEN;
		/* Force A / B session if needed */
		if (gotgctl & GOTGCTL_ASESVLD)
			gotgctl |= GOTGCTL_AVALOVAL;
		if (gotgctl & GOTGCTL_BSESVLD)
			gotgctl |= GOTGCTL_BVALOVAL;
		dwc2_writel(dwc2, gotgctl, GOTGCTL);
		spin_unlock_irqrestore(&dwc2->lock, flags);

		ggpio = dwc2_readl(dwc2, GGPIO);
		ggpio &= ~GGPIO_STM32_OTG_GCCFG_IDEN;
		ggpio &= ~GGPIO_STM32_OTG_GCCFG_VBDEN;
		dwc2_writel(dwc2, ggpio, GGPIO);

		regulator_disable(dwc2->usb33d);
	}

	if (dwc2->ll_hw_enabled &&
	    (is_device_mode || dwc2_host_can_poweroff_phy(dwc2))) {
		ret = __dwc2_lowlevel_hw_disable(dwc2);
		dwc2->phy_off_for_suspend = true;
	}

	return ret;
}

static int __maybe_unused dwc2_resume(struct device *dev)
{
	struct dwc2_hsotg *dwc2 = dev_get_drvdata(dev);
	unsigned long flags;
	int ret = 0;

	if (dwc2->phy_off_for_suspend && dwc2->ll_hw_enabled) {
		ret = __dwc2_lowlevel_hw_enable(dwc2);
		if (ret)
			return ret;
	}
	dwc2->phy_off_for_suspend = false;

	if (dwc2->params.activate_stm_id_vb_detection) {
		unsigned long flags;
		u32 ggpio, gotgctl;

		ret = regulator_enable(dwc2->usb33d);
		if (ret)
			return ret;

		ggpio = dwc2_readl(dwc2, GGPIO);
		ggpio |= GGPIO_STM32_OTG_GCCFG_IDEN;
		ggpio |= GGPIO_STM32_OTG_GCCFG_VBDEN;
		dwc2_writel(dwc2, ggpio, GGPIO);

		/* ID/VBUS detection startup time */
		usleep_range(5000, 7000);

		spin_lock_irqsave(&dwc2->lock, flags);
		gotgctl = dwc2_readl(dwc2, GOTGCTL);
		gotgctl &= ~GOTGCTL_DBNCE_FLTR_BYPASS;
		gotgctl &= ~(GOTGCTL_BVALOEN | GOTGCTL_AVALOEN |
			     GOTGCTL_BVALOVAL | GOTGCTL_AVALOVAL);
		dwc2_writel(dwc2, gotgctl, GOTGCTL);
		spin_unlock_irqrestore(&dwc2->lock, flags);
	}

	/* Need to restore FORCEDEVMODE/FORCEHOSTMODE */
	dwc2_force_dr_mode(dwc2);

	dwc2_drd_resume(dwc2);

	if (dwc2->dr_mode == USB_DR_MODE_HOST && dwc2_is_device_mode(dwc2)) {
		/* Reinit for Host mode if lost power */
		dwc2_force_mode(dwc2, true);

		spin_lock_irqsave(&dwc2->lock, flags);
		dwc2_hsotg_disconnect(dwc2);
		spin_unlock_irqrestore(&dwc2->lock, flags);

		dwc2->op_state = OTG_STATE_A_HOST;
		/* Initialize the Core for Host mode */
		dwc2_core_init(dwc2, false);
		dwc2_enable_global_interrupts(dwc2);
		dwc2_hcd_start(dwc2);
	} else if (dwc2->dr_mode == USB_DR_MODE_OTG &&
		   dwc2->op_state == OTG_STATE_A_HOST &&
		   !(dwc2_readl(dwc2, HPRT0) & HPRT0_PWR)) {
		/*
		 * Reinit the core to device mode, and later
		 * after do dwc2_hsotg_resume, it can trigger
		 * the ID status change interrupt if the OTG
		 * cable is still connected, then we can init
		 * for Host mode in the ID status change
		 * interrupt handler.
		 */
		spin_lock_irqsave(&dwc2->lock, flags);
		dwc2_hcd_disconnect(dwc2, true);
		dwc2->op_state = OTG_STATE_B_PERIPHERAL;
		dwc2->lx_state = DWC2_L3;
		if (!dwc2->driver)
			dwc2_hsotg_core_init_disconnected(dwc2, false);
		spin_unlock_irqrestore(&dwc2->lock, flags);

		ret = dwc2_hsotg_resume(dwc2);
	} else if (dwc2_is_device_mode(dwc2) ||
		   (dwc2_is_host_mode(dwc2) &&
		    dwc2->dr_mode == USB_DR_MODE_OTG &&
		    dwc2->op_state == OTG_STATE_B_PERIPHERAL)) {
		ret = dwc2_hsotg_resume(dwc2);
	}

	return ret;
}

static const struct dev_pm_ops dwc2_dev_pm_ops = {
	SET_SYSTEM_SLEEP_PM_OPS(dwc2_suspend, dwc2_resume)
};

static struct platform_driver dwc2_platform_driver = {
	.driver = {
		.name = dwc2_driver_name,
		.of_match_table = dwc2_of_match_table,
		.pm = &dwc2_dev_pm_ops,
	},
	.probe = dwc2_driver_probe,
	.remove = dwc2_driver_remove,
	.shutdown = dwc2_driver_shutdown,
};

module_platform_driver(dwc2_platform_driver);

MODULE_DESCRIPTION("DESIGNWARE HS OTG Platform Glue");
MODULE_AUTHOR("Matthijs Kooijman <matthijs@stdin.nl>");
MODULE_LICENSE("Dual BSD/GPL");<|MERGE_RESOLUTION|>--- conflicted
+++ resolved
@@ -121,36 +121,11 @@
 	return 0;
 }
 
-<<<<<<< HEAD
-static void __dwc2_disable_regulators(void *data)
-{
-	struct dwc2_hsotg *hsotg = data;
-
-	regulator_bulk_disable(ARRAY_SIZE(hsotg->supplies), hsotg->supplies);
-}
-
 static int __dwc2_lowlevel_phy_enable(struct dwc2_hsotg *hsotg)
-=======
-static int __dwc2_lowlevel_hw_enable(struct dwc2_hsotg *hsotg)
->>>>>>> 3cf93656
 {
 	struct platform_device *pdev = to_platform_device(hsotg->dev);
 	int ret;
 
-<<<<<<< HEAD
-=======
-	ret = regulator_bulk_enable(ARRAY_SIZE(hsotg->supplies),
-				    hsotg->supplies);
-	if (ret)
-		return ret;
-
-	if (hsotg->clk) {
-		ret = clk_prepare_enable(hsotg->clk);
-		if (ret)
-			return ret;
-	}
-
->>>>>>> 3cf93656
 	if (hsotg->uphy) {
 		ret = usb_phy_init(hsotg->uphy);
 	} else if (hsotg->plat && hsotg->plat->phy_init) {
@@ -216,16 +191,10 @@
 
 static int __dwc2_lowlevel_hw_enable(struct dwc2_hsotg *hsotg)
 {
-	struct platform_device *pdev = to_platform_device(hsotg->dev);
 	int ret;
 
 	ret = regulator_bulk_enable(ARRAY_SIZE(hsotg->supplies),
 				    hsotg->supplies);
-	if (ret)
-		return ret;
-
-	ret = devm_add_action_or_reset(&pdev->dev,
-				       __dwc2_disable_regulators, hsotg);
 	if (ret)
 		return ret;
 
@@ -715,13 +684,9 @@
 	if (hsotg->params.activate_stm_id_vb_detection)
 		regulator_disable(hsotg->usb33d);
 error:
-<<<<<<< HEAD
 	pm_runtime_put_sync(hsotg->dev);
 	pm_runtime_disable(hsotg->dev);
-	if (hsotg->dr_mode != USB_DR_MODE_PERIPHERAL)
-=======
 	if (hsotg->ll_hw_enabled)
->>>>>>> 3cf93656
 		dwc2_lowlevel_hw_disable(hsotg);
 	return retval;
 }
