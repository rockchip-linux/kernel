--- conflicted
+++ resolved
@@ -96,11 +96,7 @@
 	 * the clock to read/write GOTGCTL and GUSBCFG registers to override
 	 * mode and sessions. It is the case if cable is plugged at boot.
 	 */
-<<<<<<< HEAD
-	if (!hsotg->ll_hw_enabled && hsotg->num_clks > 0) {
-=======
 	if (!hsotg->ll_hw_enabled) {
->>>>>>> aa33064d
 		int ret = clk_bulk_prepare_enable(hsotg->num_clks, hsotg->clks);
 
 		if (ret)
@@ -133,11 +129,7 @@
 		/* This will raise a Connector ID Status Change Interrupt */
 		dwc2_force_mode(hsotg, role == USB_ROLE_HOST);
 
-<<<<<<< HEAD
-	if (!hsotg->ll_hw_enabled && hsotg->num_clks > 0)
-=======
 	if (!hsotg->ll_hw_enabled)
->>>>>>> aa33064d
 		clk_bulk_disable_unprepare(hsotg->num_clks, hsotg->clks);
 
 	dev_dbg(hsotg->dev, "%s-session valid\n",
