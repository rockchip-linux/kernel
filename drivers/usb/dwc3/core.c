// SPDX-License-Identifier: GPL-2.0
/**
 * core.c - DesignWare USB3 DRD Controller Core file
 *
 * Copyright (C) 2010-2011 Texas Instruments Incorporated - http://www.ti.com
 *
 * Authors: Felipe Balbi <balbi@ti.com>,
 *	    Sebastian Andrzej Siewior <bigeasy@linutronix.de>
 */

#include <linux/async.h>
#include <linux/clk.h>
#include <linux/version.h>
#include <linux/module.h>
#include <linux/kernel.h>
#include <linux/slab.h>
#include <linux/spinlock.h>
#include <linux/platform_device.h>
#include <linux/pm_runtime.h>
#include <linux/interrupt.h>
#include <linux/ioport.h>
#include <linux/io.h>
#include <linux/list.h>
#include <linux/delay.h>
#include <linux/dma-mapping.h>
#include <linux/of.h>
#include <linux/acpi.h>
#include <linux/pinctrl/consumer.h>
#include <linux/reset.h>

#include <linux/usb/ch9.h>
#include <linux/usb/gadget.h>
#include <linux/usb/of.h>
#include <linux/usb/otg.h>

#include "core.h"
#include "gadget.h"
#include "io.h"

#include "debug.h"

#define DWC3_DEFAULT_AUTOSUSPEND_DELAY	5000 /* ms */

/**
 * dwc3_get_dr_mode - Validates and sets dr_mode
 * @dwc: pointer to our context structure
 */
static int dwc3_get_dr_mode(struct dwc3 *dwc)
{
	enum usb_dr_mode mode;
	struct device *dev = dwc->dev;
	unsigned int hw_mode;

	if (dwc->dr_mode == USB_DR_MODE_UNKNOWN)
		dwc->dr_mode = USB_DR_MODE_OTG;

	mode = dwc->dr_mode;
	hw_mode = DWC3_GHWPARAMS0_MODE(dwc->hwparams.hwparams0);

	switch (hw_mode) {
	case DWC3_GHWPARAMS0_MODE_GADGET:
		if (IS_ENABLED(CONFIG_USB_DWC3_HOST)) {
			dev_err(dev,
				"Controller does not support host mode.\n");
			return -EINVAL;
		}
		mode = USB_DR_MODE_PERIPHERAL;
		break;
	case DWC3_GHWPARAMS0_MODE_HOST:
		if (IS_ENABLED(CONFIG_USB_DWC3_GADGET)) {
			dev_err(dev,
				"Controller does not support device mode.\n");
			return -EINVAL;
		}
		mode = USB_DR_MODE_HOST;
		break;
	default:
		if (IS_ENABLED(CONFIG_USB_DWC3_HOST))
			mode = USB_DR_MODE_HOST;
		else if (IS_ENABLED(CONFIG_USB_DWC3_GADGET))
			mode = USB_DR_MODE_PERIPHERAL;

		/*
		 * DWC_usb31 and DWC_usb3 v3.30a and higher do not support OTG
		 * mode. If the controller supports DRD but the dr_mode is not
		 * specified or set to OTG, then set the mode to peripheral.
		 */
		if (mode == USB_DR_MODE_OTG &&
		    dwc->revision >= DWC3_REVISION_330A)
			mode = USB_DR_MODE_PERIPHERAL;
	}

	if (mode != dwc->dr_mode) {
		dev_warn(dev,
			 "Configuration mismatch. dr_mode forced to %s\n",
			 mode == USB_DR_MODE_HOST ? "host" : "gadget");

		dwc->dr_mode = mode;
	}

	return 0;
}

void dwc3_set_prtcap(struct dwc3 *dwc, u32 mode)
{
	u32 reg;

	reg = dwc3_readl(dwc->regs, DWC3_GCTL);
	reg &= ~(DWC3_GCTL_PRTCAPDIR(DWC3_GCTL_PRTCAP_OTG));
	reg |= DWC3_GCTL_PRTCAPDIR(mode);
	dwc3_writel(dwc->regs, DWC3_GCTL, reg);

	dwc->current_dr_role = mode;
}

static void __dwc3_set_mode(struct work_struct *work)
{
	struct dwc3 *dwc = work_to_dwc(work);
	unsigned long flags;
	int ret;

	if (dwc->dr_mode != USB_DR_MODE_OTG)
		return;

	if (dwc->current_dr_role == DWC3_GCTL_PRTCAP_OTG)
		dwc3_otg_update(dwc, 0);

	if (!dwc->desired_dr_role)
		return;

	if (dwc->en_runtime)
		goto runtime;

	if (dwc->desired_dr_role == dwc->current_dr_role)
		return;

	if (dwc->desired_dr_role == DWC3_GCTL_PRTCAP_OTG && dwc->edev)
		return;

	switch (dwc->current_dr_role) {
	case DWC3_GCTL_PRTCAP_HOST:
		dwc3_host_exit(dwc);
		break;
	case DWC3_GCTL_PRTCAP_DEVICE:
		dwc3_gadget_exit(dwc);
		dwc3_event_buffers_cleanup(dwc);
		break;
	case DWC3_GCTL_PRTCAP_OTG:
		dwc3_otg_exit(dwc);
		spin_lock_irqsave(&dwc->lock, flags);
		dwc->desired_otg_role = DWC3_OTG_ROLE_IDLE;
		spin_unlock_irqrestore(&dwc->lock, flags);
		dwc3_otg_update(dwc, 1);
		break;
	default:
		break;
	}

	spin_lock_irqsave(&dwc->lock, flags);

	dwc3_set_prtcap(dwc, dwc->desired_dr_role);

	spin_unlock_irqrestore(&dwc->lock, flags);

	switch (dwc->desired_dr_role) {
	case DWC3_GCTL_PRTCAP_HOST:
		ret = dwc3_host_init(dwc);
		if (ret) {
			dev_err(dwc->dev, "failed to initialize host\n");
		} else {
			if (dwc->usb2_phy)
				otg_set_vbus(dwc->usb2_phy->otg, true);
			phy_set_mode(dwc->usb2_generic_phy, PHY_MODE_USB_HOST);
			phy_set_mode(dwc->usb3_generic_phy, PHY_MODE_USB_HOST);
			if (!of_device_is_compatible(dwc->dev->parent->of_node,
						     "rockchip,rk3399-dwc3"))
				phy_calibrate(dwc->usb2_generic_phy);
		}
		break;
	case DWC3_GCTL_PRTCAP_DEVICE:
		dwc3_event_buffers_setup(dwc);

		if (dwc->usb2_phy)
			otg_set_vbus(dwc->usb2_phy->otg, false);
		phy_set_mode(dwc->usb2_generic_phy, PHY_MODE_USB_DEVICE);
		phy_set_mode(dwc->usb3_generic_phy, PHY_MODE_USB_DEVICE);

		ret = dwc3_gadget_init(dwc);
		if (ret)
			dev_err(dwc->dev, "failed to initialize peripheral\n");
		break;
	case DWC3_GCTL_PRTCAP_OTG:
		dwc3_otg_init(dwc);
		dwc3_otg_update(dwc, 0);
		break;
	default:
		break;
	}

	return;

runtime:
	if (extcon_get_state(dwc->edev, EXTCON_USB) ||
	    extcon_get_state(dwc->edev, EXTCON_USB_HOST)) {
		if (dwc->drd_connected) {
			/*
			 *  If the connected flag is true, and the DWC3 is
			 *  in device mode, it means that the Type-C cable
			 *  is doing data role swap (UFP -> DFP), so we need
			 *  to disconnect UFP first, and then switch DWC3 to
			 *  DFP depends on the next extcon notifier.
			 */
			if (extcon_get_state(dwc->edev, EXTCON_USB_HOST) &&
			    dwc->current_dr_role == DWC3_GCTL_PRTCAP_DEVICE)
				goto disconnect;
			else
				return;
		}

		dwc->current_dr_role = dwc->desired_dr_role;
		pm_runtime_get_sync(dwc->dev);
		/*
		 * We should set drd_connected true after runtime_resume to
		 * enable reset deassert.
		 */
		dwc->drd_connected = true;

		spin_lock_irqsave(&dwc->lock, flags);

		dwc3_set_prtcap(dwc, dwc->desired_dr_role);

		spin_unlock_irqrestore(&dwc->lock, flags);

		switch (dwc->current_dr_role) {
		case DWC3_GCTL_PRTCAP_HOST:
			phy_power_on(dwc->usb3_generic_phy);
			ret = dwc3_host_init(dwc);
			if (ret) {
				dev_err(dwc->dev,
					"failed to initialize host\n");
			} else {
				if (dwc->usb2_phy)
					otg_set_vbus(dwc->usb2_phy->otg, true);
				phy_set_mode(dwc->usb2_generic_phy,
					     PHY_MODE_USB_HOST);
				phy_set_mode(dwc->usb3_generic_phy,
					     PHY_MODE_USB_HOST);
				if (!of_device_is_compatible(
						dwc->dev->parent->of_node,
						"rockchip,rk3399-dwc3"))
					phy_calibrate(dwc->usb2_generic_phy);
			}
			break;
		case DWC3_GCTL_PRTCAP_DEVICE:
			if (dwc->usb2_phy)
				otg_set_vbus(dwc->usb2_phy->otg, false);
			phy_set_mode(dwc->usb2_generic_phy,
				     PHY_MODE_USB_DEVICE);
			phy_set_mode(dwc->usb3_generic_phy,
				     PHY_MODE_USB_DEVICE);
			dwc->gadget.ops->udc_set_speed(&dwc->gadget,
						       dwc->maximum_speed);
			break;
		case DWC3_GCTL_PRTCAP_OTG:
			break;
		default:
			break;
		}
	} else {
disconnect:
		switch (dwc->current_dr_role) {
		case DWC3_GCTL_PRTCAP_HOST:
			if (dwc->drd_connected) {
				/*
				 * Set device mode to disable otg-vbus supply
				 * and enable vbus detect for inno USB2PHY.
				 */
				phy_set_mode(dwc->usb2_generic_phy,
					     PHY_MODE_USB_DEVICE);
				phy_set_mode(dwc->usb3_generic_phy,
					     PHY_MODE_USB_DEVICE);
				phy_power_off(dwc->usb3_generic_phy);
				dwc3_host_exit(dwc);
			}
			break;
		case DWC3_GCTL_PRTCAP_DEVICE:
			break;
		case DWC3_GCTL_PRTCAP_OTG:
			break;
		default:
			dwc->current_dr_role = dwc->desired_dr_role;
			return;
		}

		/*
		 * We should set drd_connected to false before
		 * runtime_suspend to enable reset assert.
		 */
		if (dwc->drd_connected) {
			dwc->drd_connected = false;
			pm_runtime_put_sync_suspend(dwc->dev);
		}
	}
}

void dwc3_set_mode(struct dwc3 *dwc, u32 mode)
{
	unsigned long flags;

	spin_lock_irqsave(&dwc->lock, flags);
	dwc->desired_dr_role = mode;
	spin_unlock_irqrestore(&dwc->lock, flags);

	queue_work(system_freezable_wq, &dwc->drd_work);
}

u32 dwc3_core_fifo_space(struct dwc3_ep *dep, u8 type)
{
	struct dwc3		*dwc = dep->dwc;
	u32			reg;

	dwc3_writel(dwc->regs, DWC3_GDBGFIFOSPACE,
			DWC3_GDBGFIFOSPACE_NUM(dep->number) |
			DWC3_GDBGFIFOSPACE_TYPE(type));

	reg = dwc3_readl(dwc->regs, DWC3_GDBGFIFOSPACE);

	return DWC3_GDBGFIFOSPACE_SPACE_AVAILABLE(reg);
}

/**
 * dwc3_core_soft_reset - Issues core soft reset and PHY reset
 * @dwc: pointer to our context structure
 */
static int dwc3_core_soft_reset(struct dwc3 *dwc)
{
	u32		reg;
	int		retries = 1000;
	int		ret;

	usb_phy_init(dwc->usb2_phy);
	usb_phy_init(dwc->usb3_phy);
	ret = phy_init(dwc->usb2_generic_phy);
	if (ret < 0)
		return ret;

	ret = phy_init(dwc->usb3_generic_phy);
	if (ret < 0) {
		phy_exit(dwc->usb2_generic_phy);
		return ret;
	}

	/*
	 * We're resetting only the device side because, if we're in host mode,
	 * XHCI driver will reset the host block. If dwc3 was configured for
	 * host-only mode, then we can return early.
	 */
	if (dwc->current_dr_role == DWC3_GCTL_PRTCAP_HOST)
		return 0;

	reg = dwc3_readl(dwc->regs, DWC3_DCTL);
	reg |= DWC3_DCTL_CSFTRST;
	dwc3_writel(dwc->regs, DWC3_DCTL, reg);

	do {
		reg = dwc3_readl(dwc->regs, DWC3_DCTL);
		if (!(reg & DWC3_DCTL_CSFTRST))
			goto done;

		udelay(1);
	} while (--retries);

	phy_exit(dwc->usb3_generic_phy);
	phy_exit(dwc->usb2_generic_phy);

	return -ETIMEDOUT;

done:
	/*
	 * For DWC_usb31 controller, once DWC3_DCTL_CSFTRST bit is cleared,
	 * we must wait at least 50ms before accessing the PHY domain
	 * (synchronization delay). DWC_usb31 programming guide section 1.3.2.
	 */
	if (dwc3_is_usb31(dwc))
		msleep(50);

	return 0;
}

static const struct clk_bulk_data dwc3_core_clks[] = {
	{ .id = "ref" },
	{ .id = "bus_early" },
	{ .id = "suspend" },
};

/*
 * dwc3_frame_length_adjustment - Adjusts frame length if required
 * @dwc3: Pointer to our controller context structure
 */
static void dwc3_frame_length_adjustment(struct dwc3 *dwc)
{
	u32 reg;
	u32 dft;

	if (dwc->revision < DWC3_REVISION_250A)
		return;

	if (dwc->fladj == 0)
		return;

	reg = dwc3_readl(dwc->regs, DWC3_GFLADJ);
	dft = reg & DWC3_GFLADJ_30MHZ_MASK;
	if (dft != dwc->fladj) {
		reg &= ~DWC3_GFLADJ_30MHZ_MASK;
		reg |= DWC3_GFLADJ_30MHZ_SDBND_SEL | dwc->fladj;
		dwc3_writel(dwc->regs, DWC3_GFLADJ, reg);
	}
}

/**
 * dwc3_free_one_event_buffer - Frees one event buffer
 * @dwc: Pointer to our controller context structure
 * @evt: Pointer to event buffer to be freed
 */
static void dwc3_free_one_event_buffer(struct dwc3 *dwc,
		struct dwc3_event_buffer *evt)
{
	dma_free_coherent(dwc->sysdev, evt->length, evt->buf, evt->dma);
}

/**
 * dwc3_alloc_one_event_buffer - Allocates one event buffer structure
 * @dwc: Pointer to our controller context structure
 * @length: size of the event buffer
 *
 * Returns a pointer to the allocated event buffer structure on success
 * otherwise ERR_PTR(errno).
 */
static struct dwc3_event_buffer *dwc3_alloc_one_event_buffer(struct dwc3 *dwc,
		unsigned length)
{
	struct dwc3_event_buffer	*evt;

	evt = devm_kzalloc(dwc->dev, sizeof(*evt), GFP_KERNEL);
	if (!evt)
		return ERR_PTR(-ENOMEM);

	evt->dwc	= dwc;
	evt->length	= length;
	evt->cache	= devm_kzalloc(dwc->dev, length, GFP_KERNEL);
	if (!evt->cache)
		return ERR_PTR(-ENOMEM);

	evt->buf	= dma_alloc_coherent(dwc->sysdev, length,
			&evt->dma, GFP_KERNEL);
	if (!evt->buf)
		return ERR_PTR(-ENOMEM);

	return evt;
}

/**
 * dwc3_free_event_buffers - frees all allocated event buffers
 * @dwc: Pointer to our controller context structure
 */
static void dwc3_free_event_buffers(struct dwc3 *dwc)
{
	struct dwc3_event_buffer	*evt;

	evt = dwc->ev_buf;
	if (evt)
		dwc3_free_one_event_buffer(dwc, evt);
}

/**
 * dwc3_alloc_event_buffers - Allocates @num event buffers of size @length
 * @dwc: pointer to our controller context structure
 * @length: size of event buffer
 *
 * Returns 0 on success otherwise negative errno. In the error case, dwc
 * may contain some buffers allocated but not all which were requested.
 */
static int dwc3_alloc_event_buffers(struct dwc3 *dwc, unsigned length)
{
	struct dwc3_event_buffer *evt;

	evt = dwc3_alloc_one_event_buffer(dwc, length);
	if (IS_ERR(evt)) {
		dev_err(dwc->dev, "can't allocate event buffer\n");
		return PTR_ERR(evt);
	}
	dwc->ev_buf = evt;

	return 0;
}

/**
 * dwc3_event_buffers_setup - setup our allocated event buffers
 * @dwc: pointer to our controller context structure
 *
 * Returns 0 on success otherwise negative errno.
 */
int dwc3_event_buffers_setup(struct dwc3 *dwc)
{
	struct dwc3_event_buffer	*evt;

	evt = dwc->ev_buf;
	evt->lpos = 0;
	dwc3_writel(dwc->regs, DWC3_GEVNTADRLO(0),
			lower_32_bits(evt->dma));
	dwc3_writel(dwc->regs, DWC3_GEVNTADRHI(0),
			upper_32_bits(evt->dma));
	dwc3_writel(dwc->regs, DWC3_GEVNTSIZ(0),
			DWC3_GEVNTSIZ_SIZE(evt->length));
	dwc3_writel(dwc->regs, DWC3_GEVNTCOUNT(0), 0);

	return 0;
}

void dwc3_event_buffers_cleanup(struct dwc3 *dwc)
{
	struct dwc3_event_buffer	*evt;

	evt = dwc->ev_buf;

	evt->lpos = 0;

	dwc3_writel(dwc->regs, DWC3_GEVNTADRLO(0), 0);
	dwc3_writel(dwc->regs, DWC3_GEVNTADRHI(0), 0);
	dwc3_writel(dwc->regs, DWC3_GEVNTSIZ(0), DWC3_GEVNTSIZ_INTMASK
			| DWC3_GEVNTSIZ_SIZE(0));
	dwc3_writel(dwc->regs, DWC3_GEVNTCOUNT(0), 0);
}

static int dwc3_alloc_scratch_buffers(struct dwc3 *dwc)
{
	if (!dwc->has_hibernation)
		return 0;

	if (!dwc->nr_scratch)
		return 0;

	dwc->scratchbuf = kmalloc_array(dwc->nr_scratch,
			DWC3_SCRATCHBUF_SIZE, GFP_KERNEL);
	if (!dwc->scratchbuf)
		return -ENOMEM;

	return 0;
}

static int dwc3_setup_scratch_buffers(struct dwc3 *dwc)
{
	dma_addr_t scratch_addr;
	u32 param;
	int ret;

	if (!dwc->has_hibernation)
		return 0;

	if (!dwc->nr_scratch)
		return 0;

	 /* should never fall here */
	if (!WARN_ON(dwc->scratchbuf))
		return 0;

	scratch_addr = dma_map_single(dwc->sysdev, dwc->scratchbuf,
			dwc->nr_scratch * DWC3_SCRATCHBUF_SIZE,
			DMA_BIDIRECTIONAL);
	if (dma_mapping_error(dwc->sysdev, scratch_addr)) {
		dev_err(dwc->sysdev, "failed to map scratch buffer\n");
		ret = -EFAULT;
		goto err0;
	}

	dwc->scratch_addr = scratch_addr;

	param = lower_32_bits(scratch_addr);

	ret = dwc3_send_gadget_generic_command(dwc,
			DWC3_DGCMD_SET_SCRATCHPAD_ADDR_LO, param);
	if (ret < 0)
		goto err1;

	param = upper_32_bits(scratch_addr);

	ret = dwc3_send_gadget_generic_command(dwc,
			DWC3_DGCMD_SET_SCRATCHPAD_ADDR_HI, param);
	if (ret < 0)
		goto err1;

	return 0;

err1:
	dma_unmap_single(dwc->sysdev, dwc->scratch_addr, dwc->nr_scratch *
			DWC3_SCRATCHBUF_SIZE, DMA_BIDIRECTIONAL);

err0:
	return ret;
}

static void dwc3_free_scratch_buffers(struct dwc3 *dwc)
{
	if (!dwc->has_hibernation)
		return;

	if (!dwc->nr_scratch)
		return;

	 /* should never fall here */
	if (!WARN_ON(dwc->scratchbuf))
		return;

	dma_unmap_single(dwc->sysdev, dwc->scratch_addr, dwc->nr_scratch *
			DWC3_SCRATCHBUF_SIZE, DMA_BIDIRECTIONAL);
	kfree(dwc->scratchbuf);
}

static void dwc3_core_num_eps(struct dwc3 *dwc)
{
	struct dwc3_hwparams	*parms = &dwc->hwparams;

	dwc->num_eps = DWC3_NUM_EPS(parms);
}

static void dwc3_cache_hwparams(struct dwc3 *dwc)
{
	struct dwc3_hwparams	*parms = &dwc->hwparams;

	parms->hwparams0 = dwc3_readl(dwc->regs, DWC3_GHWPARAMS0);
	parms->hwparams1 = dwc3_readl(dwc->regs, DWC3_GHWPARAMS1);
	parms->hwparams2 = dwc3_readl(dwc->regs, DWC3_GHWPARAMS2);
	parms->hwparams3 = dwc3_readl(dwc->regs, DWC3_GHWPARAMS3);
	parms->hwparams4 = dwc3_readl(dwc->regs, DWC3_GHWPARAMS4);
	parms->hwparams5 = dwc3_readl(dwc->regs, DWC3_GHWPARAMS5);
	parms->hwparams6 = dwc3_readl(dwc->regs, DWC3_GHWPARAMS6);
	parms->hwparams7 = dwc3_readl(dwc->regs, DWC3_GHWPARAMS7);
	parms->hwparams8 = dwc3_readl(dwc->regs, DWC3_GHWPARAMS8);
}

static int dwc3_core_ulpi_init(struct dwc3 *dwc)
{
	int intf;
	int ret = 0;

	intf = DWC3_GHWPARAMS3_HSPHY_IFC(dwc->hwparams.hwparams3);

	if (intf == DWC3_GHWPARAMS3_HSPHY_IFC_ULPI ||
	    (intf == DWC3_GHWPARAMS3_HSPHY_IFC_UTMI_ULPI &&
	     dwc->hsphy_interface &&
	     !strncmp(dwc->hsphy_interface, "ulpi", 4)))
		ret = dwc3_ulpi_init(dwc);

	return ret;
}

/**
 * dwc3_phy_setup - Configure USB PHY Interface of DWC3 Core
 * @dwc: Pointer to our controller context structure
 *
 * Returns 0 on success. The USB PHY interfaces are configured but not
 * initialized. The PHY interfaces and the PHYs get initialized together with
 * the core in dwc3_core_init.
 */
static int dwc3_phy_setup(struct dwc3 *dwc)
{
	u32 reg;

	reg = dwc3_readl(dwc->regs, DWC3_GUSB3PIPECTL(0));

	/*
	 * Make sure UX_EXIT_PX is cleared as that causes issues with some
	 * PHYs. Also, this bit is not supposed to be used in normal operation.
	 */
	reg &= ~DWC3_GUSB3PIPECTL_UX_EXIT_PX;

	/*
	 * Above 1.94a, it is recommended to set DWC3_GUSB3PIPECTL_SUSPHY
	 * to '0' during coreConsultant configuration. So default value
	 * will be '0' when the core is reset. Application needs to set it
	 * to '1' after the core initialization is completed.
	 */
	if (dwc->revision > DWC3_REVISION_194A)
		reg |= DWC3_GUSB3PIPECTL_SUSPHY;

	if (dwc->u2ss_inp3_quirk)
		reg |= DWC3_GUSB3PIPECTL_U2SSINP3OK;

	if (dwc->dis_rxdet_inp3_quirk)
		reg |= DWC3_GUSB3PIPECTL_DISRXDETINP3;

	if (dwc->req_p1p2p3_quirk)
		reg |= DWC3_GUSB3PIPECTL_REQP1P2P3;

	if (dwc->del_p1p2p3_quirk)
		reg |= DWC3_GUSB3PIPECTL_DEP1P2P3_EN;

	if (dwc->del_phy_power_chg_quirk)
		reg |= DWC3_GUSB3PIPECTL_DEPOCHANGE;

	if (dwc->lfps_filter_quirk)
		reg |= DWC3_GUSB3PIPECTL_LFPSFILT;

	if (dwc->rx_detect_poll_quirk)
		reg |= DWC3_GUSB3PIPECTL_RX_DETOPOLL;

	if (dwc->tx_de_emphasis_quirk)
		reg |= DWC3_GUSB3PIPECTL_TX_DEEPH(dwc->tx_de_emphasis);

	if (dwc->dis_u3_susphy_quirk)
		reg &= ~DWC3_GUSB3PIPECTL_SUSPHY;

	if (dwc->dis_del_phy_power_chg_quirk)
		reg &= ~DWC3_GUSB3PIPECTL_DEPOCHANGE;

	dwc3_writel(dwc->regs, DWC3_GUSB3PIPECTL(0), reg);

	reg = dwc3_readl(dwc->regs, DWC3_GUSB2PHYCFG(0));

	/* Select the HS PHY interface */
	switch (DWC3_GHWPARAMS3_HSPHY_IFC(dwc->hwparams.hwparams3)) {
	case DWC3_GHWPARAMS3_HSPHY_IFC_UTMI_ULPI:
		if (dwc->hsphy_interface &&
				!strncmp(dwc->hsphy_interface, "utmi", 4)) {
			reg &= ~DWC3_GUSB2PHYCFG_ULPI_UTMI;
			break;
		} else if (dwc->hsphy_interface &&
				!strncmp(dwc->hsphy_interface, "ulpi", 4)) {
			reg |= DWC3_GUSB2PHYCFG_ULPI_UTMI;
			dwc3_writel(dwc->regs, DWC3_GUSB2PHYCFG(0), reg);
		} else {
			/* Relying on default value. */
			if (!(reg & DWC3_GUSB2PHYCFG_ULPI_UTMI))
				break;
		}
		/* FALLTHROUGH */
	case DWC3_GHWPARAMS3_HSPHY_IFC_ULPI:
		/* FALLTHROUGH */
	default:
		break;
	}

	switch (dwc->hsphy_mode) {
	case USBPHY_INTERFACE_MODE_UTMI:
		reg &= ~(DWC3_GUSB2PHYCFG_PHYIF_MASK |
		       DWC3_GUSB2PHYCFG_USBTRDTIM_MASK);
		reg |= DWC3_GUSB2PHYCFG_PHYIF(UTMI_PHYIF_8_BIT) |
		       DWC3_GUSB2PHYCFG_USBTRDTIM(USBTRDTIM_UTMI_8_BIT);
		break;
	case USBPHY_INTERFACE_MODE_UTMIW:
		reg &= ~(DWC3_GUSB2PHYCFG_PHYIF_MASK |
		       DWC3_GUSB2PHYCFG_USBTRDTIM_MASK);
		reg |= DWC3_GUSB2PHYCFG_PHYIF(UTMI_PHYIF_16_BIT) |
		       DWC3_GUSB2PHYCFG_USBTRDTIM(USBTRDTIM_UTMI_16_BIT);
		break;
	default:
		break;
	}

	/*
	 * Above 1.94a, it is recommended to set DWC3_GUSB2PHYCFG_SUSPHY to
	 * '0' during coreConsultant configuration. So default value will
	 * be '0' when the core is reset. Application needs to set it to
	 * '1' after the core initialization is completed.
	 */
	if (dwc->revision > DWC3_REVISION_194A)
		reg |= DWC3_GUSB2PHYCFG_SUSPHY;

	if (dwc->dis_u2_susphy_quirk)
		reg &= ~DWC3_GUSB2PHYCFG_SUSPHY;

	if (dwc->dis_enblslpm_quirk)
		reg &= ~DWC3_GUSB2PHYCFG_ENBLSLPM;
	else
		reg |= DWC3_GUSB2PHYCFG_ENBLSLPM;

	if (dwc->dis_u2_freeclk_exists_quirk)
		reg &= ~DWC3_GUSB2PHYCFG_U2_FREECLK_EXISTS;

	dwc3_writel(dwc->regs, DWC3_GUSB2PHYCFG(0), reg);

	return 0;
}

static void dwc3_core_exit(struct dwc3 *dwc)
{
	dwc3_event_buffers_cleanup(dwc);

	usb_phy_shutdown(dwc->usb2_phy);
	usb_phy_shutdown(dwc->usb3_phy);
	phy_exit(dwc->usb2_generic_phy);
	phy_exit(dwc->usb3_generic_phy);

	usb_phy_set_suspend(dwc->usb2_phy, 1);
	usb_phy_set_suspend(dwc->usb3_phy, 1);
	phy_power_off(dwc->usb2_generic_phy);
	phy_power_off(dwc->usb3_generic_phy);
	clk_bulk_disable(dwc->num_clks, dwc->clks);
	clk_bulk_unprepare(dwc->num_clks, dwc->clks);

	if (!dwc->drd_connected && dwc->dr_mode == USB_DR_MODE_OTG)
		reset_control_assert(dwc->reset);
}

static bool dwc3_core_is_valid(struct dwc3 *dwc)
{
	u32 reg;

	reg = dwc3_readl(dwc->regs, DWC3_GSNPSID);

	/* This should read as U3 followed by revision number */
	if ((reg & DWC3_GSNPSID_MASK) == 0x55330000) {
		/* Detected DWC_usb3 IP */
		dwc->revision = reg;
	} else if ((reg & DWC3_GSNPSID_MASK) == 0x33310000) {
		/* Detected DWC_usb31 IP */
		dwc->revision = dwc3_readl(dwc->regs, DWC3_VER_NUMBER);
		dwc->revision |= DWC3_REVISION_IS_DWC31;
		dwc->version_type = dwc3_readl(dwc->regs, DWC3_VER_TYPE);
	} else {
		return false;
	}

	return true;
}

static void dwc3_core_setup_global_control(struct dwc3 *dwc)
{
	u32 hwparams4 = dwc->hwparams.hwparams4;
	u32 reg;

	reg = dwc3_readl(dwc->regs, DWC3_GCTL);
	reg &= ~DWC3_GCTL_SCALEDOWN_MASK;

	switch (DWC3_GHWPARAMS1_EN_PWROPT(dwc->hwparams.hwparams1)) {
	case DWC3_GHWPARAMS1_EN_PWROPT_CLK:
		/**
		 * WORKAROUND: DWC3 revisions between 2.10a and 2.50a have an
		 * issue which would cause xHCI compliance tests to fail.
		 *
		 * Because of that we cannot enable clock gating on such
		 * configurations.
		 *
		 * Refers to:
		 *
		 * STAR#9000588375: Clock Gating, SOF Issues when ref_clk-Based
		 * SOF/ITP Mode Used
		 */
		if ((dwc->dr_mode == USB_DR_MODE_HOST ||
				dwc->dr_mode == USB_DR_MODE_OTG) &&
				(dwc->revision >= DWC3_REVISION_210A &&
				dwc->revision <= DWC3_REVISION_250A))
			reg |= DWC3_GCTL_DSBLCLKGTNG | DWC3_GCTL_SOFITPSYNC;
		else
			reg &= ~DWC3_GCTL_DSBLCLKGTNG;
		break;
	case DWC3_GHWPARAMS1_EN_PWROPT_HIB:
		/* enable hibernation here */
		dwc->nr_scratch = DWC3_GHWPARAMS4_HIBER_SCRATCHBUFS(hwparams4);

		/*
		 * REVISIT Enabling this bit so that host-mode hibernation
		 * will work. Device-mode hibernation is not yet implemented.
		 */
		reg |= DWC3_GCTL_GBLHIBERNATIONEN;
		break;
	default:
		/* nothing */
		break;
	}

	/* check if current dwc3 is on simulation board */
	if (dwc->hwparams.hwparams6 & DWC3_GHWPARAMS6_EN_FPGA) {
		dev_info(dwc->dev, "Running with FPGA optmizations\n");
		dwc->is_fpga = true;
	}

	WARN_ONCE(dwc->disable_scramble_quirk && !dwc->is_fpga,
			"disable_scramble cannot be used on non-FPGA builds\n");

	if (dwc->disable_scramble_quirk && dwc->is_fpga)
		reg |= DWC3_GCTL_DISSCRAMBLE;
	else
		reg &= ~DWC3_GCTL_DISSCRAMBLE;

	if (dwc->u2exit_lfps_quirk)
		reg |= DWC3_GCTL_U2EXIT_LFPS;

	/*
	 * WORKAROUND: DWC3 revisions <1.90a have a bug
	 * where the device can fail to connect at SuperSpeed
	 * and falls back to high-speed mode which causes
	 * the device to enter a Connect/Disconnect loop
	 */
	if (dwc->revision < DWC3_REVISION_190A)
		reg |= DWC3_GCTL_U2RSTECN;

	dwc3_writel(dwc->regs, DWC3_GCTL, reg);
}

static int dwc3_core_get_phy(struct dwc3 *dwc);
static int dwc3_core_ulpi_init(struct dwc3 *dwc);

/* set global incr burst type configuration registers */
static void dwc3_set_incr_burst_type(struct dwc3 *dwc)
{
	struct device *dev = dwc->dev;
	/* incrx_mode : for INCR burst type. */
	bool incrx_mode;
	/* incrx_size : for size of INCRX burst. */
	u32 incrx_size;
	u32 *vals;
	u32 cfg;
	int ntype;
	int ret;
	int i;

	cfg = dwc3_readl(dwc->regs, DWC3_GSBUSCFG0);

	/*
	 * Handle property "snps,incr-burst-type-adjustment".
	 * Get the number of value from this property:
	 * result <= 0, means this property is not supported.
	 * result = 1, means INCRx burst mode supported.
	 * result > 1, means undefined length burst mode supported.
	 */
	ntype = device_property_read_u32_array(dev,
			"snps,incr-burst-type-adjustment", NULL, 0);
	if (ntype <= 0)
		return;

	vals = kcalloc(ntype, sizeof(u32), GFP_KERNEL);
	if (!vals) {
		dev_err(dev, "Error to get memory\n");
		return;
	}

	/* Get INCR burst type, and parse it */
	ret = device_property_read_u32_array(dev,
			"snps,incr-burst-type-adjustment", vals, ntype);
	if (ret) {
		kfree(vals);
		dev_err(dev, "Error to get property\n");
		return;
	}

	incrx_size = *vals;

	if (ntype > 1) {
		/* INCRX (undefined length) burst mode */
		incrx_mode = INCRX_UNDEF_LENGTH_BURST_MODE;
		for (i = 1; i < ntype; i++) {
			if (vals[i] > incrx_size)
				incrx_size = vals[i];
		}
	} else {
		/* INCRX burst mode */
		incrx_mode = INCRX_BURST_MODE;
	}

	kfree(vals);

	/* Enable Undefined Length INCR Burst and Enable INCRx Burst */
	cfg &= ~DWC3_GSBUSCFG0_INCRBRST_MASK;
	if (incrx_mode)
		cfg |= DWC3_GSBUSCFG0_INCRBRSTENA;
	switch (incrx_size) {
	case 256:
		cfg |= DWC3_GSBUSCFG0_INCR256BRSTENA;
		break;
	case 128:
		cfg |= DWC3_GSBUSCFG0_INCR128BRSTENA;
		break;
	case 64:
		cfg |= DWC3_GSBUSCFG0_INCR64BRSTENA;
		break;
	case 32:
		cfg |= DWC3_GSBUSCFG0_INCR32BRSTENA;
		break;
	case 16:
		cfg |= DWC3_GSBUSCFG0_INCR16BRSTENA;
		break;
	case 8:
		cfg |= DWC3_GSBUSCFG0_INCR8BRSTENA;
		break;
	case 4:
		cfg |= DWC3_GSBUSCFG0_INCR4BRSTENA;
		break;
	case 1:
		break;
	default:
		dev_err(dev, "Invalid property\n");
		break;
	}

	dwc3_writel(dwc->regs, DWC3_GSBUSCFG0, cfg);
}

/**
 * dwc3_core_init - Low-level initialization of DWC3 Core
 * @dwc: Pointer to our controller context structure
 *
 * Returns 0 on success otherwise negative errno.
 */
static int dwc3_core_init(struct dwc3 *dwc)
{
	u32			reg;
	int			ret;

	/*
	 * Write Linux Version Code to our GUID register so it's easy to figure
	 * out which kernel version a bug was found.
	 */
	dwc3_writel(dwc->regs, DWC3_GUID, LINUX_VERSION_CODE);

	/* Handle USB2.0-only core configuration */
	if (DWC3_GHWPARAMS3_SSPHY_IFC(dwc->hwparams.hwparams3) ==
			DWC3_GHWPARAMS3_SSPHY_IFC_DIS) {
		if (dwc->maximum_speed == USB_SPEED_SUPER)
			dwc->maximum_speed = USB_SPEED_HIGH;
	}

	ret = dwc3_phy_setup(dwc);
	if (ret)
		goto err0;

	if (!dwc->ulpi_ready) {
		ret = dwc3_core_ulpi_init(dwc);
		if (ret)
			goto err0;
		dwc->ulpi_ready = true;
	}

	if (!dwc->phys_ready) {
		ret = dwc3_core_get_phy(dwc);
		if (ret)
			goto err0a;
		dwc->phys_ready = true;
	}

	ret = dwc3_core_soft_reset(dwc);
	if (ret)
		goto err0a;

	dwc3_core_setup_global_control(dwc);
	dwc3_core_num_eps(dwc);

	ret = dwc3_setup_scratch_buffers(dwc);
	if (ret)
		goto err1;

	/* Adjust Frame Length */
	dwc3_frame_length_adjustment(dwc);

	dwc3_set_incr_burst_type(dwc);

	usb_phy_set_suspend(dwc->usb2_phy, 0);
	usb_phy_set_suspend(dwc->usb3_phy, 0);
	ret = phy_power_on(dwc->usb2_generic_phy);
	if (ret < 0)
		goto err2;

	ret = phy_power_on(dwc->usb3_generic_phy);
	if (ret < 0)
		goto err3;

	ret = dwc3_event_buffers_setup(dwc);
	if (ret) {
		dev_err(dwc->dev, "failed to setup event buffers\n");
		goto err4;
	}

	/*
	 * ENDXFER polling is available on version 3.10a and later of
	 * the DWC_usb3 controller. It is NOT available in the
	 * DWC_usb31 controller.
	 */
	if (!dwc3_is_usb31(dwc) && dwc->revision >= DWC3_REVISION_310A) {
		reg = dwc3_readl(dwc->regs, DWC3_GUCTL2);
		reg |= DWC3_GUCTL2_RST_ACTBITLATER;
		dwc3_writel(dwc->regs, DWC3_GUCTL2, reg);
	}

	if (dwc->revision >= DWC3_REVISION_250A) {
		reg = dwc3_readl(dwc->regs, DWC3_GUCTL1);

		/*
		 * Enable hardware control of sending remote wakeup
		 * in HS when the device is in the L1 state.
		 */
		if (dwc->revision >= DWC3_REVISION_290A)
			reg |= DWC3_GUCTL1_DEV_L1_EXIT_BY_HW;

		if (dwc->dis_tx_ipgap_linecheck_quirk)
			reg |= DWC3_GUCTL1_TX_IPGAP_LINECHECK_DIS;

		if (dwc->parkmode_disable_ss_quirk)
			reg |= DWC3_GUCTL1_PARKMODE_DISABLE_SS;

		if (dwc->maximum_speed == USB_SPEED_HIGH ||
		    dwc->maximum_speed == USB_SPEED_FULL)
			reg |= DWC3_GUCTL1_DEV_FORCE_20_CLK_FOR_30_CLK;

		dwc3_writel(dwc->regs, DWC3_GUCTL1, reg);
	}

	if (dwc->dr_mode == USB_DR_MODE_HOST ||
	    dwc->dr_mode == USB_DR_MODE_OTG) {
		reg = dwc3_readl(dwc->regs, DWC3_GUCTL);

		/*
		 * Enable Auto retry Feature to make the controller operating in
		 * Host mode on seeing transaction errors(CRC errors or internal
		 * overrun scenerios) on IN transfers to reply to the device
		 * with a non-terminating retry ACK (i.e, an ACK transcation
		 * packet with Retry=1 & Nump != 0)
		 */
		reg |= DWC3_GUCTL_HSTINAUTORETRY;

		dwc3_writel(dwc->regs, DWC3_GUCTL, reg);
	}

	/*
	 * Must config both number of packets and max burst settings to enable
	 * RX and/or TX threshold.
	 */
	if (dwc3_is_usb31(dwc) && dwc->dr_mode == USB_DR_MODE_HOST) {
		u8 rx_thr_num = dwc->rx_thr_num_pkt_prd;
		u8 rx_maxburst = dwc->rx_max_burst_prd;
		u8 tx_thr_num = dwc->tx_thr_num_pkt_prd;
		u8 tx_maxburst = dwc->tx_max_burst_prd;

		if (rx_thr_num && rx_maxburst) {
			reg = dwc3_readl(dwc->regs, DWC3_GRXTHRCFG);
			reg |= DWC31_RXTHRNUMPKTSEL_PRD;

			reg &= ~DWC31_RXTHRNUMPKT_PRD(~0);
			reg |= DWC31_RXTHRNUMPKT_PRD(rx_thr_num);

			reg &= ~DWC31_MAXRXBURSTSIZE_PRD(~0);
			reg |= DWC31_MAXRXBURSTSIZE_PRD(rx_maxburst);

			dwc3_writel(dwc->regs, DWC3_GRXTHRCFG, reg);
		}

		if (tx_thr_num && tx_maxburst) {
			reg = dwc3_readl(dwc->regs, DWC3_GTXTHRCFG);
			reg |= DWC31_TXTHRNUMPKTSEL_PRD;

			reg &= ~DWC31_TXTHRNUMPKT_PRD(~0);
			reg |= DWC31_TXTHRNUMPKT_PRD(tx_thr_num);

			reg &= ~DWC31_MAXTXBURSTSIZE_PRD(~0);
			reg |= DWC31_MAXTXBURSTSIZE_PRD(tx_maxburst);

			dwc3_writel(dwc->regs, DWC3_GTXTHRCFG, reg);
		}
	}

	return 0;

err4:
	phy_power_off(dwc->usb3_generic_phy);

err3:
	phy_power_off(dwc->usb2_generic_phy);

err2:
	usb_phy_set_suspend(dwc->usb2_phy, 1);
	usb_phy_set_suspend(dwc->usb3_phy, 1);

err1:
	usb_phy_shutdown(dwc->usb2_phy);
	usb_phy_shutdown(dwc->usb3_phy);
	phy_exit(dwc->usb2_generic_phy);
	phy_exit(dwc->usb3_generic_phy);

err0a:
	dwc3_ulpi_exit(dwc);

err0:
	return ret;
}

static int dwc3_core_get_phy(struct dwc3 *dwc)
{
	struct device		*dev = dwc->dev;
	struct device_node	*node = dev->of_node;
	int ret;

	if (node) {
		dwc->usb2_phy = devm_usb_get_phy_by_phandle(dev, "usb-phy", 0);
		dwc->usb3_phy = devm_usb_get_phy_by_phandle(dev, "usb-phy", 1);
	} else {
		dwc->usb2_phy = devm_usb_get_phy(dev, USB_PHY_TYPE_USB2);
		dwc->usb3_phy = devm_usb_get_phy(dev, USB_PHY_TYPE_USB3);
	}

	if (IS_ERR(dwc->usb2_phy)) {
		ret = PTR_ERR(dwc->usb2_phy);
		if (ret == -ENXIO || ret == -ENODEV) {
			dwc->usb2_phy = NULL;
		} else if (ret == -EPROBE_DEFER) {
			return ret;
		} else {
			dev_err(dev, "no usb2 phy configured\n");
			return ret;
		}
	}

	if (IS_ERR(dwc->usb3_phy)) {
		ret = PTR_ERR(dwc->usb3_phy);
		if (ret == -ENXIO || ret == -ENODEV) {
			dwc->usb3_phy = NULL;
		} else if (ret == -EPROBE_DEFER) {
			return ret;
		} else {
			dev_err(dev, "no usb3 phy configured\n");
			return ret;
		}
	}

	dwc->usb2_generic_phy = devm_phy_get(dev, "usb2-phy");
	if (IS_ERR(dwc->usb2_generic_phy)) {
		ret = PTR_ERR(dwc->usb2_generic_phy);
		if (ret == -ENOSYS || ret == -ENODEV) {
			dwc->usb2_generic_phy = NULL;
		} else if (ret == -EPROBE_DEFER) {
			return ret;
		} else {
			dev_err(dev, "no usb2 phy configured\n");
			return ret;
		}
	}

	dwc->usb3_generic_phy = devm_phy_get(dev, "usb3-phy");
	if (IS_ERR(dwc->usb3_generic_phy)) {
		ret = PTR_ERR(dwc->usb3_generic_phy);
		if (ret == -ENOSYS || ret == -ENODEV) {
			dwc->usb3_generic_phy = NULL;
		} else if (ret == -EPROBE_DEFER) {
			return ret;
		} else {
			dev_err(dev, "no usb3 phy configured\n");
			return ret;
		}
	}

	return 0;
}

static int dwc3_core_init_mode(struct dwc3 *dwc)
{
	struct device *dev = dwc->dev;
	int ret;

	switch (dwc->dr_mode) {
	case USB_DR_MODE_PERIPHERAL:
		dwc3_set_prtcap(dwc, DWC3_GCTL_PRTCAP_DEVICE);

		if (dwc->usb2_phy)
			otg_set_vbus(dwc->usb2_phy->otg, false);
		phy_set_mode(dwc->usb2_generic_phy, PHY_MODE_USB_DEVICE);
		phy_set_mode(dwc->usb3_generic_phy, PHY_MODE_USB_DEVICE);

		ret = dwc3_gadget_init(dwc);
		if (ret) {
			if (ret != -EPROBE_DEFER)
				dev_err(dev, "failed to initialize gadget\n");
			return ret;
		}

		if (dwc->uwk_en)
			device_init_wakeup(dev, true);
		break;
	case USB_DR_MODE_HOST:
		/*
		 * To prevent usb device be reenumerated when resume from PM
		 * suspend, we set the flag dwc->power.can_wakeup which can
		 * keep PD on and run phy_power_on again to avoid
		 * phy_power_on failed (error -110) in Rockchip platform.
		 */
		if (!of_machine_is_compatible("rockchip,rk3568") &&
		    !of_machine_is_compatible("rockchip,rk3566"))
			device_init_wakeup(dev, true);

		phy_power_on(dwc->usb3_generic_phy);

		dwc3_set_prtcap(dwc, DWC3_GCTL_PRTCAP_HOST);

		if (dwc->usb2_phy)
			otg_set_vbus(dwc->usb2_phy->otg, true);
		phy_set_mode(dwc->usb2_generic_phy, PHY_MODE_USB_HOST);
		phy_set_mode(dwc->usb3_generic_phy, PHY_MODE_USB_HOST);

		ret = dwc3_host_init(dwc);
		if (ret) {
			if (ret != -EPROBE_DEFER)
				dev_err(dev, "failed to initialize host\n");
			return ret;
		}
		if (!of_device_is_compatible(dwc->dev->parent->of_node,
					     "rockchip,rk3399-dwc3"))
			phy_calibrate(dwc->usb2_generic_phy);
		break;
	case USB_DR_MODE_OTG:
		INIT_WORK(&dwc->drd_work, __dwc3_set_mode);
		if (dwc->en_runtime) {
			ret = dwc3_gadget_init(dwc);
			if (ret) {
				if (ret != -EPROBE_DEFER)
					dev_err(dev, "failed to initialize gadget\n");
				return ret;
			}
		}
		ret = dwc3_drd_init(dwc);
		if (ret) {
			if (dwc->en_runtime)
				dwc3_gadget_exit(dwc);

			if (ret != -EPROBE_DEFER)
				dev_err(dev, "failed to initialize dual-role\n");
			return ret;
		}

		if (dwc->uwk_en)
			device_init_wakeup(dev, true);
		break;
	default:
		dev_err(dev, "Unsupported mode of operation %d\n", dwc->dr_mode);
		return -EINVAL;
	}

	return 0;
}

static void dwc3_core_exit_mode(struct dwc3 *dwc)
{
	switch (dwc->dr_mode) {
	case USB_DR_MODE_PERIPHERAL:
		dwc3_gadget_exit(dwc);
		break;
	case USB_DR_MODE_HOST:
		dwc3_host_exit(dwc);
		break;
	case USB_DR_MODE_OTG:
		dwc3_drd_exit(dwc);
		break;
	default:
		/* do nothing */
		break;
	}

	/* de-assert DRVVBUS for HOST and OTG mode */
	dwc3_set_prtcap(dwc, DWC3_GCTL_PRTCAP_DEVICE);
}

static void dwc3_get_properties(struct dwc3 *dwc)
{
	struct device		*dev = dwc->dev;
	u8			lpm_nyet_threshold;
	u8			tx_de_emphasis;
	u8			hird_threshold;
	u8			rx_thr_num_pkt_prd;
	u8			rx_max_burst_prd;
	u8			tx_thr_num_pkt_prd;
	u8			tx_max_burst_prd;

	/* default to highest possible threshold */
	lpm_nyet_threshold = 0xf;

	/* default to -3.5dB de-emphasis */
	tx_de_emphasis = 1;

	/*
	 * default to assert utmi_sleep_n and use maximum allowed HIRD
	 * threshold value of 0b1100
	 */
	hird_threshold = 12;

	dwc->maximum_speed = usb_get_maximum_speed(dev);
	dwc->dr_mode = usb_get_dr_mode(dev);
	dwc->hsphy_mode = of_usb_get_phy_mode(dev->of_node);

	dwc->sysdev_is_parent = device_property_read_bool(dev,
				"linux,sysdev_is_parent");
	if (dwc->sysdev_is_parent)
		dwc->sysdev = dwc->dev->parent;
	else
		dwc->sysdev = dwc->dev;

	dwc->has_lpm_erratum = device_property_read_bool(dev,
				"snps,has-lpm-erratum");
	device_property_read_u8(dev, "snps,lpm-nyet-threshold",
				&lpm_nyet_threshold);
	dwc->is_utmi_l1_suspend = device_property_read_bool(dev,
				"snps,is-utmi-l1-suspend");
	device_property_read_u8(dev, "snps,hird-threshold",
				&hird_threshold);
	dwc->dis_start_transfer_quirk = device_property_read_bool(dev,
				"snps,dis-start-transfer-quirk");
	dwc->usb3_lpm_capable = device_property_read_bool(dev,
				"snps,usb3_lpm_capable");
	dwc->usb2_lpm_disable = device_property_read_bool(dev,
				"snps,usb2-lpm-disable");
	device_property_read_u8(dev, "snps,rx-thr-num-pkt-prd",
				&rx_thr_num_pkt_prd);
	device_property_read_u8(dev, "snps,rx-max-burst-prd",
				&rx_max_burst_prd);
	device_property_read_u8(dev, "snps,tx-thr-num-pkt-prd",
				&tx_thr_num_pkt_prd);
	device_property_read_u8(dev, "snps,tx-max-burst-prd",
				&tx_max_burst_prd);

	dwc->disable_scramble_quirk = device_property_read_bool(dev,
				"snps,disable_scramble_quirk");
	dwc->u2exit_lfps_quirk = device_property_read_bool(dev,
				"snps,u2exit_lfps_quirk");
	dwc->u2ss_inp3_quirk = device_property_read_bool(dev,
				"snps,u2ss_inp3_quirk");
	dwc->req_p1p2p3_quirk = device_property_read_bool(dev,
				"snps,req_p1p2p3_quirk");
	dwc->del_p1p2p3_quirk = device_property_read_bool(dev,
				"snps,del_p1p2p3_quirk");
	dwc->del_phy_power_chg_quirk = device_property_read_bool(dev,
				"snps,del_phy_power_chg_quirk");
	dwc->lfps_filter_quirk = device_property_read_bool(dev,
				"snps,lfps_filter_quirk");
	dwc->rx_detect_poll_quirk = device_property_read_bool(dev,
				"snps,rx_detect_poll_quirk");
	dwc->dis_u3_susphy_quirk = device_property_read_bool(dev,
				"snps,dis_u3_susphy_quirk");
	dwc->dis_u2_susphy_quirk = device_property_read_bool(dev,
				"snps,dis_u2_susphy_quirk");
	dwc->dis_u1u2_quirk = device_property_read_bool(dev,
				"snps,dis-u1u2-quirk");
	dwc->dis_enblslpm_quirk = device_property_read_bool(dev,
				"snps,dis_enblslpm_quirk");
	dwc->dis_rxdet_inp3_quirk = device_property_read_bool(dev,
				"snps,dis_rxdet_inp3_quirk");
	dwc->dis_u2_freeclk_exists_quirk = device_property_read_bool(dev,
				"snps,dis-u2-freeclk-exists-quirk");
	dwc->dis_del_phy_power_chg_quirk = device_property_read_bool(dev,
				"snps,dis-del-phy-power-chg-quirk");
	dwc->dis_tx_ipgap_linecheck_quirk = device_property_read_bool(dev,
				"snps,dis-tx-ipgap-linecheck-quirk");
	dwc->parkmode_disable_ss_quirk = device_property_read_bool(dev,
				"snps,parkmode-disable-ss-quirk");
	dwc->xhci_slow_suspend_quirk = device_property_read_bool(dev,
				"snps,xhci-slow-suspend-quirk");
	dwc->xhci_trb_ent_quirk = device_property_read_bool(dev,
				"snps,xhci-trb-ent-quirk");
	dwc->dis_u3_autosuspend_quirk = device_property_read_bool(dev,
				"snps,dis-u3-autosuspend-quirk");

	dwc->tx_de_emphasis_quirk = device_property_read_bool(dev,
				"snps,tx_de_emphasis_quirk");
	device_property_read_u8(dev, "snps,tx_de_emphasis",
				&tx_de_emphasis);
	device_property_read_string(dev, "snps,hsphy_interface",
				    &dwc->hsphy_interface);
	device_property_read_u32(dev, "snps,quirk-frame-length-adjustment",
				 &dwc->fladj);

	dwc->dis_metastability_quirk = device_property_read_bool(dev,
				"snps,dis_metastability_quirk");
	dwc->needs_fifo_resize = device_property_read_bool(dev,
				"snps,tx-fifo-resize");
	dwc->xhci_warm_reset_on_suspend_quirk = device_property_read_bool(dev,
				"snps,xhci-warm-reset-on-suspend-quirk");
	dwc->uwk_en = device_property_read_bool(dev,
				"wakeup-source");

	dwc->lpm_nyet_threshold = lpm_nyet_threshold;
	dwc->tx_de_emphasis = tx_de_emphasis;

	dwc->hird_threshold = hird_threshold
		| (dwc->is_utmi_l1_suspend << 4);

	dwc->rx_thr_num_pkt_prd = rx_thr_num_pkt_prd;
	dwc->rx_max_burst_prd = rx_max_burst_prd;

	dwc->tx_thr_num_pkt_prd = tx_thr_num_pkt_prd;
	dwc->tx_max_burst_prd = tx_max_burst_prd;

	dwc->imod_interval = 0;
}

/* check whether the core supports IMOD */
bool dwc3_has_imod(struct dwc3 *dwc)
{
	return ((dwc3_is_usb3(dwc) &&
		 dwc->revision >= DWC3_REVISION_300A) ||
		(dwc3_is_usb31(dwc) &&
		 dwc->revision >= DWC3_USB31_REVISION_120A));
}

static void dwc3_check_params(struct dwc3 *dwc)
{
	struct device *dev = dwc->dev;

	/* Check for proper value of imod_interval */
	if (dwc->imod_interval && !dwc3_has_imod(dwc)) {
		dev_warn(dwc->dev, "Interrupt moderation not supported\n");
		dwc->imod_interval = 0;
	}

	/*
	 * Workaround for STAR 9000961433 which affects only version
	 * 3.00a of the DWC_usb3 core. This prevents the controller
	 * interrupt from being masked while handling events. IMOD
	 * allows us to work around this issue. Enable it for the
	 * affected version.
	 */
	if (!dwc->imod_interval &&
	    (dwc->revision == DWC3_REVISION_300A))
		dwc->imod_interval = 1;

	/* Check the maximum_speed parameter */
	switch (dwc->maximum_speed) {
	case USB_SPEED_LOW:
	case USB_SPEED_FULL:
	case USB_SPEED_HIGH:
	case USB_SPEED_SUPER:
	case USB_SPEED_SUPER_PLUS:
		break;
	default:
		dev_err(dev, "invalid maximum_speed parameter %d\n",
			dwc->maximum_speed);
		/* fall through */
	case USB_SPEED_UNKNOWN:
		/* default to superspeed */
		dwc->maximum_speed = USB_SPEED_SUPER;

		/*
		 * default to superspeed plus if we are capable.
		 */
		if (dwc3_is_usb31(dwc) &&
		    (DWC3_GHWPARAMS3_SSPHY_IFC(dwc->hwparams.hwparams3) ==
		     DWC3_GHWPARAMS3_SSPHY_IFC_GEN2))
			dwc->maximum_speed = USB_SPEED_SUPER_PLUS;

		break;
	}
}

static void dwc3_rockchip_async_probe(void *data, async_cookie_t cookie)
{
	struct dwc3 *dwc = data;
	struct device *dev = dwc->dev;
	int id;

	if (dwc->edev && !dwc->drd_connected) {
		id = extcon_get_state(dwc->edev, EXTCON_USB_HOST);
		if (id < 0)
			id = 0;
		dwc->current_dr_role = id ? DWC3_GCTL_PRTCAP_HOST :
				       DWC3_GCTL_PRTCAP_DEVICE;
	}

	pm_runtime_put_sync_suspend(dev);
}

static int dwc3_probe(struct platform_device *pdev)
{
	struct device		*dev = &pdev->dev;
	struct resource		*res, dwc_res;
	struct dwc3		*dwc;

	int			ret;

	void __iomem		*regs;

	dwc = devm_kzalloc(dev, sizeof(*dwc), GFP_KERNEL);
	if (!dwc)
		return -ENOMEM;

	dwc->clks = devm_kmemdup(dev, dwc3_core_clks, sizeof(dwc3_core_clks),
				 GFP_KERNEL);
	if (!dwc->clks)
		return -ENOMEM;

	dwc->dev = dev;

	res = platform_get_resource(pdev, IORESOURCE_MEM, 0);
	if (!res) {
		dev_err(dev, "missing memory resource\n");
		return -ENODEV;
	}

	dwc->xhci_resources[0].start = res->start;
	dwc->xhci_resources[0].end = dwc->xhci_resources[0].start +
					DWC3_XHCI_REGS_END;
	dwc->xhci_resources[0].flags = res->flags;
	dwc->xhci_resources[0].name = res->name;

	/*
	 * Request memory region but exclude xHCI regs,
	 * since it will be requested by the xhci-plat driver.
	 */
	dwc_res = *res;
	dwc_res.start += DWC3_GLOBALS_REGS_START;

	regs = devm_ioremap_resource(dev, &dwc_res);
	if (IS_ERR(regs))
		return PTR_ERR(regs);

	dwc->regs	= regs;
	dwc->regs_size	= resource_size(&dwc_res);

	dwc->reset = devm_reset_control_get_optional_shared(dev, NULL);
	if (IS_ERR(dwc->reset))
		return PTR_ERR(dwc->reset);

	ret = reset_control_deassert(dwc->reset);
	if (ret)
		return ret;

	/* Reset the whole dwc3 controller */
	ret = reset_control_assert(dwc->reset);
	if (ret)
		return ret;

	udelay(1);

	ret = reset_control_deassert(dwc->reset);
	if (ret)
		return ret;

	if (!dwc3_core_is_valid(dwc)) {
		dev_err(dwc->dev, "this is not a DesignWare USB3 DRD Core\n");
		return -ENODEV;
	}

	dwc3_get_properties(dwc);

	if (dev->of_node) {
		dwc->num_clks = ARRAY_SIZE(dwc3_core_clks);

		ret = clk_bulk_get(dev, dwc->num_clks, dwc->clks);
		if (ret == -EPROBE_DEFER)
			goto assert_reset;
		/*
		 * Clocks are optional, but new DT platforms should support all
		 * clocks as required by the DT-binding.
		 */
		if (ret)
			dwc->num_clks = 0;
	}

	ret = clk_bulk_prepare(dwc->num_clks, dwc->clks);
	if (ret)
		goto put_clks;

	ret = clk_bulk_enable(dwc->num_clks, dwc->clks);
	if (ret)
		goto unprepare_clks;

	platform_set_drvdata(pdev, dwc);
	dwc3_cache_hwparams(dwc);

	spin_lock_init(&dwc->lock);

	pm_runtime_set_active(dev);
	pm_runtime_use_autosuspend(dev);
	pm_runtime_set_autosuspend_delay(dev, DWC3_DEFAULT_AUTOSUSPEND_DELAY);
	pm_runtime_enable(dev);
	ret = pm_runtime_get_sync(dev);
	if (ret < 0)
		goto err1;

	pm_runtime_forbid(dev);

	ret = dwc3_alloc_event_buffers(dwc, DWC3_EVENT_BUFFERS_SIZE);
	if (ret) {
		dev_err(dwc->dev, "failed to allocate event buffers\n");
		ret = -ENOMEM;
		goto err2;
	}

	ret = dwc3_get_dr_mode(dwc);
	if (ret)
		goto err3;

	if (dwc->dr_mode == USB_DR_MODE_OTG &&
	    of_device_is_compatible(dev->parent->of_node,
				    "rockchip,rk3399-dwc3")) {
		pm_runtime_allow(dev);
		dwc->en_runtime = true;
	}

	ret = dwc3_alloc_scratch_buffers(dwc);
	if (ret)
		goto err3;

	ret = dwc3_core_init(dwc);
	if (ret) {
		if (ret != -EPROBE_DEFER)
			dev_err(dev, "failed to initialize core: %d\n", ret);
		goto err4;
	}

	dwc3_check_params(dwc);
	dwc3_debugfs_init(dwc);

	ret = dwc3_core_init_mode(dwc);
	if (ret)
		goto err5;

<<<<<<< HEAD
	dwc3_debugfs_init(dwc);

	if (dwc->en_runtime)
		async_schedule(dwc3_rockchip_async_probe, dwc);
	else
		pm_runtime_put(dev);
=======
	pm_runtime_put(dev);
>>>>>>> a6850bb5

	return 0;

err5:
	dwc3_debugfs_exit(dwc);
	dwc3_event_buffers_cleanup(dwc);

	usb_phy_shutdown(dwc->usb2_phy);
	usb_phy_shutdown(dwc->usb3_phy);
	phy_exit(dwc->usb2_generic_phy);
	phy_exit(dwc->usb3_generic_phy);

	usb_phy_set_suspend(dwc->usb2_phy, 1);
	usb_phy_set_suspend(dwc->usb3_phy, 1);
	phy_power_off(dwc->usb2_generic_phy);
	phy_power_off(dwc->usb3_generic_phy);

	dwc3_ulpi_exit(dwc);

err4:
	dwc3_free_scratch_buffers(dwc);

err3:
	dwc3_free_event_buffers(dwc);

err2:
	pm_runtime_allow(&pdev->dev);

err1:
	pm_runtime_put_sync(&pdev->dev);
	pm_runtime_disable(&pdev->dev);

	clk_bulk_disable(dwc->num_clks, dwc->clks);
unprepare_clks:
	clk_bulk_unprepare(dwc->num_clks, dwc->clks);
put_clks:
	clk_bulk_put(dwc->num_clks, dwc->clks);
assert_reset:
	reset_control_assert(dwc->reset);

	return ret;
}

static int dwc3_remove(struct platform_device *pdev)
{
	struct dwc3	*dwc = platform_get_drvdata(pdev);

	pm_runtime_get_sync(&pdev->dev);

	dwc3_core_exit_mode(dwc);
	dwc3_debugfs_exit(dwc);

	dwc3_core_exit(dwc);
	dwc3_ulpi_exit(dwc);

	pm_runtime_disable(&pdev->dev);
	pm_runtime_put_noidle(&pdev->dev);
	pm_runtime_set_suspended(&pdev->dev);

	dwc3_free_event_buffers(dwc);
	dwc3_free_scratch_buffers(dwc);
	clk_bulk_put(dwc->num_clks, dwc->clks);

	return 0;
}

#ifdef CONFIG_PM
static int dwc3_core_init_for_resume(struct dwc3 *dwc)
{
	int ret;

	if (!dwc->drd_connected && dwc->dr_mode == USB_DR_MODE_OTG) {
		ret = reset_control_deassert(dwc->reset);
		if (ret)
			return ret;
	}

	ret = clk_bulk_prepare(dwc->num_clks, dwc->clks);
	if (ret)
		goto assert_reset;

	ret = clk_bulk_enable(dwc->num_clks, dwc->clks);
	if (ret)
		goto unprepare_clks;

	ret = dwc3_core_init(dwc);
	if (ret)
		goto disable_clks;

	return 0;

disable_clks:
	clk_bulk_disable(dwc->num_clks, dwc->clks);
unprepare_clks:
	clk_bulk_unprepare(dwc->num_clks, dwc->clks);
assert_reset:
	if (!dwc->drd_connected && dwc->dr_mode == USB_DR_MODE_OTG)
		reset_control_assert(dwc->reset);

	return ret;
}

static int dwc3_suspend_common(struct dwc3 *dwc, pm_message_t msg)
{
	unsigned long	flags;
	u32 reg;

	switch (dwc->current_dr_role) {
	case DWC3_GCTL_PRTCAP_DEVICE:
		spin_lock_irqsave(&dwc->lock, flags);
		dwc3_gadget_suspend(dwc);
		spin_unlock_irqrestore(&dwc->lock, flags);
		synchronize_irq(dwc->irq_gadget);
		dwc3_core_exit(dwc);
		break;
	case DWC3_GCTL_PRTCAP_HOST:
		if (!PMSG_IS_AUTO(msg) || dwc->en_runtime) {
			dwc3_core_exit(dwc);
			break;
		}

		/* Let controller to suspend HSPHY before PHY driver suspends */
		if (dwc->dis_u2_susphy_quirk ||
		    dwc->dis_enblslpm_quirk) {
			reg = dwc3_readl(dwc->regs, DWC3_GUSB2PHYCFG(0));
			reg |=  DWC3_GUSB2PHYCFG_ENBLSLPM |
				DWC3_GUSB2PHYCFG_SUSPHY;
			dwc3_writel(dwc->regs, DWC3_GUSB2PHYCFG(0), reg);

			/* Give some time for USB2 PHY to suspend */
			usleep_range(5000, 6000);
		}

		phy_pm_runtime_put_sync(dwc->usb2_generic_phy);
		phy_pm_runtime_put_sync(dwc->usb3_generic_phy);
		break;
	case DWC3_GCTL_PRTCAP_OTG:
		/* do nothing during runtime_suspend */
		if (PMSG_IS_AUTO(msg))
			break;

		if (dwc->current_otg_role == DWC3_OTG_ROLE_DEVICE) {
			spin_lock_irqsave(&dwc->lock, flags);
			dwc3_gadget_suspend(dwc);
			spin_unlock_irqrestore(&dwc->lock, flags);
			synchronize_irq(dwc->irq_gadget);
		}

		dwc3_otg_exit(dwc);
		dwc3_core_exit(dwc);
		break;
	default:
		/* do nothing */
		break;
	}

	return 0;
}

static int dwc3_resume_common(struct dwc3 *dwc, pm_message_t msg)
{
	unsigned long	flags;
	int		ret;
	u32		reg;

	switch (dwc->current_dr_role) {
	case DWC3_GCTL_PRTCAP_DEVICE:
		ret = dwc3_core_init_for_resume(dwc);
		if (ret)
			return ret;

		dwc3_set_prtcap(dwc, DWC3_GCTL_PRTCAP_DEVICE);
		spin_lock_irqsave(&dwc->lock, flags);
		dwc3_gadget_resume(dwc);
		spin_unlock_irqrestore(&dwc->lock, flags);
		break;
	case DWC3_GCTL_PRTCAP_HOST:
		if (!PMSG_IS_AUTO(msg) || dwc->en_runtime) {
			ret = dwc3_core_init_for_resume(dwc);
			if (ret)
				return ret;
			dwc3_set_prtcap(dwc, DWC3_GCTL_PRTCAP_HOST);
			break;
		}
		/* Restore GUSB2PHYCFG bits that were modified in suspend */
		reg = dwc3_readl(dwc->regs, DWC3_GUSB2PHYCFG(0));
		if (dwc->dis_u2_susphy_quirk)
			reg &= ~DWC3_GUSB2PHYCFG_SUSPHY;

		if (dwc->dis_enblslpm_quirk)
			reg &= ~DWC3_GUSB2PHYCFG_ENBLSLPM;

		dwc3_writel(dwc->regs, DWC3_GUSB2PHYCFG(0), reg);

		phy_pm_runtime_get_sync(dwc->usb2_generic_phy);
		phy_pm_runtime_get_sync(dwc->usb3_generic_phy);
		break;
	case DWC3_GCTL_PRTCAP_OTG:
		/* nothing to do on runtime_resume */
		if (PMSG_IS_AUTO(msg))
			break;

		ret = dwc3_core_init_for_resume(dwc);
		if (ret)
			return ret;

		dwc3_set_prtcap(dwc, dwc->current_dr_role);

		dwc3_otg_init(dwc);
		if (dwc->current_otg_role == DWC3_OTG_ROLE_HOST) {
			dwc3_otg_host_init(dwc);
		} else if (dwc->current_otg_role == DWC3_OTG_ROLE_DEVICE) {
			spin_lock_irqsave(&dwc->lock, flags);
			dwc3_gadget_resume(dwc);
			spin_unlock_irqrestore(&dwc->lock, flags);
		}

		break;
	default:
		/* do nothing */
		break;
	}

	return 0;
}

static int dwc3_runtime_checks(struct dwc3 *dwc)
{
	switch (dwc->current_dr_role) {
	case DWC3_GCTL_PRTCAP_DEVICE:
		if (dwc->connected)
			return -EBUSY;
		break;
	case DWC3_GCTL_PRTCAP_HOST:
	default:
		/* do nothing */
		break;
	}

	return 0;
}

static int dwc3_runtime_suspend(struct device *dev)
{
	struct dwc3     *dwc = dev_get_drvdata(dev);
	int		ret;

	if (dwc3_runtime_checks(dwc))
		return -EBUSY;

	ret = dwc3_suspend_common(dwc, PMSG_AUTO_SUSPEND);
	if (ret)
		return ret;

	device_init_wakeup(dev, false);

	return 0;
}

static int dwc3_runtime_resume(struct device *dev)
{
	struct dwc3     *dwc = dev_get_drvdata(dev);
	int		ret;

	device_init_wakeup(dev, true);

	ret = dwc3_resume_common(dwc, PMSG_AUTO_RESUME);
	if (ret)
		return ret;

	switch (dwc->current_dr_role) {
	case DWC3_GCTL_PRTCAP_DEVICE:
		dwc3_gadget_process_pending_events(dwc);
		break;
	case DWC3_GCTL_PRTCAP_HOST:
	default:
		/* do nothing */
		break;
	}

	pm_runtime_mark_last_busy(dev);

	return 0;
}

static int dwc3_runtime_idle(struct device *dev)
{
	struct dwc3     *dwc = dev_get_drvdata(dev);

	switch (dwc->current_dr_role) {
	case DWC3_GCTL_PRTCAP_DEVICE:
		if (dwc3_runtime_checks(dwc))
			return -EBUSY;
		break;
	case DWC3_GCTL_PRTCAP_HOST:
	default:
		/* do nothing */
		break;
	}

	pm_runtime_mark_last_busy(dev);
	pm_runtime_autosuspend(dev);

	return 0;
}
#endif /* CONFIG_PM */

#ifdef CONFIG_PM_SLEEP
static int dwc3_suspend(struct device *dev)
{
	struct dwc3	*dwc = dev_get_drvdata(dev);
	int		ret;

	if (dwc->uwk_en) {
		dwc3_gadget_disable_irq(dwc);
		synchronize_irq(dwc->irq_gadget);
		return 0;
	}

	if (pm_runtime_suspended(dwc->dev))
		return 0;

	ret = dwc3_suspend_common(dwc, PMSG_SUSPEND);
	if (ret)
		return ret;

	/*
	 * If link state is Rx.Detect, it means that
	 * no usb device is connecting with the DWC3
	 * Host, and need to power off the USB3 PHY.
	 *
	 * If link state is in other state, like U0
	 * or U3 state, it means that at least one
	 * USB3 device is connecting with the Host
	 * port, in this case, we don't power off
	 * the USB3 PHY because some USB3 PHYs (like
	 * RK3399 Type-C USB3 PHY) require that the
	 * power on operation must be done while the
	 * DWC3 controller is in P2 state, but the
	 * state is in P0 after resume with a USB3
	 * device connected. So we set the USB3 PHY
	 * in power on state in this case.
	 */
	dwc->link_state = dwc3_gadget_get_link_state(dwc);
	if (dwc->current_dr_role == DWC3_GCTL_PRTCAP_HOST &&
	    dwc->link_state == DWC3_LINK_STATE_RX_DET)
		phy_power_off(dwc->usb3_generic_phy);

	pinctrl_pm_select_sleep_state(dev);

	return 0;
}

static int dwc3_resume(struct device *dev)
{
	struct dwc3	*dwc = dev_get_drvdata(dev);
	int		ret;

	if (dwc->uwk_en) {
		dwc3_gadget_enable_irq(dwc);
		return 0;
	}

	if (pm_runtime_suspended(dwc->dev))
		return 0;

	pinctrl_pm_select_default_state(dev);

	if (dwc->current_dr_role == DWC3_GCTL_PRTCAP_HOST &&
	    dwc->link_state == DWC3_LINK_STATE_RX_DET)
		phy_power_on(dwc->usb3_generic_phy);

	ret = dwc3_resume_common(dwc, PMSG_RESUME);
	if (ret)
		return ret;

	pm_runtime_disable(dev);
	pm_runtime_set_active(dev);
	pm_runtime_enable(dev);

	return 0;
}
#endif /* CONFIG_PM_SLEEP */

static const struct dev_pm_ops dwc3_dev_pm_ops = {
	SET_SYSTEM_SLEEP_PM_OPS(dwc3_suspend, dwc3_resume)
	SET_RUNTIME_PM_OPS(dwc3_runtime_suspend, dwc3_runtime_resume,
			dwc3_runtime_idle)
};

#ifdef CONFIG_OF
static const struct of_device_id of_dwc3_match[] = {
	{
		.compatible = "snps,dwc3"
	},
	{
		.compatible = "synopsys,dwc3"
	},
	{ },
};
MODULE_DEVICE_TABLE(of, of_dwc3_match);
#endif

#ifdef CONFIG_ACPI

#define ACPI_ID_INTEL_BSW	"808622B7"

static const struct acpi_device_id dwc3_acpi_match[] = {
	{ ACPI_ID_INTEL_BSW, 0 },
	{ },
};
MODULE_DEVICE_TABLE(acpi, dwc3_acpi_match);
#endif

static struct platform_driver dwc3_driver = {
	.probe		= dwc3_probe,
	.remove		= dwc3_remove,
	.driver		= {
		.name	= "dwc3",
		.of_match_table	= of_match_ptr(of_dwc3_match),
		.acpi_match_table = ACPI_PTR(dwc3_acpi_match),
		.pm	= &dwc3_dev_pm_ops,
	},
};

module_platform_driver(dwc3_driver);

MODULE_ALIAS("platform:dwc3");
MODULE_AUTHOR("Felipe Balbi <balbi@ti.com>");
MODULE_LICENSE("GPL v2");
MODULE_DESCRIPTION("DesignWare USB3 DRD Controller Driver");<|MERGE_RESOLUTION|>--- conflicted
+++ resolved
@@ -1707,16 +1707,10 @@
 	if (ret)
 		goto err5;
 
-<<<<<<< HEAD
-	dwc3_debugfs_init(dwc);
-
 	if (dwc->en_runtime)
 		async_schedule(dwc3_rockchip_async_probe, dwc);
 	else
 		pm_runtime_put(dev);
-=======
-	pm_runtime_put(dev);
->>>>>>> a6850bb5
 
 	return 0;
 
