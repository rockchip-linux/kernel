--- conflicted
+++ resolved
@@ -1071,9 +1071,6 @@
 		unsigned int rem = length % maxp;
 		unsigned chain = true;
 
-<<<<<<< HEAD
-		if ((req->num_queued_sgs + 1) == req->request.num_mapped_sgs)
-=======
 		/*
 		 * IOMMU driver is coalescing the list of sgs which shares a
 		 * page boundary into one and giving it to USB driver. With
@@ -1082,7 +1079,6 @@
 		 * mapped sg.
 		 */
 		if (i == remaining - 1)
->>>>>>> 2c523b34
 			chain = false;
 
 		if (rem && usb_endpoint_dir_out(dep->endpoint.desc) && !chain) {
