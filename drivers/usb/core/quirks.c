// SPDX-License-Identifier: GPL-2.0
/*
 * USB device quirk handling logic and table
 *
 * Copyright (c) 2007 Oliver Neukum
 * Copyright (c) 2007 Greg Kroah-Hartman <gregkh@suse.de>
 */

#include <linux/moduleparam.h>
#include <linux/usb.h>
#include <linux/usb/quirks.h>
#include <linux/usb/hcd.h>
#include "usb.h"

struct quirk_entry {
	u16 vid;
	u16 pid;
	u32 flags;
};

static DEFINE_MUTEX(quirk_mutex);

static struct quirk_entry *quirk_list;
static unsigned int quirk_count;

static char quirks_param[128];

static int quirks_param_set(const char *value, const struct kernel_param *kp)
{
	char *val, *p, *field;
	u16 vid, pid;
	u32 flags;
	size_t i;
	int err;

	val = kstrdup(value, GFP_KERNEL);
	if (!val)
		return -ENOMEM;

	err = param_set_copystring(val, kp);
	if (err) {
		kfree(val);
		return err;
	}

	mutex_lock(&quirk_mutex);

	if (!*val) {
		quirk_count = 0;
		kfree(quirk_list);
		quirk_list = NULL;
		goto unlock;
	}

	for (quirk_count = 1, i = 0; val[i]; i++)
		if (val[i] == ',')
			quirk_count++;

	if (quirk_list) {
		kfree(quirk_list);
		quirk_list = NULL;
	}

	quirk_list = kcalloc(quirk_count, sizeof(struct quirk_entry),
			     GFP_KERNEL);
	if (!quirk_list) {
		quirk_count = 0;
		mutex_unlock(&quirk_mutex);
		kfree(val);
		return -ENOMEM;
	}

	for (i = 0, p = val; p && *p;) {
		/* Each entry consists of VID:PID:flags */
		field = strsep(&p, ":");
		if (!field)
			break;

		if (kstrtou16(field, 16, &vid))
			break;

		field = strsep(&p, ":");
		if (!field)
			break;

		if (kstrtou16(field, 16, &pid))
			break;

		field = strsep(&p, ",");
		if (!field || !*field)
			break;

		/* Collect the flags */
		for (flags = 0; *field; field++) {
			switch (*field) {
			case 'a':
				flags |= USB_QUIRK_STRING_FETCH_255;
				break;
			case 'b':
				flags |= USB_QUIRK_RESET_RESUME;
				break;
			case 'c':
				flags |= USB_QUIRK_NO_SET_INTF;
				break;
			case 'd':
				flags |= USB_QUIRK_CONFIG_INTF_STRINGS;
				break;
			case 'e':
				flags |= USB_QUIRK_RESET;
				break;
			case 'f':
				flags |= USB_QUIRK_HONOR_BNUMINTERFACES;
				break;
			case 'g':
				flags |= USB_QUIRK_DELAY_INIT;
				break;
			case 'h':
				flags |= USB_QUIRK_LINEAR_UFRAME_INTR_BINTERVAL;
				break;
			case 'i':
				flags |= USB_QUIRK_DEVICE_QUALIFIER;
				break;
			case 'j':
				flags |= USB_QUIRK_IGNORE_REMOTE_WAKEUP;
				break;
			case 'k':
				flags |= USB_QUIRK_NO_LPM;
				break;
			case 'l':
				flags |= USB_QUIRK_LINEAR_FRAME_INTR_BINTERVAL;
				break;
			case 'm':
				flags |= USB_QUIRK_DISCONNECT_SUSPEND;
				break;
			case 'n':
				flags |= USB_QUIRK_DELAY_CTRL_MSG;
				break;
			case 'o':
				flags |= USB_QUIRK_HUB_SLOW_RESET;
				break;
			/* Ignore unrecognized flag characters */
			}
		}

		quirk_list[i++] = (struct quirk_entry)
			{ .vid = vid, .pid = pid, .flags = flags };
	}

	if (i < quirk_count)
		quirk_count = i;

unlock:
	mutex_unlock(&quirk_mutex);
	kfree(val);

	return 0;
}

static const struct kernel_param_ops quirks_param_ops = {
	.set = quirks_param_set,
	.get = param_get_string,
};

static struct kparam_string quirks_param_string = {
	.maxlen = sizeof(quirks_param),
	.string = quirks_param,
};

device_param_cb(quirks, &quirks_param_ops, &quirks_param_string, 0644);
MODULE_PARM_DESC(quirks, "Add/modify USB quirks by specifying quirks=vendorID:productID:quirks");

/* Lists of quirky USB devices, split in device quirks and interface quirks.
 * Device quirks are applied at the very beginning of the enumeration process,
 * right after reading the device descriptor. They can thus only match on device
 * information.
 *
 * Interface quirks are applied after reading all the configuration descriptors.
 * They can match on both device and interface information.
 *
 * Note that the DELAY_INIT and HONOR_BNUMINTERFACES quirks do not make sense as
 * interface quirks, as they only influence the enumeration process which is run
 * before processing the interface quirks.
 *
 * Please keep the lists ordered by:
 * 	1) Vendor ID
 * 	2) Product ID
 * 	3) Class ID
 */
static const struct usb_device_id usb_quirk_list[] = {
	/* CBM - Flash disk */
	{ USB_DEVICE(0x0204, 0x6025), .driver_info = USB_QUIRK_RESET_RESUME },

	/* WORLDE Controller KS49 or Prodipe MIDI 49C USB controller */
	{ USB_DEVICE(0x0218, 0x0201), .driver_info =
			USB_QUIRK_CONFIG_INTF_STRINGS },

	/* WORLDE easy key (easykey.25) MIDI controller  */
	{ USB_DEVICE(0x0218, 0x0401), .driver_info =
			USB_QUIRK_CONFIG_INTF_STRINGS },

	/* HP 5300/5370C scanner */
	{ USB_DEVICE(0x03f0, 0x0701), .driver_info =
			USB_QUIRK_STRING_FETCH_255 },

	/* HP v222w 16GB Mini USB Drive */
	{ USB_DEVICE(0x03f0, 0x3f40), .driver_info = USB_QUIRK_DELAY_INIT },

	/* Creative SB Audigy 2 NX */
	{ USB_DEVICE(0x041e, 0x3020), .driver_info = USB_QUIRK_RESET_RESUME },

	/* USB3503 */
	{ USB_DEVICE(0x0424, 0x3503), .driver_info = USB_QUIRK_RESET_RESUME },

	/* Microsoft Wireless Laser Mouse 6000 Receiver */
	{ USB_DEVICE(0x045e, 0x00e1), .driver_info = USB_QUIRK_RESET_RESUME },

	/* Microsoft LifeCam-VX700 v2.0 */
	{ USB_DEVICE(0x045e, 0x0770), .driver_info = USB_QUIRK_RESET_RESUME },

	/* Microsoft Surface Dock Ethernet (RTL8153 GigE) */
	{ USB_DEVICE(0x045e, 0x07c6), .driver_info = USB_QUIRK_NO_LPM },

	/* Cherry Stream G230 2.0 (G85-231) and 3.0 (G85-232) */
	{ USB_DEVICE(0x046a, 0x0023), .driver_info = USB_QUIRK_RESET_RESUME },

	/* Logitech HD Webcam C270 */
	{ USB_DEVICE(0x046d, 0x0825), .driver_info = USB_QUIRK_RESET_RESUME },

	/* Logitech HD Pro Webcams C920, C920-C, C922, C925e and C930e */
	{ USB_DEVICE(0x046d, 0x082d), .driver_info = USB_QUIRK_DELAY_INIT },
	{ USB_DEVICE(0x046d, 0x0841), .driver_info = USB_QUIRK_DELAY_INIT },
	{ USB_DEVICE(0x046d, 0x0843), .driver_info = USB_QUIRK_DELAY_INIT },
	{ USB_DEVICE(0x046d, 0x085b), .driver_info = USB_QUIRK_DELAY_INIT },
	{ USB_DEVICE(0x046d, 0x085c), .driver_info = USB_QUIRK_DELAY_INIT },

	/* Logitech ConferenceCam CC3000e */
	{ USB_DEVICE(0x046d, 0x0847), .driver_info = USB_QUIRK_DELAY_INIT },
	{ USB_DEVICE(0x046d, 0x0848), .driver_info = USB_QUIRK_DELAY_INIT },

	/* Logitech PTZ Pro Camera */
	{ USB_DEVICE(0x046d, 0x0853), .driver_info = USB_QUIRK_DELAY_INIT },

	/* Logitech Screen Share */
	{ USB_DEVICE(0x046d, 0x086c), .driver_info = USB_QUIRK_NO_LPM },

	/* Logitech Quickcam Fusion */
	{ USB_DEVICE(0x046d, 0x08c1), .driver_info = USB_QUIRK_RESET_RESUME },

	/* Logitech Quickcam Orbit MP */
	{ USB_DEVICE(0x046d, 0x08c2), .driver_info = USB_QUIRK_RESET_RESUME },

	/* Logitech Quickcam Pro for Notebook */
	{ USB_DEVICE(0x046d, 0x08c3), .driver_info = USB_QUIRK_RESET_RESUME },

	/* Logitech Quickcam Pro 5000 */
	{ USB_DEVICE(0x046d, 0x08c5), .driver_info = USB_QUIRK_RESET_RESUME },

	/* Logitech Quickcam OEM Dell Notebook */
	{ USB_DEVICE(0x046d, 0x08c6), .driver_info = USB_QUIRK_RESET_RESUME },

	/* Logitech Quickcam OEM Cisco VT Camera II */
	{ USB_DEVICE(0x046d, 0x08c7), .driver_info = USB_QUIRK_RESET_RESUME },

	/* Logitech Harmony 700-series */
	{ USB_DEVICE(0x046d, 0xc122), .driver_info = USB_QUIRK_DELAY_INIT },

	/* Philips PSC805 audio device */
	{ USB_DEVICE(0x0471, 0x0155), .driver_info = USB_QUIRK_RESET_RESUME },

	/* Plantronic Audio 655 DSP */
	{ USB_DEVICE(0x047f, 0xc008), .driver_info = USB_QUIRK_RESET_RESUME },

	/* Plantronic Audio 648 USB */
	{ USB_DEVICE(0x047f, 0xc013), .driver_info = USB_QUIRK_RESET_RESUME },

	/* Artisman Watchdog Dongle */
	{ USB_DEVICE(0x04b4, 0x0526), .driver_info =
			USB_QUIRK_CONFIG_INTF_STRINGS },

	/* Microchip Joss Optical infrared touchboard device */
	{ USB_DEVICE(0x04d8, 0x000c), .driver_info =
			USB_QUIRK_CONFIG_INTF_STRINGS },

	/* CarrolTouch 4000U */
	{ USB_DEVICE(0x04e7, 0x0009), .driver_info = USB_QUIRK_RESET_RESUME },

	/* CarrolTouch 4500U */
	{ USB_DEVICE(0x04e7, 0x0030), .driver_info = USB_QUIRK_RESET_RESUME },

	/* Samsung Android phone modem - ID conflict with SPH-I500 */
	{ USB_DEVICE(0x04e8, 0x6601), .driver_info =
			USB_QUIRK_CONFIG_INTF_STRINGS },

	/* Elan Touchscreen */
	{ USB_DEVICE(0x04f3, 0x0089), .driver_info =
			USB_QUIRK_DEVICE_QUALIFIER },

	{ USB_DEVICE(0x04f3, 0x009b), .driver_info =
			USB_QUIRK_DEVICE_QUALIFIER },

	{ USB_DEVICE(0x04f3, 0x010c), .driver_info =
			USB_QUIRK_DEVICE_QUALIFIER },

	{ USB_DEVICE(0x04f3, 0x0125), .driver_info =
			USB_QUIRK_DEVICE_QUALIFIER },

	{ USB_DEVICE(0x04f3, 0x016f), .driver_info =
			USB_QUIRK_DEVICE_QUALIFIER },

	{ USB_DEVICE(0x04f3, 0x0381), .driver_info =
			USB_QUIRK_NO_LPM },

	{ USB_DEVICE(0x04f3, 0x21b8), .driver_info =
			USB_QUIRK_DEVICE_QUALIFIER },

	/* Roland SC-8820 */
	{ USB_DEVICE(0x0582, 0x0007), .driver_info = USB_QUIRK_RESET_RESUME },

	/* Edirol SD-20 */
	{ USB_DEVICE(0x0582, 0x0027), .driver_info = USB_QUIRK_RESET_RESUME },

	/* Alcor Micro Corp. Hub */
	{ USB_DEVICE(0x058f, 0x9254), .driver_info = USB_QUIRK_RESET_RESUME },

	/* HD Camera Manufacturer */
	{ USB_DEVICE(0x05a3, 0x9230), .driver_info = USB_QUIRK_AUTO_SUSPEND },
	{ USB_DEVICE(0x05a3, 0x9320), .driver_info = USB_QUIRK_AUTO_SUSPEND },

	/* appletouch */
	{ USB_DEVICE(0x05ac, 0x021a), .driver_info = USB_QUIRK_RESET_RESUME },

	/* Genesys Logic hub, internally used by KY-688 USB 3.1 Type-C Hub */
	{ USB_DEVICE(0x05e3, 0x0612), .driver_info = USB_QUIRK_NO_LPM },

	/* ELSA MicroLink 56K */
	{ USB_DEVICE(0x05cc, 0x2267), .driver_info = USB_QUIRK_RESET_RESUME },

	/* Genesys Logic hub, internally used by Moshi USB to Ethernet Adapter */
	{ USB_DEVICE(0x05e3, 0x0616), .driver_info = USB_QUIRK_NO_LPM },

	/* Avision AV600U */
	{ USB_DEVICE(0x0638, 0x0a13), .driver_info =
	  USB_QUIRK_STRING_FETCH_255 },

	/* Saitek Cyborg Gold Joystick */
	{ USB_DEVICE(0x06a3, 0x0006), .driver_info =
			USB_QUIRK_CONFIG_INTF_STRINGS },

	/* Guillemot Webcam Hercules Dualpix Exchange (2nd ID) */
	{ USB_DEVICE(0x06f8, 0x0804), .driver_info = USB_QUIRK_RESET_RESUME },

	/* Guillemot Webcam Hercules Dualpix Exchange*/
	{ USB_DEVICE(0x06f8, 0x3005), .driver_info = USB_QUIRK_RESET_RESUME },

	/* Midiman M-Audio Keystation 88es */
	{ USB_DEVICE(0x0763, 0x0192), .driver_info = USB_QUIRK_RESET_RESUME },

	/* SanDisk Ultra Fit and Ultra Flair */
	{ USB_DEVICE(0x0781, 0x5583), .driver_info = USB_QUIRK_NO_LPM },
	{ USB_DEVICE(0x0781, 0x5591), .driver_info = USB_QUIRK_NO_LPM },

	/* M-Systems Flash Disk Pioneers */
	{ USB_DEVICE(0x08ec, 0x1000), .driver_info = USB_QUIRK_RESET_RESUME },

	/* Baum Vario Ultra */
	{ USB_DEVICE(0x0904, 0x6101), .driver_info =
			USB_QUIRK_LINEAR_FRAME_INTR_BINTERVAL },
	{ USB_DEVICE(0x0904, 0x6102), .driver_info =
			USB_QUIRK_LINEAR_FRAME_INTR_BINTERVAL },
	{ USB_DEVICE(0x0904, 0x6103), .driver_info =
			USB_QUIRK_LINEAR_FRAME_INTR_BINTERVAL },

	/* Sound Devices USBPre2 */
	{ USB_DEVICE(0x0926, 0x0202), .driver_info =
			USB_QUIRK_ENDPOINT_BLACKLIST },

	/* Sound Devices MixPre-D */
	{ USB_DEVICE(0x0926, 0x0208), .driver_info =
			USB_QUIRK_ENDPOINT_BLACKLIST },

	/* Keytouch QWERTY Panel keyboard */
	{ USB_DEVICE(0x0926, 0x3333), .driver_info =
			USB_QUIRK_CONFIG_INTF_STRINGS },

	/* Kingston DataTraveler 3.0 */
	{ USB_DEVICE(0x0951, 0x1666), .driver_info = USB_QUIRK_NO_LPM },

	/* X-Rite/Gretag-Macbeth Eye-One Pro display colorimeter */
	{ USB_DEVICE(0x0971, 0x2000), .driver_info = USB_QUIRK_NO_SET_INTF },

	/* Broadcom BCM92035DGROM BT dongle */
	{ USB_DEVICE(0x0a5c, 0x2021), .driver_info = USB_QUIRK_RESET_RESUME },

	/* MAYA44USB sound device */
	{ USB_DEVICE(0x0a92, 0x0091), .driver_info = USB_QUIRK_RESET_RESUME },

	/* ASUS Base Station(T100) */
	{ USB_DEVICE(0x0b05, 0x17e0), .driver_info =
			USB_QUIRK_IGNORE_REMOTE_WAKEUP },

	/* Realtek hub in Dell WD19 (Type-C) */
	{ USB_DEVICE(0x0bda, 0x0487), .driver_info = USB_QUIRK_NO_LPM },

	/* Generic RTL8153 based ethernet adapters */
	{ USB_DEVICE(0x0bda, 0x8153), .driver_info = USB_QUIRK_NO_LPM },

<<<<<<< HEAD
	/* Sonix FaceBlack device */
	{ USB_DEVICE(0x0c45, 0x64ab), .driver_info = USB_QUIRK_AUTO_SUSPEND },
	{ USB_DEVICE(0x0c45, 0x64ac), .driver_info = USB_QUIRK_AUTO_SUSPEND },
=======
	/* SONiX USB DEVICE Touchpad */
	{ USB_DEVICE(0x0c45, 0x7056), .driver_info =
			USB_QUIRK_IGNORE_REMOTE_WAKEUP },
>>>>>>> 141de28f

	/* Action Semiconductor flash disk */
	{ USB_DEVICE(0x10d6, 0x2200), .driver_info =
			USB_QUIRK_STRING_FETCH_255 },

	/* Huawei 4G LTE module */
	{ USB_DEVICE(0x12d1, 0x15bb), .driver_info =
			USB_QUIRK_DISCONNECT_SUSPEND },
	{ USB_DEVICE(0x12d1, 0x15c3), .driver_info =
			USB_QUIRK_DISCONNECT_SUSPEND },

	/* SKYMEDI USB_DRIVE */
	{ USB_DEVICE(0x1516, 0x8628), .driver_info = USB_QUIRK_RESET_RESUME },

	/* Razer - Razer Blade Keyboard */
	{ USB_DEVICE(0x1532, 0x0116), .driver_info =
			USB_QUIRK_LINEAR_UFRAME_INTR_BINTERVAL },

	/* BUILDWIN Photo Frame */
	{ USB_DEVICE(0x1908, 0x1315), .driver_info =
			USB_QUIRK_HONOR_BNUMINTERFACES },

	/* Protocol and OTG Electrical Test Device */
	{ USB_DEVICE(0x1a0a, 0x0200), .driver_info =
			USB_QUIRK_LINEAR_UFRAME_INTR_BINTERVAL },

	/* Terminus Technology Inc. Hub */
	{ USB_DEVICE(0x1a40, 0x0101), .driver_info = USB_QUIRK_HUB_SLOW_RESET },

	/* Corsair K70 RGB */
	{ USB_DEVICE(0x1b1c, 0x1b13), .driver_info = USB_QUIRK_DELAY_INIT |
	  USB_QUIRK_DELAY_CTRL_MSG },

	/* Corsair Strafe */
	{ USB_DEVICE(0x1b1c, 0x1b15), .driver_info = USB_QUIRK_DELAY_INIT |
	  USB_QUIRK_DELAY_CTRL_MSG },

	/* Corsair Strafe RGB */
	{ USB_DEVICE(0x1b1c, 0x1b20), .driver_info = USB_QUIRK_DELAY_INIT |
	  USB_QUIRK_DELAY_CTRL_MSG },

	/* Corsair K70 LUX RGB */
	{ USB_DEVICE(0x1b1c, 0x1b33), .driver_info = USB_QUIRK_DELAY_INIT },

	/* Corsair K70 LUX */
	{ USB_DEVICE(0x1b1c, 0x1b36), .driver_info = USB_QUIRK_DELAY_INIT },

	/* Corsair K70 RGB RAPDIFIRE */
	{ USB_DEVICE(0x1b1c, 0x1b38), .driver_info = USB_QUIRK_DELAY_INIT |
	  USB_QUIRK_DELAY_CTRL_MSG },

	/* MIDI keyboard WORLDE MINI */
	{ USB_DEVICE(0x1c75, 0x0204), .driver_info =
			USB_QUIRK_CONFIG_INTF_STRINGS },

	/* Acer C120 LED Projector */
	{ USB_DEVICE(0x1de1, 0xc102), .driver_info = USB_QUIRK_NO_LPM },

	/* Blackmagic Design Intensity Shuttle */
	{ USB_DEVICE(0x1edb, 0xbd3b), .driver_info = USB_QUIRK_NO_LPM },

	/* Blackmagic Design UltraStudio SDI */
	{ USB_DEVICE(0x1edb, 0xbd4f), .driver_info = USB_QUIRK_NO_LPM },

	/* Hauppauge HVR-950q */
	{ USB_DEVICE(0x2040, 0x7200), .driver_info =
			USB_QUIRK_CONFIG_INTF_STRINGS },

	/* Raydium Touchscreen */
	{ USB_DEVICE(0x2386, 0x3114), .driver_info = USB_QUIRK_NO_LPM },

	{ USB_DEVICE(0x2386, 0x3119), .driver_info = USB_QUIRK_NO_LPM },

	{ USB_DEVICE(0x2386, 0x350e), .driver_info = USB_QUIRK_NO_LPM },

	/* DJI CineSSD */
	{ USB_DEVICE(0x2ca3, 0x0031), .driver_info = USB_QUIRK_NO_LPM },

	/* INTEL VALUE SSD */
	{ USB_DEVICE(0x8086, 0xf1a5), .driver_info = USB_QUIRK_RESET_RESUME },

	/* novation SoundControl XL */
	{ USB_DEVICE(0x1235, 0x0061), .driver_info = USB_QUIRK_RESET_RESUME },

	{ }  /* terminating entry must be last */
};

static const struct usb_device_id usb_interface_quirk_list[] = {
	/* Logitech UVC Cameras */
	{ USB_VENDOR_AND_INTERFACE_INFO(0x046d, USB_CLASS_VIDEO, 1, 0),
	  .driver_info = USB_QUIRK_RESET_RESUME },

	{ }  /* terminating entry must be last */
};

static const struct usb_device_id usb_amd_resume_quirk_list[] = {
	/* Lenovo Mouse with Pixart controller */
	{ USB_DEVICE(0x17ef, 0x602e), .driver_info = USB_QUIRK_RESET_RESUME },

	/* Pixart Mouse */
	{ USB_DEVICE(0x093a, 0x2500), .driver_info = USB_QUIRK_RESET_RESUME },
	{ USB_DEVICE(0x093a, 0x2510), .driver_info = USB_QUIRK_RESET_RESUME },
	{ USB_DEVICE(0x093a, 0x2521), .driver_info = USB_QUIRK_RESET_RESUME },
	{ USB_DEVICE(0x03f0, 0x2b4a), .driver_info = USB_QUIRK_RESET_RESUME },

	/* Logitech Optical Mouse M90/M100 */
	{ USB_DEVICE(0x046d, 0xc05a), .driver_info = USB_QUIRK_RESET_RESUME },

	{ }  /* terminating entry must be last */
};

/*
 * Entries for blacklisted endpoints that should be ignored when parsing
 * configuration descriptors.
 *
 * Matched for devices with USB_QUIRK_ENDPOINT_BLACKLIST.
 */
static const struct usb_device_id usb_endpoint_blacklist[] = {
	{ USB_DEVICE_INTERFACE_NUMBER(0x0926, 0x0202, 1), .driver_info = 0x85 },
	{ USB_DEVICE_INTERFACE_NUMBER(0x0926, 0x0208, 1), .driver_info = 0x85 },
	{ }
};

bool usb_endpoint_is_blacklisted(struct usb_device *udev,
		struct usb_host_interface *intf,
		struct usb_endpoint_descriptor *epd)
{
	const struct usb_device_id *id;
	unsigned int address;

	for (id = usb_endpoint_blacklist; id->match_flags; ++id) {
		if (!usb_match_device(udev, id))
			continue;

		if (!usb_match_one_id_intf(udev, intf, id))
			continue;

		address = id->driver_info;
		if (address == epd->bEndpointAddress)
			return true;
	}

	return false;
}

static bool usb_match_any_interface(struct usb_device *udev,
				    const struct usb_device_id *id)
{
	unsigned int i;

	for (i = 0; i < udev->descriptor.bNumConfigurations; ++i) {
		struct usb_host_config *cfg = &udev->config[i];
		unsigned int j;

		for (j = 0; j < cfg->desc.bNumInterfaces; ++j) {
			struct usb_interface_cache *cache;
			struct usb_host_interface *intf;

			cache = cfg->intf_cache[j];
			if (cache->num_altsetting == 0)
				continue;

			intf = &cache->altsetting[0];
			if (usb_match_one_id_intf(udev, intf, id))
				return true;
		}
	}

	return false;
}

static int usb_amd_resume_quirk(struct usb_device *udev)
{
	struct usb_hcd *hcd;

	hcd = bus_to_hcd(udev->bus);
	/* The device should be attached directly to root hub */
	if (udev->level == 1 && hcd->amd_resume_bug == 1)
		return 1;

	return 0;
}

static u32 usb_detect_static_quirks(struct usb_device *udev,
				    const struct usb_device_id *id)
{
	u32 quirks = 0;

	for (; id->match_flags; id++) {
		if (!usb_match_device(udev, id))
			continue;

		if ((id->match_flags & USB_DEVICE_ID_MATCH_INT_INFO) &&
		    !usb_match_any_interface(udev, id))
			continue;

		quirks |= (u32)(id->driver_info);
	}

	return quirks;
}

static u32 usb_detect_dynamic_quirks(struct usb_device *udev)
{
	u16 vid = le16_to_cpu(udev->descriptor.idVendor);
	u16 pid = le16_to_cpu(udev->descriptor.idProduct);
	int i, flags = 0;

	mutex_lock(&quirk_mutex);

	for (i = 0; i < quirk_count; i++) {
		if (vid == quirk_list[i].vid && pid == quirk_list[i].pid) {
			flags = quirk_list[i].flags;
			break;
		}
	}

	mutex_unlock(&quirk_mutex);

	return flags;
}

/*
 * Detect any quirks the device has, and do any housekeeping for it if needed.
 */
void usb_detect_quirks(struct usb_device *udev)
{
	udev->quirks = usb_detect_static_quirks(udev, usb_quirk_list);

	/*
	 * Pixart-based mice would trigger remote wakeup issue on AMD
	 * Yangtze chipset, so set them as RESET_RESUME flag.
	 */
	if (usb_amd_resume_quirk(udev))
		udev->quirks |= usb_detect_static_quirks(udev,
				usb_amd_resume_quirk_list);

	udev->quirks ^= usb_detect_dynamic_quirks(udev);

	if (udev->quirks)
		dev_dbg(&udev->dev, "USB quirks for this device: %x\n",
			udev->quirks);

#ifdef CONFIG_USB_DEFAULT_PERSIST
	if (!(udev->quirks & USB_QUIRK_RESET))
		udev->persist_enabled = 1;
#else
	/* Hubs are automatically enabled for USB-PERSIST */
	if (udev->descriptor.bDeviceClass == USB_CLASS_HUB)
		udev->persist_enabled = 1;
#endif	/* CONFIG_USB_DEFAULT_PERSIST */
}

void usb_detect_interface_quirks(struct usb_device *udev)
{
	u32 quirks;

	quirks = usb_detect_static_quirks(udev, usb_interface_quirk_list);
	if (quirks == 0)
		return;

	dev_dbg(&udev->dev, "USB interface quirks for this device: %x\n",
		quirks);
	udev->quirks |= quirks;
}

void usb_release_quirk_list(void)
{
	mutex_lock(&quirk_mutex);
	kfree(quirk_list);
	quirk_list = NULL;
	mutex_unlock(&quirk_mutex);
}<|MERGE_RESOLUTION|>--- conflicted
+++ resolved
@@ -404,15 +404,13 @@
 	/* Generic RTL8153 based ethernet adapters */
 	{ USB_DEVICE(0x0bda, 0x8153), .driver_info = USB_QUIRK_NO_LPM },
 
-<<<<<<< HEAD
 	/* Sonix FaceBlack device */
 	{ USB_DEVICE(0x0c45, 0x64ab), .driver_info = USB_QUIRK_AUTO_SUSPEND },
 	{ USB_DEVICE(0x0c45, 0x64ac), .driver_info = USB_QUIRK_AUTO_SUSPEND },
-=======
+
 	/* SONiX USB DEVICE Touchpad */
 	{ USB_DEVICE(0x0c45, 0x7056), .driver_info =
 			USB_QUIRK_IGNORE_REMOTE_WAKEUP },
->>>>>>> 141de28f
 
 	/* Action Semiconductor flash disk */
 	{ USB_DEVICE(0x10d6, 0x2200), .driver_info =
