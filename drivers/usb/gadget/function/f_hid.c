--- conflicted
+++ resolved
@@ -1240,13 +1240,7 @@
 
 	hidg = func_to_hidg(f);
 	opts = container_of(f->fi, struct f_hid_opts, func_inst);
-<<<<<<< HEAD
-	kfree(hidg->report_desc);
-	kfree(hidg->set_report_buf);
-	kfree(hidg);
-=======
 	put_device(&hidg->dev);
->>>>>>> d40d310e
 	mutex_lock(&opts->lock);
 	--opts->refcnt;
 	mutex_unlock(&opts->lock);
