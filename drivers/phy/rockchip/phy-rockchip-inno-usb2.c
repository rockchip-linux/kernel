// SPDX-License-Identifier: GPL-2.0-or-later
/*
 * Rockchip USB2.0 PHY with Innosilicon IP block driver
 *
 * Copyright (C) 2016 Fuzhou Rockchip Electronics Co., Ltd
 */

#include <linux/clk.h>
#include <linux/clk-provider.h>
#include <linux/delay.h>
#include <linux/extcon-provider.h>
#include <linux/interrupt.h>
#include <linux/io.h>
#include <linux/gpio/consumer.h>
#include <linux/jiffies.h>
#include <linux/kernel.h>
#include <linux/module.h>
#include <linux/mutex.h>
#include <linux/of.h>
#include <linux/of_address.h>
#include <linux/of_irq.h>
#include <linux/of_platform.h>
#include <linux/phy/phy.h>
#include <linux/platform_device.h>
#include <linux/pm_runtime.h>
#include <linux/power_supply.h>
#include <linux/regmap.h>
#include <linux/reset.h>
#include <linux/rockchip/cpu.h>
#include <linux/mfd/syscon.h>
#include <linux/usb/of.h>
#include <linux/usb/otg.h>
#include <linux/usb/role.h>
#include <linux/usb/typec_mux.h>
#include <linux/wakelock.h>

#define BIT_WRITEABLE_SHIFT	16
#define SCHEDULE_DELAY		(60 * HZ)
#define OTG_SCHEDULE_DELAY	(1 * HZ)
#define BYPASS_SCHEDULE_DELAY	(2 * HZ)
#define FILTER_COUNTER		0xF4240

struct rockchip_usb2phy;

enum rockchip_usb2phy_port_id {
	USB2PHY_PORT_OTG,
	USB2PHY_PORT_HOST,
	USB2PHY_NUM_PORTS,
};

enum rockchip_usb2phy_host_state {
	PHY_STATE_HS_ONLINE	= 0,
	PHY_STATE_DISCONNECT	= 1,
	PHY_STATE_CONNECT	= 2,
	PHY_STATE_FS_LS_ONLINE	= 4,
	PHY_STATE_SE1		= 6,
};

/**
 * enum usb_chg_state - Different states involved in USB charger detection.
 * @USB_CHG_STATE_UNDEFINED:	USB charger is not connected or detection
 *				process is not yet started.
 * @USB_CHG_STATE_WAIT_FOR_DCD:	Waiting for Data pins contact.
 * @USB_CHG_STATE_DCD_DONE:	Data pin contact is detected.
 * @USB_CHG_STATE_PRIMARY_DONE:	Primary detection is completed (Detects
 *				between SDP and DCP/CDP).
 * @USB_CHG_STATE_SECONDARY_DONE: Secondary detection is completed (Detects
 *				  between DCP and CDP).
 * @USB_CHG_STATE_DETECTED:	USB charger type is determined.
 */
enum usb_chg_state {
	USB_CHG_STATE_UNDEFINED = 0,
	USB_CHG_STATE_WAIT_FOR_DCD,
	USB_CHG_STATE_DCD_DONE,
	USB_CHG_STATE_PRIMARY_DONE,
	USB_CHG_STATE_SECONDARY_DONE,
	USB_CHG_STATE_DETECTED,
};

static const unsigned int rockchip_usb2phy_extcon_cable[] = {
	EXTCON_USB,
	EXTCON_USB_HOST,
	EXTCON_USB_VBUS_EN,
	EXTCON_CHG_USB_SDP,
	EXTCON_CHG_USB_CDP,
	EXTCON_CHG_USB_DCP,
	EXTCON_CHG_USB_SLOW,
	EXTCON_NONE,
};

struct usb2phy_reg {
	unsigned int	offset;
	unsigned int	bitend;
	unsigned int	bitstart;
	unsigned int	disable;
	unsigned int	enable;
};

/**
 * struct rockchip_chg_det_reg - usb charger detect registers
 * @cp_det: charging port detected successfully.
 * @dcp_det: dedicated charging port detected successfully.
 * @dp_det: assert data pin connect successfully.
 * @idm_sink_en: open dm sink curren.
 * @idp_sink_en: open dp sink current.
 * @idp_src_en: open dm source current.
 * @rdm_pdwn_en: open dm pull down resistor.
 * @vdm_src_en: open dm voltage source.
 * @vdp_src_en: open dp voltage source.
 * @chg_mode: set phy in charge detection mode.
 */
struct rockchip_chg_det_reg {
	struct usb2phy_reg	cp_det;
	struct usb2phy_reg	dcp_det;
	struct usb2phy_reg	dp_det;
	struct usb2phy_reg	idm_sink_en;
	struct usb2phy_reg	idp_sink_en;
	struct usb2phy_reg	idp_src_en;
	struct usb2phy_reg	rdm_pdwn_en;
	struct usb2phy_reg	vdm_src_en;
	struct usb2phy_reg	vdp_src_en;
	struct usb2phy_reg	chg_mode;
};

/**
 * struct rockchip_usb2phy_port_cfg - usb-phy port configuration.
 * @phy_sus: phy suspend register.
 * @pipe_phystatus: select pipe phystatus from grf or phy.
 * @bvalid_det_en: vbus valid rise detection enable register.
 * @bvalid_det_st: vbus valid rise detection status register.
 * @bvalid_det_clr: vbus valid rise detection clear register.
 * @bvalid_grf_con: vbus valid software control.
 * @bvalid_grf_sel: vbus valid software control select.
 * @bvalid_phy_con: vbus valid external select and enable.
 * @bypass_dm_en: usb bypass uart DM enable register.
 * @bypass_sel: usb bypass uart select register.
 * @bypass_iomux: usb bypass uart GRF iomux register.
 * @bypass_bc: bypass battery charging module.
 * @bypass_otg: bypass otg module.
 * @bypass_host: bypass host module.
 * @disfall_en: host disconnect fall edge detection enable.
 * @disfall_st: host disconnect fall edge detection state.
 * @disfall_clr: host disconnect fall edge detection clear.
 * @disrise_en: host disconnect rise edge detection enable.
 * @disrise_st: host disconnect rise edge detection state.
 * @disrise_clr: host disconnect rise edge detection clear.
 * @ls_det_en: linestate detection enable register.
 * @ls_det_st: linestate detection state register.
 * @ls_det_clr: linestate detection clear register.
 * @iddig_output: iddig output from grf.
 * @iddig_en: utmi iddig select between grf and phy,
 *	      0: from phy; 1: from grf
 * @idfall_det_en: id fall detection enable register.
 * @idfall_det_st: id fall detection state register.
 * @idfall_det_clr: id fall detection clear register.
 * @idrise_det_en: id rise detection enable register.
 * @idrise_det_st: id rise detection state register.
 * @idrise_det_clr: id rise detection clear register.
 * @utmi_avalid: utmi vbus avalid status register.
 * @utmi_bvalid: utmi vbus bvalid status register.
 * @utmi_iddig: otg port id pin status register.
 * @utmi_ls: utmi linestate state register.
 * @utmi_hstdet: utmi host disconnect register.
 * @vbus_det_en: vbus detect function power down register.
 * @port_ls_filter_con: set linestate filter time for otg port or host port.
 */
struct rockchip_usb2phy_port_cfg {
	struct usb2phy_reg	phy_sus;
	struct usb2phy_reg	pipe_phystatus;
	struct usb2phy_reg	bvalid_det_en;
	struct usb2phy_reg	bvalid_det_st;
	struct usb2phy_reg	bvalid_det_clr;
	struct usb2phy_reg	bvalid_grf_con;
	struct usb2phy_reg	bvalid_grf_sel;
	struct usb2phy_reg	bvalid_phy_con;
	struct usb2phy_reg	bypass_dm_en;
	struct usb2phy_reg	bypass_sel;
	struct usb2phy_reg	bypass_iomux;
	struct usb2phy_reg	bypass_bc;
	struct usb2phy_reg	bypass_otg;
	struct usb2phy_reg	bypass_host;
	struct usb2phy_reg	disfall_en;
	struct usb2phy_reg	disfall_st;
	struct usb2phy_reg	disfall_clr;
	struct usb2phy_reg	disrise_en;
	struct usb2phy_reg	disrise_st;
	struct usb2phy_reg	disrise_clr;
	struct usb2phy_reg	ls_det_en;
	struct usb2phy_reg	ls_det_st;
	struct usb2phy_reg	ls_det_clr;
	struct usb2phy_reg	iddig_output;
	struct usb2phy_reg	iddig_en;
	struct usb2phy_reg	idfall_det_en;
	struct usb2phy_reg	idfall_det_st;
	struct usb2phy_reg	idfall_det_clr;
	struct usb2phy_reg	idrise_det_en;
	struct usb2phy_reg	idrise_det_st;
	struct usb2phy_reg	idrise_det_clr;
	struct usb2phy_reg	utmi_avalid;
	struct usb2phy_reg	utmi_bvalid;
	struct usb2phy_reg	utmi_iddig;
	struct usb2phy_reg	utmi_ls;
	struct usb2phy_reg	utmi_hstdet;
	struct usb2phy_reg	vbus_det_en;
	struct usb2phy_reg	port_ls_filter_con;
};

/**
 * struct rockchip_usb2phy_cfg - usb-phy configuration.
 * @reg: the address offset of grf for usb-phy config.
 * @num_ports: specify how many ports that the phy has.
 * @phy_tuning: phy default parameters tuning.
 * @vbus_detect: vbus voltage level detection function.
 * @clkout_ctl: keep on/turn off output clk of phy via commonon bit.
 * @clkout_ctl_phy: keep on/turn off output clk of phy via phy inner
 *		    debug register.
 * @ls_filter_con: set linestate filter time.
 * @port_cfgs: usb-phy port configurations.
 * @ls_filter_con: set linestate filter time.
 * @chg_det: charger detection registers.
 */
struct rockchip_usb2phy_cfg {
	unsigned int	reg;
	unsigned int	num_ports;
	int (*phy_tuning)(struct rockchip_usb2phy *rphy);
	int (*vbus_detect)(struct rockchip_usb2phy *rphy,
			   const struct usb2phy_reg *vbus_det_en,
			   bool en);
	struct usb2phy_reg	clkout_ctl;
	struct usb2phy_reg	clkout_ctl_phy;
	struct usb2phy_reg	ls_filter_con;
	const struct rockchip_usb2phy_port_cfg	port_cfgs[USB2PHY_NUM_PORTS];
	const struct rockchip_chg_det_reg	chg_det;
};

/**
 * struct rockchip_usb2phy_port - usb-phy port data.
 * @phy: generic phy.
 * @port_id: flag for otg port or host port.
 * @low_power_en: enable enter low power when suspend.
 * @perip_connected: flag for periphyeral connect status.
 * @prev_iddig: previous otg port id pin status.
 * @sel_pipe_phystatus: select pipe phystatus from grf.
 * @suspended: phy suspended flag.
 * @typec_vbus_det: Type-C otg vbus detect.
 * @utmi_avalid: utmi avalid status usage flag.
 *	true	- use avalid to get vbus status
 *	false	- use bvalid to get vbus status
 * @vbus_attached: otg device vbus status.
 * @vbus_always_on: otg vbus is always powered on.
 * @vbus_enabled: vbus regulator status.
 * @bypass_uart_en: usb bypass uart enable, passed from DT.
 * @host_disconnect: usb host disconnect status.
 * @dis_u2_susphy: disable usb2 phy suspend.
 * @bvalid_irq: IRQ number assigned for vbus valid rise detection.
 * @ls_irq: IRQ number assigned for linestate detection.
 * @id_irq: IRQ number assigned for id fall or rise detection.
 * @otg_mux_irq: IRQ number which multiplex otg-id/otg-bvalid/linestate
 *		 irqs to one irq in otg-port.
 * @mutex: for register updating in sm_work.
 * @chg_work: charge detect work.
 * @bypass_uart_work: usb bypass uart work.
 * @otg_sm_work: OTG state machine work.
 * @sm_work: HOST state machine work.
 * @vbus: vbus regulator supply on few rockchip boards.
 * @sw: orientation switch, communicate with TCPM (Type-C Port Manager).
 * @port_cfg: port register configuration, assigned by driver data.
 * @event_nb: hold event notification callback.
 * @state: define OTG enumeration states before device reset.
 * @mode: the dr_mode of the controller.
 */
struct rockchip_usb2phy_port {
	struct phy	*phy;
	unsigned int	port_id;
	bool		low_power_en;
	bool		perip_connected;
	bool		prev_iddig;
	bool		sel_pipe_phystatus;
	bool		suspended;
	bool		typec_vbus_det;
	bool		utmi_avalid;
	bool		vbus_attached;
	bool		vbus_always_on;
	bool		vbus_enabled;
	bool		bypass_uart_en;
	bool		host_disconnect;
	bool		dis_u2_susphy;
	int		bvalid_irq;
	int		ls_irq;
	int             id_irq;
	int		otg_mux_irq;
	struct mutex	mutex;
	struct		delayed_work bypass_uart_work;
	struct		delayed_work chg_work;
	struct		delayed_work otg_sm_work;
	struct		delayed_work sm_work;
	struct		regulator *vbus;
	struct		typec_switch *sw;
	const struct	rockchip_usb2phy_port_cfg *port_cfg;
	struct notifier_block	event_nb;
	struct wake_lock	wakelock;
	enum usb_otg_state	state;
	enum usb_dr_mode	mode;
};

/**
 * struct rockchip_usb2phy - usb2.0 phy driver data.
 * @dev: pointer to device.
 * @grf: General Register Files regmap.
 * @usbgrf: USB General Register Files regmap.
 * @usbctrl_grf: USB Controller General Register Files regmap.
 * *phy_base: the base address of USB PHY.
 * @phy_reset: phy reset control.
 * @clks: array of phy input clocks.
 * @clk480m: clock struct of phy output clk.
 * @clk480m_hw: clock struct of phy output clk management.
 * @num_clks: number of phy input clocks.
 * @chg_state: states involved in USB charger detection.
 * @chg_type: USB charger types.
 * @dcd_retries: The retry count used to track Data contact
 *		 detection process.
 * @primary_retries: The retry count used for charger
 *		     detection primary phase.
 * @phy_sus_cfg: Store the phy current suspend configuration.
 * @edev_self: represent the source of extcon.
 * @irq: IRQ number assigned for phy which combined irqs of
 *	 otg port and host port.
 * @edev: extcon device for notification registration
 * @phy_cfg: phy register configuration, assigned by driver data.
 * @ports: phy port instance.
 */
struct rockchip_usb2phy {
	struct device	*dev;
	struct regmap	*grf;
	struct regmap	*usbgrf;
	struct regmap	*usbctrl_grf;
	void __iomem	*phy_base;
	struct reset_control	*phy_reset;
	struct clk_bulk_data	*clks;
	struct clk	*clk480m;
	struct clk_hw	clk480m_hw;
	int		num_clks;
	enum usb_chg_state	chg_state;
	enum power_supply_type	chg_type;
	u8			dcd_retries;
	u8			primary_retries;
	unsigned int		phy_sus_cfg;
	bool			edev_self;
	int			irq;
	struct extcon_dev	*edev;
	const struct rockchip_usb2phy_cfg	*phy_cfg;
	struct rockchip_usb2phy_port	ports[USB2PHY_NUM_PORTS];
};

static inline struct regmap *get_reg_base(struct rockchip_usb2phy *rphy)
{
	return rphy->usbgrf == NULL ? rphy->grf : rphy->usbgrf;
}

static inline int property_enable(struct regmap *base,
				  const struct usb2phy_reg *reg, bool en)
{
	unsigned int val, mask, tmp;

	tmp = en ? reg->enable : reg->disable;
	mask = GENMASK(reg->bitend, reg->bitstart);
	val = (tmp << reg->bitstart) | (mask << BIT_WRITEABLE_SHIFT);

	return regmap_write(base, reg->offset, val);
}

static inline bool property_enabled(struct regmap *base,
				    const struct usb2phy_reg *reg)
{
	int ret;
	unsigned int tmp, orig;
	unsigned int mask = GENMASK(reg->bitend, reg->bitstart);

	ret = regmap_read(base, reg->offset, &orig);
	if (ret)
		return false;

	tmp = (orig & mask) >> reg->bitstart;
	return tmp == reg->enable;
}

static inline void phy_property_enable(void __iomem *base,
				    const struct usb2phy_reg *reg, bool en)
{
	unsigned int val, tmp;

	val = readl(base + reg->offset);
	tmp = en ? reg->enable : reg->disable;
	val &= ~GENMASK(reg->bitend, reg->bitstart);
	val |= tmp << reg->bitstart;
	writel(val, base + reg->offset);
}

static inline bool phy_property_enabled(void __iomem *base,
				    const struct usb2phy_reg *reg)
{
	unsigned int orig, tmp;
	unsigned int mask = GENMASK(reg->bitend, reg->bitstart);

	orig = readl(base + reg->offset);
	tmp = (orig & mask) >> reg->bitstart;
	return tmp == reg->enable;
}

static inline void phy_clear_bits(void __iomem *reg, u32 bits)
{
	u32 tmp = readl(reg);

	tmp &= ~bits;
	writel(tmp, reg);
}

static inline void phy_set_bits(void __iomem *reg, u32 bits)
{
	u32 tmp = readl(reg);

	tmp |= bits;
	writel(tmp, reg);
}

static inline void phy_update_bits(void __iomem *reg, u32 mask, u32 val)
{
	u32 tmp = readl(reg);

	tmp &= ~mask;
	tmp |= val & mask;
	writel(tmp, reg);
}

static int rockchip_usb2phy_reset(struct rockchip_usb2phy *rphy)
{
	int ret;

	if (!rphy->phy_reset)
		return 0;

	ret = reset_control_assert(rphy->phy_reset);
	if (ret)
		return ret;

	udelay(10);

	ret = reset_control_deassert(rphy->phy_reset);
	if (ret)
		return ret;

	usleep_range(100, 200);

	return 0;
}

static int rockchip_usb2phy_clk480m_prepare(struct clk_hw *hw)
{
	struct rockchip_usb2phy *rphy =
		container_of(hw, struct rockchip_usb2phy, clk480m_hw);
	struct regmap *base = get_reg_base(rphy);
	int ret;

	/* turn on 480m clk output if it is off */
	if (rphy->phy_cfg->clkout_ctl_phy.enable) {
		if (!phy_property_enabled(rphy->phy_base, &rphy->phy_cfg->clkout_ctl_phy)) {
			phy_property_enable(rphy->phy_base, &rphy->phy_cfg->clkout_ctl_phy, true);

			/* waiting for the clk become stable */
			usleep_range(1200, 1300);
		}
	} else if (!property_enabled(base, &rphy->phy_cfg->clkout_ctl)) {
		ret = property_enable(base, &rphy->phy_cfg->clkout_ctl, true);
		if (ret)
			return ret;

		/* waiting for the clk become stable */
		usleep_range(1200, 1300);
	}

	return 0;
}

static void rockchip_usb2phy_clk480m_unprepare(struct clk_hw *hw)
{
	struct rockchip_usb2phy *rphy =
		container_of(hw, struct rockchip_usb2phy, clk480m_hw);
	struct regmap *base = get_reg_base(rphy);

	/* turn off 480m clk output */
	if (rphy->phy_cfg->clkout_ctl_phy.enable)
		phy_property_enable(rphy->phy_base, &rphy->phy_cfg->clkout_ctl_phy, false);
	else
		property_enable(base, &rphy->phy_cfg->clkout_ctl, false);
}

static int rockchip_usb2phy_clk480m_prepared(struct clk_hw *hw)
{
	struct rockchip_usb2phy *rphy =
		container_of(hw, struct rockchip_usb2phy, clk480m_hw);
	struct regmap *base = get_reg_base(rphy);

	if (rphy->phy_cfg->clkout_ctl_phy.enable)
		return phy_property_enabled(rphy->phy_base, &rphy->phy_cfg->clkout_ctl_phy);
	else
		return property_enabled(base, &rphy->phy_cfg->clkout_ctl);
}

static unsigned long
rockchip_usb2phy_clk480m_recalc_rate(struct clk_hw *hw,
				     unsigned long parent_rate)
{
	return 480000000;
}

static const struct clk_ops rockchip_usb2phy_clkout_ops = {
	.prepare = rockchip_usb2phy_clk480m_prepare,
	.unprepare = rockchip_usb2phy_clk480m_unprepare,
	.is_prepared = rockchip_usb2phy_clk480m_prepared,
	.recalc_rate = rockchip_usb2phy_clk480m_recalc_rate,
};

static void rockchip_usb2phy_clk480m_unregister(void *data)
{
	struct rockchip_usb2phy *rphy = data;

	of_clk_del_provider(rphy->dev->of_node);
	clk_unregister(rphy->clk480m);
}

static int
rockchip_usb2phy_clk480m_register(struct rockchip_usb2phy *rphy)
{
	struct device_node *node = rphy->dev->of_node;
	struct clk_init_data init = {};
	struct clk *refclk = of_clk_get_by_name(node, "phyclk");
	const char *clk_name;
	int ret;

	init.flags = 0;
	init.name = "clk_usbphy_480m";
	init.ops = &rockchip_usb2phy_clkout_ops;

	/* optional override of the clockname */
	of_property_read_string(node, "clock-output-names", &init.name);

	if (!IS_ERR(refclk)) {
		clk_name = __clk_get_name(refclk);
		init.parent_names = &clk_name;
		init.num_parents = 1;
	} else {
		init.parent_names = NULL;
		init.num_parents = 0;
	}

	rphy->clk480m_hw.init = &init;

	/* register the clock */
	rphy->clk480m = clk_register(rphy->dev, &rphy->clk480m_hw);
	if (IS_ERR(rphy->clk480m)) {
		ret = PTR_ERR(rphy->clk480m);
		goto err_ret;
	}

	ret = of_clk_add_provider(node, of_clk_src_simple_get, rphy->clk480m);
	if (ret < 0)
		goto err_clk_provider;

	ret = devm_add_action(rphy->dev, rockchip_usb2phy_clk480m_unregister,
			      rphy);
	if (ret < 0)
		goto err_unreg_action;

	return 0;

err_unreg_action:
	of_clk_del_provider(node);
err_clk_provider:
	clk_unregister(rphy->clk480m);
err_ret:
	return ret;
}

static int rockchip_usb2phy_extcon_register(struct rockchip_usb2phy *rphy)
{
	int ret;
	struct device_node *node = rphy->dev->of_node;
	struct extcon_dev *edev;

	if (of_property_read_bool(node, "extcon")) {
		edev = extcon_get_edev_by_phandle(rphy->dev, 0);
		if (IS_ERR(edev)) {
			if (PTR_ERR(edev) != -EPROBE_DEFER)
				dev_err(rphy->dev, "Invalid or missing extcon\n");
			return PTR_ERR(edev);
		}
	} else {
		/* Initialize extcon device */
		edev = devm_extcon_dev_allocate(rphy->dev,
						rockchip_usb2phy_extcon_cable);

		if (IS_ERR(edev))
			return -ENOMEM;

		ret = devm_extcon_dev_register(rphy->dev, edev);
		if (ret) {
			dev_err(rphy->dev, "failed to register extcon device\n");
			return ret;
		}

		rphy->edev_self = true;
	}

	rphy->edev = edev;

	return 0;
}

/* The caller must hold rport->mutex lock */
static int rockchip_usb2phy_enable_id_irq(struct rockchip_usb2phy *rphy,
					  struct rockchip_usb2phy_port *rport,
					  bool en)
{
	int ret;

	ret = property_enable(rphy->grf, &rport->port_cfg->idfall_det_clr, true);
	if (ret)
		goto out;

	ret = property_enable(rphy->grf, &rport->port_cfg->idfall_det_en, en);
	if (ret)
		goto out;

	ret = property_enable(rphy->grf, &rport->port_cfg->idrise_det_clr, true);
	if (ret)
		goto out;

	ret = property_enable(rphy->grf, &rport->port_cfg->idrise_det_en, en);
out:
	return ret;
}

/* The caller must hold rport->mutex lock */
static int rockchip_usb2phy_enable_vbus_irq(struct rockchip_usb2phy *rphy,
					    struct rockchip_usb2phy_port *rport,
					    bool en)
{
	int ret;

	ret = property_enable(rphy->grf, &rport->port_cfg->bvalid_det_clr, true);
	if (ret)
		goto out;

	ret = property_enable(rphy->grf, &rport->port_cfg->bvalid_det_en, en);
out:
	return ret;
}

static int rockchip_usb2phy_enable_line_irq(struct rockchip_usb2phy *rphy,
					    struct rockchip_usb2phy_port *rport,
					    bool en)
{
	int ret;

	ret = property_enable(rphy->grf, &rport->port_cfg->ls_det_clr, true);
	if (ret)
		goto out;

	ret = property_enable(rphy->grf, &rport->port_cfg->ls_det_en, en);
out:
	return ret;
}

static int rockchip_usb2phy_enable_host_disc_irq(struct rockchip_usb2phy *rphy,
						 struct rockchip_usb2phy_port *rport,
						 bool en)
{
	int ret;

	ret = property_enable(rphy->grf, &rport->port_cfg->disfall_clr, true);
	if (ret)
		goto out;

	ret = property_enable(rphy->grf, &rport->port_cfg->disfall_en, en);
	if (ret)
		goto out;

	ret = property_enable(rphy->grf, &rport->port_cfg->disrise_clr, true);
	if (ret)
		goto out;

	ret = property_enable(rphy->grf, &rport->port_cfg->disrise_en, en);
out:
	return ret;
}

static int rockchip_usb_bypass_uart(struct rockchip_usb2phy_port *rport,
				    bool en)
{
	struct rockchip_usb2phy *rphy = dev_get_drvdata(rport->phy->dev.parent);
	const struct usb2phy_reg *iomux = &rport->port_cfg->bypass_iomux;
	struct regmap *base = get_reg_base(rphy);
	int ret = 0;

	mutex_lock(&rport->mutex);

	if (en == property_enabled(base, &rport->port_cfg->bypass_sel)) {
		dev_info(&rport->phy->dev,
			 "bypass uart %s is already set\n", en ? "on" : "off");
		goto unlock;
	}

	dev_info(&rport->phy->dev, "bypass uart %s\n", en ? "on" : "off");

	if (en) {
		/*
		 * To use UART function:
		 * 1. Put the USB PHY in suspend mode and opmode is normal;
		 * 2. Set bypasssel to 1'b1 and bypassdmen to 1'b1;
		 *
		 * Note: Although the datasheet requires that put USB PHY
		 * in non-driving mode to disable resistance when use USB
		 * bypass UART function, but actually we find that if we
		 * set phy in non-driving mode, it will cause UART to print
		 * random codes. So just put USB PHY in normal mode.
		 */
		ret |= property_enable(base, &rport->port_cfg->bypass_sel,
				       true);
		ret |= property_enable(base, &rport->port_cfg->bypass_dm_en,
				       true);

		/* Some platforms required to set iomux of bypass uart */
		if (iomux->offset)
			ret |= property_enable(rphy->grf, iomux, true);
	} else {
		/* just disable bypass, and resume phy in phy power_on later */
		ret |= property_enable(base, &rport->port_cfg->bypass_sel,
				       false);
		ret |= property_enable(base, &rport->port_cfg->bypass_dm_en,
				       false);

		/* Some platforms required to set iomux of bypass uart */
		if (iomux->offset)
			ret |= property_enable(rphy->grf, iomux, false);
	}

unlock:
	mutex_unlock(&rport->mutex);

	return ret;
}

static void rockchip_usb_bypass_uart_work(struct work_struct *work)
{
	struct rockchip_usb2phy_port *rport =
		container_of(work, struct rockchip_usb2phy_port,
			     bypass_uart_work.work);
	struct rockchip_usb2phy *rphy = dev_get_drvdata(rport->phy->dev.parent);
	bool vbus, iddig;
	int ret;

	mutex_lock(&rport->mutex);

	iddig = property_enabled(rphy->grf, &rport->port_cfg->utmi_iddig);

	if (rport->utmi_avalid)
		vbus = property_enabled(rphy->grf, &rport->port_cfg->utmi_avalid);
	else
		vbus = property_enabled(rphy->grf, &rport->port_cfg->utmi_bvalid);

	mutex_unlock(&rport->mutex);

	/*
	 * If the vbus is low and iddig is high, it indicates that usb
	 * otg is not working, then we can enable usb to bypass uart,
	 * otherwise schedule the work until the conditions (vbus is low
	 * and iddig is high) are matched.
	 */
	if (!vbus && iddig) {
		ret = rockchip_usb_bypass_uart(rport, true);
		if (ret)
			dev_warn(&rport->phy->dev,
				 "failed to enable bypass uart\n");
	} else {
		schedule_delayed_work(&rport->bypass_uart_work,
				      BYPASS_SCHEDULE_DELAY);
	}
}

static int rockchip_usb2phy_init(struct phy *phy)
{
	struct rockchip_usb2phy_port *rport = phy_get_drvdata(phy);
	struct rockchip_usb2phy *rphy = dev_get_drvdata(phy->dev.parent);
	int ret = 0;
	unsigned int ul, ul_mask;

	mutex_lock(&rport->mutex);

	if (rport->sel_pipe_phystatus)
		property_enable(rphy->usbctrl_grf,
				&rport->port_cfg->pipe_phystatus, true);

	if (rport->port_id == USB2PHY_PORT_OTG &&
	    (rport->mode == USB_DR_MODE_PERIPHERAL ||
	     rport->mode == USB_DR_MODE_OTG)) {
		/* clear id status and enable id detect irq */
		if (rport->id_irq > 0 || rport->otg_mux_irq > 0 ||
		    rphy->irq > 0) {
			ret = rockchip_usb2phy_enable_id_irq(rphy, rport,
							     true);
			if (ret) {
				dev_err(rphy->dev,
					"failed to enable id irq\n");
				goto out;
			}
		}

		/* clear bvalid status and enable bvalid detect irq */
		if ((rport->bvalid_irq > 0 || rport->otg_mux_irq > 0 ||
		    rphy->irq > 0) && !rport->vbus_always_on) {
			ret = rockchip_usb2phy_enable_vbus_irq(rphy, rport,
							       true);
			if (ret) {
				dev_err(rphy->dev,
					"failed to enable bvalid irq\n");
				goto out;
			}
			schedule_delayed_work(&rport->otg_sm_work,
					      rport->typec_vbus_det ? 0 : OTG_SCHEDULE_DELAY);
		}
	} else if (rport->port_id == USB2PHY_PORT_HOST) {
		if (rport->port_cfg->disfall_en.offset) {
			ret = regmap_read(rphy->grf, rport->port_cfg->utmi_ls.offset, &ul);
			if (ret < 0)
				goto out;
			ul_mask = GENMASK(rport->port_cfg->utmi_ls.bitend,
					  rport->port_cfg->utmi_ls.bitstart);
			rport->host_disconnect = (ul & ul_mask) == 0 ? true : false;
			ret = rockchip_usb2phy_enable_host_disc_irq(rphy, rport, true);
			if (ret) {
				dev_err(rphy->dev, "failed to enable disconnect irq\n");
				goto out;
			}
		}

		/* clear linestate and enable linestate detect irq */
		ret = rockchip_usb2phy_enable_line_irq(rphy, rport, true);
		if (ret) {
			dev_err(rphy->dev, "failed to enable linestate irq\n");
			goto out;
		}

		schedule_delayed_work(&rport->sm_work, SCHEDULE_DELAY);
	}

out:
	mutex_unlock(&rport->mutex);
	return ret;
}

static int rockchip_usb2phy_power_on(struct phy *phy)
{
	struct rockchip_usb2phy_port *rport = phy_get_drvdata(phy);
	struct rockchip_usb2phy *rphy = dev_get_drvdata(phy->dev.parent);
	struct regmap *base = get_reg_base(rphy);
	int ret;

	dev_dbg(&rport->phy->dev, "port power on\n");

	if (rport->bypass_uart_en) {
		ret = rockchip_usb_bypass_uart(rport, false);
		if (ret) {
			dev_warn(&rport->phy->dev,
				 "failed to disable bypass uart\n");
			goto exit;
		}
	}

	mutex_lock(&rport->mutex);

	if (!rport->suspended) {
		ret = 0;
		goto unlock;
	}

	ret = clk_prepare_enable(rphy->clk480m);
	if (ret)
		goto unlock;

	ret = property_enable(base, &rport->port_cfg->phy_sus, false);
<<<<<<< HEAD
	if (ret)
		goto unlock;

	/*
	 * For rk3588, it needs to reset phy when exit from
	 * suspend mode with common_on_n 1'b1(aka REFCLK_LOGIC,
	 * Bias, and PLL blocks are powered down) for lower
	 * power consumption. If you don't want to reset phy,
	 * please keep the common_on_n 1'b0 to set these blocks
	 * remain powered.
	 */
	if (rport->port_id == USB2PHY_PORT_OTG &&
	    of_device_is_compatible(rphy->dev->of_node, "rockchip,rk3588-usb2phy")) {
		ret = rockchip_usb2phy_reset(rphy);
		if (ret)
			goto unlock;
=======
	if (ret) {
		clk_disable_unprepare(rphy->clk480m);
		return ret;
>>>>>>> 3cf93656
	}

	/* waiting for the utmi_clk to become stable */
	usleep_range(1500, 2000);

	rport->suspended = false;

unlock:
	mutex_unlock(&rport->mutex);

	/* Enable bypass uart in the bypass_uart_work. */
	if (rport->bypass_uart_en)
		schedule_delayed_work(&rport->bypass_uart_work, 0);

exit:
	return ret;
}

static int rockchip_usb2phy_power_off(struct phy *phy)
{
	struct rockchip_usb2phy_port *rport = phy_get_drvdata(phy);
	struct rockchip_usb2phy *rphy = dev_get_drvdata(phy->dev.parent);
	struct regmap *base = get_reg_base(rphy);
	int ret;

	dev_dbg(&rport->phy->dev, "port power off\n");

	mutex_lock(&rport->mutex);

	if (rport->suspended) {
		ret = 0;
		goto unlock;
	}

	ret = property_enable(base, &rport->port_cfg->phy_sus, true);
	if (ret)
		goto unlock;

	rport->suspended = true;
	clk_disable_unprepare(rphy->clk480m);

unlock:
	mutex_unlock(&rport->mutex);

	/* Enable bypass uart in the bypass_uart_work. */
	if (rport->bypass_uart_en)
		schedule_delayed_work(&rport->bypass_uart_work, 0);

	return ret;
}

static int rockchip_usb2phy_exit(struct phy *phy)
{
	struct rockchip_usb2phy_port *rport = phy_get_drvdata(phy);

	if (rport->port_id == USB2PHY_PORT_HOST)
		cancel_delayed_work_sync(&rport->sm_work);
	else if (rport->port_id == USB2PHY_PORT_OTG &&
		 rport->otg_sm_work.work.func)
		flush_delayed_work(&rport->otg_sm_work);

	return 0;
}

static int rockchip_set_vbus_power(struct rockchip_usb2phy_port *rport,
				   bool en)
{
	int ret = 0;

	if (!rport->vbus)
		return 0;

	if (en && !rport->vbus_enabled) {
		ret = regulator_enable(rport->vbus);
		if (ret)
			dev_err(&rport->phy->dev,
				"Failed to enable VBUS supply\n");
	} else if (!en && rport->vbus_enabled) {
		ret = regulator_disable(rport->vbus);
	}

	if (ret == 0)
		rport->vbus_enabled = en;

	return ret;
}

static int rockchip_usb2phy_set_mode(struct phy *phy,
				     enum phy_mode mode, int submode)
{
	struct rockchip_usb2phy_port *rport = phy_get_drvdata(phy);
	struct rockchip_usb2phy *rphy = dev_get_drvdata(phy->dev.parent);
	bool vbus_det_en;
	int ret = 0;

	if (rport->port_id != USB2PHY_PORT_OTG)
		return ret;

	switch (mode) {
	case PHY_MODE_USB_OTG:
		if (rphy->edev_self && submode) {
			if (submode == USB_ROLE_HOST) {
				extcon_set_state(rphy->edev, EXTCON_USB_HOST, true);
				extcon_set_state(rphy->edev, EXTCON_USB, false);
			} else if (submode == USB_ROLE_DEVICE) {
				extcon_set_state(rphy->edev, EXTCON_USB_HOST, false);
				extcon_set_state(rphy->edev, EXTCON_USB, true);
			}

			return ret;
		}

		/*
		 * In case of using vbus to detect connect state by u2phy,
		 * enable vbus detect on otg mode.
		 */
		fallthrough;
	case PHY_MODE_USB_DEVICE:
		/* Disable VBUS supply */
		rockchip_set_vbus_power(rport, false);
		extcon_set_state_sync(rphy->edev, EXTCON_USB_VBUS_EN, false);
		/* For vbus always on, set EXTCON_USB to true. */
		if (rport->vbus_always_on)
			extcon_set_state(rphy->edev, EXTCON_USB, true);
		rport->perip_connected = true;
		vbus_det_en = true;
		break;
	case PHY_MODE_USB_HOST:
		/* Enable VBUS supply */
		ret = rockchip_set_vbus_power(rport, true);
		if (ret) {
			dev_err(&rport->phy->dev,
				"Failed to set host mode\n");
			return ret;
		}

		extcon_set_state_sync(rphy->edev, EXTCON_USB_VBUS_EN, true);
		/* For vbus always on, deinit EXTCON_USB to false. */
		if (rport->vbus_always_on)
			extcon_set_state(rphy->edev, EXTCON_USB, false);
		rport->perip_connected = false;
		fallthrough;
	case PHY_MODE_INVALID:
		vbus_det_en = false;
		break;
	default:
		dev_info(&rport->phy->dev, "illegal mode\n");
		return ret;
	}

	if (rphy->phy_cfg->vbus_detect)
		rphy->phy_cfg->vbus_detect(rphy, &rport->port_cfg->vbus_det_en,
					   vbus_det_en);
	else
		ret = property_enable(rphy->grf, &rport->port_cfg->vbus_det_en,
				      vbus_det_en);

	return ret;
}

static const struct phy_ops rockchip_usb2phy_ops = {
	.init		= rockchip_usb2phy_init,
	.exit		= rockchip_usb2phy_exit,
	.power_on	= rockchip_usb2phy_power_on,
	.power_off	= rockchip_usb2phy_power_off,
	.set_mode	= rockchip_usb2phy_set_mode,
	.owner		= THIS_MODULE,
};

/* Show & store the current value of otg mode for otg port */
static ssize_t otg_mode_show(struct device *device,
			     struct device_attribute *attr,
			     char *buf)
{
	struct rockchip_usb2phy *rphy = dev_get_drvdata(device);
	struct rockchip_usb2phy_port *rport = NULL;
	unsigned int index;

	for (index = 0; index < rphy->phy_cfg->num_ports; index++) {
		rport = &rphy->ports[index];
		if (rport->port_id == USB2PHY_PORT_OTG)
			break;
	}

	if (!rport) {
		dev_err(rphy->dev, "Fail to get otg port\n");
		return -EINVAL;
	} else if (rport->port_id != USB2PHY_PORT_OTG) {
		dev_err(rphy->dev, "No support otg\n");
		return -EINVAL;
	}

	switch (rport->mode) {
	case USB_DR_MODE_HOST:
		return sprintf(buf, "host\n");
	case USB_DR_MODE_PERIPHERAL:
		return sprintf(buf, "peripheral\n");
	case USB_DR_MODE_OTG:
		return sprintf(buf, "otg\n");
	case USB_DR_MODE_UNKNOWN:
		return sprintf(buf, "UNKNOWN\n");
	}

	return -EINVAL;
}

static ssize_t otg_mode_store(struct device *device,
			      struct device_attribute *attr,
			      const char *buf, size_t count)
{
	struct rockchip_usb2phy *rphy = dev_get_drvdata(device);
	struct rockchip_usb2phy_port *rport = NULL;
	struct regmap *base = get_reg_base(rphy);
	enum usb_dr_mode new_dr_mode;
	unsigned int index;
	int rc = count;

	for (index = 0; index < rphy->phy_cfg->num_ports; index++) {
		rport = &rphy->ports[index];
		if (rport->port_id == USB2PHY_PORT_OTG)
			break;
	}

	if (!rport) {
		dev_err(rphy->dev, "Fail to get otg port\n");
		rc = -EINVAL;
		goto err0;
	} else if (rport->port_id != USB2PHY_PORT_OTG ||
		   rport->mode == USB_DR_MODE_UNKNOWN) {
		dev_err(rphy->dev, "No support otg\n");
		rc = -EINVAL;
		goto err0;
	}

	mutex_lock(&rport->mutex);

	if (!strncmp(buf, "0", 1) || !strncmp(buf, "otg", 3)) {
		new_dr_mode = USB_DR_MODE_OTG;
	} else if (!strncmp(buf, "1", 1) || !strncmp(buf, "host", 4)) {
		new_dr_mode = USB_DR_MODE_HOST;
	} else if (!strncmp(buf, "2", 1) || !strncmp(buf, "peripheral", 10)) {
		new_dr_mode = USB_DR_MODE_PERIPHERAL;
	} else {
		dev_err(rphy->dev, "Error mode! Input 'otg' or 'host' or 'peripheral'\n");
		rc = -EINVAL;
		goto err1;
	}

	if (rport->mode == new_dr_mode) {
		dev_warn(rphy->dev, "Same as current mode\n");
		goto err1;
	}

	rport->mode = new_dr_mode;

	switch (rport->mode) {
	case USB_DR_MODE_HOST:
		rockchip_usb2phy_set_mode(rport->phy, PHY_MODE_USB_HOST, 0);
		property_enable(base, &rport->port_cfg->iddig_output, false);
		property_enable(base, &rport->port_cfg->iddig_en, true);
		break;
	case USB_DR_MODE_PERIPHERAL:
		rockchip_usb2phy_set_mode(rport->phy, PHY_MODE_USB_DEVICE, 0);
		property_enable(base, &rport->port_cfg->iddig_output, true);
		property_enable(base, &rport->port_cfg->iddig_en, true);
		break;
	case USB_DR_MODE_OTG:
		rockchip_usb2phy_set_mode(rport->phy, PHY_MODE_USB_OTG, 0);
		property_enable(base, &rport->port_cfg->iddig_output, false);
		property_enable(base, &rport->port_cfg->iddig_en, false);
		break;
	default:
		break;
	}

err1:
	mutex_unlock(&rport->mutex);

err0:
	return rc;
}
static DEVICE_ATTR_RW(otg_mode);

/* Group all the usb2 phy attributes */
static struct attribute *usb2_phy_attrs[] = {
	&dev_attr_otg_mode.attr,
	NULL,
};

static struct attribute_group usb2_phy_attr_group = {
	.name = NULL,	/* we want them in the same directory */
	.attrs = usb2_phy_attrs,
};

static void rockchip_usb2phy_otg_sm_work(struct work_struct *work)
{
	struct rockchip_usb2phy_port *rport =
		container_of(work, struct rockchip_usb2phy_port,
			     otg_sm_work.work);
	struct rockchip_usb2phy *rphy = dev_get_drvdata(rport->phy->dev.parent);
	static unsigned int cable;
	unsigned long delay;
	bool sch_work;

	mutex_lock(&rport->mutex);

	if (rport->port_cfg->bvalid_grf_con.enable && rport->typec_vbus_det)
		rport->vbus_attached =
			property_enabled(rphy->grf, &rport->port_cfg->bvalid_grf_con);
	else if (rport->utmi_avalid)
		rport->vbus_attached =
			property_enabled(rphy->grf, &rport->port_cfg->utmi_avalid);
	else
		rport->vbus_attached =
			property_enabled(rphy->grf, &rport->port_cfg->utmi_bvalid);

	sch_work = false;
	delay = OTG_SCHEDULE_DELAY;

	dev_dbg(&rport->phy->dev, "%s otg sm work\n",
		usb_otg_state_string(rport->state));

	switch (rport->state) {
	case OTG_STATE_UNDEFINED:
		rport->state = OTG_STATE_B_IDLE;
		if (!rport->vbus_attached) {
			mutex_unlock(&rport->mutex);
			if (!rport->dis_u2_susphy)
				rockchip_usb2phy_power_off(rport->phy);
			mutex_lock(&rport->mutex);
		}
		fallthrough;
	case OTG_STATE_B_IDLE:
		if (extcon_get_state(rphy->edev, EXTCON_USB_HOST) > 0 ||
		    extcon_get_state(rphy->edev, EXTCON_USB_VBUS_EN) > 0) {
			dev_dbg(&rport->phy->dev, "usb otg host connect\n");
			rport->state = OTG_STATE_A_HOST;
			rphy->chg_state = USB_CHG_STATE_UNDEFINED;
			rphy->chg_type = POWER_SUPPLY_TYPE_UNKNOWN;
			mutex_unlock(&rport->mutex);
			rockchip_usb2phy_power_on(rport->phy);
			return;
		} else if (rport->vbus_attached) {
			dev_dbg(&rport->phy->dev, "vbus_attach\n");
			switch (rphy->chg_state) {
			case USB_CHG_STATE_UNDEFINED:
				mutex_unlock(&rport->mutex);
				schedule_delayed_work(&rport->chg_work, 0);
				return;
			case USB_CHG_STATE_DETECTED:
				switch (rphy->chg_type) {
				case POWER_SUPPLY_TYPE_USB:
					dev_dbg(&rport->phy->dev, "sdp cable is connected\n");
					wake_lock(&rport->wakelock);
					cable = EXTCON_CHG_USB_SDP;
					mutex_unlock(&rport->mutex);
					rockchip_usb2phy_power_on(rport->phy);
					mutex_lock(&rport->mutex);
					rport->state = OTG_STATE_B_PERIPHERAL;
					rport->perip_connected = true;
					sch_work = true;
					break;
				case POWER_SUPPLY_TYPE_USB_DCP:
					dev_dbg(&rport->phy->dev, "dcp cable is connected\n");
					cable = EXTCON_CHG_USB_DCP;
					sch_work = true;
					break;
				case POWER_SUPPLY_TYPE_USB_CDP:
					dev_dbg(&rport->phy->dev, "cdp cable is connected\n");
					wake_lock(&rport->wakelock);
					cable = EXTCON_CHG_USB_CDP;
					mutex_unlock(&rport->mutex);
					rockchip_usb2phy_power_on(rport->phy);
					mutex_lock(&rport->mutex);
					rport->state = OTG_STATE_B_PERIPHERAL;
					rport->perip_connected = true;
					sch_work = true;
					break;
				default:
					break;
				}
				break;
			default:
				break;
			}
		} else {
			rphy->chg_state = USB_CHG_STATE_UNDEFINED;
			rphy->chg_type = POWER_SUPPLY_TYPE_UNKNOWN;
			rport->perip_connected = false;
			mutex_unlock(&rport->mutex);
			if (!rport->dis_u2_susphy)
				rockchip_usb2phy_power_off(rport->phy);
			mutex_lock(&rport->mutex);
		}
		break;
	case OTG_STATE_B_PERIPHERAL:
		sch_work = true;

		if (extcon_get_state(rphy->edev, EXTCON_USB_HOST) > 0 ||
		    extcon_get_state(rphy->edev,
					    EXTCON_USB_VBUS_EN) > 0) {
			dev_dbg(&rport->phy->dev, "usb otg host connect\n");
			rport->state = OTG_STATE_A_HOST;
			rphy->chg_state = USB_CHG_STATE_UNDEFINED;
			rphy->chg_type = POWER_SUPPLY_TYPE_UNKNOWN;
			rport->perip_connected = false;
			sch_work = false;
			wake_unlock(&rport->wakelock);
		} else if (!rport->vbus_attached) {
			dev_dbg(&rport->phy->dev, "usb disconnect\n");
			rport->state = OTG_STATE_B_IDLE;
			rport->perip_connected = false;
			rphy->chg_state = USB_CHG_STATE_UNDEFINED;
			rphy->chg_type = POWER_SUPPLY_TYPE_UNKNOWN;
			delay = OTG_SCHEDULE_DELAY;
			wake_unlock(&rport->wakelock);
		}
		break;
	case OTG_STATE_A_HOST:
		if (extcon_get_state(rphy->edev, EXTCON_USB_HOST) == 0) {
			dev_dbg(&rport->phy->dev, "usb otg host disconnect\n");
			rport->state = OTG_STATE_B_IDLE;
			sch_work = true;
		} else {
			mutex_unlock(&rport->mutex);
			return;
		}
		break;
	default:
		mutex_unlock(&rport->mutex);
		return;
	}

	if (extcon_get_state(rphy->edev, cable) != rport->vbus_attached) {
		extcon_set_state_sync(rphy->edev,
					cable, rport->vbus_attached);

		if (!rport->vbus_attached)
			cable = EXTCON_NONE;
	} else if (rport->state == OTG_STATE_A_HOST &&
		 extcon_get_state(rphy->edev, cable)) {
		/*
		 * If plug in OTG host cable when the rport state is
		 * OTG_STATE_B_PERIPHERAL, the vbus voltage will stay
		 * in high, so the rport->vbus_attached may not be
		 * changed. We need to set cable state here.
		 */
		extcon_set_state_sync(rphy->edev, cable, false);
		cable = EXTCON_NONE;
	}

	if (rphy->edev_self &&
	    (extcon_get_state(rphy->edev, EXTCON_USB) !=
	     rport->perip_connected)) {
		extcon_set_state_sync(rphy->edev,
					EXTCON_USB,
					rport->perip_connected);
		extcon_sync(rphy->edev, EXTCON_USB_HOST);
	}
	if (sch_work)
		schedule_delayed_work(&rport->otg_sm_work, delay);

	mutex_unlock(&rport->mutex);
}

static const char *chg_to_string(enum power_supply_type chg_type)
{
	switch (chg_type) {
	case POWER_SUPPLY_TYPE_USB:
		return "USB_SDP_CHARGER";
	case POWER_SUPPLY_TYPE_USB_DCP:
		return "USB_DCP_CHARGER";
	case POWER_SUPPLY_TYPE_USB_CDP:
		return "USB_CDP_CHARGER";
	default:
		return "INVALID_CHARGER";
	}
}

static void rockchip_chg_enable_dcd(struct rockchip_usb2phy *rphy,
				    bool en)
{
	struct regmap *base = get_reg_base(rphy);

	property_enable(base, &rphy->phy_cfg->chg_det.rdm_pdwn_en, en);
	property_enable(base, &rphy->phy_cfg->chg_det.idp_src_en, en);
}

static void rockchip_chg_enable_primary_det(struct rockchip_usb2phy *rphy,
					    bool en)
{
	struct regmap *base = get_reg_base(rphy);

	property_enable(base, &rphy->phy_cfg->chg_det.vdp_src_en, en);
	property_enable(base, &rphy->phy_cfg->chg_det.idm_sink_en, en);
}

static void rockchip_chg_enable_secondary_det(struct rockchip_usb2phy *rphy,
					      bool en)
{
	struct regmap *base = get_reg_base(rphy);

	property_enable(base, &rphy->phy_cfg->chg_det.vdm_src_en, en);
	property_enable(base, &rphy->phy_cfg->chg_det.idp_sink_en, en);
}

#define CHG_DCD_POLL_TIME	(100 * HZ / 1000)
#define CHG_DCD_MAX_RETRIES	6
#define CHG_PRIMARY_DET_TIME	(40 * HZ / 1000)
#define CHG_SECONDARY_DET_TIME	(40 * HZ / 1000)
static void rockchip_chg_detect_work(struct work_struct *work)
{
	struct rockchip_usb2phy_port *rport =
		container_of(work, struct rockchip_usb2phy_port, chg_work.work);
	struct rockchip_usb2phy *rphy = dev_get_drvdata(rport->phy->dev.parent);
	struct regmap *base = get_reg_base(rphy);
	const struct usb2phy_reg *phy_sus_reg;
	bool is_dcd, tmout, vout;
	unsigned long delay;
	unsigned int mask;
	int ret;

	dev_dbg(&rport->phy->dev, "chg detection work state = %d\n",
		rphy->chg_state);

	/*
	 * The conditions for charger detection:
	 * 1. Set the PHY in normal mode to keep the UTMI_CLK on.
	 * 2. Set the utmi_opmode in non-driving mode.
	 * 3. Set the utmi_xcvrselect to FS speed.
	 * 4. Set the utmi_termselect to FS speed.
	 * 5. Enable the DP/DM pulldown resistor.
	 */
	switch (rphy->chg_state) {
	case USB_CHG_STATE_UNDEFINED:
		mutex_lock(&rport->mutex);
		/* Store the PHY current suspend configuration */
		phy_sus_reg = &rport->port_cfg->phy_sus;
		ret = regmap_read(base, phy_sus_reg->offset,
				  &rphy->phy_sus_cfg);
		if (ret) {
			dev_err(&rport->phy->dev,
				"Fail to read phy_sus reg offset 0x%x, ret %d\n",
				phy_sus_reg->offset, ret);
			mutex_unlock(&rport->mutex);
			return;
		}

		/* Set the PHY in charger detection mode */
		property_enable(base, &rphy->phy_cfg->chg_det.chg_mode, true);
		/* Start DCD processing stage 1 */
		rockchip_chg_enable_dcd(rphy, true);
		rphy->chg_state = USB_CHG_STATE_WAIT_FOR_DCD;
		rphy->dcd_retries = 0;
		rphy->primary_retries = 0;
		delay = CHG_DCD_POLL_TIME;
		break;
	case USB_CHG_STATE_WAIT_FOR_DCD:
		/* get data contact detection status */
		is_dcd = property_enabled(rphy->grf,
					  &rphy->phy_cfg->chg_det.dp_det);
		tmout = ++rphy->dcd_retries == CHG_DCD_MAX_RETRIES;
		/* stage 2 */
		if (is_dcd || tmout) {
			/* stage 4 */
			/* Turn off DCD circuitry */
			rockchip_chg_enable_dcd(rphy, false);
			/* Voltage Source on DP, Probe on DM */
			rockchip_chg_enable_primary_det(rphy, true);
			delay = CHG_PRIMARY_DET_TIME;
			rphy->chg_state = USB_CHG_STATE_DCD_DONE;
		} else {
			/* stage 3 */
			delay = CHG_DCD_POLL_TIME;
		}
		break;
	case USB_CHG_STATE_DCD_DONE:
		vout = property_enabled(rphy->grf,
					&rphy->phy_cfg->chg_det.cp_det);
		rockchip_chg_enable_primary_det(rphy, false);
		if (vout) {
			/* Voltage Source on DM, Probe on DP  */
			rockchip_chg_enable_secondary_det(rphy, true);
			delay = CHG_SECONDARY_DET_TIME;
			rphy->chg_state = USB_CHG_STATE_PRIMARY_DONE;
		} else {
			if (rphy->dcd_retries == CHG_DCD_MAX_RETRIES) {
				/* floating charger found */
				rphy->chg_type = POWER_SUPPLY_TYPE_USB_DCP;
				rphy->chg_state = USB_CHG_STATE_DETECTED;
				delay = 0;
			} else {
				if (rphy->primary_retries < 2) {
					/* Turn off DCD circuitry */
					rockchip_chg_enable_dcd(rphy, false);
					/* Voltage Source on DP, Probe on DM */
					rockchip_chg_enable_primary_det(rphy,
									true);
					delay = CHG_PRIMARY_DET_TIME;
					rphy->chg_state =
						USB_CHG_STATE_DCD_DONE;
					rphy->primary_retries++;
					/* break USB_CHG_STATE_DCD_DONE */
					break;
				}
				rphy->chg_type = POWER_SUPPLY_TYPE_USB;
				rphy->chg_state = USB_CHG_STATE_DETECTED;
				delay = 0;
			}
		}
		break;
	case USB_CHG_STATE_PRIMARY_DONE:
		vout = property_enabled(rphy->grf,
					&rphy->phy_cfg->chg_det.dcp_det);
		/* Turn off voltage source */
		rockchip_chg_enable_secondary_det(rphy, false);
		if (vout)
			rphy->chg_type = POWER_SUPPLY_TYPE_USB_DCP;
		else
			rphy->chg_type = POWER_SUPPLY_TYPE_USB_CDP;
		fallthrough;
	case USB_CHG_STATE_SECONDARY_DONE:
		rphy->chg_state = USB_CHG_STATE_DETECTED;
		fallthrough;
	case USB_CHG_STATE_DETECTED:
		if (rphy->phy_cfg->chg_det.chg_mode.offset !=
		    rport->port_cfg->phy_sus.offset)
			property_enable(base, &rphy->phy_cfg->chg_det.chg_mode, false);

		/* Restore the PHY suspend configuration */
		phy_sus_reg = &rport->port_cfg->phy_sus;
		mask = GENMASK(phy_sus_reg->bitend, phy_sus_reg->bitstart);
		ret = regmap_write(base, phy_sus_reg->offset,
				   (rphy->phy_sus_cfg | (mask << BIT_WRITEABLE_SHIFT)));
		if (ret)
			dev_err(&rport->phy->dev,
				"Fail to set phy_sus reg offset 0x%x, ret %d\n",
				phy_sus_reg->offset, ret);
		mutex_unlock(&rport->mutex);
		rockchip_usb2phy_otg_sm_work(&rport->otg_sm_work.work);
		dev_dbg(&rport->phy->dev, "charger = %s\n",
			 chg_to_string(rphy->chg_type));
		return;
	default:
		mutex_unlock(&rport->mutex);
		return;
	}

	/*
	 * Hold the mutex lock during the whole charger
	 * detection stage, and release it after detect
	 * the charger type.
	 */
	schedule_delayed_work(&rport->chg_work, delay);
}

/*
 * The function manage host-phy port state and suspend/resume phy port
 * to save power.
 *
 * we rely on utmi_linestate and utmi_hostdisconnect to identify whether
 * devices is disconnect or not. Besides, we do not need care it is FS/LS
 * disconnected or HS disconnected, actually, we just only need get the
 * device is disconnected at last through rearm the delayed work,
 * to suspend the phy port in _PHY_STATE_DISCONNECT_ case.
 *
 * NOTE: It may invoke *phy_powr_off or *phy_power_on which will invoke
 * some clk related APIs, so do not invoke it from interrupt context directly.
 */
static void rockchip_usb2phy_sm_work(struct work_struct *work)
{
	struct rockchip_usb2phy_port *rport =
		container_of(work, struct rockchip_usb2phy_port, sm_work.work);
	struct rockchip_usb2phy *rphy = dev_get_drvdata(rport->phy->dev.parent);
	unsigned int sh, ul, uhd, state;
	unsigned int ul_mask, uhd_mask;
	int ret;

	if (!rport->port_cfg->utmi_ls.offset ||
	    (!rport->port_cfg->utmi_hstdet.offset &&
	     !rport->port_cfg->disfall_en.offset)) {
		dev_dbg(&rport->phy->dev, "some property may not be specified\n");
		return;
	}

	mutex_lock(&rport->mutex);

	ret = regmap_read(rphy->grf, rport->port_cfg->utmi_ls.offset, &ul);
	if (ret < 0)
		goto next_schedule;

	ul_mask = GENMASK(rport->port_cfg->utmi_ls.bitend,
			  rport->port_cfg->utmi_ls.bitstart);

	if (rport->port_cfg->utmi_hstdet.offset) {
		ret = regmap_read(rphy->grf, rport->port_cfg->utmi_hstdet.offset, &uhd);
		if (ret < 0)
			goto next_schedule;

		uhd_mask = GENMASK(rport->port_cfg->utmi_hstdet.bitend,
				   rport->port_cfg->utmi_hstdet.bitstart);

		sh = rport->port_cfg->utmi_hstdet.bitend -
		     rport->port_cfg->utmi_hstdet.bitstart + 1;
		/* stitch on utmi_ls and utmi_hstdet as phy state */
		state = ((uhd & uhd_mask) >> rport->port_cfg->utmi_hstdet.bitstart) |
			(((ul & ul_mask) >> rport->port_cfg->utmi_ls.bitstart) << sh);
	} else {
		state = ((ul & ul_mask) >> rport->port_cfg->utmi_ls.bitstart) << 1 |
			rport->host_disconnect;
	}

	switch (state) {
	case PHY_STATE_HS_ONLINE:
		dev_dbg(&rport->phy->dev, "HS online\n");
		break;
	case PHY_STATE_FS_LS_ONLINE:
		/*
		 * For FS/LS device, the online state share with connect state
		 * from utmi_ls and utmi_hstdet register, so we distinguish
		 * them via suspended flag.
		 *
		 * Plus, there are two cases, one is D- Line pull-up, and D+
		 * line pull-down, the state is 4; another is D+ line pull-up,
		 * and D- line pull-down, the state is 2.
		 */
		if (!rport->suspended) {
			/* D- line pull-up, D+ line pull-down */
			dev_dbg(&rport->phy->dev, "FS/LS online\n");
			break;
		}
		fallthrough;
	case PHY_STATE_CONNECT:
		if (rport->suspended) {
			dev_dbg(&rport->phy->dev, "Connected\n");
			mutex_unlock(&rport->mutex);
			rockchip_usb2phy_power_on(rport->phy);
			mutex_lock(&rport->mutex);
			rport->suspended = false;
		} else {
			/* D+ line pull-up, D- line pull-down */
			dev_dbg(&rport->phy->dev, "FS/LS online\n");
		}
		break;
	case PHY_STATE_SE1:
		if (rport->suspended) {
			dev_dbg(&rport->phy->dev, "linestate is SE1, power on phy\n");
			mutex_unlock(&rport->mutex);
			rockchip_usb2phy_power_on(rport->phy);
			mutex_lock(&rport->mutex);
			rport->suspended = false;
		}
		break;
	case PHY_STATE_DISCONNECT:
		if (!rport->suspended) {
			dev_dbg(&rport->phy->dev, "Disconnected\n");
			mutex_unlock(&rport->mutex);
			rockchip_usb2phy_power_off(rport->phy);
			mutex_lock(&rport->mutex);
			rport->suspended = true;
		}

		/*
		 * activate the linestate detection to get the next device
		 * plug-in irq.
		 */
		rockchip_usb2phy_enable_line_irq(rphy, rport, true);

		/*
		 * we don't need to rearm the delayed work when the phy port
		 * is suspended.
		 */
		mutex_unlock(&rport->mutex);
		return;
	default:
		dev_dbg(&rport->phy->dev, "unknown phy state %d\n", state);
		break;
	}

next_schedule:
	mutex_unlock(&rport->mutex);
	schedule_delayed_work(&rport->sm_work, SCHEDULE_DELAY);
}

static irqreturn_t rockchip_usb2phy_linestate_irq(int irq, void *data)
{
	struct rockchip_usb2phy_port *rport = data;
	struct rockchip_usb2phy *rphy = dev_get_drvdata(rport->phy->dev.parent);

	if (!property_enabled(rphy->grf, &rport->port_cfg->ls_det_st) ||
	    !property_enabled(rphy->grf, &rport->port_cfg->ls_det_en))
		return IRQ_NONE;

	dev_dbg(&rport->phy->dev, "linestate interrupt\n");

	mutex_lock(&rport->mutex);

	/* disable linestate detect irq and clear its status */
	rockchip_usb2phy_enable_line_irq(rphy, rport, false);

	/*
	 * For host port, it may miss disc irq when device is connected,
	 * in this case, we can clear host_disconnect state depend on
	 * the linestate irq.
	 */
	if (rport->port_id == USB2PHY_PORT_HOST && rport->port_cfg->disfall_en.offset)
		rport->host_disconnect = false;

	mutex_unlock(&rport->mutex);

	/*
	 * In this case for host phy port, a new device is plugged in,
	 * meanwhile, if the phy port is suspended, we need rearm the work to
	 * resume it and mange its states; otherwise, we do nothing about that.
	 */
	if (rport->suspended && rport->port_id == USB2PHY_PORT_HOST)
		rockchip_usb2phy_sm_work(&rport->sm_work.work);

	return IRQ_HANDLED;
}

static irqreturn_t rockchip_usb2phy_bvalid_irq(int irq, void *data)
{
	struct rockchip_usb2phy_port *rport = data;
	struct rockchip_usb2phy *rphy = dev_get_drvdata(rport->phy->dev.parent);

	if (!property_enabled(rphy->grf, &rport->port_cfg->bvalid_det_st))
		return IRQ_NONE;

	mutex_lock(&rport->mutex);

	/* clear bvalid detect irq pending status */
	property_enable(rphy->grf, &rport->port_cfg->bvalid_det_clr, true);

	mutex_unlock(&rport->mutex);

	if (rport->bypass_uart_en)
		rockchip_usb_bypass_uart(rport, false);

	if (rport->otg_sm_work.work.func) {
		cancel_delayed_work_sync(&rport->otg_sm_work);
		rockchip_usb2phy_otg_sm_work(&rport->otg_sm_work.work);
	}

	return IRQ_HANDLED;
}

static irqreturn_t rockchip_usb2phy_id_irq(int irq, void *data)
{
	struct rockchip_usb2phy_port *rport = data;
	struct rockchip_usb2phy *rphy = dev_get_drvdata(rport->phy->dev.parent);
	bool cable_vbus_state = false;

	if (!property_enabled(rphy->grf, &rport->port_cfg->idfall_det_st) &&
	    !property_enabled(rphy->grf, &rport->port_cfg->idrise_det_st))
		return IRQ_NONE;

	mutex_lock(&rport->mutex);

	/* clear id fall or rise detect irq pending status */
	if (property_enabled(rphy->grf, &rport->port_cfg->idfall_det_st)) {
		property_enable(rphy->grf, &rport->port_cfg->idfall_det_clr,
				true);
		/*
		 * if id fall det, switch to host if ID Detector pin is floating
		 * or iddig status is low.
		 */
		if (!rport->port_cfg->utmi_iddig.enable ||
		    !property_enabled(rphy->grf, &rport->port_cfg->utmi_iddig))
			cable_vbus_state = true;
	} else if (property_enabled(rphy->grf, &rport->port_cfg->idrise_det_st)) {
		property_enable(rphy->grf, &rport->port_cfg->idrise_det_clr,
				true);
		cable_vbus_state = false;
	}

	extcon_set_state(rphy->edev, EXTCON_USB_HOST, cable_vbus_state);
	extcon_set_state(rphy->edev, EXTCON_USB_VBUS_EN, cable_vbus_state);

	extcon_sync(rphy->edev, EXTCON_USB_HOST);
	extcon_sync(rphy->edev, EXTCON_USB_VBUS_EN);

	rockchip_set_vbus_power(rport, cable_vbus_state);

	mutex_unlock(&rport->mutex);

	return IRQ_HANDLED;
}

static irqreturn_t rockchip_usb2phy_host_disc_irq(int irq, void *data)
{
	struct rockchip_usb2phy_port *rport = data;
	struct rockchip_usb2phy *rphy = dev_get_drvdata(rport->phy->dev.parent);

	if (!property_enabled(rphy->grf, &rport->port_cfg->disfall_st) &&
	    !property_enabled(rphy->grf, &rport->port_cfg->disrise_st))
		return IRQ_NONE;

	mutex_lock(&rport->mutex);

	/* clear disconnect fall or rise detect irq pending status */
	if (property_enabled(rphy->grf, &rport->port_cfg->disfall_st)) {
		property_enable(rphy->grf, &rport->port_cfg->disfall_clr,
				true);
		rport->host_disconnect = false;
	} else if (property_enabled(rphy->grf, &rport->port_cfg->disrise_st)) {
		property_enable(rphy->grf, &rport->port_cfg->disrise_clr,
				true);
		rport->host_disconnect = true;
	}

	mutex_unlock(&rport->mutex);

	return IRQ_HANDLED;
}

static irqreturn_t rockchip_usb2phy_otg_mux_irq(int irq, void *data)
{
	irqreturn_t ret = IRQ_NONE;

	ret  = rockchip_usb2phy_id_irq(irq, data);
	ret |= rockchip_usb2phy_bvalid_irq(irq, data);
	ret |= rockchip_usb2phy_linestate_irq(irq, data);

	return ret;
}

static irqreturn_t rockchip_usb2phy_irq(int irq, void *data)
{
	struct rockchip_usb2phy *rphy = data;
	struct rockchip_usb2phy_port *rport;
	irqreturn_t ret = IRQ_NONE;
	unsigned int index;
	bool force_mode;

	for (index = 0; index < rphy->phy_cfg->num_ports; index++) {
		rport = &rphy->ports[index];
		if (!rport->phy)
			continue;

		/*
		 * Handle disc irq before linestate irq to set the disc
		 * state for sm work scheduled in the linestate irq handler.
		 */
		if (rport->port_id == USB2PHY_PORT_HOST &&
		    rport->port_cfg->disfall_en.offset)
			ret |= rockchip_usb2phy_host_disc_irq(irq, rport);

		/* Handle linestate irq for both otg port and host port */
		ret |= rockchip_usb2phy_linestate_irq(irq, rport);

		/*
		 * Handle bvalid irq and id irq for otg port which
		 * is assigned to otg controller.
		 */
		if (rport->port_id == USB2PHY_PORT_OTG &&
		    rport->mode != USB_DR_MODE_UNKNOWN) {
			if (rport->mode == USB_DR_MODE_HOST) {
				/*
				 * If otg port work as usb host mode and
				 * force_mode is true, it means that the
				 * otg port is forced to host mode by the
				 * grf plug iddig indicator via the sys
				 * interface "otg_mode". We need to handle
				 * the bvalid irq and id irq in this case.
				 */
				force_mode = property_enabled(rphy->grf,
						&rport->port_cfg->iddig_en);
				if (!force_mode)
					continue;
			}

			if (!rport->vbus_always_on)
				ret |= rockchip_usb2phy_bvalid_irq(irq, rport);

			ret |= rockchip_usb2phy_id_irq(irq, rport);
		}
	}

	return ret;
}

static int rockchip_usb2phy_port_irq_init(struct rockchip_usb2phy *rphy,
					  struct rockchip_usb2phy_port *rport,
					  struct device_node *child_np)
{
	int ret;

	/*
	 * If the usb2 phy used combined irq for otg and host port,
	 * don't need to init otg and host port irq separately.
	 */
	if (rphy->irq > 0)
		return 0;

	/*
	 * Some SoCs (e.g. RV1108) use one combined irq for all of
	 * the irqs of otg port. So probe the otg-mux interrupt first,
	 * if not found, then init the regular irqs one by one.
	 */
	rport->otg_mux_irq = of_irq_get_byname(child_np, "otg-mux");
	if (rport->otg_mux_irq > 0) {
		ret = devm_request_threaded_irq(rphy->dev, rport->otg_mux_irq,
						NULL,
						rockchip_usb2phy_otg_mux_irq,
						IRQF_ONESHOT,
						"rockchip_usb2phy_otg",
						rport);
		if (ret)
			dev_err(rphy->dev,
				"failed to request otg-mux irq handle\n");

		return ret;
	}

	/* Init linestate irq for both otg port and host port */
	rport->ls_irq = of_irq_get_byname(child_np, "linestate");
	if (rport->ls_irq <= 0) {
		dev_err(rphy->dev, "no linestate irq provided\n");
		return -EINVAL;
	}

	ret = devm_request_threaded_irq(rphy->dev, rport->ls_irq, NULL,
					rockchip_usb2phy_linestate_irq,
					IRQF_ONESHOT,
					"rockchip_usb2phy_ls", rport);
	if (ret) {
		dev_err(rphy->dev, "failed to request linestate irq handle\n");
		return ret;
	}

	/*
	 * If it's host port or it's otg port but only support
	 * host mode, return immediately without init the bvalid
	 * and id irqs/
	 */
	if (rport->port_id == USB2PHY_PORT_HOST ||
	    rport->mode == USB_DR_MODE_HOST ||
	    rport->mode == USB_DR_MODE_UNKNOWN)
		return ret;

	/* Init the bvalid irq for otg port */
	if (!rport->vbus_always_on) {
		rport->bvalid_irq = of_irq_get_byname(child_np,
						      "otg-bvalid");
		if (rport->bvalid_irq <= 0) {
			dev_err(rphy->dev, "no bvalid irq provided\n");
			return -EINVAL;
		}

		ret = devm_request_threaded_irq(rphy->dev,
						rport->bvalid_irq,
						NULL,
						rockchip_usb2phy_bvalid_irq,
						IRQF_ONESHOT,
						"rockchip_usb2phy_bvalid",
						rport);
		if (ret) {
			dev_err(rphy->dev,
				"failed to request otg-bvalid irq handle\n");
			return ret;
		}
	}

	/* Init the id irq for otg port */
	if (rphy->edev_self) {
		rport->id_irq = of_irq_get_byname(child_np, "otg-id");
		if (rport->id_irq <= 0) {
			dev_err(rphy->dev, "no otg id irq provided\n");
			return -EINVAL;
		}

		ret = devm_request_threaded_irq(rphy->dev,
						rport->id_irq, NULL,
						rockchip_usb2phy_id_irq,
						IRQF_ONESHOT,
						"rockchip_usb2phy_id",
						rport);
		if (ret) {
			dev_err(rphy->dev,
				"failed to request otg-id irq handle\n");
			return ret;
		}
	}

	return ret;
}

static void rockchip_usb2phy_usb_bvalid_enable(struct rockchip_usb2phy_port *rport,
					       u8 enable)
{
	struct rockchip_usb2phy *rphy = dev_get_drvdata(rport->phy->dev.parent);
	const struct rockchip_usb2phy_port_cfg *cfg = rport->port_cfg;

	if (cfg->bvalid_phy_con.enable)
		property_enable(rphy->grf, &cfg->bvalid_phy_con, enable);

	if (cfg->bvalid_grf_con.enable)
		property_enable(rphy->grf, &cfg->bvalid_grf_con, enable);
}

static int rockchip_usb2phy_orien_sw_set(struct typec_switch *sw,
					 enum typec_orientation orien)
{
	struct rockchip_usb2phy_port *rport = typec_switch_get_drvdata(sw);

	dev_dbg(&rport->phy->dev, "type-c orientation: %d\n", orien);

	mutex_lock(&rport->mutex);
	rockchip_usb2phy_usb_bvalid_enable(rport, orien != TYPEC_ORIENTATION_NONE);
	mutex_unlock(&rport->mutex);

	return 0;
}

static int
rockchip_usb2phy_setup_orien_switch(struct rockchip_usb2phy *rphy,
				    struct rockchip_usb2phy_port *rport)
{
	struct typec_switch_desc sw_desc = { };
	struct device *dev = rphy->dev;

	sw_desc.drvdata = rport;
	sw_desc.fwnode = dev_fwnode(dev);
	sw_desc.set = rockchip_usb2phy_orien_sw_set;

	rport->sw = typec_switch_register(dev, &sw_desc);
	if (IS_ERR(rport->sw)) {
		dev_err(dev, "Error register typec orientation switch: %ld\n",
			PTR_ERR(rport->sw));
		return PTR_ERR(rport->sw);
	}

	return 0;
}

static void rockchip_usb2phy_orien_switch_unregister(void *data)
{
	struct rockchip_usb2phy_port *rport = data;

	typec_switch_unregister(rport->sw);
}

static int rockchip_usb2phy_host_port_init(struct rockchip_usb2phy *rphy,
					   struct rockchip_usb2phy_port *rport,
					   struct device_node *child_np)
{
	int ret;
	struct regmap *base = get_reg_base(rphy);

	rport->port_id = USB2PHY_PORT_HOST;
	rport->port_cfg = &rphy->phy_cfg->port_cfgs[USB2PHY_PORT_HOST];

	/* enter lower power state when suspend */
	rport->low_power_en =
		of_property_read_bool(child_np, "rockchip,low-power-mode");

	mutex_init(&rport->mutex);
	INIT_DELAYED_WORK(&rport->sm_work, rockchip_usb2phy_sm_work);

	ret = rockchip_usb2phy_port_irq_init(rphy, rport, child_np);
	if (ret) {
		dev_err(rphy->dev, "failed to init irq for host port\n");
		return ret;
	}

	/*
	 * Let us put phy-port into suspend mode here for saving power
	 * consumption, and usb controller will resume it during probe
	 * time if needed.
	 */
	ret = property_enable(base, &rport->port_cfg->phy_sus, true);
	if (ret)
		return ret;
	rport->suspended = true;

	return 0;
}

static int rockchip_otg_event(struct notifier_block *nb,
			      unsigned long event, void *ptr)
{
	struct rockchip_usb2phy_port *rport =
		container_of(nb, struct rockchip_usb2phy_port, event_nb);

	schedule_delayed_work(&rport->otg_sm_work, OTG_SCHEDULE_DELAY);

	return NOTIFY_DONE;
}

static void rockchip_otg_wake_lock_destroy(void *data)
{
	wake_lock_destroy((struct wake_lock *)(data));
}

static int rockchip_usb2phy_otg_port_init(struct rockchip_usb2phy *rphy,
					  struct rockchip_usb2phy_port *rport,
					  struct device_node *child_np)
{
	int ret;
	int iddig;
	struct regmap *base = get_reg_base(rphy);

	rport->port_id = USB2PHY_PORT_OTG;
	rport->port_cfg = &rphy->phy_cfg->port_cfgs[USB2PHY_PORT_OTG];
	rport->state = OTG_STATE_UNDEFINED;
	rport->vbus_attached = false;
	rport->vbus_enabled = false;
	rport->perip_connected = false;
	rport->prev_iddig = true;

	mutex_init(&rport->mutex);

	/* bypass uart function is only used in debug stage. */
	rport->bypass_uart_en =
		of_property_read_bool(child_np, "rockchip,bypass-uart");
	rport->vbus_always_on =
		of_property_read_bool(child_np, "rockchip,vbus-always-on");
	rport->utmi_avalid =
		of_property_read_bool(child_np, "rockchip,utmi-avalid");
	rport->dis_u2_susphy =
		of_property_read_bool(child_np, "rockchip,dis-u2-susphy");

	/* enter lower power state when suspend */
	rport->low_power_en =
		of_property_read_bool(child_np, "rockchip,low-power-mode");

	/* For type-c with vbus_det always pull up */
	rport->typec_vbus_det =
		of_property_read_bool(child_np, "rockchip,typec-vbus-det");

	rport->sel_pipe_phystatus =
		of_property_read_bool(child_np, "rockchip,sel-pipe-phystatus");

	if (rport->sel_pipe_phystatus) {
		rphy->usbctrl_grf =
			syscon_regmap_lookup_by_phandle(rphy->dev->of_node,
							"rockchip,usbctrl-grf");
		if (IS_ERR(rphy->usbctrl_grf)) {
			dev_err(rphy->dev, "Failed to map usbctrl-grf\n");
			return PTR_ERR(rphy->usbctrl_grf);
		}
	}

	/* Get Vbus regulators */
	rport->vbus = devm_regulator_get_optional(&rport->phy->dev, "vbus");
	if (IS_ERR(rport->vbus)) {
		ret = PTR_ERR(rport->vbus);
		if (ret == -EPROBE_DEFER)
			return ret;

		if (rport->mode == USB_DR_MODE_OTG)
			dev_warn(&rport->phy->dev, "No vbus specified for otg port\n");
		rport->vbus = NULL;
	}

	rport->mode = of_usb_get_dr_mode_by_phy(child_np, -1);
	iddig = property_enabled(rphy->grf, &rport->port_cfg->utmi_iddig);
	if (rphy->edev_self && (rport->mode == USB_DR_MODE_HOST ||
	    rport->mode == USB_DR_MODE_UNKNOWN || !iddig)) {
		/* Enable VBUS supply for otg port */
		extcon_set_state(rphy->edev, EXTCON_USB, false);
		extcon_set_state(rphy->edev, EXTCON_USB_HOST, true);
		extcon_set_state(rphy->edev, EXTCON_USB_VBUS_EN, true);
		ret = rockchip_set_vbus_power(rport, true);
		if (ret)
			return ret;
	}

	ret = rockchip_usb2phy_port_irq_init(rphy, rport, child_np);
	if (ret) {
		dev_err(rphy->dev, "failed to init irq for otg port\n");
		return ret;
	}

	if (IS_REACHABLE(CONFIG_TYPEC) &&
	    device_property_present(rphy->dev, "orientation-switch")) {
		ret = rockchip_usb2phy_setup_orien_switch(rphy, rport);
		if (ret)
			return ret;

		ret = devm_add_action_or_reset(rphy->dev,
					       rockchip_usb2phy_orien_switch_unregister,
					       rport);
		if (ret)
			return ret;
	}

	/*
	 * Set the utmi bvalid come from the usb phy or grf.
	 * For most of Rockchip SoCs, them have VBUSDET pin
	 * for the usb phy to detect the USB VBUS and set
	 * the bvalid signal, so select the bvalid from the
	 * usb phy by default. And for those SoCs which don't
	 * have VBUSDET pin (e.g. RV1103), it needs to select
	 * the bvaid from the grf and set bvalid to be valid
	 * (high) by default.
	 */
	if (rport->port_cfg->bvalid_grf_sel.enable != 0) {
		if (of_machine_is_compatible("rockchip,rv1103"))
			property_enable(base, &rport->port_cfg->bvalid_grf_sel, true);
		else
			property_enable(base, &rport->port_cfg->bvalid_grf_sel, false);
	}

	if (rport->vbus_always_on)
		extcon_set_state(rphy->edev, EXTCON_USB, true);

	if (rport->vbus_always_on || rport->mode == USB_DR_MODE_HOST ||
	    rport->mode == USB_DR_MODE_UNKNOWN)
		goto out;

	wake_lock_init(&rport->wakelock, WAKE_LOCK_SUSPEND, "rockchip_otg");
	ret = devm_add_action_or_reset(rphy->dev, rockchip_otg_wake_lock_destroy,
				       &rport->wakelock);
	if (ret)
		return ret;

	INIT_DELAYED_WORK(&rport->bypass_uart_work,
			  rockchip_usb_bypass_uart_work);
	INIT_DELAYED_WORK(&rport->chg_work, rockchip_chg_detect_work);
	INIT_DELAYED_WORK(&rport->otg_sm_work, rockchip_usb2phy_otg_sm_work);

	if (!IS_ERR(rphy->edev)) {
		rport->event_nb.notifier_call = rockchip_otg_event;

		ret = devm_extcon_register_notifier(rphy->dev, rphy->edev,
					EXTCON_USB_HOST, &rport->event_nb);
		if (ret) {
			dev_err(rphy->dev, "register USB HOST notifier failed\n");
			return ret;
		}
	}

out:
	/*
	 * Let us put phy-port into suspend mode here for saving power
	 * consumption, and usb controller will resume it during probe
	 * time if needed.
	 */
	ret = property_enable(base, &rport->port_cfg->phy_sus, true);
	if (ret)
		return ret;
	rport->suspended = true;

	return 0;
}

static int rockchip_usb2phy_probe(struct platform_device *pdev)
{
	struct device *dev = &pdev->dev;
	struct device_node *np = dev->of_node;
	struct device_node *child_np;
	struct phy_provider *provider;
	struct rockchip_usb2phy *rphy;
	struct resource *res;
	const struct rockchip_usb2phy_cfg *phy_cfgs;
	const struct of_device_id *match;
	unsigned int reg;
	unsigned int index;
	int ret;

	rphy = devm_kzalloc(dev, sizeof(*rphy), GFP_KERNEL);
	if (!rphy)
		return -ENOMEM;

	match = of_match_device(dev->driver->of_match_table, dev);
	if (!match || !match->data) {
		dev_err(dev, "phy configs are not assigned!\n");
		return -EINVAL;
	}

	if (!dev->parent || !dev->parent->of_node) {
		res = platform_get_resource(pdev, IORESOURCE_MEM, 0);
		if (!res) {
			dev_err(dev, "missing memory resource\n");
			return -ENODEV;
		}

		rphy->phy_base = devm_ioremap_resource(dev, res);
		if (IS_ERR(rphy->phy_base))
			return PTR_ERR(rphy->phy_base);

		rphy->grf = syscon_regmap_lookup_by_phandle(np,
							    "rockchip,usbgrf");
		if (IS_ERR(rphy->grf))
			return PTR_ERR(rphy->grf);

		reg = res->start;
	} else {
		rphy->grf = syscon_node_to_regmap(dev->parent->of_node);
		if (IS_ERR(rphy->grf))
			return PTR_ERR(rphy->grf);

		if (of_device_is_compatible(np, "rockchip,rv1108-usb2phy")) {
			rphy->usbgrf =
				syscon_regmap_lookup_by_phandle(dev->of_node,
							"rockchip,usbgrf");
			if (IS_ERR(rphy->usbgrf))
				return PTR_ERR(rphy->usbgrf);
		} else {
			rphy->usbgrf = NULL;
		}

		if (of_property_read_u32(np, "reg", &reg)) {
			dev_err(dev, "missing reg property in %s node\n",
				np->name);
			return -EINVAL;
		}
	}

	rphy->dev = dev;
	phy_cfgs = match->data;
	rphy->chg_state = USB_CHG_STATE_UNDEFINED;
	rphy->chg_type = POWER_SUPPLY_TYPE_UNKNOWN;
	rphy->edev_self = false;
	rphy->irq = platform_get_irq(pdev, 0);
	platform_set_drvdata(pdev, rphy);

	ret = rockchip_usb2phy_extcon_register(rphy);
	if (ret)
		return ret;

	/* find out a proper config which can be matched with dt. */
	index = 0;
	do {
		if (phy_cfgs[index].reg == reg) {
			rphy->phy_cfg = &phy_cfgs[index];
			break;
		}

		++index;
	} while (phy_cfgs[index].reg);

	if (!rphy->phy_cfg) {
		dev_err(dev, "no phy-config can be matched with %pOFn node\n",
			np);
		return -EINVAL;
	}

	pm_runtime_set_active(dev);
	pm_runtime_enable(dev);
	pm_runtime_get_sync(dev);


	rphy->phy_reset = devm_reset_control_get_optional(dev, "phy");
	if (IS_ERR(rphy->phy_reset))
		return PTR_ERR(rphy->phy_reset);

	ret = devm_clk_bulk_get_all(dev, &rphy->clks);
	if (ret == -EPROBE_DEFER)
		return ret;

	/* Clocks are optional */
	if (ret < 0)
		rphy->num_clks = 0;
	else
		rphy->num_clks = ret;

	ret = clk_bulk_prepare_enable(rphy->num_clks, rphy->clks);
	if (ret)
		return ret;

	if (rphy->phy_cfg->phy_tuning) {
		ret = rphy->phy_cfg->phy_tuning(rphy);
		if (ret)
			goto disable_clks;
	}

	index = 0;
	for_each_available_child_of_node(np, child_np) {
		struct rockchip_usb2phy_port *rport = &rphy->ports[index];
		struct phy *phy;

		/* This driver aims to support both otg-port and host-port */
		if (!of_node_name_eq(child_np, "host-port") &&
		    !of_node_name_eq(child_np, "otg-port"))
			goto next_child;

		phy = devm_phy_create(dev, child_np, &rockchip_usb2phy_ops);
		if (IS_ERR(phy)) {
			dev_err(dev, "failed to create phy\n");
			ret = PTR_ERR(phy);
			goto put_child;
		}

		rport->phy = phy;
		phy_set_drvdata(rport->phy, rport);

		/* initialize otg/host port separately */
		if (of_node_name_eq(child_np, "host-port")) {
			ret = rockchip_usb2phy_host_port_init(rphy, rport,
							      child_np);
			if (ret)
				goto put_child;
		} else {
			ret = rockchip_usb2phy_otg_port_init(rphy, rport,
							     child_np);
			if (ret)
				goto put_child;
		}

next_child:
		/* to prevent out of boundary */
		if (++index >= rphy->phy_cfg->num_ports)
			break;
	}

	provider = devm_of_phy_provider_register(dev, of_phy_simple_xlate);
	if (IS_ERR(provider)) {
		dev_err(dev, "Failed to register phy provider\n");
		ret = PTR_ERR(provider);
		goto put_child;
	}

	/* Attributes */
	ret = sysfs_create_group(&dev->kobj, &usb2_phy_attr_group);
	if (ret) {
		dev_err(dev, "Cannot create sysfs group: %d\n", ret);
		goto put_child;
	}

	ret = rockchip_usb2phy_clk480m_register(rphy);
	if (ret) {
		dev_err(dev, "failed to register 480m output clock\n");
		goto put_child;
	}

	if (rphy->irq > 0) {
		ret = devm_request_threaded_irq(rphy->dev, rphy->irq, NULL,
						rockchip_usb2phy_irq,
						IRQF_ONESHOT,
						"rockchip_usb2phy",
						rphy);
		if (ret) {
			dev_err(rphy->dev,
				"failed to request usb2 phy irq handle\n");
			goto put_child;
		}
	}

	if (of_property_read_bool(np, "wakeup-source"))
		device_init_wakeup(rphy->dev, true);
	else
		device_init_wakeup(rphy->dev, false);

	return 0;

put_child:
	of_node_put(child_np);
disable_clks:
	pm_runtime_put_sync(dev);
	pm_runtime_disable(dev);
	clk_bulk_disable_unprepare(rphy->num_clks, rphy->clks);
	return ret;
}

static int __maybe_unused
rockchip_usb2phy_low_power_enable(struct rockchip_usb2phy *rphy,
				  struct rockchip_usb2phy_port *rport,
				  bool value)
{
	int ret = 0;

	if (!rport->low_power_en)
		return ret;

	if (rport->port_id == USB2PHY_PORT_OTG) {
		dev_info(&rport->phy->dev, "set otg port low power state %d\n",
			 value);
		ret = property_enable(rphy->grf, &rport->port_cfg->bypass_bc,
				      value);
		if (ret)
			return ret;

		ret = property_enable(rphy->grf, &rport->port_cfg->bypass_otg,
				      value);
		if (ret)
			return ret;

		ret = property_enable(rphy->grf, &rport->port_cfg->vbus_det_en,
				      !value);
	} else if (rport->port_id == USB2PHY_PORT_HOST) {
		dev_info(&rport->phy->dev, "set host port low power state %d\n",
			 value);

		ret = property_enable(rphy->grf, &rport->port_cfg->bypass_host,
				      value);
	}

	return ret;
}

static int rk312x_usb2phy_tuning(struct rockchip_usb2phy *rphy)
{
	int ret;

	/* Turn off differential receiver in suspend mode */
	ret = regmap_write(rphy->grf, 0x298, 0x00040000);
	if (ret)
		return ret;

	return 0;
}

static int rk3228_usb2phy_tuning(struct rockchip_usb2phy *rphy)
{
	int ret = 0;

	/* Open pre-emphasize in non-chirp state for PHY0 otg port */
	if (rphy->phy_cfg->reg == 0x760)
		ret = regmap_write(rphy->grf, 0x76c, 0x00070004);

	return ret;
}

static int rk3308_usb2phy_tuning(struct rockchip_usb2phy *rphy)
{
	int ret;

	if (soc_is_rk3308bs()) {
		/* Turn off differential receiver in suspend mode */
		ret = regmap_update_bits(rphy->grf, 0x30, BIT(2), 0);
		if (ret)
			return ret;

		/* Enable otg port pre-emphasis during non-chirp phase */
		ret = regmap_update_bits(rphy->grf, 0, GENMASK(2, 0), BIT(2));
		if (ret)
			return ret;

		/* Set otg port squelch trigger point configure to 100mv */
		ret = regmap_update_bits(rphy->grf, 0x004, GENMASK(7, 5), 0x40);
		if (ret)
			return ret;

		ret = regmap_update_bits(rphy->grf, 0x008, BIT(0), 0x1);
		if (ret)
			return ret;

		/* Enable host port pre-emphasis during non-chirp phase */
		ret = regmap_update_bits(rphy->grf, 0x400, GENMASK(2, 0), BIT(2));
		if (ret)
			return ret;

		/* Set host port squelch trigger point configure to 100mv */
		ret = regmap_update_bits(rphy->grf, 0x404, GENMASK(7, 5), 0x40);
		if (ret)
			return ret;

		ret = regmap_update_bits(rphy->grf, 0x408, BIT(0), 0x1);
		if (ret)
			return ret;
	} else {
		/* Open pre-emphasize in non-chirp state for otg port */
		ret = regmap_write(rphy->grf, 0x0, 0x00070004);
		if (ret)
			return ret;

		/* Open pre-emphasize in non-chirp state for host port */
		ret = regmap_write(rphy->grf, 0x30, 0x00070004);
		if (ret)
			return ret;

		/* Turn off differential receiver in suspend mode */
		ret = regmap_write(rphy->grf, 0x18, 0x00040000);
		if (ret)
			return ret;
	}

	return 0;
}

static int rk3328_usb2phy_tuning(struct rockchip_usb2phy *rphy)
{
	int ret;

	if (soc_is_px30s()) {
		/* Enable otg port pre-emphasis during non-chirp phase */
		ret = regmap_update_bits(rphy->grf, 0x8000, GENMASK(2, 0), BIT(2));
		if (ret)
			return ret;

		/* Set otg port squelch trigger point configure to 100mv */
		ret = regmap_update_bits(rphy->grf, 0x8004, GENMASK(7, 5), 0x40);
		if (ret)
			return ret;

		ret = regmap_update_bits(rphy->grf, 0x8008, BIT(0), 0x1);
		if (ret)
			return ret;

		/* Turn off otg port differential reciver in suspend mode */
		ret = regmap_update_bits(rphy->grf, 0x8030, BIT(2), 0);
		if (ret)
			return ret;

		/* Enable host port pre-emphasis during non-chirp phase */
		ret = regmap_update_bits(rphy->grf, 0x8400, GENMASK(2, 0), BIT(2));
		if (ret)
			return ret;

		/* Set host port squelch trigger point configure to 100mv */
		ret = regmap_update_bits(rphy->grf, 0x8404, GENMASK(7, 5), 0x40);
		if (ret)
			return ret;

		ret = regmap_update_bits(rphy->grf, 0x8408, BIT(0), 0x1);
		if (ret)
			return ret;

		/* Turn off host port differential reciver in suspend mode */
		ret = regmap_update_bits(rphy->grf, 0x8430, BIT(2), 0);
		if (ret)
			return ret;
	} else {
		/* Open debug mode for tuning */
		ret = regmap_write(rphy->grf, 0x2c, 0xffff0400);
		if (ret)
			return ret;

		/* Open pre-emphasize in non-chirp state for otg port */
		ret = regmap_write(rphy->grf, 0x0, 0x00070004);
		if (ret)
			return ret;

		/* Open pre-emphasize in non-chirp state for host port */
		ret = regmap_write(rphy->grf, 0x30, 0x00070004);
		if (ret)
			return ret;

		/* Turn off differential receiver in suspend mode */
		ret = regmap_write(rphy->grf, 0x18, 0x00040000);
		if (ret)
			return ret;
	}
	return 0;
}

static int rk3366_usb2phy_tuning(struct rockchip_usb2phy *rphy)
{
	unsigned int open_pre_emphasize = 0xffff851f;
	unsigned int eye_height_tuning = 0xffff68c8;
	unsigned int compensation_tuning = 0xffff026e;
	int ret = 0;

	/* open HS pre-emphasize to expand HS slew rate for each port. */
	ret |= regmap_write(rphy->grf, 0x0780, open_pre_emphasize);
	ret |= regmap_write(rphy->grf, 0x079c, eye_height_tuning);
	ret |= regmap_write(rphy->grf, 0x07b0, open_pre_emphasize);
	ret |= regmap_write(rphy->grf, 0x07cc, eye_height_tuning);

	/* compensate default tuning reference relate to ODT and etc. */
	ret |= regmap_write(rphy->grf, 0x078c, compensation_tuning);

	return ret;
}

static int rk3399_usb2phy_tuning(struct rockchip_usb2phy *rphy)
{
	struct device_node *node = rphy->dev->of_node;
	int ret = 0;

	if (rphy->phy_cfg->reg == 0xe450) {
		/*
		 * Disable the pre-emphasize in eop state
		 * and chirp state to avoid mis-trigger the
		 * disconnect detection and also avoid hs
		 * handshake fail for PHY0.
		 */
		ret |= regmap_write(rphy->grf, 0x4480,
				    GENMASK(17, 16) | 0x0);
		ret |= regmap_write(rphy->grf, 0x44b4,
				    GENMASK(17, 16) | 0x0);
	} else {
		/*
		 * Disable the pre-emphasize in eop state
		 * and chirp state to avoid mis-trigger the
		 * disconnect detection and also avoid hs
		 * handshake fail for PHY1.
		 */
		ret |= regmap_write(rphy->grf, 0x4500,
				    GENMASK(17, 16) | 0x0);
		ret |= regmap_write(rphy->grf, 0x4534,
				    GENMASK(17, 16) | 0x0);
	}

	if (!of_property_read_bool(node, "rockchip,u2phy-tuning"))
		return ret;

	if (rphy->phy_cfg->reg == 0xe450) {
		/*
		 * Set max ODT compensation voltage and
		 * current tuning reference for PHY0.
		 */
		ret |= regmap_write(rphy->grf, 0x448c,
				    GENMASK(23, 16) | 0xe3);

		/* Set max pre-emphasis level for PHY0 */
		ret |= regmap_write(rphy->grf, 0x44b0,
				    GENMASK(18, 16) | 0x07);

		/*
		 * Set PHY0 A port squelch trigger point to 125mv
		 */
		ret |= regmap_write(rphy->grf, 0x4480,
				    GENMASK(30, 30) | 0x4000);
	} else {
		/*
		 * Set max ODT compensation voltage and
		 * current tuning reference for PHY1.
		 */
		ret |= regmap_write(rphy->grf, 0x450c,
				    GENMASK(23, 16) | 0xe3);

		/* Set max pre-emphasis level for PHY1 */
		ret |= regmap_write(rphy->grf, 0x4530,
				    GENMASK(18, 16) | 0x07);

		/*
		 * Set PHY1 A port squelch trigger point to 125mv
		 */
		ret |= regmap_write(rphy->grf, 0x4500,
				    GENMASK(30, 30) | 0x4000);
	}

	return ret;
}

static int rk3528_usb2phy_tuning(struct rockchip_usb2phy *rphy)
{
	int ret = 0;

	/* Turn off otg port differential receiver in suspend mode */
	phy_clear_bits(rphy->phy_base + 0x30, BIT(2));

	/* Turn off host port differential receiver in suspend mode */
	phy_clear_bits(rphy->phy_base + 0x430, BIT(2));

	/* Set otg port HS eye height to 400mv(default is 450mv) */
	phy_update_bits(rphy->phy_base + 0x30, GENMASK(6, 4), (0x00 << 4));

	/* Set host port HS eye height to 400mv(default is 450mv) */
	phy_update_bits(rphy->phy_base + 0x430, GENMASK(6, 4), (0x00 << 4));

	/* Choose the Tx fs/ls data as linestate from TX driver for otg port */
	phy_update_bits(rphy->phy_base + 0x94, GENMASK(6, 3), (0x03 << 3));

	/* Enable otg and host ports phy irq to pmu wakeup source */
	ret |= regmap_write(rphy->grf, 0x80004, 0x00030003);

	return ret;
}

static int rk3562_usb2phy_tuning(struct rockchip_usb2phy *rphy)
{
	int ret = 0;

	/* Turn off differential receiver by default to save power */
	phy_clear_bits(rphy->phy_base + 0x0030, BIT(2));
	phy_clear_bits(rphy->phy_base + 0x0430, BIT(2));

	/* Enable pre-emphasis during non-chirp phase */
	phy_update_bits(rphy->phy_base, GENMASK(2, 0), 0x04);
	phy_update_bits(rphy->phy_base + 0x0400, GENMASK(2, 0), 0x04);

	/* Set HS eye height to 425mv(default is 400mv) */
	phy_update_bits(rphy->phy_base + 0x0030, GENMASK(6, 4), (0x05 << 4));
	phy_update_bits(rphy->phy_base + 0x0430, GENMASK(6, 4), (0x05 << 4));

	/* Set the bvalid filter time to 10ms based on the u2phy grf pclk 100MHz */
	ret |= regmap_write(rphy->grf, 0x0138, FILTER_COUNTER);

	/* Set the id filter time to 10ms based on the u2phy grf pclk 100MHz */
	ret |= regmap_write(rphy->grf, 0x013c, FILTER_COUNTER);

	/* Enable host port wakeup irq */
	ret |= regmap_write(rphy->grf, 0x010c, 0x80008000);

	return ret;
}

static int rk3568_usb2phy_tuning(struct rockchip_usb2phy *rphy)
{
	int ret = 0;

	/* Turn off differential receiver by default to save power */
	phy_clear_bits(rphy->phy_base + 0x30, BIT(2));

	/* Enable otg port pre-emphasis during non-chirp phase */
	phy_update_bits(rphy->phy_base, GENMASK(2, 0), 0x04);

	/* Enable host port pre-emphasis during non-chirp phase */
	phy_update_bits(rphy->phy_base + 0x0400, GENMASK(2, 0), 0x04);

	if (rphy->phy_cfg->reg == 0xfe8a0000) {
		/* Set otg port HS eye height to 437.5mv(default is 400mv) */
		phy_update_bits(rphy->phy_base + 0x30, GENMASK(6, 4), (0x06 << 4));

		/*
		 * Set the bvalid filter time to 10ms
		 * based on the usb2 phy grf pclk 100MHz.
		 */
		ret |= regmap_write(rphy->grf, 0x0048, FILTER_COUNTER);

		/*
		 * Set the id filter time to 10ms based
		 * on the usb2 phy grf pclk 100MHz.
		 */
		ret |= regmap_write(rphy->grf, 0x004c, FILTER_COUNTER);
	}

	/* Enable host port (usb3 host1 and usb2 host1) wakeup irq */
	ret |= regmap_write(rphy->grf, 0x000c, 0x80008000);

	return ret;
}

static int rv1106_usb2phy_tuning(struct rockchip_usb2phy *rphy)
{
	/* Always enable pre-emphasis in SOF & EOP & chirp & non-chirp state */
	phy_update_bits(rphy->phy_base + 0x30, GENMASK(2, 0), 0x07);

	if (rockchip_get_cpu_version()) {
		/* Set Tx HS pre_emphasize strength to 3'b001 */
		phy_update_bits(rphy->phy_base + 0x40, GENMASK(5, 3), (0x01 << 3));
	} else {
		/* Set Tx HS pre_emphasize strength to 3'b011 */
		phy_update_bits(rphy->phy_base + 0x40, GENMASK(5, 3), (0x03 << 3));
	}

	/* Set RX Squelch trigger point configure to 4'b0000(112.5 mV) */
	phy_update_bits(rphy->phy_base + 0x64, GENMASK(6, 3), (0x00 << 3));

	/* Turn off differential receiver by default to save power */
	phy_clear_bits(rphy->phy_base + 0x100, BIT(6));

	/* Set 45ohm HS ODT value to 5'b10111 to increase driver strength */
	phy_update_bits(rphy->phy_base + 0x11c, GENMASK(4, 0), 0x17);

	/* Set Tx HS eye height tuning to 3'b011(462 mV)*/
	phy_update_bits(rphy->phy_base + 0x124, GENMASK(4, 2), (0x03 << 2));

	/* Bypass Squelch detector calibration */
	phy_update_bits(rphy->phy_base + 0x1a4, GENMASK(7, 4), (0x01 << 4));
	phy_update_bits(rphy->phy_base + 0x1b4, GENMASK(7, 4), (0x01 << 4));

	/* Set HS disconnect detect mode to single ended detect mode */
	phy_set_bits(rphy->phy_base + 0x70, BIT(2));

	return 0;
}

static int rockchip_usb2phy_vbus_det_control(struct rockchip_usb2phy *rphy,
					     const struct usb2phy_reg *vbus_det_en,
					     bool en)
{
	if (en) {
		/* Enable vbus voltage level detection function */
		phy_clear_bits(rphy->phy_base + vbus_det_en->offset, BIT(7));
	} else {
		/* Disable vbus voltage level detection function */
		phy_set_bits(rphy->phy_base + vbus_det_en->offset, BIT(7));
	}

	return 0;
}

static int rk3588_usb2phy_tuning(struct rockchip_usb2phy *rphy)
{
	unsigned int reg;
	int ret = 0;

	/* Read the SIDDQ control register */
	ret = regmap_read(rphy->grf, 0x0008, &reg);
	if (ret)
		return ret;

	if (reg & BIT(13)) {
		/* Deassert SIDDQ to power on analog block */
		ret = regmap_write(rphy->grf, 0x0008,
				   GENMASK(29, 29) | 0x0000);
		if (ret)
			return ret;

		/* Do reset after exit IDDQ mode */
		ret = rockchip_usb2phy_reset(rphy);
		if (ret)
			return ret;
	}

	if (rphy->phy_cfg->reg == 0x0000) {
		/*
		 * Set USB2 PHY0 suspend configuration for USB3_0
		 * 1. Set utmi_termselect to 1'b1 (en FS terminations)
		 * 2. Set utmi_xcvrselect to 2'b01 (FS transceiver)
		 * 3. Set utmi_opmode to 2'b01 (no-driving)
		 */
		ret |= regmap_write(rphy->grf, 0x000c,
				    GENMASK(20, 16) | 0x0015);

		/* HS DC Voltage Level Adjustment 4'b1001 : +5.89% */
		ret |= regmap_write(rphy->grf, 0x0004,
				   GENMASK(27, 24) | 0x0900);

		/* HS Transmitter Pre-Emphasis Current Control 2'b10 : 2x */
		ret |= regmap_write(rphy->grf, 0x0008,
				   GENMASK(20, 19) | 0x0010);

		/* Pullup iddig pin for USB3_0 OTG mode */
		ret |= regmap_write(rphy->grf, 0x0010,
				    GENMASK(17, 16) | 0x0003);
	} else if (rphy->phy_cfg->reg == 0x4000) {
		/*
		 * Set USB2 PHY1 suspend configuration for USB3_1
		 * 1. Set utmi_termselect to 1'b1 (en FS terminations)
		 * 2. Set utmi_xcvrselect to 2'b01(FS transceiver)
		 * 3. Set utmi_opmode to 2'b01 (no-driving)
		 */
		ret |= regmap_write(rphy->grf, 0x000c,
				    GENMASK(20, 16) | 0x0015);

		/* HS DC Voltage Level Adjustment 4'b1001 : +5.89% */
		ret |= regmap_write(rphy->grf, 0x0004,
				   GENMASK(27, 24) | 0x0900);

		/* HS Transmitter Pre-Emphasis Current Control 2'b10 : 2x */
		ret |= regmap_write(rphy->grf, 0x0008,
				   GENMASK(20, 19) | 0x0010);

		/* Pullup iddig pin for USB3_1 OTG mode */
		ret |= regmap_write(rphy->grf, 0x0010,
				    GENMASK(17, 16) | 0x0003);
	} else if (rphy->phy_cfg->reg == 0x8000) {
		/*
		 * Set USB2 PHY2 suspend configuration for USB2_0
		 * 1. Set utmi_termselect to 1'b1 (en FS terminations)
		 * 2. Set utmi_xcvrselect to 2'b01(FS transceiver)
		 * 3. Set utmi_opmode to 2'b00 (normal)
		 */
		ret |= regmap_write(rphy->grf, 0x000c,
				    GENMASK(20, 16) | 0x0014);

		/* HS DC Voltage Level Adjustment 4'b1001 : +5.89% */
		ret |= regmap_write(rphy->grf, 0x0004,
				   GENMASK(27, 24) | 0x0900);

		/* HS Transmitter Pre-Emphasis Current Control 2'b10 : 2x */
		ret |= regmap_write(rphy->grf, 0x0008,
				   GENMASK(20, 19) | 0x0010);
	} else if (rphy->phy_cfg->reg == 0xc000) {
		/*
		 * Set USB2 PHY3 suspend configuration for USB2_1
		 * 1. Set utmi_termselect to 1'b1 (en FS terminations)
		 * 2. Set utmi_xcvrselect to 2'b01(FS transceiver)
		 * 3. Set utmi_opmode to 2'b00 (normal)
		 */
		ret |= regmap_write(rphy->grf, 0x000c,
				    GENMASK(20, 16) | 0x0014);

		/* HS DC Voltage Level Adjustment 4'b1001 : +5.89% */
		ret |= regmap_write(rphy->grf, 0x0004,
				   GENMASK(27, 24) | 0x0900);

		/* HS Transmitter Pre-Emphasis Current Control 2'b10 : 2x */
		ret |= regmap_write(rphy->grf, 0x0008,
				   GENMASK(20, 19) | 0x0010);
	}

	return ret;
}

#ifdef CONFIG_PM_SLEEP
static int rockchip_usb2phy_pm_suspend(struct device *dev)
{
	struct rockchip_usb2phy *rphy = dev_get_drvdata(dev);
	const struct rockchip_usb2phy_cfg *phy_cfg = rphy->phy_cfg;
	struct rockchip_usb2phy_port *rport;
	unsigned int index;
	int ret = 0;
	bool wakeup_enable = false;

	if (device_may_wakeup(rphy->dev))
		wakeup_enable = true;

	/*
	 * Set the linestate filter time to 1ms based
	 * on the usb2 phy grf pclk 32KHz on suspend.
	 */
	if (phy_cfg->ls_filter_con.enable) {
		ret = regmap_write(rphy->grf, phy_cfg->ls_filter_con.offset,
				   phy_cfg->ls_filter_con.enable);
		if (ret)
			dev_err(rphy->dev, "failed to set ls filter %d\n", ret);
	}

	for (index = 0; index < phy_cfg->num_ports; index++) {
		rport = &rphy->ports[index];
		if (!rport->phy)
			continue;

		if (rport->port_cfg->port_ls_filter_con.enable) {
			ret = regmap_write(rphy->grf,
					   rport->port_cfg->port_ls_filter_con.offset,
					   rport->port_cfg->port_ls_filter_con.enable);
			if (ret)
				dev_err(rphy->dev, "failed to set port ls filter %d\n", ret);
		}

		if (rport->port_id == USB2PHY_PORT_OTG &&
		    (rport->id_irq > 0 || rphy->irq > 0)) {
			mutex_lock(&rport->mutex);
			rport->prev_iddig = property_enabled(rphy->grf,
						&rport->port_cfg->utmi_iddig);
			ret = rockchip_usb2phy_enable_id_irq(rphy, rport,
							     false);
			mutex_unlock(&rport->mutex);
			if (ret) {
				dev_err(rphy->dev,
					"failed to disable id irq\n");
				return ret;
			}
		}

		if (rport->port_id == USB2PHY_PORT_OTG && wakeup_enable &&
		    rport->bvalid_irq > 0)
			enable_irq_wake(rport->bvalid_irq);

		/* activate the linestate to detect the next interrupt. */
		mutex_lock(&rport->mutex);
		ret = rockchip_usb2phy_enable_line_irq(rphy, rport, true);
		mutex_unlock(&rport->mutex);
		if (ret) {
			dev_err(rphy->dev, "failed to enable linestate irq\n");
			return ret;
		}

		if (wakeup_enable && rport->ls_irq > 0)
			enable_irq_wake(rport->ls_irq);

		/* enter low power state */
		rockchip_usb2phy_low_power_enable(rphy, rport, true);
	}

	if (wakeup_enable && rphy->irq > 0)
		enable_irq_wake(rphy->irq);

	return ret;
}

static int rockchip_usb2phy_pm_resume(struct device *dev)
{
	struct rockchip_usb2phy *rphy = dev_get_drvdata(dev);
	const struct rockchip_usb2phy_cfg *phy_cfg = rphy->phy_cfg;
	struct rockchip_usb2phy_port *rport;
	unsigned int index;
	bool iddig;
	int ret = 0;
	bool wakeup_enable = false;

	if (device_may_wakeup(rphy->dev))
		wakeup_enable = true;

	/*
	 * PHY lost power in suspend, it needs to reset
	 * PHY to recovery clock to usb controller.
	 */
	if (!wakeup_enable)
		rockchip_usb2phy_reset(rphy);

	if (phy_cfg->phy_tuning)
		ret = phy_cfg->phy_tuning(rphy);

	if (phy_cfg->ls_filter_con.disable) {
		ret = regmap_write(rphy->grf, phy_cfg->ls_filter_con.offset,
				   phy_cfg->ls_filter_con.disable);
		if (ret)
			dev_err(rphy->dev, "failed to set ls filter %d\n", ret);
	}

	for (index = 0; index < phy_cfg->num_ports; index++) {
		rport = &rphy->ports[index];
		if (!rport->phy)
			continue;

		if (rport->port_cfg->port_ls_filter_con.disable) {
			ret = regmap_write(rphy->grf,
					   rport->port_cfg->port_ls_filter_con.offset,
					   rport->port_cfg->port_ls_filter_con.disable);
			if (ret)
				dev_err(rphy->dev, "failed to set port ls filter %d\n", ret);
		}

		if (rport->port_id == USB2PHY_PORT_OTG &&
		    (rport->id_irq > 0 || rphy->irq > 0)) {
			mutex_lock(&rport->mutex);
			iddig = property_enabled(rphy->grf,
						 &rport->port_cfg->utmi_iddig);
			ret = rockchip_usb2phy_enable_id_irq(rphy, rport,
							     true);
			mutex_unlock(&rport->mutex);
			if (ret) {
				dev_err(rphy->dev,
					"failed to enable id irq\n");
				return ret;
			}

			if (iddig != rport->prev_iddig) {
				dev_dbg(&rport->phy->dev,
					"iddig changed during resume\n");
				rport->prev_iddig = iddig;
				extcon_set_state_sync(rphy->edev,
						      EXTCON_USB_HOST,
						      !iddig);
				extcon_set_state_sync(rphy->edev,
						      EXTCON_USB_VBUS_EN,
						      !iddig);
				ret = rockchip_set_vbus_power(rport, !iddig);
				if (ret)
					return ret;
			}
		}

		/* Enable bvalid detect irq */
		if (rport->port_id == USB2PHY_PORT_OTG &&
		    (rport->mode == USB_DR_MODE_PERIPHERAL ||
		     rport->mode == USB_DR_MODE_OTG) &&
		    (rport->bvalid_irq > 0 || rport->otg_mux_irq > 0 || rphy->irq > 0) &&
		    !rport->vbus_always_on) {
			ret = rockchip_usb2phy_enable_vbus_irq(rphy, rport,
							       true);
			if (ret) {
				dev_err(rphy->dev,
					"failed to enable bvalid irq\n");
				return ret;
			}

			if (property_enabled(rphy->grf, &rport->port_cfg->utmi_bvalid))
				schedule_delayed_work(&rport->otg_sm_work,
						      OTG_SCHEDULE_DELAY);

		}

		if (rport->port_id == USB2PHY_PORT_OTG && wakeup_enable &&
		    rport->bvalid_irq > 0)
			disable_irq_wake(rport->bvalid_irq);

		if (wakeup_enable && rport->ls_irq > 0)
			disable_irq_wake(rport->ls_irq);

		/* exit low power state */
		rockchip_usb2phy_low_power_enable(rphy, rport, false);
	}

	if (wakeup_enable && rphy->irq > 0)
		disable_irq_wake(rphy->irq);

	return ret;
}

static const struct dev_pm_ops rockchip_usb2phy_dev_pm_ops = {
	SET_SYSTEM_SLEEP_PM_OPS(rockchip_usb2phy_pm_suspend,
				rockchip_usb2phy_pm_resume)
};

#define ROCKCHIP_USB2PHY_DEV_PM	(&rockchip_usb2phy_dev_pm_ops)
#else
#define ROCKCHIP_USB2PHY_DEV_PM	NULL
#endif /* CONFIG_PM_SLEEP */

static const struct rockchip_usb2phy_cfg rk1808_phy_cfgs[] = {
	{
		.reg = 0x100,
		.num_ports	= 2,
		.clkout_ctl	= { 0x108, 4, 4, 1, 0 },
		.port_cfgs	= {
			[USB2PHY_PORT_OTG] = {
				.phy_sus	= { 0x0100, 8, 0, 0, 0x1d1 },
				.bvalid_det_en	= { 0x0110, 2, 2, 0, 1 },
				.bvalid_det_st	= { 0x0114, 2, 2, 0, 1 },
				.bvalid_det_clr = { 0x0118, 2, 2, 0, 1 },
				.bypass_dm_en	= { 0x0108, 2, 2, 0, 1},
				.bypass_sel	= { 0x0108, 3, 3, 0, 1},
				.iddig_output	= { 0x0100, 10, 10, 0, 1 },
				.iddig_en	= { 0x0100, 9, 9, 0, 1 },
				.idfall_det_en	= { 0x0110, 5, 5, 0, 1 },
				.idfall_det_st	= { 0x0114, 5, 5, 0, 1 },
				.idfall_det_clr = { 0x0118, 5, 5, 0, 1 },
				.idrise_det_en	= { 0x0110, 4, 4, 0, 1 },
				.idrise_det_st	= { 0x0114, 4, 4, 0, 1 },
				.idrise_det_clr = { 0x0118, 4, 4, 0, 1 },
				.ls_det_en	= { 0x0110, 0, 0, 0, 1 },
				.ls_det_st	= { 0x0114, 0, 0, 0, 1 },
				.ls_det_clr	= { 0x0118, 0, 0, 0, 1 },
				.utmi_avalid	= { 0x0120, 10, 10, 0, 1 },
				.utmi_bvalid	= { 0x0120, 9, 9, 0, 1 },
				.utmi_iddig	= { 0x0120, 6, 6, 0, 1 },
				.utmi_ls	= { 0x0120, 5, 4, 0, 1 },
				.vbus_det_en	= { 0x001c, 15, 15, 1, 0 },
			},
			[USB2PHY_PORT_HOST] = {
				.phy_sus	= { 0x104, 8, 0, 0, 0x1d1 },
				.ls_det_en	= { 0x110, 1, 1, 0, 1 },
				.ls_det_st	= { 0x114, 1, 1, 0, 1 },
				.ls_det_clr	= { 0x118, 1, 1, 0, 1 },
				.utmi_ls	= { 0x120, 17, 16, 0, 1 },
				.utmi_hstdet	= { 0x120, 19, 19, 0, 1 }
			}
		},
		.chg_det = {
			.chg_mode	= { 0x0100, 8, 0, 0, 0x1d7 },
			.cp_det		= { 0x0120, 24, 24, 0, 1 },
			.dcp_det	= { 0x0120, 23, 23, 0, 1 },
			.dp_det		= { 0x0120, 25, 25, 0, 1 },
			.idm_sink_en	= { 0x0108, 8, 8, 0, 1 },
			.idp_sink_en	= { 0x0108, 7, 7, 0, 1 },
			.idp_src_en	= { 0x0108, 9, 9, 0, 1 },
			.rdm_pdwn_en	= { 0x0108, 10, 10, 0, 1 },
			.vdm_src_en	= { 0x0108, 12, 12, 0, 1 },
			.vdp_src_en	= { 0x0108, 11, 11, 0, 1 },
		},
	},
	{ /* sentinel */ }
};

static const struct rockchip_usb2phy_cfg rk312x_phy_cfgs[] = {
	{
		.reg = 0x17c,
		.num_ports	= 2,
		.phy_tuning	= rk312x_usb2phy_tuning,
		.clkout_ctl	= { 0x0190, 15, 15, 1, 0 },
		.port_cfgs	= {
			[USB2PHY_PORT_OTG] = {
				.phy_sus	= { 0x017c, 8, 0, 0, 0x1d1 },
				.bvalid_det_en	= { 0x017c, 14, 14, 0, 1 },
				.bvalid_det_st	= { 0x017c, 15, 15, 0, 1 },
				.bvalid_det_clr	= { 0x017c, 15, 15, 0, 1 },
				.bypass_dm_en	= { 0x0190, 12, 12, 0, 1},
				.bypass_sel	= { 0x0190, 13, 13, 0, 1},
				.iddig_output	= { 0x017c, 10, 10, 0, 1 },
				.iddig_en	= { 0x017c, 9, 9, 0, 1 },
				.idfall_det_en  = { 0x01a0, 2, 2, 0, 1 },
				.idfall_det_st  = { 0x01a0, 3, 3, 0, 1 },
				.idfall_det_clr = { 0x01a0, 3, 3, 0, 1 },
				.idrise_det_en  = { 0x01a0, 0, 0, 0, 1 },
				.idrise_det_st  = { 0x01a0, 1, 1, 0, 1 },
				.idrise_det_clr = { 0x01a0, 1, 1, 0, 1 },
				.ls_det_en	= { 0x017c, 12, 12, 0, 1 },
				.ls_det_st	= { 0x017c, 13, 13, 0, 1 },
				.ls_det_clr	= { 0x017c, 13, 13, 0, 1 },
				.utmi_bvalid	= { 0x014c, 5, 5, 0, 1 },
				.utmi_iddig	= { 0x014c, 8, 8, 0, 1 },
				.utmi_ls	= { 0x014c, 7, 6, 0, 1 },
			},
			[USB2PHY_PORT_HOST] = {
				.phy_sus	= { 0x0194, 8, 0, 0, 0x1d1 },
				.ls_det_en	= { 0x0194, 14, 14, 0, 1 },
				.ls_det_st	= { 0x0194, 15, 15, 0, 1 },
				.ls_det_clr	= { 0x0194, 15, 15, 0, 1 }
			}
		},
		.chg_det = {
			.chg_mode	= { 0x017c, 8, 0, 0, 0x1d7 },
			.cp_det		= { 0x02c0, 6, 6, 0, 1 },
			.dcp_det	= { 0x02c0, 5, 5, 0, 1 },
			.dp_det		= { 0x02c0, 7, 7, 0, 1 },
			.idm_sink_en	= { 0x0184, 8, 8, 0, 1 },
			.idp_sink_en	= { 0x0184, 7, 7, 0, 1 },
			.idp_src_en	= { 0x0184, 9, 9, 0, 1 },
			.rdm_pdwn_en	= { 0x0184, 10, 10, 0, 1 },
			.vdm_src_en	= { 0x0184, 12, 12, 0, 1 },
			.vdp_src_en	= { 0x0184, 11, 11, 0, 1 },
		},
	},
	{ /* sentinel */ }
};

static const struct rockchip_usb2phy_cfg rk3228_phy_cfgs[] = {
	{
		.reg = 0x760,
		.num_ports	= 2,
		.phy_tuning	= rk3228_usb2phy_tuning,
		.clkout_ctl	= { 0x0768, 4, 4, 1, 0 },
		.port_cfgs	= {
			[USB2PHY_PORT_OTG] = {
				.phy_sus	= { 0x0760, 8, 0, 0, 0x1d1 },
				.bvalid_det_en	= { 0x0680, 3, 3, 0, 1 },
				.bvalid_det_st	= { 0x0690, 3, 3, 0, 1 },
				.bvalid_det_clr	= { 0x06a0, 3, 3, 0, 1 },
				.iddig_output   = { 0x0760, 10, 10, 0, 1 },
				.iddig_en       = { 0x0760, 9, 9, 0, 1 },
				.idfall_det_en	= { 0x0680, 6, 6, 0, 1 },
				.idfall_det_st	= { 0x0690, 6, 6, 0, 1 },
				.idfall_det_clr	= { 0x06a0, 6, 6, 0, 1 },
				.idrise_det_en	= { 0x0680, 5, 5, 0, 1 },
				.idrise_det_st	= { 0x0690, 5, 5, 0, 1 },
				.idrise_det_clr	= { 0x06a0, 5, 5, 0, 1 },
				.ls_det_en	= { 0x0680, 2, 2, 0, 1 },
				.ls_det_st	= { 0x0690, 2, 2, 0, 1 },
				.ls_det_clr	= { 0x06a0, 2, 2, 0, 1 },
				.utmi_bvalid	= { 0x0480, 4, 4, 0, 1 },
				.utmi_iddig	= { 0x0480, 1, 1, 0, 1 },
				.utmi_ls	= { 0x0480, 3, 2, 0, 1 },
				.vbus_det_en	= { 0x0788, 15, 15, 1, 0 },
			},
			[USB2PHY_PORT_HOST] = {
				.phy_sus	= { 0x0764, 8, 0, 0, 0x1d1 },
				.ls_det_en	= { 0x0680, 4, 4, 0, 1 },
				.ls_det_st	= { 0x0690, 4, 4, 0, 1 },
				.ls_det_clr	= { 0x06a0, 4, 4, 0, 1 }
			}
		},
		.chg_det = {
			.chg_mode	= { 0x0760, 8, 0, 0, 0x1d7 },
			.cp_det		= { 0x0884, 4, 4, 0, 1 },
			.dcp_det	= { 0x0884, 3, 3, 0, 1 },
			.dp_det		= { 0x0884, 5, 5, 0, 1 },
			.idm_sink_en	= { 0x0768, 8, 8, 0, 1 },
			.idp_sink_en	= { 0x0768, 7, 7, 0, 1 },
			.idp_src_en	= { 0x0768, 9, 9, 0, 1 },
			.rdm_pdwn_en	= { 0x0768, 10, 10, 0, 1 },
			.vdm_src_en	= { 0x0768, 12, 12, 0, 1 },
			.vdp_src_en	= { 0x0768, 11, 11, 0, 1 },
		},
	},
	{
		.reg = 0x800,
		.num_ports	= 2,
		.clkout_ctl	= { 0x0808, 4, 4, 1, 0 },
		.port_cfgs	= {
			[USB2PHY_PORT_OTG] = {
				.phy_sus	= { 0x804, 8, 0, 0, 0x1d1 },
				.ls_det_en	= { 0x0684, 1, 1, 0, 1 },
				.ls_det_st	= { 0x0694, 1, 1, 0, 1 },
				.ls_det_clr	= { 0x06a4, 1, 1, 0, 1 }
			},
			[USB2PHY_PORT_HOST] = {
				.phy_sus	= { 0x800, 8, 0, 0, 0x1d1 },
				.ls_det_en	= { 0x0684, 0, 0, 0, 1 },
				.ls_det_st	= { 0x0694, 0, 0, 0, 1 },
				.ls_det_clr	= { 0x06a4, 0, 0, 0, 1 }
			}
		},
	},
	{ /* sentinel */ }
};

static const struct rockchip_usb2phy_cfg rk3308_phy_cfgs[] = {
	{
		.reg = 0x100,
		.num_ports	= 2,
		.phy_tuning	= rk3308_usb2phy_tuning,
		.clkout_ctl	= { 0x0108, 4, 4, 1, 0 },
		.port_cfgs	= {
			[USB2PHY_PORT_OTG] = {
				.phy_sus	= { 0x0100, 8, 0, 0, 0x1d1 },
				.bvalid_det_en	= { 0x3020, 2, 2, 0, 1 },
				.bvalid_det_st	= { 0x3024, 2, 2, 0, 1 },
				.bvalid_det_clr = { 0x3028, 2, 2, 0, 1 },
				.iddig_output	= { 0x0100, 10, 10, 0, 1 },
				.iddig_en	= { 0x0100, 9, 9, 0, 1 },
				.idfall_det_en	= { 0x3020, 5, 5, 0, 1 },
				.idfall_det_st	= { 0x3024, 5, 5, 0, 1 },
				.idfall_det_clr = { 0x3028, 5, 5, 0, 1 },
				.idrise_det_en	= { 0x3020, 4, 4, 0, 1 },
				.idrise_det_st	= { 0x3024, 4, 4, 0, 1 },
				.idrise_det_clr = { 0x3028, 4, 4, 0, 1 },
				.ls_det_en	= { 0x3020, 0, 0, 0, 1 },
				.ls_det_st	= { 0x3024, 0, 0, 0, 1 },
				.ls_det_clr	= { 0x3028, 0, 0, 0, 1 },
				.utmi_avalid	= { 0x0120, 10, 10, 0, 1 },
				.utmi_bvalid	= { 0x0120, 9, 9, 0, 1 },
				.utmi_iddig	= { 0x0120, 6, 6, 0, 1 },
				.utmi_ls	= { 0x0120, 5, 4, 0, 1 },
				.vbus_det_en	= { 0x001c, 15, 15, 1, 0 },
			},
			[USB2PHY_PORT_HOST] = {
				.phy_sus	= { 0x0104, 8, 0, 0, 0x1d1 },
				.ls_det_en	= { 0x3020, 1, 1, 0, 1 },
				.ls_det_st	= { 0x3024, 1, 1, 0, 1 },
				.ls_det_clr	= { 0x3028, 1, 1, 0, 1 },
				.utmi_ls	= { 0x120, 17, 16, 0, 1 },
				.utmi_hstdet	= { 0x120, 19, 19, 0, 1 }
			}
		},
		.chg_det = {
			.chg_mode	= { 0x0100, 8, 0, 0, 0x1d7 },
			.cp_det		= { 0x0120, 24, 24, 0, 1 },
			.dcp_det	= { 0x0120, 23, 23, 0, 1 },
			.dp_det		= { 0x0120, 25, 25, 0, 1 },
			.idm_sink_en	= { 0x0108, 8, 8, 0, 1 },
			.idp_sink_en	= { 0x0108, 7, 7, 0, 1 },
			.idp_src_en	= { 0x0108, 9, 9, 0, 1 },
			.rdm_pdwn_en	= { 0x0108, 10, 10, 0, 1 },
			.vdm_src_en	= { 0x0108, 12, 12, 0, 1 },
			.vdp_src_en	= { 0x0108, 11, 11, 0, 1 },
		},
	},
	{ /* sentinel */ }
};

static const struct rockchip_usb2phy_cfg rk3328_phy_cfgs[] = {
	{
		.reg = 0x100,
		.num_ports	= 2,
		.phy_tuning = rk3328_usb2phy_tuning,
		.clkout_ctl	= { 0x108, 4, 4, 1, 0 },
		.port_cfgs	= {
			[USB2PHY_PORT_OTG] = {
				.phy_sus	= { 0x0100, 8, 0, 0, 0x1d1 },
				.bvalid_det_en	= { 0x0110, 2, 2, 0, 1 },
				.bvalid_det_st	= { 0x0114, 2, 2, 0, 1 },
				.bvalid_det_clr = { 0x0118, 2, 2, 0, 1 },
				.bypass_bc      = { 0x0008, 14, 14, 0, 1 },
				.bypass_otg     = { 0x0018, 15, 15, 1, 0 },
				.iddig_output   = { 0x0100, 10, 10, 0, 1 },
				.iddig_en       = { 0x0100, 9, 9, 0, 1 },
				.idfall_det_en	= { 0x0110, 5, 5, 0, 1 },
				.idfall_det_st	= { 0x0114, 5, 5, 0, 1 },
				.idfall_det_clr = { 0x0118, 5, 5, 0, 1 },
				.idrise_det_en	= { 0x0110, 4, 4, 0, 1 },
				.idrise_det_st	= { 0x0114, 4, 4, 0, 1 },
				.idrise_det_clr = { 0x0118, 4, 4, 0, 1 },
				.ls_det_en	= { 0x0110, 0, 0, 0, 1 },
				.ls_det_st	= { 0x0114, 0, 0, 0, 1 },
				.ls_det_clr	= { 0x0118, 0, 0, 0, 1 },
				.utmi_avalid	= { 0x0120, 10, 10, 0, 1 },
				.utmi_bvalid	= { 0x0120, 9, 9, 0, 1 },
				.utmi_ls	= { 0x0120, 5, 4, 0, 1 },
				.vbus_det_en	= { 0x001c, 15, 15, 1, 0 },
			},
			[USB2PHY_PORT_HOST] = {
				.phy_sus	= { 0x104, 8, 0, 0, 0x1d1 },
				.bypass_host	= { 0x048, 15, 15, 1, 0 },
				.ls_det_en	= { 0x110, 1, 1, 0, 1 },
				.ls_det_st	= { 0x114, 1, 1, 0, 1 },
				.ls_det_clr	= { 0x118, 1, 1, 0, 1 },
				.utmi_ls	= { 0x120, 17, 16, 0, 1 },
				.utmi_hstdet	= { 0x120, 19, 19, 0, 1 }
			}
		},
		.chg_det = {
			.chg_mode	= { 0x0100, 8, 0, 0, 0x1d7 },
			.cp_det		= { 0x0120, 24, 24, 0, 1 },
			.dcp_det	= { 0x0120, 23, 23, 0, 1 },
			.dp_det		= { 0x0120, 25, 25, 0, 1 },
			.idm_sink_en	= { 0x0108, 8, 8, 0, 1 },
			.idp_sink_en	= { 0x0108, 7, 7, 0, 1 },
			.idp_src_en	= { 0x0108, 9, 9, 0, 1 },
			.rdm_pdwn_en	= { 0x0108, 10, 10, 0, 1 },
			.vdm_src_en	= { 0x0108, 12, 12, 0, 1 },
			.vdp_src_en	= { 0x0108, 11, 11, 0, 1 },
		},
	},
	{ /* sentinel */ }
};

static const struct rockchip_usb2phy_cfg rk3366_phy_cfgs[] = {
	{
		.reg = 0x700,
		.num_ports	= 2,
		.phy_tuning	= rk3366_usb2phy_tuning,
		.clkout_ctl	= { 0x0724, 15, 15, 1, 0 },
		.port_cfgs	= {
			[USB2PHY_PORT_HOST] = {
				.phy_sus	= { 0x0728, 8, 0, 0, 0x1d1 },
				.ls_det_en	= { 0x0680, 4, 4, 0, 1 },
				.ls_det_st	= { 0x0690, 4, 4, 0, 1 },
				.ls_det_clr	= { 0x06a0, 4, 4, 0, 1 },
				.utmi_ls	= { 0x049c, 14, 13, 0, 1 },
				.utmi_hstdet	= { 0x049c, 12, 12, 0, 1 }
			}
		},
	},
	{ /* sentinel */ }
};

static const struct rockchip_usb2phy_cfg rk3368_phy_cfgs[] = {
	{
		.reg = 0x700,
		.num_ports	= 2,
		.clkout_ctl	= { 0x0724, 15, 15, 1, 0 },
		.port_cfgs	= {
			[USB2PHY_PORT_OTG] = {
				.phy_sus	= { 0x0700, 8, 0, 0, 0x1d1 },
				.bvalid_det_en	= { 0x0680, 3, 3, 0, 1 },
				.bvalid_det_st	= { 0x0690, 3, 3, 0, 1 },
				.bvalid_det_clr = { 0x06a0, 3, 3, 0, 1 },
				.iddig_output	= { 0x0700, 10, 10, 0, 1 },
				.iddig_en	= { 0x0700, 9, 9, 0, 1 },
				.idfall_det_en	= { 0x0680, 6, 6, 0, 1 },
				.idfall_det_st	= { 0x0690, 6, 6, 0, 1 },
				.idfall_det_clr	= { 0x06a0, 6, 6, 0, 1 },
				.idrise_det_en	= { 0x0680, 5, 5, 0, 1 },
				.idrise_det_st	= { 0x0690, 5, 5, 0, 1 },
				.idrise_det_clr	= { 0x06a0, 5, 5, 0, 1 },
				.ls_det_en	= { 0x0680, 2, 2, 0, 1 },
				.ls_det_st	= { 0x0690, 2, 2, 0, 1 },
				.ls_det_clr	= { 0x06a0, 2, 2, 0, 1 },
				.utmi_bvalid	= { 0x04bc, 23, 23, 0, 1 },
				.utmi_iddig     = { 0x04bc, 26, 26, 0, 1 },
				.utmi_ls	= { 0x04bc, 25, 24, 0, 1 },
				.vbus_det_en    = { 0x079c, 15, 15, 1, 0 },
			},
			[USB2PHY_PORT_HOST] = {
				.phy_sus	= { 0x0728, 15, 0, 0, 0x1d1 },
				.ls_det_en	= { 0x0680, 4, 4, 0, 1 },
				.ls_det_st	= { 0x0690, 4, 4, 0, 1 },
				.ls_det_clr	= { 0x06a0, 4, 4, 0, 1 }
			}
		},
		.chg_det = {
			.chg_mode	= { 0x0700, 8, 0, 0, 0x1d7 },
			.cp_det		= { 0x04b8, 30, 30, 0, 1 },
			.dcp_det	= { 0x04b8, 29, 29, 0, 1 },
			.dp_det		= { 0x04b8, 31, 31, 0, 1 },
			.idm_sink_en	= { 0x0718, 8, 8, 0, 1 },
			.idp_sink_en	= { 0x0718, 7, 7, 0, 1 },
			.idp_src_en	= { 0x0718, 9, 9, 0, 1 },
			.rdm_pdwn_en	= { 0x0718, 10, 10, 0, 1 },
			.vdm_src_en	= { 0x0718, 12, 12, 0, 1 },
			.vdp_src_en	= { 0x0718, 11, 11, 0, 1 },
		},
	},
	{ /* sentinel */ }
};

static const struct rockchip_usb2phy_cfg rk3399_phy_cfgs[] = {
	{
		.reg		= 0xe450,
		.num_ports	= 2,
		.phy_tuning	= rk3399_usb2phy_tuning,
		.clkout_ctl	= { 0xe450, 4, 4, 1, 0 },
		.port_cfgs	= {
			[USB2PHY_PORT_OTG] = {
				.phy_sus = { 0xe454, 8, 0, 0x052, 0x1d1 },
				.bvalid_det_en	= { 0xe3c0, 3, 3, 0, 1 },
				.bvalid_det_st	= { 0xe3e0, 3, 3, 0, 1 },
				.bvalid_det_clr	= { 0xe3d0, 3, 3, 0, 1 },
				.bypass_dm_en   = { 0xe450, 2, 2, 0, 1 },
				.bypass_sel     = { 0xe450, 3, 3, 0, 1 },
				.iddig_output	= { 0xe454, 10, 10, 0, 1 },
				.iddig_en	= { 0xe454, 9, 9, 0, 1 },
				.idfall_det_en	= { 0xe3c0, 5, 5, 0, 1 },
				.idfall_det_st	= { 0xe3e0, 5, 5, 0, 1 },
				.idfall_det_clr	= { 0xe3d0, 5, 5, 0, 1 },
				.idrise_det_en	= { 0xe3c0, 4, 4, 0, 1 },
				.idrise_det_st	= { 0xe3e0, 4, 4, 0, 1 },
				.idrise_det_clr	= { 0xe3d0, 4, 4, 0, 1 },
				.ls_det_en	= { 0xe3c0, 2, 2, 0, 1 },
				.ls_det_st	= { 0xe3e0, 2, 2, 0, 1 },
				.ls_det_clr	= { 0xe3d0, 2, 2, 0, 1 },
				.utmi_avalid	= { 0xe2ac, 7, 7, 0, 1 },
				.utmi_bvalid	= { 0xe2ac, 12, 12, 0, 1 },
				.utmi_iddig     = { 0xe2ac, 8, 8, 0, 1 },
				.utmi_ls	= { 0xe2ac, 14, 13, 0, 1 },
				.vbus_det_en    = { 0x449c, 15, 15, 1, 0 },
			},
			[USB2PHY_PORT_HOST] = {
				.phy_sus	= { 0xe458, 1, 0, 0x2, 0x1 },
				.ls_det_en	= { 0xe3c0, 6, 6, 0, 1 },
				.ls_det_st	= { 0xe3e0, 6, 6, 0, 1 },
				.ls_det_clr	= { 0xe3d0, 6, 6, 0, 1 },
				.utmi_ls	= { 0xe2ac, 22, 21, 0, 1 },
				.utmi_hstdet	= { 0xe2ac, 23, 23, 0, 1 }
			}
		},
		.chg_det = {
			.chg_mode	= { 0xe454, 8, 0, 0, 0x1d7 },
			.cp_det		= { 0xe2ac, 2, 2, 0, 1 },
			.dcp_det	= { 0xe2ac, 1, 1, 0, 1 },
			.dp_det		= { 0xe2ac, 0, 0, 0, 1 },
			.idm_sink_en	= { 0xe450, 8, 8, 0, 1 },
			.idp_sink_en	= { 0xe450, 7, 7, 0, 1 },
			.idp_src_en	= { 0xe450, 9, 9, 0, 1 },
			.rdm_pdwn_en	= { 0xe450, 10, 10, 0, 1 },
			.vdm_src_en	= { 0xe450, 12, 12, 0, 1 },
			.vdp_src_en	= { 0xe450, 11, 11, 0, 1 },
		},
	},
	{
		.reg		= 0xe460,
		.num_ports	= 2,
		.phy_tuning	= rk3399_usb2phy_tuning,
		.clkout_ctl	= { 0xe460, 4, 4, 1, 0 },
		.port_cfgs	= {
			[USB2PHY_PORT_OTG] = {
				.phy_sus = { 0xe464, 8, 0, 0x052, 0x1d1 },
				.bvalid_det_en  = { 0xe3c0, 8, 8, 0, 1 },
				.bvalid_det_st  = { 0xe3e0, 8, 8, 0, 1 },
				.bvalid_det_clr = { 0xe3d0, 8, 8, 0, 1 },
				.iddig_output	= { 0xe464, 10, 10, 0, 1 },
				.iddig_en	= { 0xe464, 9, 9, 0, 1 },
				.idfall_det_en	= { 0xe3c0, 10, 10, 0, 1 },
				.idfall_det_st	= { 0xe3e0, 10, 10, 0, 1 },
				.idfall_det_clr	= { 0xe3d0, 10, 10, 0, 1 },
				.idrise_det_en	= { 0xe3c0, 9, 9, 0, 1 },
				.idrise_det_st	= { 0xe3e0, 9, 9, 0, 1 },
				.idrise_det_clr	= { 0xe3d0, 9, 9, 0, 1 },
				.ls_det_en	= { 0xe3c0, 7, 7, 0, 1 },
				.ls_det_st	= { 0xe3e0, 7, 7, 0, 1 },
				.ls_det_clr	= { 0xe3d0, 7, 7, 0, 1 },
				.utmi_avalid	= { 0xe2ac, 10, 10, 0, 1 },
				.utmi_bvalid    = { 0xe2ac, 16, 16, 0, 1 },
				.utmi_iddig     = { 0xe2ac, 11, 11, 0, 1 },
				.utmi_ls	= { 0xe2ac, 18, 17, 0, 1 },
				.vbus_det_en    = { 0x451c, 15, 15, 1, 0 },
			},
			[USB2PHY_PORT_HOST] = {
				.phy_sus	= { 0xe468, 1, 0, 0x2, 0x1 },
				.ls_det_en	= { 0xe3c0, 11, 11, 0, 1 },
				.ls_det_st	= { 0xe3e0, 11, 11, 0, 1 },
				.ls_det_clr	= { 0xe3d0, 11, 11, 0, 1 },
				.utmi_ls	= { 0xe2ac, 26, 25, 0, 1 },
				.utmi_hstdet	= { 0xe2ac, 27, 27, 0, 1 }
			}
		},
		.chg_det = {
			.chg_mode	= { 0xe464, 8, 0, 0, 0x1d7 },
			.cp_det		= { 0xe2ac, 5, 5, 0, 1 },
			.dcp_det	= { 0xe2ac, 4, 4, 0, 1 },
			.dp_det		= { 0xe2ac, 3, 3, 0, 1 },
			.idm_sink_en	= { 0xe460, 8, 8, 0, 1 },
			.idp_sink_en	= { 0xe460, 7, 7, 0, 1 },
			.idp_src_en	= { 0xe460, 9, 9, 0, 1 },
			.rdm_pdwn_en	= { 0xe460, 10, 10, 0, 1 },
			.vdm_src_en	= { 0xe460, 12, 12, 0, 1 },
			.vdp_src_en	= { 0xe460, 11, 11, 0, 1 },
		},
	},
	{ /* sentinel */ }
};

static const struct rockchip_usb2phy_cfg rk3528_phy_cfgs[] = {
	{
		.reg = 0xffdf0000,
		.num_ports	= 2,
		.phy_tuning	= rk3528_usb2phy_tuning,
		.vbus_detect	= rockchip_usb2phy_vbus_det_control,
		.clkout_ctl_phy	= { 0x041c, 7, 2, 0, 0x27 },
		.port_cfgs	= {
			[USB2PHY_PORT_OTG] = {
				.phy_sus	= { 0x6004c, 8, 0, 0, 0x1d1 },
				.bvalid_det_en	= { 0x60074, 2, 2, 0, 1 },
				.bvalid_det_st	= { 0x60078, 2, 2, 0, 1 },
				.bvalid_det_clr = { 0x6007c, 2, 2, 0, 1 },
				.iddig_output	= { 0x6004c, 10, 10, 0, 1 },
				.iddig_en	= { 0x6004c, 9, 9, 0, 1 },
				.idfall_det_en	= { 0x60074, 5, 5, 0, 1 },
				.idfall_det_st	= { 0x60078, 5, 5, 0, 1 },
				.idfall_det_clr = { 0x6007c, 5, 5, 0, 1 },
				.idrise_det_en	= { 0x60074, 4, 4, 0, 1 },
				.idrise_det_st	= { 0x60078, 4, 4, 0, 1 },
				.idrise_det_clr = { 0x6007c, 4, 4, 0, 1 },
				.ls_det_en	= { 0x60074, 0, 0, 0, 1 },
				.ls_det_st	= { 0x60078, 0, 0, 0, 1 },
				.ls_det_clr	= { 0x6007c, 0, 0, 0, 1 },
				.utmi_avalid	= { 0x6006c, 1, 1, 0, 1 },
				.utmi_bvalid	= { 0x6006c, 0, 0, 0, 1 },
				.utmi_iddig	= { 0x6006c, 6, 6, 0, 1 },
				.utmi_ls	= { 0x6006c, 5, 4, 0, 1 },
				.vbus_det_en	= { 0x003c, 7, 7, 0, 1 },
				.port_ls_filter_con = { 0x60080, 19, 0, 0x30100, 0x20 },
			},
			[USB2PHY_PORT_HOST] = {
				.phy_sus	= { 0x6005c, 8, 0, 0x1d2, 0x1d1 },
				.ls_det_en	= { 0x60090, 0, 0, 0, 1 },
				.ls_det_st	= { 0x60094, 0, 0, 0, 1 },
				.ls_det_clr	= { 0x60098, 0, 0, 0, 1 },
				.utmi_ls	= { 0x6006c, 13, 12, 0, 1 },
				.utmi_hstdet	= { 0x6006c, 15, 15, 0, 1 },
				.port_ls_filter_con = { 0x6009c, 19, 0, 0x30100, 0x20 },
			}
		},
		.chg_det = {
			.chg_mode	= { 0x6004c, 8, 0, 0, 0x1d7 },
			.cp_det		= { 0x6006c, 19, 19, 0, 1 },
			.dcp_det	= { 0x6006c, 18, 18, 0, 1 },
			.dp_det		= { 0x6006c, 20, 20, 0, 1 },
			.idm_sink_en	= { 0x60058, 1, 1, 0, 1 },
			.idp_sink_en	= { 0x60058, 0, 0, 0, 1 },
			.idp_src_en	= { 0x60058, 2, 2, 0, 1 },
			.rdm_pdwn_en	= { 0x60058, 3, 3, 0, 1 },
			.vdm_src_en	= { 0x60058, 5, 5, 0, 1 },
			.vdp_src_en	= { 0x60058, 4, 4, 0, 1 },
		},
	}
};

static const struct rockchip_usb2phy_cfg rk3562_phy_cfgs[] = {
	{
		.reg = 0xff740000,
		.num_ports	= 2,
		.phy_tuning	= rk3562_usb2phy_tuning,
		.vbus_detect	= rockchip_usb2phy_vbus_det_control,
		.clkout_ctl	= { 0x0108, 4, 4, 1, 0 },
		.ls_filter_con	= { 0x0130, 19, 0, 0x30100, 0x00020 },
		.port_cfgs	= {
			[USB2PHY_PORT_OTG] = {
				.phy_sus	= { 0x0100, 8, 0, 0, 0x1d1 },
				.bvalid_det_en	= { 0x0110, 2, 2, 0, 1 },
				.bvalid_det_st	= { 0x0114, 2, 2, 0, 1 },
				.bvalid_det_clr = { 0x0118, 2, 2, 0, 1 },
				.bvalid_grf_sel	= { 0x0108, 15, 14, 0, 3 },
				.bypass_dm_en	= { 0x0108, 2, 2, 0, 1},
				.bypass_sel	= { 0x0108, 3, 3, 0, 1},
				.iddig_output	= { 0x0100, 10, 10, 0, 1 },
				.iddig_en	= { 0x0100, 9, 9, 0, 1 },
				.idfall_det_en	= { 0x0110, 5, 5, 0, 1 },
				.idfall_det_st	= { 0x0114, 5, 5, 0, 1 },
				.idfall_det_clr = { 0x0118, 5, 5, 0, 1 },
				.idrise_det_en	= { 0x0110, 4, 4, 0, 1 },
				.idrise_det_st	= { 0x0114, 4, 4, 0, 1 },
				.idrise_det_clr = { 0x0118, 4, 4, 0, 1 },
				.ls_det_en	= { 0x0110, 0, 0, 0, 1 },
				.ls_det_st	= { 0x0114, 0, 0, 0, 1 },
				.ls_det_clr	= { 0x0118, 0, 0, 0, 1 },
				.utmi_avalid	= { 0x0120, 10, 10, 0, 1 },
				.utmi_bvalid	= { 0x0120, 9, 9, 0, 1 },
				.utmi_iddig	= { 0x0120, 6, 6, 0, 1 },
				.utmi_ls	= { 0x0120, 5, 4, 0, 1 },
				.vbus_det_en	= { 0x003c, 7, 7, 0, 1 },
			},
			[USB2PHY_PORT_HOST] = {
				.phy_sus	= { 0x0104, 8, 0, 0x1d2, 0x1d1 },
				.ls_det_en	= { 0x0110, 1, 1, 0, 1 },
				.ls_det_st	= { 0x0114, 1, 1, 0, 1 },
				.ls_det_clr	= { 0x0118, 1, 1, 0, 1 },
				.utmi_ls	= { 0x0120, 17, 16, 0, 1 },
				.utmi_hstdet	= { 0x0120, 19, 19, 0, 1 }
			}
		},
		.chg_det = {
			.chg_mode	= { 0x0100, 8, 0, 0, 0x1d7 },
			.cp_det		= { 0x0120, 24, 24, 0, 1 },
			.dcp_det	= { 0x0120, 23, 23, 0, 1 },
			.dp_det		= { 0x0120, 25, 25, 0, 1 },
			.idm_sink_en	= { 0x0108, 8, 8, 0, 1 },
			.idp_sink_en	= { 0x0108, 7, 7, 0, 1 },
			.idp_src_en	= { 0x0108, 9, 9, 0, 1 },
			.rdm_pdwn_en	= { 0x0108, 10, 10, 0, 1 },
			.vdm_src_en	= { 0x0108, 12, 12, 0, 1 },
			.vdp_src_en	= { 0x0108, 11, 11, 0, 1 },
		},
	},
	{ /* sentinel */ }
};

static const struct rockchip_usb2phy_cfg rk3568_phy_cfgs[] = {
	{
		.reg = 0xfe8a0000,
		.num_ports	= 2,
		.phy_tuning	= rk3568_usb2phy_tuning,
		.vbus_detect	= rockchip_usb2phy_vbus_det_control,
		.clkout_ctl	= { 0x0008, 4, 4, 1, 0 },
		.ls_filter_con	= { 0x0040, 19, 0, 0x30100, 0x00020 },
		.port_cfgs	= {
			[USB2PHY_PORT_OTG] = {
				.phy_sus	= { 0x0000, 8, 0, 0, 0x1d1 },
				.bvalid_det_en	= { 0x0080, 2, 2, 0, 1 },
				.bvalid_det_st	= { 0x0084, 2, 2, 0, 1 },
				.bvalid_det_clr = { 0x0088, 2, 2, 0, 1 },
				.bvalid_grf_sel	= { 0x0008, 15, 14, 0, 3 },
				.bypass_dm_en	= { 0x0008, 2, 2, 0, 1},
				.bypass_sel	= { 0x0008, 3, 3, 0, 1},
				.iddig_output	= { 0x0000, 10, 10, 0, 1 },
				.iddig_en	= { 0x0000, 9, 9, 0, 1 },
				.idfall_det_en	= { 0x0080, 5, 5, 0, 1 },
				.idfall_det_st	= { 0x0084, 5, 5, 0, 1 },
				.idfall_det_clr = { 0x0088, 5, 5, 0, 1 },
				.idrise_det_en	= { 0x0080, 4, 4, 0, 1 },
				.idrise_det_st	= { 0x0084, 4, 4, 0, 1 },
				.idrise_det_clr = { 0x0088, 4, 4, 0, 1 },
				.ls_det_en	= { 0x0080, 0, 0, 0, 1 },
				.ls_det_st	= { 0x0084, 0, 0, 0, 1 },
				.ls_det_clr	= { 0x0088, 0, 0, 0, 1 },
				.utmi_avalid	= { 0x00c0, 10, 10, 0, 1 },
				.utmi_bvalid	= { 0x00c0, 9, 9, 0, 1 },
				.utmi_iddig	= { 0x00c0, 6, 6, 0, 1 },
				.utmi_ls	= { 0x00c0, 5, 4, 0, 1 },
				.vbus_det_en	= { 0x003c, 7, 7, 0, 1 },
			},
			[USB2PHY_PORT_HOST] = {
				/* Select suspend control from controller */
				.phy_sus	= { 0x0004, 8, 0, 0x1d2, 0x1d2 },
				.ls_det_en	= { 0x0080, 1, 1, 0, 1 },
				.ls_det_st	= { 0x0084, 1, 1, 0, 1 },
				.ls_det_clr	= { 0x0088, 1, 1, 0, 1 },
				.utmi_ls	= { 0x00c0, 17, 16, 0, 1 },
				.utmi_hstdet	= { 0x00c0, 19, 19, 0, 1 }
			}
		},
		.chg_det = {
			.chg_mode	= { 0x0000, 8, 0, 0, 0x1d7 },
			.cp_det		= { 0x00c0, 24, 24, 0, 1 },
			.dcp_det	= { 0x00c0, 23, 23, 0, 1 },
			.dp_det		= { 0x00c0, 25, 25, 0, 1 },
			.idm_sink_en	= { 0x0008, 8, 8, 0, 1 },
			.idp_sink_en	= { 0x0008, 7, 7, 0, 1 },
			.idp_src_en	= { 0x0008, 9, 9, 0, 1 },
			.rdm_pdwn_en	= { 0x0008, 10, 10, 0, 1 },
			.vdm_src_en	= { 0x0008, 12, 12, 0, 1 },
			.vdp_src_en	= { 0x0008, 11, 11, 0, 1 },
		},
	},
	{
		.reg = 0xfe8b0000,
		.num_ports	= 2,
		.phy_tuning	= rk3568_usb2phy_tuning,
		.clkout_ctl	= { 0x0008, 4, 4, 1, 0 },
		.ls_filter_con	= { 0x0040, 19, 0, 0x30100, 0x00020 },
		.port_cfgs	= {
			[USB2PHY_PORT_OTG] = {
				.phy_sus	= { 0x0000, 8, 0, 0x1d2, 0x1d1 },
				.ls_det_en	= { 0x0080, 0, 0, 0, 1 },
				.ls_det_st	= { 0x0084, 0, 0, 0, 1 },
				.ls_det_clr	= { 0x0088, 0, 0, 0, 1 },
				.utmi_ls	= { 0x00c0, 5, 4, 0, 1 },
				.utmi_hstdet	= { 0x00c0, 7, 7, 0, 1 }
			},
			[USB2PHY_PORT_HOST] = {
				.phy_sus	= { 0x0004, 8, 0, 0x1d2, 0x1d1 },
				.ls_det_en	= { 0x0080, 1, 1, 0, 1 },
				.ls_det_st	= { 0x0084, 1, 1, 0, 1 },
				.ls_det_clr	= { 0x0088, 1, 1, 0, 1 },
				.utmi_ls	= { 0x00c0, 17, 16, 0, 1 },
				.utmi_hstdet	= { 0x00c0, 19, 19, 0, 1 }
			}
		},
	},
	{ /* sentinel */ }
};

static const struct rockchip_usb2phy_cfg rk3588_phy_cfgs[] = {
	{
		.reg = 0x0000,
		.num_ports	= 1,
		.phy_tuning	= rk3588_usb2phy_tuning,
		.clkout_ctl	= { 0x0000, 0, 0, 1, 0 },
		.ls_filter_con	= { 0x0040, 19, 0, 0x30100, 0x00020 },
		.port_cfgs	= {
			[USB2PHY_PORT_OTG] = {
				.phy_sus	= { 0x000c, 11, 11, 0, 1 },
				.pipe_phystatus	= { 0x001c, 3, 2, 0, 2 },
				.bvalid_det_en	= { 0x0080, 1, 1, 0, 1 },
				.bvalid_det_st	= { 0x0084, 1, 1, 0, 1 },
				.bvalid_det_clr = { 0x0088, 1, 1, 0, 1 },
				.bvalid_grf_sel	= { 0x0010, 3, 3, 0, 1 },
				.bvalid_grf_con	= { 0x0010, 3, 2, 2, 3 },
				.bvalid_phy_con	= { 0x0008, 1, 0, 2, 3 },
				.bypass_dm_en	= { 0x000c, 5, 5, 0, 1 },
				.bypass_sel	= { 0x000c, 6, 6, 0, 1 },
				.iddig_output	= { 0x0010, 0, 0, 0, 1 },
				.iddig_en	= { 0x0010, 1, 1, 0, 1 },
				.idfall_det_en	= { 0x0080, 4, 4, 0, 1 },
				.idfall_det_st	= { 0x0084, 4, 4, 0, 1 },
				.idfall_det_clr = { 0x0088, 4, 4, 0, 1 },
				.idrise_det_en	= { 0x0080, 3, 3, 0, 1 },
				.idrise_det_st	= { 0x0084, 3, 3, 0, 1 },
				.idrise_det_clr = { 0x0088, 3, 3, 0, 1 },
				.ls_det_en	= { 0x0080, 0, 0, 0, 1 },
				.ls_det_st	= { 0x0084, 0, 0, 0, 1 },
				.ls_det_clr	= { 0x0088, 0, 0, 0, 1 },
				.disfall_en	= { 0x0080, 6, 6, 0, 1 },
				.disfall_st	= { 0x0084, 6, 6, 0, 1 },
				.disfall_clr	= { 0x0088, 6, 6, 0, 1 },
				.disrise_en	= { 0x0080, 5, 5, 0, 1 },
				.disrise_st	= { 0x0084, 5, 5, 0, 1 },
				.disrise_clr	= { 0x0088, 5, 5, 0, 1 },
				.utmi_avalid	= { 0x00c0, 7, 7, 0, 1 },
				.utmi_bvalid	= { 0x00c0, 6, 6, 0, 1 },
				.utmi_iddig	= { 0x00c0, 5, 5, 0, 1 },
				.utmi_ls	= { 0x00c0, 10, 9, 0, 1 },
			}
		},
		.chg_det = {
			.chg_mode	= { 0x0008, 2, 2, 0, 1 },
			.cp_det		= { 0x00c0, 0, 0, 0, 1 },
			.dcp_det	= { 0x00c0, 0, 0, 0, 1 },
			.dp_det		= { 0x00c0, 1, 1, 1, 0 },
			.idm_sink_en	= { 0x0008, 5, 5, 1, 0 },
			.idp_sink_en	= { 0x0008, 5, 5, 0, 1 },
			.idp_src_en	= { 0x0008, 14, 14, 0, 1 },
			.rdm_pdwn_en	= { 0x0008, 14, 14, 0, 1 },
			.vdm_src_en	= { 0x0008, 7, 6, 0, 3 },
			.vdp_src_en	= { 0x0008, 7, 6, 0, 3 },
		},
	},
	{
		.reg = 0x4000,
		.num_ports	= 1,
		.phy_tuning	= rk3588_usb2phy_tuning,
		.clkout_ctl	= { 0x0000, 0, 0, 1, 0 },
		.ls_filter_con	= { 0x0040, 19, 0, 0x30100, 0x00020 },
		.port_cfgs	= {
			[USB2PHY_PORT_OTG] = {
				.phy_sus	= { 0x000c, 11, 11, 0, 1 },
				.pipe_phystatus	= { 0x0034, 3, 2, 0, 2 },
				.bvalid_det_en	= { 0x0080, 1, 1, 0, 1 },
				.bvalid_det_st	= { 0x0084, 1, 1, 0, 1 },
				.bvalid_det_clr = { 0x0088, 1, 1, 0, 1 },
				.bvalid_grf_sel	= { 0x0010, 3, 3, 0, 1 },
				.bvalid_grf_con	= { 0x0010, 3, 2, 2, 3 },
				.bvalid_phy_con = { 0x0008, 1, 0, 2, 3 },
				.bypass_dm_en	= { 0x000c, 5, 5, 0, 1 },
				.bypass_sel	= { 0x000c, 6, 6, 0, 1 },
				.iddig_output	= { 0x0010, 0, 0, 0, 1 },
				.iddig_en	= { 0x0010, 1, 1, 0, 1 },
				.idfall_det_en	= { 0x0080, 4, 4, 0, 1 },
				.idfall_det_st	= { 0x0084, 4, 4, 0, 1 },
				.idfall_det_clr = { 0x0088, 4, 4, 0, 1 },
				.idrise_det_en	= { 0x0080, 3, 3, 0, 1 },
				.idrise_det_st	= { 0x0084, 3, 3, 0, 1 },
				.idrise_det_clr = { 0x0088, 3, 3, 0, 1 },
				.ls_det_en	= { 0x0080, 0, 0, 0, 1 },
				.ls_det_st	= { 0x0084, 0, 0, 0, 1 },
				.ls_det_clr	= { 0x0088, 0, 0, 0, 1 },
				.disfall_en	= { 0x0080, 6, 6, 0, 1 },
				.disfall_st	= { 0x0084, 6, 6, 0, 1 },
				.disfall_clr	= { 0x0088, 6, 6, 0, 1 },
				.disrise_en	= { 0x0080, 5, 5, 0, 1 },
				.disrise_st	= { 0x0084, 5, 5, 0, 1 },
				.disrise_clr	= { 0x0088, 5, 5, 0, 1 },
				.utmi_avalid	= { 0x00c0, 7, 7, 0, 1 },
				.utmi_bvalid	= { 0x00c0, 6, 6, 0, 1 },
				.utmi_iddig	= { 0x00c0, 5, 5, 0, 1 },
				.utmi_ls	= { 0x00c0, 10, 9, 0, 1 },
			}
		},
		.chg_det = {
			.chg_mode	= { 0x0008, 2, 2, 0, 1 },
			.cp_det		= { 0x00c0, 0, 0, 0, 1 },
			.dcp_det	= { 0x00c0, 0, 0, 0, 1 },
			.dp_det		= { 0x00c0, 1, 1, 1, 0 },
			.idm_sink_en	= { 0x0008, 5, 5, 1, 0 },
			.idp_sink_en	= { 0x0008, 5, 5, 0, 1 },
			.idp_src_en	= { 0x0008, 14, 14, 0, 1 },
			.rdm_pdwn_en	= { 0x0008, 14, 14, 0, 1 },
			.vdm_src_en	= { 0x0008, 7, 6, 0, 3 },
			.vdp_src_en	= { 0x0008, 7, 6, 0, 3 },
		},
	},
	{
		.reg = 0x8000,
		.num_ports	= 1,
		.phy_tuning	= rk3588_usb2phy_tuning,
		.clkout_ctl	= { 0x0000, 0, 0, 0, 0 },
		.ls_filter_con	= { 0x0040, 19, 0, 0x30100, 0x00020 },
		.port_cfgs	= {
			[USB2PHY_PORT_HOST] = {
				.phy_sus	= { 0x0008, 2, 2, 0, 1 },
				.ls_det_en	= { 0x0080, 0, 0, 0, 1 },
				.ls_det_st	= { 0x0084, 0, 0, 0, 1 },
				.ls_det_clr	= { 0x0088, 0, 0, 0, 1 },
				.disfall_en	= { 0x0080, 6, 6, 0, 1 },
				.disfall_st	= { 0x0084, 6, 6, 0, 1 },
				.disfall_clr	= { 0x0088, 6, 6, 0, 1 },
				.disrise_en	= { 0x0080, 5, 5, 0, 1 },
				.disrise_st	= { 0x0084, 5, 5, 0, 1 },
				.disrise_clr	= { 0x0088, 5, 5, 0, 1 },
				.utmi_ls	= { 0x00c0, 10, 9, 0, 1 },
			}
		},
	},
	{
		.reg = 0xc000,
		.num_ports	= 1,
		.phy_tuning	= rk3588_usb2phy_tuning,
		.clkout_ctl	= { 0x0000, 0, 0, 0, 0 },
		.ls_filter_con	= { 0x0040, 19, 0, 0x30100, 0x00020 },
		.port_cfgs	= {
			[USB2PHY_PORT_HOST] = {
				.phy_sus	= { 0x0008, 2, 2, 0, 1 },
				.ls_det_en	= { 0x0080, 0, 0, 0, 1 },
				.ls_det_st	= { 0x0084, 0, 0, 0, 1 },
				.ls_det_clr	= { 0x0088, 0, 0, 0, 1 },
				.disfall_en	= { 0x0080, 6, 6, 0, 1 },
				.disfall_st	= { 0x0084, 6, 6, 0, 1 },
				.disfall_clr	= { 0x0088, 6, 6, 0, 1 },
				.disrise_en	= { 0x0080, 5, 5, 0, 1 },
				.disrise_st	= { 0x0084, 5, 5, 0, 1 },
				.disrise_clr	= { 0x0088, 5, 5, 0, 1 },
				.utmi_ls	= { 0x00c0, 10, 9, 0, 1 },
			}
		},
	},
	{ /* sentinel */ }
};

static const struct rockchip_usb2phy_cfg rv1106_phy_cfgs[] = {
	{
		.reg = 0xff3e0000,
		.num_ports	= 1,
		.phy_tuning	= rv1106_usb2phy_tuning,
		.clkout_ctl	= { 0x0058, 4, 4, 1, 0 },
		.port_cfgs	= {
			[USB2PHY_PORT_OTG] = {
				.phy_sus	= { 0x0050, 8, 0, 0, 0x1d1 },
				.bvalid_det_en	= { 0x0100, 2, 2, 0, 1 },
				.bvalid_det_st	= { 0x0104, 2, 2, 0, 1 },
				.bvalid_det_clr = { 0x0108, 2, 2, 0, 1 },
				.bvalid_grf_sel	= { 0x0058, 15, 14, 0, 3 },
				.iddig_output	= { 0x0050, 10, 10, 0, 1 },
				.iddig_en	= { 0x0050, 9, 9, 0, 1 },
				.idfall_det_en	= { 0x0100, 5, 5, 0, 1 },
				.idfall_det_st	= { 0x0104, 5, 5, 0, 1 },
				.idfall_det_clr = { 0x0108, 5, 5, 0, 1 },
				.idrise_det_en	= { 0x0100, 4, 4, 0, 1 },
				.idrise_det_st	= { 0x0104, 4, 4, 0, 1 },
				.idrise_det_clr = { 0x0108, 4, 4, 0, 1 },
				.ls_det_en	= { 0x0100, 0, 0, 0, 1 },
				.ls_det_st	= { 0x0104, 0, 0, 0, 1 },
				.ls_det_clr	= { 0x0108, 0, 0, 0, 1 },
				.utmi_avalid	= { 0x0060, 10, 10, 0, 1 },
				.utmi_bvalid	= { 0x0060, 9, 9, 0, 1 },
				.utmi_iddig	= { 0x0060, 6, 6, 0, 1 },
				.utmi_ls	= { 0x0060, 5, 4, 0, 1 },
			},
		},
		.chg_det = {
			.chg_mode	= { 0x0050, 8, 0, 0, 0x1d7 },
			.cp_det		= { 0x0060, 13, 13, 0, 1 },
			.dcp_det	= { 0x0060, 12, 12, 0, 1 },
			.dp_det		= { 0x0060, 14, 14, 0, 1 },
			.idm_sink_en	= { 0x0058, 8, 8, 0, 1 },
			.idp_sink_en	= { 0x0058, 7, 7, 0, 1 },
			.idp_src_en	= { 0x0058, 9, 9, 0, 1 },
			.rdm_pdwn_en	= { 0x0058, 10, 10, 0, 1 },
			.vdm_src_en	= { 0x0058, 12, 12, 0, 1 },
			.vdp_src_en	= { 0x0058, 11, 11, 0, 1 },
		},
	},
	{ /* sentinel */ }
};

static const struct rockchip_usb2phy_cfg rv1108_phy_cfgs[] = {
	{
		.reg = 0x100,
		.num_ports	= 2,
		.clkout_ctl	= { 0x108, 4, 4, 1, 0 },
		.port_cfgs	= {
			[USB2PHY_PORT_OTG] = {
				.phy_sus	= { 0x0100, 15, 0, 0, 0x1d1 },
				.bvalid_det_en	= { 0x0680, 3, 3, 0, 1 },
				.bvalid_det_st	= { 0x0690, 3, 3, 0, 1 },
				.bvalid_det_clr = { 0x06a0, 3, 3, 0, 1 },
				.ls_det_en	= { 0x0680, 2, 2, 0, 1 },
				.ls_det_st	= { 0x0690, 2, 2, 0, 1 },
				.ls_det_clr	= { 0x06a0, 2, 2, 0, 1 },
				.utmi_bvalid	= { 0x0804, 10, 10, 0, 1 },
				.utmi_ls	= { 0x0804, 13, 12, 0, 1 },
			},
			[USB2PHY_PORT_HOST] = {
				.phy_sus	= { 0x0104, 15, 0, 0, 0x1d1 },
				.ls_det_en	= { 0x0680, 4, 4, 0, 1 },
				.ls_det_st	= { 0x0690, 4, 4, 0, 1 },
				.ls_det_clr	= { 0x06a0, 4, 4, 0, 1 },
				.utmi_ls	= { 0x0804, 9, 8, 0, 1 },
				.utmi_hstdet	= { 0x0804, 7, 7, 0, 1 }
			}
		},
		.chg_det = {
			.chg_mode	= { 0x0100, 8, 0, 0, 0x1d7 },
			.cp_det		= { 0x0804, 1, 1, 0, 1 },
			.dcp_det	= { 0x0804, 0, 0, 0, 1 },
			.dp_det		= { 0x0804, 2, 2, 0, 1 },
			.idm_sink_en	= { 0x0108, 8, 8, 0, 1 },
			.idp_sink_en	= { 0x0108, 7, 7, 0, 1 },
			.idp_src_en	= { 0x0108, 9, 9, 0, 1 },
			.rdm_pdwn_en	= { 0x0108, 10, 10, 0, 1 },
			.vdm_src_en	= { 0x0108, 12, 12, 0, 1 },
			.vdp_src_en	= { 0x0108, 11, 11, 0, 1 },
		},
	},
	{ /* sentinel */ }
};

static const struct of_device_id rockchip_usb2phy_dt_match[] = {
#ifdef CONFIG_CPU_PX30
	{ .compatible = "rockchip,px30-usb2phy", .data = &rk3328_phy_cfgs },
#endif
#ifdef CONFIG_CPU_RK1808
	{ .compatible = "rockchip,rk1808-usb2phy", .data = &rk1808_phy_cfgs },
#endif
#ifdef CONFIG_CPU_RK312X
	{ .compatible = "rockchip,rk3128-usb2phy", .data = &rk312x_phy_cfgs },
#endif
#ifdef CONFIG_CPU_RK322X
	{ .compatible = "rockchip,rk3228-usb2phy", .data = &rk3228_phy_cfgs },
#endif
#ifdef CONFIG_CPU_RK3308
	{ .compatible = "rockchip,rk3308-usb2phy", .data = &rk3308_phy_cfgs },
#endif
#ifdef CONFIG_CPU_RK3328
	{ .compatible = "rockchip,rk3328-usb2phy", .data = &rk3328_phy_cfgs },
#endif
#ifdef CONFIG_CPU_RK3366
	{ .compatible = "rockchip,rk3366-usb2phy", .data = &rk3366_phy_cfgs },
#endif
#ifdef CONFIG_CPU_RK3368
	{ .compatible = "rockchip,rk3368-usb2phy", .data = &rk3368_phy_cfgs },
#endif
#ifdef CONFIG_CPU_RK3399
	{ .compatible = "rockchip,rk3399-usb2phy", .data = &rk3399_phy_cfgs },
#endif
#ifdef CONFIG_CPU_RK3528
	{ .compatible = "rockchip,rk3528-usb2phy", .data = &rk3528_phy_cfgs },
#endif
#ifdef CONFIG_CPU_RK3562
	{ .compatible = "rockchip,rk3562-usb2phy", .data = &rk3562_phy_cfgs },
#endif
#ifdef CONFIG_CPU_RK3568
	{ .compatible = "rockchip,rk3568-usb2phy", .data = &rk3568_phy_cfgs },
#endif
#ifdef CONFIG_CPU_RK3588
	{ .compatible = "rockchip,rk3588-usb2phy", .data = &rk3588_phy_cfgs },
#endif
#ifdef CONFIG_CPU_RV1106
	{ .compatible = "rockchip,rv1106-usb2phy", .data = &rv1106_phy_cfgs },
#endif
#ifdef CONFIG_CPU_RV1108
	{ .compatible = "rockchip,rv1108-usb2phy", .data = &rv1108_phy_cfgs },
#endif
	{}
};
MODULE_DEVICE_TABLE(of, rockchip_usb2phy_dt_match);

static struct platform_driver rockchip_usb2phy_driver = {
	.probe		= rockchip_usb2phy_probe,
	.driver		= {
		.name	= "rockchip-usb2phy",
		.pm	= ROCKCHIP_USB2PHY_DEV_PM,
		.of_match_table = rockchip_usb2phy_dt_match,
	},
};
module_platform_driver(rockchip_usb2phy_driver);

MODULE_AUTHOR("Frank Wang <frank.wang@rock-chips.com>");
MODULE_DESCRIPTION("Rockchip USB2.0 PHY driver");
MODULE_LICENSE("GPL v2");<|MERGE_RESOLUTION|>--- conflicted
+++ resolved
@@ -888,9 +888,10 @@
 		goto unlock;
 
 	ret = property_enable(base, &rport->port_cfg->phy_sus, false);
-<<<<<<< HEAD
-	if (ret)
+	if (ret) {
+		clk_disable_unprepare(rphy->clk480m);
 		goto unlock;
+	}
 
 	/*
 	 * For rk3588, it needs to reset phy when exit from
@@ -903,13 +904,10 @@
 	if (rport->port_id == USB2PHY_PORT_OTG &&
 	    of_device_is_compatible(rphy->dev->of_node, "rockchip,rk3588-usb2phy")) {
 		ret = rockchip_usb2phy_reset(rphy);
-		if (ret)
+		if (ret) {
+			clk_disable_unprepare(rphy->clk480m);
 			goto unlock;
-=======
-	if (ret) {
-		clk_disable_unprepare(rphy->clk480m);
-		return ret;
->>>>>>> 3cf93656
+		}
 	}
 
 	/* waiting for the utmi_clk to become stable */
