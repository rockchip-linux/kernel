--- conflicted
+++ resolved
@@ -51,14 +51,6 @@
 #include <linux/platform_device.h>
 #include <linux/regmap.h>
 #include <linux/reset.h>
-<<<<<<< HEAD
-
-#include <linux/mfd/syscon.h>
-#include <linux/phy/phy.h>
-#include <linux/phy/phy-rockchip-typec.h>
-#include <linux/usb/typec_dp.h>
-#include <linux/usb/typec_mux.h>
-=======
 #include <linux/usb/typec_dp.h>
 #include <linux/usb/typec_mux.h>
 
@@ -66,7 +58,6 @@
 #include <linux/phy/phy.h>
 #include <linux/usb/typec_mux.h>
 #include <linux/usb/typec_dp.h>
->>>>>>> 604cec40
 
 #define CMN_SSM_BANDGAP			(0x21 << 2)
 #define CMN_SSM_BIAS			(0x22 << 2)
@@ -431,12 +422,8 @@
 struct rockchip_typec_phy {
 	struct device *dev;
 	void __iomem *base;
-<<<<<<< HEAD
-	struct extcon_dev *extcon;
-=======
 	struct typec_mux *mux;
 	struct typec_switch *sw;
->>>>>>> 604cec40
 	struct regmap *grf_regs;
 	struct clk *clk_core;
 	struct clk *clk_ref;
@@ -447,12 +434,6 @@
 	const struct rockchip_usb3phy_port_cfg *port_cfgs;
 	/* mutex to protect access to individual PHYs */
 	struct mutex lock;
-
-	struct typec_switch *sw;
-	struct typec_mux *mux;
-	struct phy *dp_phy;
-	int dp_lanes;
-	int new_mode;
 
 	bool flip;
 	u8 mode;
@@ -876,19 +857,11 @@
 static int rockchip_dp_phy_set_voltages(struct rockchip_typec_phy *tcphy,
 					struct phy_configure_opts_dp *dp)
 {
-<<<<<<< HEAD
-	struct rockchip_typec_phy *tcphy = phy_get_drvdata(phy);
-=======
->>>>>>> 604cec40
 	u8 i, j, lane;
 	u32 val;
 
 
-<<<<<<< HEAD
-	if (lane_count == 4) {
-=======
 	if (dp->lanes == 4) {
->>>>>>> 604cec40
 		i = 0;
 		j = 3;
 	} else {
@@ -902,21 +875,12 @@
 	}
 
 	for (lane = i; lane <= j; lane++) {
-<<<<<<< HEAD
-		writel(tcphy->config[swing][pre_emp].swing,
-		       tcphy->base + TX_TXCC_MGNFS_MULT_000(lane));
-		writel(tcphy->config[swing][pre_emp].pe,
-		       tcphy->base + TX_TXCC_CPOST_MULT_00(lane));
-
-		if (swing == 2 && pre_emp == 0 && link_rate != 540000) {
-=======
 		writel(tcphy->config[dp->voltage[lane]][dp->pre[lane]].swing,
 		       tcphy->base + TX_TXCC_MGNFS_MULT_000(lane));
 		writel(tcphy->config[dp->voltage[lane]][dp->pre[lane]].pe,
 		       tcphy->base + TX_TXCC_CPOST_MULT_00(lane));
 
 		if (dp->voltage[lane] == 2 && dp->pre[lane] == 0 && dp->link_rate != 540000) {
->>>>>>> 604cec40
 			writel(0x700, tcphy->base + TX_DIAG_TX_DRV(lane));
 			writel(0x13c, tcphy->base + TX_TXCC_CAL_SCLR_MULT(lane));
 		} else {
@@ -926,11 +890,7 @@
 
 		val = readl(tcphy->base + XCVR_DIAG_PLLDRC_CTRL(lane));
 		val &= ~GENMASK(14, 12);
-<<<<<<< HEAD
-		val |= ((link_rate == 540000) ? 0x5 : 0x6) << 12;
-=======
 		val |= ((dp->link_rate == 540000) ? 0x5 : 0x6) << 12;
->>>>>>> 604cec40
 		writel(val, tcphy->base + XCVR_DIAG_PLLDRC_CTRL(lane));
 	}
 
@@ -1309,7 +1269,6 @@
 		for (i = 0; i < 4; i++)
 			tcphy_dp_cfg_lane(tcphy, i);
 	} else {
-		tcphy_cfg_usb3_to_usb2_only(tcphy, false);
 		tcphy_cfg_usb3_pll(tcphy);
 		tcphy_cfg_dp_pll(tcphy, DP_DEFAULT_RATE);
 		if (tcphy->flip) {
@@ -1365,60 +1324,6 @@
 
 static int tcphy_get_mode(struct rockchip_typec_phy *tcphy)
 {
-<<<<<<< HEAD
-	struct extcon_dev *edev = tcphy->extcon;
-	union extcon_property_value property;
-	unsigned int id;
-	bool ufp, dp;
-	u8 mode;
-	int ret;
-
-	if (tcphy->mux) {
-		dev_dbg(tcphy->dev, "new_mode %d\n", tcphy->new_mode);
-		return tcphy->new_mode;
-
-	} else if (!edev) {
-		dev_dbg(tcphy->dev, "force USB\n");
-		return MODE_DFP_USB;
-	}
-
-	ufp = extcon_get_state(edev, EXTCON_USB);
-	dp = extcon_get_state(edev, EXTCON_DISP_DP);
-
-	mode = MODE_DFP_USB;
-	id = EXTCON_USB_HOST;
-
-	if (ufp) {
-		mode = MODE_UFP_USB;
-		id = EXTCON_USB;
-	} else if (dp) {
-		mode = MODE_DFP_DP;
-		id = EXTCON_DISP_DP;
-
-		ret = extcon_get_property(edev, id, EXTCON_PROP_USB_SS,
-					  &property);
-		if (ret) {
-			dev_err(tcphy->dev, "get superspeed property failed\n");
-			return ret;
-		}
-
-		if (property.intval)
-			mode |= MODE_DFP_USB;
-	}
-
-	ret = extcon_get_property(edev, id, EXTCON_PROP_USB_TYPEC_POLARITY,
-				  &property);
-	if (ret) {
-		dev_err(tcphy->dev, "get polarity property failed\n");
-		return ret;
-	}
-
-	tcphy->flip = property.intval ? 1 : 0;
-
-	return mode;
-}
-
-=======
 	return tcphy->new_mode;
 }
 
@@ -1467,7 +1372,6 @@
 	typec_switch_unregister(tcphy->sw);
 }
 
->>>>>>> 604cec40
 static int _rockchip_usb3_phy_power_on(struct rockchip_typec_phy *tcphy)
 {
 	const struct rockchip_usb3phy_port_cfg *cfg = tcphy->port_cfgs;
@@ -1483,9 +1387,11 @@
 		goto unlock_ret;
 	}
 
-	/* DP-only mode: nothing */
-	if (!(new_mode & (MODE_DFP_USB | MODE_UFP_USB)))
+	/* DP-only mode; fall back to USB2 */
+	if (!(new_mode & (MODE_DFP_USB | MODE_UFP_USB))) {
+		tcphy_cfg_usb3_to_usb2_only(tcphy, true);
 		goto unlock_ret;
+	}
 
 	if (tcphy->mode == new_mode)
 		goto unlock_ret;
@@ -1501,7 +1407,6 @@
 		regmap_read(tcphy->grf_regs, reg->offset, &val);
 		if (!(val & BIT(reg->enable_bit))) {
 			tcphy->mode |= new_mode & (MODE_DFP_USB | MODE_UFP_USB);
-
 			/* enable usb3 host */
 			tcphy_cfg_usb3_to_usb2_only(tcphy, false);
 			goto unlock_ret;
@@ -1542,6 +1447,7 @@
 	struct rockchip_typec_phy *tcphy = phy_get_drvdata(phy);
 
 	mutex_lock(&tcphy->lock);
+	tcphy_cfg_usb3_to_usb2_only(tcphy, false);
 
 	if (tcphy->mode == MODE_DISCONNECT)
 		goto unlock;
@@ -1560,114 +1466,6 @@
 	.power_off	= rockchip_usb3_phy_power_off,
 	.owner		= THIS_MODULE,
 };
-
-static int rockchip_typec_mux_set(struct typec_mux *mux,
-				  struct typec_mux_state *state)
-{
-	struct rockchip_typec_phy *tcphy = typec_mux_get_drvdata(mux);
-	int lanes = 0;
-	int new_mode = MODE_DFP_USB;
-
-	switch (state->mode) {
-	case TYPEC_STATE_SAFE:
-		break;
-
-	case TYPEC_DP_STATE_C:
-		fallthrough;
-	case TYPEC_DP_STATE_E:
-		lanes = 4;
-		new_mode = MODE_DFP_DP;
-		break;
-
-	case TYPEC_DP_STATE_D:
-		fallthrough;
-	default:
-		lanes = 2;
-		new_mode = (MODE_DFP_DP | MODE_DFP_USB);
-		break;
-	}
-
-	tcphy->new_mode = new_mode;
-
-	if (tcphy->dp_phy && tcphy->dp_lanes != lanes) {
-		phy_set_bus_width(tcphy->dp_phy, lanes);
-		tcphy->dp_lanes = lanes;
-	}
-
-	return 0;
-}
-
-static int rockchip_typec_setup_mux(struct rockchip_typec_phy *tcphy)
-{
-	struct typec_mux_desc mux_desc = {};
-
-	mux_desc.drvdata = tcphy;
-	mux_desc.fwnode = dev_fwnode(tcphy->dev);
-	mux_desc.set = rockchip_typec_mux_set;
-
-	tcphy->new_mode = MODE_DFP_USB;
-
-	tcphy->mux = typec_mux_register(tcphy->dev, &mux_desc);
-	if (IS_ERR(tcphy->mux)) {
-		dev_err(tcphy->dev, "Error register typec mux: %ld\n",
-			PTR_ERR(tcphy->mux));
-		return PTR_ERR(tcphy->mux);
-	}
-
-	return 0;
-}
-
-static void rockchip_typec_mux_unregister(void *data)
-{
-	struct rockchip_typec_phy *tcphy = data;
-
-	typec_mux_unregister(tcphy->mux);
-}
-
-static int rockchip_typec_switch_set(struct typec_switch *sw,
-				       enum typec_orientation orien)
-{
-	struct rockchip_typec_phy *tcphy = typec_switch_get_drvdata(sw);
-
-	mutex_lock(&tcphy->lock);
-
-	if (orien == TYPEC_ORIENTATION_NONE) {
-		goto unlock_ret;
-	}
-
-	tcphy->flip = (orien == TYPEC_ORIENTATION_REVERSE) ? true : false;
-
-unlock_ret:
-	mutex_unlock(&tcphy->lock);
-
-	dev_dbg(tcphy->dev, "typec orientation %d, flip %d\n", orien, tcphy->flip);
-	return 0;
-}
-
-static int rockchip_typec_setup_switch(struct rockchip_typec_phy *tcphy)
-{
-	struct typec_switch_desc sw_desc = { };
-
-	sw_desc.drvdata = tcphy;
-	sw_desc.fwnode = dev_fwnode(tcphy->dev);
-	sw_desc.set = rockchip_typec_switch_set;
-
-	tcphy->sw = typec_switch_register(tcphy->dev, &sw_desc);
-	if (IS_ERR(tcphy->sw)) {
-		dev_err(tcphy->dev, "Error register typec orientation switch: %ld\n",
-			PTR_ERR(tcphy->sw));
-		return PTR_ERR(tcphy->sw);
-	}
-
-	return 0;
-}
-
-static void rockchip_typec_switch_unregister(void *data)
-{
-	struct rockchip_typec_phy *tcphy = data;
-
-	typec_switch_unregister(tcphy->sw);
-}
 
 static int rockchip_dp_phy_power_on(struct phy *phy)
 {
@@ -1737,7 +1535,6 @@
 static int rockchip_dp_phy_power_off(struct phy *phy)
 {
 	struct rockchip_typec_phy *tcphy = phy_get_drvdata(phy);
-	const struct rockchip_usb3phy_port_cfg *cfg = tcphy->port_cfgs;
 	int ret;
 
 	mutex_lock(&tcphy->lock);
@@ -1752,10 +1549,6 @@
 		dev_err(tcphy->dev, "failed to enter A2 power state\n");
 		goto unlock;
 	}
-
-	property_enable(tcphy, &cfg->uphy_dp_sel, 0);
-
-	tcphy_cfg_usb3_to_usb2_only(tcphy, false);
 
 	if (tcphy->mode == MODE_DISCONNECT)
 		tcphy_phy_deinit(tcphy);
@@ -2052,17 +1845,6 @@
 
 	typec_phy_pre_init(tcphy);
 
-<<<<<<< HEAD
-	tcphy->extcon = extcon_get_edev_by_phandle(dev, 0);
-	if (IS_ERR(tcphy->extcon)) {
-		if (PTR_ERR(tcphy->extcon) == -ENODEV) {
-			tcphy->extcon = NULL;
-		} else {
-			if (PTR_ERR(tcphy->extcon) != -EPROBE_DEFER)
-				dev_err(dev, "Invalid or missing extcon\n");
-			return PTR_ERR(tcphy->extcon);
-		}
-=======
 	if (device_property_present(dev, "orientation-switch")) {
 		ret = tcphy_setup_orien_switch(tcphy);
 		if (ret)
@@ -2081,29 +1863,6 @@
 		ret = devm_add_action_or_reset(dev, tcphy_typec_mux_unregister, tcphy);
 		if (ret)
 			return ret;
->>>>>>> 604cec40
-	}
-
-	if (device_property_present(dev, "svid")) {
-		ret = rockchip_typec_setup_mux(tcphy);
-		if (ret)
-			return ret;
-
-		ret = devm_add_action_or_reset(dev,
-					       rockchip_typec_mux_unregister, tcphy);
-		if (ret)
-			return ret;
-	}
-
-	if (device_property_present(dev, "orientation-switch")) {
-		ret = rockchip_typec_setup_switch(tcphy);
-		if (ret)
-			return ret;
-
-		ret = devm_add_action_or_reset(dev,
-					       rockchip_typec_switch_unregister, tcphy);
-		if (ret)
-			return ret;
 	}
 
 	pm_runtime_enable(dev);
@@ -2111,14 +1870,6 @@
 	for_each_available_child_of_node(np, child_np) {
 		struct phy *phy;
 
-<<<<<<< HEAD
-		if (of_node_name_eq(child_np, "dp-port")) {
-			phy = devm_phy_create(dev, child_np,
-					      &rockchip_dp_phy_ops);
-			tcphy->dp_phy = phy;
-		}
-		else if (of_node_name_eq(child_np, "usb3-port"))
-=======
 		if (!of_node_cmp(child_np->name, "dp-port")) {
 			phy = devm_phy_create(dev, child_np,
 					      &rockchip_dp_phy_ops);
@@ -2131,7 +1882,6 @@
 			}
 			tcphy->phys[TYPEC_PHY_DP] = phy;
 		} else if (!of_node_cmp(child_np->name, "usb3-port")) {
->>>>>>> 604cec40
 			phy = devm_phy_create(dev, child_np,
 					      &rockchip_usb3_phy_ops);
 			if (IS_ERR(phy)) {
