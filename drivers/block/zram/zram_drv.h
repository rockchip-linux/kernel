/*
 * Compressed RAM block device
 *
 * Copyright (C) 2008, 2009, 2010  Nitin Gupta
 *               2012, 2013 Minchan Kim
 *
 * This code is released using a dual license strategy: BSD/GPL
 * You can choose the licence that better fits your requirements.
 *
 * Released under the terms of 3-clause BSD License
 * Released under the terms of GNU General Public License Version 2.0
 *
 */

#ifndef _ZRAM_DRV_H_
#define _ZRAM_DRV_H_

#include <linux/rwsem.h>
#include <linux/zsmalloc.h>
#include <linux/crypto.h>

#include "zcomp.h"

#define SECTORS_PER_PAGE_SHIFT	(PAGE_SHIFT - SECTOR_SHIFT)
#define SECTORS_PER_PAGE	(1 << SECTORS_PER_PAGE_SHIFT)
#define ZRAM_LOGICAL_BLOCK_SHIFT 12
#define ZRAM_LOGICAL_BLOCK_SIZE	(1 << ZRAM_LOGICAL_BLOCK_SHIFT)
#define ZRAM_SECTOR_PER_LOGICAL_BLOCK	\
	(1 << (ZRAM_LOGICAL_BLOCK_SHIFT - SECTOR_SHIFT))


/*
 * The lower ZRAM_FLAG_SHIFT bits of table.flags is for
 * object size (excluding header), the higher bits is for
 * zram_pageflags.
 *
 * zram is mainly used for memory efficiency so we want to keep memory
 * footprint small so we can squeeze size and flags into a field.
 * The lower ZRAM_FLAG_SHIFT bits is for object size (excluding header),
 * the higher bits is for zram_pageflags.
 */
#define ZRAM_FLAG_SHIFT 24

/* Flags for zram pages (table[page_no].flags) */
enum zram_pageflags {
	/* zram slot is locked */
	ZRAM_LOCK = ZRAM_FLAG_SHIFT,
	ZRAM_SAME,	/* Page consists the same element */
	ZRAM_WB,	/* page is stored on backing_device */
	ZRAM_UNDER_WB,	/* page is under writeback */
	ZRAM_HUGE,	/* Incompressible page */
	ZRAM_IDLE,	/* not accessed page since last idle marking */

	__NR_ZRAM_PAGEFLAGS,
};

/*-- Data structures */

/* Allocated for each disk page */
struct zram_table_entry {
	union {
		unsigned long handle;
		unsigned long element;
	};
<<<<<<< HEAD
	unsigned long flags;
=======
	unsigned long value;
#ifdef CONFIG_PREEMPT_RT_BASE
	spinlock_t lock;
#endif
>>>>>>> aafc3353
#ifdef CONFIG_ZRAM_MEMORY_TRACKING
	ktime_t ac_time;
#endif
};

struct zram_stats {
	atomic64_t compr_data_size;	/* compressed size of pages stored */
	atomic64_t num_reads;	/* failed + successful */
	atomic64_t num_writes;	/* --do-- */
	atomic64_t failed_reads;	/* can happen when memory is too low */
	atomic64_t failed_writes;	/* can happen when memory is too low */
	atomic64_t invalid_io;	/* non-page-aligned I/O requests */
	atomic64_t notify_free;	/* no. of swap slot free notifications */
	atomic64_t same_pages;		/* no. of same element filled pages */
	atomic64_t huge_pages;		/* no. of huge pages */
	atomic64_t pages_stored;	/* no. of pages currently stored */
	atomic_long_t max_used_pages;	/* no. of maximum pages stored */
	atomic64_t writestall;		/* no. of write slow paths */
	atomic64_t miss_free;		/* no. of missed free */
#ifdef	CONFIG_ZRAM_WRITEBACK
	atomic64_t bd_count;		/* no. of pages in backing device */
	atomic64_t bd_reads;		/* no. of reads from backing device */
	atomic64_t bd_writes;		/* no. of writes from backing device */
#endif
};

struct zram {
	struct zram_table_entry *table;
	struct zs_pool *mem_pool;
	struct zcomp *comp;
	struct gendisk *disk;
	/* Prevent concurrent execution of device init */
	struct rw_semaphore init_lock;
	/*
	 * the number of pages zram can consume for storing compressed data
	 */
	unsigned long limit_pages;

	struct zram_stats stats;
	/*
	 * This is the limit on amount of *uncompressed* worth of data
	 * we can store in a disk.
	 */
	u64 disksize;	/* bytes */
	char compressor[CRYPTO_MAX_ALG_NAME];
	/*
	 * zram is claimed so open request will be failed
	 */
	bool claim; /* Protected by bdev->bd_mutex */
	struct file *backing_dev;
#ifdef CONFIG_ZRAM_WRITEBACK
	spinlock_t wb_limit_lock;
	bool wb_limit_enable;
	u64 bd_wb_limit;
	struct block_device *bdev;
	unsigned int old_block_size;
	unsigned long *bitmap;
	unsigned long nr_pages;
#endif
#ifdef CONFIG_ZRAM_MEMORY_TRACKING
	struct dentry *debugfs_dir;
#endif
};
#endif<|MERGE_RESOLUTION|>--- conflicted
+++ resolved
@@ -62,14 +62,11 @@
 		unsigned long handle;
 		unsigned long element;
 	};
-<<<<<<< HEAD
 	unsigned long flags;
-=======
 	unsigned long value;
 #ifdef CONFIG_PREEMPT_RT_BASE
 	spinlock_t lock;
 #endif
->>>>>>> aafc3353
 #ifdef CONFIG_ZRAM_MEMORY_TRACKING
 	ktime_t ac_time;
 #endif
