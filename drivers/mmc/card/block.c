/*
 * Block driver for media (i.e., flash cards)
 *
 * Copyright 2002 Hewlett-Packard Company
 * Copyright 2005-2008 Pierre Ossman
 *
 * Use consistent with the GNU GPL is permitted,
 * provided that this copyright notice is
 * preserved in its entirety in all copies and derived works.
 *
 * HEWLETT-PACKARD COMPANY MAKES NO WARRANTIES, EXPRESSED OR IMPLIED,
 * AS TO THE USEFULNESS OR CORRECTNESS OF THIS CODE OR ITS
 * FITNESS FOR ANY PARTICULAR PURPOSE.
 *
 * Many thanks to Alessandro Rubini and Jonathan Corbet!
 *
 * Author:  Andrew Christian
 *          28 May 2002
 */
#include <linux/moduleparam.h>
#include <linux/module.h>
#include <linux/init.h>

#include <linux/kernel.h>
#include <linux/fs.h>
#include <linux/slab.h>
#include <linux/errno.h>
#include <linux/hdreg.h>
#include <linux/kdev_t.h>
#include <linux/blkdev.h>
#include <linux/mutex.h>
#include <linux/scatterlist.h>
#include <linux/string_helpers.h>
#include <linux/delay.h>
#include <linux/capability.h>
#include <linux/compat.h>
#include <linux/pm_runtime.h>


#include <linux/mmc/ioctl.h>
#include <linux/mmc/card.h>
#include <linux/mmc/host.h>
#include <linux/mmc/mmc.h>
#include <linux/mmc/sd.h>

#include <asm/uaccess.h>

#include "queue.h"

MODULE_ALIAS("mmc:block");
#ifdef MODULE_PARAM_PREFIX
#undef MODULE_PARAM_PREFIX
#endif
#define MODULE_PARAM_PREFIX "mmcblk."

#define INAND_CMD38_ARG_EXT_CSD  113
#define INAND_CMD38_ARG_ERASE    0x00
#define INAND_CMD38_ARG_TRIM     0x01
#define INAND_CMD38_ARG_SECERASE 0x80
#define INAND_CMD38_ARG_SECTRIM1 0x81
#define INAND_CMD38_ARG_SECTRIM2 0x88
#define MMC_BLK_TIMEOUT_MS  (10 * 60 * 1000)        /* 10 minute timeout */
#define MMC_SANITIZE_REQ_TIMEOUT 240000
#define MMC_EXTRACT_INDEX_FROM_ARG(x) ((x & 0x00FF0000) >> 16)

#define mmc_req_rel_wr(req)	((req->cmd_flags & REQ_FUA) && \
				  (rq_data_dir(req) == WRITE))
#define PACKED_CMD_VER	0x01
#define PACKED_CMD_WR	0x02

static DEFINE_MUTEX(block_mutex);

/*
 * The defaults come from config options but can be overriden by module
 * or bootarg options.
 */
static int perdev_minors = CONFIG_MMC_BLOCK_MINORS;

/*
 * We've only got one major, so number of mmcblk devices is
 * limited to 256 / number of minors per device.
 */
static int max_devices;

/* 256 minors, so at most 256 separate devices */
static DECLARE_BITMAP(dev_use, 256);
static DECLARE_BITMAP(name_use, 256);

/*
 * There is one mmc_blk_data per slot.
 */
struct mmc_blk_data {
	spinlock_t	lock;
	struct gendisk	*disk;
	struct mmc_queue queue;
	struct list_head part;

	unsigned int	flags;
#define MMC_BLK_CMD23	(1 << 0)	/* Can do SET_BLOCK_COUNT for multiblock */
#define MMC_BLK_REL_WR	(1 << 1)	/* MMC Reliable write support */
#define MMC_BLK_PACKED_CMD	(1 << 2)	/* MMC packed command support */

	unsigned int	usage;
	unsigned int	read_only;
	unsigned int	part_type;
	unsigned int	name_idx;
	unsigned int	reset_done;
#define MMC_BLK_READ		BIT(0)
#define MMC_BLK_WRITE		BIT(1)
#define MMC_BLK_DISCARD		BIT(2)
#define MMC_BLK_SECDISCARD	BIT(3)

	/*
	 * Only set in main mmc_blk_data associated
	 * with mmc_card with mmc_set_drvdata, and keeps
	 * track of the current selected device partition.
	 */
	unsigned int	part_curr;
	struct device_attribute force_ro;
	struct device_attribute power_ro_lock;
	int	area_type;
};

static DEFINE_MUTEX(open_lock);

enum {
	MMC_PACKED_NR_IDX = -1,
	MMC_PACKED_NR_ZERO,
	MMC_PACKED_NR_SINGLE,
};

module_param(perdev_minors, int, 0444);
MODULE_PARM_DESC(perdev_minors, "Minors numbers to allocate per device");

static inline int mmc_blk_part_switch(struct mmc_card *card,
				      struct mmc_blk_data *md);
static int get_card_status(struct mmc_card *card, u32 *status, int retries);

static inline void mmc_blk_clear_packed(struct mmc_queue_req *mqrq)
{
	struct mmc_packed *packed = mqrq->packed;

	BUG_ON(!packed);

	mqrq->cmd_type = MMC_PACKED_NONE;
	packed->nr_entries = MMC_PACKED_NR_ZERO;
	packed->idx_failure = MMC_PACKED_NR_IDX;
	packed->retries = 0;
	packed->blocks = 0;
}

static struct mmc_blk_data *mmc_blk_get(struct gendisk *disk)
{
	struct mmc_blk_data *md;

	mutex_lock(&open_lock);
	md = disk->private_data;
	if (md && md->usage == 0)
		md = NULL;
	if (md)
		md->usage++;
	mutex_unlock(&open_lock);

	return md;
}

static inline int mmc_get_devidx(struct gendisk *disk)
{
	int devidx = disk->first_minor / perdev_minors;
	return devidx;
}

static void mmc_blk_put(struct mmc_blk_data *md)
{
	mutex_lock(&open_lock);
	md->usage--;
	if (md->usage == 0) {
		int devidx = mmc_get_devidx(md->disk);
		blk_cleanup_queue(md->queue.queue);

		__clear_bit(devidx, dev_use);

		put_disk(md->disk);
		kfree(md);
	}
	mutex_unlock(&open_lock);
}

static ssize_t power_ro_lock_show(struct device *dev,
		struct device_attribute *attr, char *buf)
{
	int ret;
	struct mmc_blk_data *md = mmc_blk_get(dev_to_disk(dev));
	struct mmc_card *card = md->queue.card;
	int locked = 0;

	if (card->ext_csd.boot_ro_lock & EXT_CSD_BOOT_WP_B_PERM_WP_EN)
		locked = 2;
	else if (card->ext_csd.boot_ro_lock & EXT_CSD_BOOT_WP_B_PWR_WP_EN)
		locked = 1;

	ret = snprintf(buf, PAGE_SIZE, "%d\n", locked);

	mmc_blk_put(md);

	return ret;
}

static ssize_t power_ro_lock_store(struct device *dev,
		struct device_attribute *attr, const char *buf, size_t count)
{
	int ret;
	struct mmc_blk_data *md, *part_md;
	struct mmc_card *card;
	unsigned long set;

	if (kstrtoul(buf, 0, &set))
		return -EINVAL;

	if (set != 1)
		return count;

	md = mmc_blk_get(dev_to_disk(dev));
	card = md->queue.card;

	mmc_get_card(card);

	ret = mmc_switch(card, EXT_CSD_CMD_SET_NORMAL, EXT_CSD_BOOT_WP,
				card->ext_csd.boot_ro_lock |
				EXT_CSD_BOOT_WP_B_PWR_WP_EN,
				card->ext_csd.part_time);
	if (ret)
		pr_err("%s: Locking boot partition ro until next power on failed: %d\n", md->disk->disk_name, ret);
	else
		card->ext_csd.boot_ro_lock |= EXT_CSD_BOOT_WP_B_PWR_WP_EN;

	mmc_put_card(card);

	if (!ret) {
		pr_info("%s: Locking boot partition ro until next power on\n",
			md->disk->disk_name);
		set_disk_ro(md->disk, 1);

		list_for_each_entry(part_md, &md->part, part)
			if (part_md->area_type == MMC_BLK_DATA_AREA_BOOT) {
				pr_info("%s: Locking boot partition ro until next power on\n", part_md->disk->disk_name);
				set_disk_ro(part_md->disk, 1);
			}
	}

	mmc_blk_put(md);
	return count;
}

static ssize_t force_ro_show(struct device *dev, struct device_attribute *attr,
			     char *buf)
{
	int ret;
	struct mmc_blk_data *md = mmc_blk_get(dev_to_disk(dev));

	ret = snprintf(buf, PAGE_SIZE, "%d\n",
		       get_disk_ro(dev_to_disk(dev)) ^
		       md->read_only);
	mmc_blk_put(md);
	return ret;
}

static ssize_t force_ro_store(struct device *dev, struct device_attribute *attr,
			      const char *buf, size_t count)
{
	int ret;
	char *end;
	struct mmc_blk_data *md = mmc_blk_get(dev_to_disk(dev));
	unsigned long set = simple_strtoul(buf, &end, 0);
	if (end == buf) {
		ret = -EINVAL;
		goto out;
	}

	set_disk_ro(dev_to_disk(dev), set || md->read_only);
	ret = count;
out:
	mmc_blk_put(md);
	return ret;
}

#ifdef CONFIG_MMC_SIMULATE_MAX_SPEED

static int max_read_speed, max_write_speed, cache_size = 4;

module_param(max_read_speed, int, S_IRUSR | S_IRGRP);
MODULE_PARM_DESC(max_read_speed, "maximum KB/s read speed 0=off");
module_param(max_write_speed, int, S_IRUSR | S_IRGRP);
MODULE_PARM_DESC(max_write_speed, "maximum KB/s write speed 0=off");
module_param(cache_size, int, S_IRUSR | S_IRGRP);
MODULE_PARM_DESC(cache_size, "MB high speed memory or SLC cache");

/*
 * helper macros and expectations:
 *  size    - unsigned long number of bytes
 *  jiffies - unsigned long HZ timestamp difference
 *  speed   - unsigned KB/s transfer rate
 */
#define size_and_speed_to_jiffies(size, speed) \
		((size) * HZ / (speed) / 1024UL)
#define jiffies_and_speed_to_size(jiffies, speed) \
		(((speed) * (jiffies) * 1024UL) / HZ)
#define jiffies_and_size_to_speed(jiffies, size) \
		((size) * HZ / (jiffies) / 1024UL)

/* Limits to report warning */
/* jiffies_and_size_to_speed(10*HZ, queue_max_hw_sectors(q) * 512UL) ~ 25 */
#define MIN_SPEED(q) 250 /* 10 times faster than a floppy disk */
#define MAX_SPEED(q) jiffies_and_size_to_speed(1, queue_max_sectors(q) * 512UL)

#define speed_valid(speed) ((speed) > 0)

static const char off[] = "off\n";

static int max_speed_show(int speed, char *buf)
{
	if (speed)
		return scnprintf(buf, PAGE_SIZE, "%uKB/s\n", speed);
	else
		return scnprintf(buf, PAGE_SIZE, off);
}

static int max_speed_store(const char *buf, struct request_queue *q)
{
	unsigned int limit, set = 0;

	if (!strncasecmp(off, buf, sizeof(off) - 2))
		return set;
	if (kstrtouint(buf, 0, &set) || (set > INT_MAX))
		return -EINVAL;
	if (set == 0)
		return set;
	limit = MAX_SPEED(q);
	if (set > limit)
		pr_warn("max speed %u ineffective above %u\n", set, limit);
	limit = MIN_SPEED(q);
	if (set < limit)
		pr_warn("max speed %u painful below %u\n", set, limit);
	return set;
}

static ssize_t max_write_speed_show(struct device *dev,
				 struct device_attribute *attr, char *buf)
{
	struct mmc_blk_data *md = mmc_blk_get(dev_to_disk(dev));
	int ret = max_speed_show(atomic_read(&md->queue.max_write_speed), buf);

	mmc_blk_put(md);
	return ret;
}

static ssize_t max_write_speed_store(struct device *dev,
				  struct device_attribute *attr,
				  const char *buf, size_t count)
{
	struct mmc_blk_data *md = mmc_blk_get(dev_to_disk(dev));
	int set = max_speed_store(buf, md->queue.queue);

	if (set < 0) {
		mmc_blk_put(md);
		return set;
	}

	atomic_set(&md->queue.max_write_speed, set);
	mmc_blk_put(md);
	return count;
}

static const DEVICE_ATTR(max_write_speed, S_IRUGO | S_IWUSR,
	max_write_speed_show, max_write_speed_store);

static ssize_t max_read_speed_show(struct device *dev,
				 struct device_attribute *attr, char *buf)
{
	struct mmc_blk_data *md = mmc_blk_get(dev_to_disk(dev));
	int ret = max_speed_show(atomic_read(&md->queue.max_read_speed), buf);

	mmc_blk_put(md);
	return ret;
}

static ssize_t max_read_speed_store(struct device *dev,
				  struct device_attribute *attr,
				  const char *buf, size_t count)
{
	struct mmc_blk_data *md = mmc_blk_get(dev_to_disk(dev));
	int set = max_speed_store(buf, md->queue.queue);

	if (set < 0) {
		mmc_blk_put(md);
		return set;
	}

	atomic_set(&md->queue.max_read_speed, set);
	mmc_blk_put(md);
	return count;
}

static const DEVICE_ATTR(max_read_speed, S_IRUGO | S_IWUSR,
	max_read_speed_show, max_read_speed_store);

static ssize_t cache_size_show(struct device *dev,
			       struct device_attribute *attr, char *buf)
{
	struct mmc_blk_data *md = mmc_blk_get(dev_to_disk(dev));
	struct mmc_queue *mq = &md->queue;
	int cache_size = atomic_read(&mq->cache_size);
	int ret;

	if (!cache_size)
		ret = scnprintf(buf, PAGE_SIZE, off);
	else {
		int speed = atomic_read(&mq->max_write_speed);

		if (!speed_valid(speed))
			ret = scnprintf(buf, PAGE_SIZE, "%uMB\n", cache_size);
		else { /* We accept race between cache_jiffies and cache_used */
			unsigned long size = jiffies_and_speed_to_size(
				jiffies - mq->cache_jiffies, speed);
			long used = atomic_long_read(&mq->cache_used);

			if (size >= used)
				size = 0;
			else
				size = (used - size) * 100 / cache_size
					/ 1024UL / 1024UL;

			ret = scnprintf(buf, PAGE_SIZE, "%uMB %lu%% used\n",
				cache_size, size);
		}
	}

	mmc_blk_put(md);
	return ret;
}

static ssize_t cache_size_store(struct device *dev,
				  struct device_attribute *attr,
				  const char *buf, size_t count)
{
	struct mmc_blk_data *md;
	unsigned int set = 0;

	if (strncasecmp(off, buf, sizeof(off) - 2)
	 && (kstrtouint(buf, 0, &set) || (set > INT_MAX)))
		return -EINVAL;

	md = mmc_blk_get(dev_to_disk(dev));
	atomic_set(&md->queue.cache_size, set);
	mmc_blk_put(md);
	return count;
}

static const DEVICE_ATTR(cache_size, S_IRUGO | S_IWUSR,
	cache_size_show, cache_size_store);

/* correct for write-back */
static long mmc_blk_cache_used(struct mmc_queue *mq, unsigned long waitfor)
{
	long used = 0;
	int speed = atomic_read(&mq->max_write_speed);

	if (speed_valid(speed)) {
		unsigned long size = jiffies_and_speed_to_size(
					waitfor - mq->cache_jiffies, speed);
		used = atomic_long_read(&mq->cache_used);

		if (size >= used)
			used = 0;
		else
			used -= size;
	}

	atomic_long_set(&mq->cache_used, used);
	mq->cache_jiffies = waitfor;

	return used;
}

static void mmc_blk_simulate_delay(
	struct mmc_queue *mq,
	struct request *req,
	unsigned long waitfor)
{
	int max_speed;

	if (!req)
		return;

	max_speed = (rq_data_dir(req) == READ)
		? atomic_read(&mq->max_read_speed)
		: atomic_read(&mq->max_write_speed);
	if (speed_valid(max_speed)) {
		unsigned long bytes = blk_rq_bytes(req);

		if (rq_data_dir(req) != READ) {
			int cache_size = atomic_read(&mq->cache_size);

			if (cache_size) {
				unsigned long size = cache_size * 1024L * 1024L;
				long used = mmc_blk_cache_used(mq, waitfor);

				used += bytes;
				atomic_long_set(&mq->cache_used, used);
				bytes = 0;
				if (used > size)
					bytes = used - size;
			}
		}
		waitfor += size_and_speed_to_jiffies(bytes, max_speed);
		if (time_is_after_jiffies(waitfor)) {
			long msecs = jiffies_to_msecs(waitfor - jiffies);

			if (likely(msecs > 0))
				msleep(msecs);
		}
	}
}

#else

#define mmc_blk_simulate_delay(mq, req, waitfor)

#endif

static int mmc_blk_open(struct block_device *bdev, fmode_t mode)
{
	struct mmc_blk_data *md = mmc_blk_get(bdev->bd_disk);
	int ret = -ENXIO;

	mutex_lock(&block_mutex);
	if (md) {
		if (md->usage == 2)
			check_disk_change(bdev);
		ret = 0;

		if ((mode & FMODE_WRITE) && md->read_only) {
			mmc_blk_put(md);
			ret = -EROFS;
		}
	}
	mutex_unlock(&block_mutex);

	return ret;
}

static void mmc_blk_release(struct gendisk *disk, fmode_t mode)
{
	struct mmc_blk_data *md = disk->private_data;

	mutex_lock(&block_mutex);
	mmc_blk_put(md);
	mutex_unlock(&block_mutex);
}

static int
mmc_blk_getgeo(struct block_device *bdev, struct hd_geometry *geo)
{
	geo->cylinders = get_capacity(bdev->bd_disk) / (4 * 16);
	geo->heads = 4;
	geo->sectors = 16;
	return 0;
}

struct mmc_blk_ioc_data {
	struct mmc_ioc_cmd ic;
	unsigned char *buf;
	u64 buf_bytes;
};

static struct mmc_blk_ioc_data *mmc_blk_ioctl_copy_from_user(
	struct mmc_ioc_cmd __user *user)
{
	struct mmc_blk_ioc_data *idata;
	int err;

	idata = kmalloc(sizeof(*idata), GFP_KERNEL);
	if (!idata) {
		err = -ENOMEM;
		goto out;
	}

	if (copy_from_user(&idata->ic, user, sizeof(idata->ic))) {
		err = -EFAULT;
		goto idata_err;
	}

	idata->buf_bytes = (u64) idata->ic.blksz * idata->ic.blocks;
	if (idata->buf_bytes > MMC_IOC_MAX_BYTES) {
		err = -EOVERFLOW;
		goto idata_err;
	}

	if (!idata->buf_bytes)
		return idata;

	idata->buf = kmalloc(idata->buf_bytes, GFP_KERNEL);
	if (!idata->buf) {
		err = -ENOMEM;
		goto idata_err;
	}

	if (copy_from_user(idata->buf, (void __user *)(unsigned long)
					idata->ic.data_ptr, idata->buf_bytes)) {
		err = -EFAULT;
		goto copy_err;
	}

	return idata;

copy_err:
	kfree(idata->buf);
idata_err:
	kfree(idata);
out:
	return ERR_PTR(err);
}

static int ioctl_rpmb_card_status_poll(struct mmc_card *card, u32 *status,
				       u32 retries_max)
{
	int err;
	u32 retry_count = 0;

	if (!status || !retries_max)
		return -EINVAL;

	do {
		err = get_card_status(card, status, 5);
		if (err)
			break;

		if (!R1_STATUS(*status) &&
				(R1_CURRENT_STATE(*status) != R1_STATE_PRG))
			break; /* RPMB programming operation complete */

		/*
		 * Rechedule to give the MMC device a chance to continue
		 * processing the previous command without being polled too
		 * frequently.
		 */
		usleep_range(1000, 5000);
	} while (++retry_count < retries_max);

	if (retry_count == retries_max)
		err = -EPERM;

	return err;
}

static int ioctl_do_sanitize(struct mmc_card *card)
{
	int err;

	if (!(mmc_can_sanitize(card) &&
	      (card->host->caps2 & MMC_CAP2_SANITIZE))) {
			pr_warn("%s: %s - SANITIZE is not supported\n",
				mmc_hostname(card->host), __func__);
			err = -EOPNOTSUPP;
			goto out;
	}

	pr_debug("%s: %s - SANITIZE IN PROGRESS...\n",
		mmc_hostname(card->host), __func__);

	err = mmc_switch(card, EXT_CSD_CMD_SET_NORMAL,
					EXT_CSD_SANITIZE_START, 1,
					MMC_SANITIZE_REQ_TIMEOUT);

	if (err)
		pr_err("%s: %s - EXT_CSD_SANITIZE_START failed. err=%d\n",
		       mmc_hostname(card->host), __func__, err);

	pr_debug("%s: %s - SANITIZE COMPLETED\n", mmc_hostname(card->host),
					     __func__);
out:
	return err;
}

static int mmc_blk_ioctl_cmd(struct block_device *bdev,
	struct mmc_ioc_cmd __user *ic_ptr)
{
	struct mmc_blk_ioc_data *idata;
	struct mmc_blk_data *md;
	struct mmc_card *card;
	struct mmc_command cmd = {0};
	struct mmc_data data = {0};
	struct mmc_request mrq = {NULL};
	struct scatterlist sg;
	int err;
	int is_rpmb = false;
	u32 status = 0;

	/*
	 * The caller must have CAP_SYS_RAWIO, and must be calling this on the
	 * whole block device, not on a partition.  This prevents overspray
	 * between sibling partitions.
	 */
	if ((!capable(CAP_SYS_RAWIO)) || (bdev != bdev->bd_contains))
		return -EPERM;

	idata = mmc_blk_ioctl_copy_from_user(ic_ptr);
	if (IS_ERR(idata))
		return PTR_ERR(idata);

	md = mmc_blk_get(bdev->bd_disk);
	if (!md) {
		err = -EINVAL;
		goto cmd_err;
	}

	if (md->area_type & MMC_BLK_DATA_AREA_RPMB)
		is_rpmb = true;

	card = md->queue.card;
	if (IS_ERR(card)) {
		err = PTR_ERR(card);
		goto cmd_done;
	}

	cmd.opcode = idata->ic.opcode;
	cmd.arg = idata->ic.arg;
	cmd.flags = idata->ic.flags;

	if (idata->buf_bytes) {
		data.sg = &sg;
		data.sg_len = 1;
		data.blksz = idata->ic.blksz;
		data.blocks = idata->ic.blocks;

		sg_init_one(data.sg, idata->buf, idata->buf_bytes);

		if (idata->ic.write_flag)
			data.flags = MMC_DATA_WRITE;
		else
			data.flags = MMC_DATA_READ;

		/* data.flags must already be set before doing this. */
		mmc_set_data_timeout(&data, card);

		/* Allow overriding the timeout_ns for empirical tuning. */
		if (idata->ic.data_timeout_ns)
			data.timeout_ns = idata->ic.data_timeout_ns;

		if ((cmd.flags & MMC_RSP_R1B) == MMC_RSP_R1B) {
			/*
			 * Pretend this is a data transfer and rely on the
			 * host driver to compute timeout.  When all host
			 * drivers support cmd.cmd_timeout for R1B, this
			 * can be changed to:
			 *
			 *     mrq.data = NULL;
			 *     cmd.cmd_timeout = idata->ic.cmd_timeout_ms;
			 */
			data.timeout_ns = idata->ic.cmd_timeout_ms * 1000000;
		}

		mrq.data = &data;
	}

	mrq.cmd = &cmd;

	mmc_get_card(card);

	err = mmc_blk_part_switch(card, md);
	if (err)
		goto cmd_rel_host;

	if (idata->ic.is_acmd) {
		err = mmc_app_cmd(card->host, card);
		if (err)
			goto cmd_rel_host;
	}

	if (is_rpmb) {
		err = mmc_set_blockcount(card, data.blocks,
			idata->ic.write_flag & (1 << 31));
		if (err)
			goto cmd_rel_host;
	}

	if ((MMC_EXTRACT_INDEX_FROM_ARG(cmd.arg) == EXT_CSD_SANITIZE_START) &&
	    (cmd.opcode == MMC_SWITCH)) {
		err = ioctl_do_sanitize(card);

		if (err)
			pr_err("%s: ioctl_do_sanitize() failed. err = %d",
			       __func__, err);

		goto cmd_rel_host;
	}

	mmc_wait_for_req(card->host, &mrq);

	if (cmd.error) {
		dev_err(mmc_dev(card->host), "%s: cmd error %d\n",
						__func__, cmd.error);
		err = cmd.error;
		goto cmd_rel_host;
	}
	if (data.error) {
		dev_err(mmc_dev(card->host), "%s: data error %d\n",
						__func__, data.error);
		err = data.error;
		goto cmd_rel_host;
	}

	/*
	 * According to the SD specs, some commands require a delay after
	 * issuing the command.
	 */
	if (idata->ic.postsleep_min_us)
		usleep_range(idata->ic.postsleep_min_us, idata->ic.postsleep_max_us);

	if (copy_to_user(&(ic_ptr->response), cmd.resp, sizeof(cmd.resp))) {
		err = -EFAULT;
		goto cmd_rel_host;
	}

	if (!idata->ic.write_flag) {
		if (copy_to_user((void __user *)(unsigned long) idata->ic.data_ptr,
						idata->buf, idata->buf_bytes)) {
			err = -EFAULT;
			goto cmd_rel_host;
		}
	}

	if (is_rpmb) {
		/*
		 * Ensure RPMB command has completed by polling CMD13
		 * "Send Status".
		 */
		err = ioctl_rpmb_card_status_poll(card, &status, 5);
		if (err)
			dev_err(mmc_dev(card->host),
					"%s: Card Status=0x%08X, error %d\n",
					__func__, status, err);
	}

cmd_rel_host:
	mmc_put_card(card);

cmd_done:
	mmc_blk_put(md);
cmd_err:
	kfree(idata->buf);
	kfree(idata);
	return err;
}

static int mmc_blk_ioctl(struct block_device *bdev, fmode_t mode,
	unsigned int cmd, unsigned long arg)
{
	int ret = -EINVAL;
	if (cmd == MMC_IOC_CMD)
		ret = mmc_blk_ioctl_cmd(bdev, (struct mmc_ioc_cmd __user *)arg);
	return ret;
}

#ifdef CONFIG_COMPAT
static int mmc_blk_compat_ioctl(struct block_device *bdev, fmode_t mode,
	unsigned int cmd, unsigned long arg)
{
	return mmc_blk_ioctl(bdev, mode, cmd, (unsigned long) compat_ptr(arg));
}
#endif

static const struct block_device_operations mmc_bdops = {
	.open			= mmc_blk_open,
	.release		= mmc_blk_release,
	.getgeo			= mmc_blk_getgeo,
	.owner			= THIS_MODULE,
	.ioctl			= mmc_blk_ioctl,
#ifdef CONFIG_COMPAT
	.compat_ioctl		= mmc_blk_compat_ioctl,
#endif
};

static inline int mmc_blk_part_switch(struct mmc_card *card,
				      struct mmc_blk_data *md)
{
	int ret;
	struct mmc_blk_data *main_md = mmc_get_drvdata(card);

	if (main_md->part_curr == md->part_type)
		return 0;

	if (mmc_card_mmc(card)) {
		u8 part_config = card->ext_csd.part_config;

		part_config &= ~EXT_CSD_PART_CONFIG_ACC_MASK;
		part_config |= md->part_type;

		ret = mmc_switch(card, EXT_CSD_CMD_SET_NORMAL,
				 EXT_CSD_PART_CONFIG, part_config,
				 card->ext_csd.part_time);
		if (ret)
			return ret;

		card->ext_csd.part_config = part_config;
	}

	main_md->part_curr = md->part_type;
	return 0;
}

static u32 mmc_sd_num_wr_blocks(struct mmc_card *card)
{
	int err;
	u32 result;
	__be32 *blocks;

	struct mmc_request mrq = {NULL};
	struct mmc_command cmd = {0};
	struct mmc_data data = {0};

	struct scatterlist sg;

	cmd.opcode = MMC_APP_CMD;
	cmd.arg = card->rca << 16;
	cmd.flags = MMC_RSP_SPI_R1 | MMC_RSP_R1 | MMC_CMD_AC;

	err = mmc_wait_for_cmd(card->host, &cmd, 0);
	if (err)
		return (u32)-1;
	if (!mmc_host_is_spi(card->host) && !(cmd.resp[0] & R1_APP_CMD))
		return (u32)-1;

	memset(&cmd, 0, sizeof(struct mmc_command));

	cmd.opcode = SD_APP_SEND_NUM_WR_BLKS;
	cmd.arg = 0;
	cmd.flags = MMC_RSP_SPI_R1 | MMC_RSP_R1 | MMC_CMD_ADTC;

	data.blksz = 4;
	data.blocks = 1;
	data.flags = MMC_DATA_READ;
	data.sg = &sg;
	data.sg_len = 1;
	mmc_set_data_timeout(&data, card);

	mrq.cmd = &cmd;
	mrq.data = &data;

	blocks = kmalloc(4, GFP_KERNEL);
	if (!blocks)
		return (u32)-1;

	sg_init_one(&sg, blocks, 4);

	mmc_wait_for_req(card->host, &mrq);

	result = ntohl(*blocks);
	kfree(blocks);

	if (cmd.error || data.error)
		result = (u32)-1;

	return result;
}

static int send_stop(struct mmc_card *card, u32 *status)
{
	struct mmc_command cmd = {0};
	int err;

	cmd.opcode = MMC_STOP_TRANSMISSION;
	cmd.flags = MMC_RSP_SPI_R1B | MMC_RSP_R1B | MMC_CMD_AC;
	err = mmc_wait_for_cmd(card->host, &cmd, 5);
	if (err == 0)
		*status = cmd.resp[0];
	return err;
}

static int get_card_status(struct mmc_card *card, u32 *status, int retries)
{
	struct mmc_command cmd = {0};
	int err;

	cmd.opcode = MMC_SEND_STATUS;
	if (!mmc_host_is_spi(card->host))
		cmd.arg = card->rca << 16;
	cmd.flags = MMC_RSP_SPI_R2 | MMC_RSP_R1 | MMC_CMD_AC;
	err = mmc_wait_for_cmd(card->host, &cmd, retries);
	if (err == 0)
		*status = cmd.resp[0];
	return err;
}

#define ERR_NOMEDIUM	3
#define ERR_RETRY	2
#define ERR_ABORT	1
#define ERR_CONTINUE	0

static int mmc_blk_cmd_error(struct request *req, const char *name, int error,
	bool status_valid, u32 status)
{
	switch (error) {
	case -EILSEQ:
		/* response crc error, retry the r/w cmd */
		pr_err("%s: %s sending %s command, card status %#x\n",
			req->rq_disk->disk_name, "response CRC error",
			name, status);
		return ERR_RETRY;

	case -ETIMEDOUT:
		pr_err("%s: %s sending %s command, card status %#x\n",
			req->rq_disk->disk_name, "timed out", name, status);

		/* If the status cmd initially failed, retry the r/w cmd */
		if (!status_valid) {
			pr_err("%s: status not valid, retrying timeout\n", req->rq_disk->disk_name);
			return ERR_RETRY;
		}
		/*
		 * If it was a r/w cmd crc error, or illegal command
		 * (eg, issued in wrong state) then retry - we should
		 * have corrected the state problem above.
		 */
		if (status & (R1_COM_CRC_ERROR | R1_ILLEGAL_COMMAND)) {
			pr_err("%s: command error, retrying timeout\n", req->rq_disk->disk_name);
			return ERR_RETRY;
		}

		/* Otherwise abort the command */
		pr_err("%s: not retrying timeout\n", req->rq_disk->disk_name);
		return ERR_ABORT;

	default:
		/* We don't understand the error code the driver gave us */
		pr_err("%s: unknown error %d sending read/write command, card status %#x\n",
		       req->rq_disk->disk_name, error, status);
		return ERR_ABORT;
	}
}

/*
 * Initial r/w and stop cmd error recovery.
 * We don't know whether the card received the r/w cmd or not, so try to
 * restore things back to a sane state.  Essentially, we do this as follows:
 * - Obtain card status.  If the first attempt to obtain card status fails,
 *   the status word will reflect the failed status cmd, not the failed
 *   r/w cmd.  If we fail to obtain card status, it suggests we can no
 *   longer communicate with the card.
 * - Check the card state.  If the card received the cmd but there was a
 *   transient problem with the response, it might still be in a data transfer
 *   mode.  Try to send it a stop command.  If this fails, we can't recover.
 * - If the r/w cmd failed due to a response CRC error, it was probably
 *   transient, so retry the cmd.
 * - If the r/w cmd timed out, but we didn't get the r/w cmd status, retry.
 * - If the r/w cmd timed out, and the r/w cmd failed due to CRC error or
 *   illegal cmd, retry.
 * Otherwise we don't understand what happened, so abort.
 */
static int mmc_blk_cmd_recovery(struct mmc_card *card, struct request *req,
	struct mmc_blk_request *brq, int *ecc_err, int *gen_err)
{
	bool prev_cmd_status_valid = true;
	u32 status, stop_status = 0;
	int err, retry;

	if (mmc_card_removed(card))
		return ERR_NOMEDIUM;

	/*
	 * Try to get card status which indicates both the card state
	 * and why there was no response.  If the first attempt fails,
	 * we can't be sure the returned status is for the r/w command.
	 */
	for (retry = 2; retry >= 0; retry--) {
		err = get_card_status(card, &status, 0);
		if (!err)
			break;

		prev_cmd_status_valid = false;
		pr_err("%s: error %d sending status command, %sing\n",
		       req->rq_disk->disk_name, err, retry ? "retry" : "abort");
	}

	/* We couldn't get a response from the card.  Give up. */
	if (err) {
		/* Check if the card is removed */
		if (mmc_detect_card_removed(card->host))
			return ERR_NOMEDIUM;
		return ERR_ABORT;
	}

	/* Flag ECC errors */
	if ((status & R1_CARD_ECC_FAILED) ||
	    (brq->stop.resp[0] & R1_CARD_ECC_FAILED) ||
	    (brq->cmd.resp[0] & R1_CARD_ECC_FAILED))
		*ecc_err = 1;

	/* Flag General errors */
	if (!mmc_host_is_spi(card->host) && rq_data_dir(req) != READ)
		if ((status & R1_ERROR) ||
			(brq->stop.resp[0] & R1_ERROR)) {
			pr_err("%s: %s: general error sending stop or status command, stop cmd response %#x, card status %#x\n",
			       req->rq_disk->disk_name, __func__,
			       brq->stop.resp[0], status);
			*gen_err = 1;
		}

	/*
	 * Check the current card state.  If it is in some data transfer
	 * mode, tell it to stop (and hopefully transition back to TRAN.)
	 */
	if (R1_CURRENT_STATE(status) == R1_STATE_DATA ||
	    R1_CURRENT_STATE(status) == R1_STATE_RCV) {
		err = send_stop(card, &stop_status);
		if (err)
			pr_err("%s: error %d sending stop command\n",
			       req->rq_disk->disk_name, err);

		/*
		 * If the stop cmd also timed out, the card is probably
		 * not present, so abort.  Other errors are bad news too.
		 */
		if (err)
			return ERR_ABORT;
		if (stop_status & R1_CARD_ECC_FAILED)
			*ecc_err = 1;
		if (!mmc_host_is_spi(card->host) && rq_data_dir(req) != READ)
			if (stop_status & R1_ERROR) {
				pr_err("%s: %s: general error sending stop command, stop cmd response %#x\n",
				       req->rq_disk->disk_name, __func__,
				       stop_status);
				*gen_err = 1;
			}
	}

	/* Check for set block count errors */
	if (brq->sbc.error)
		return mmc_blk_cmd_error(req, "SET_BLOCK_COUNT", brq->sbc.error,
				prev_cmd_status_valid, status);

	/* Check for r/w command errors */
	if (brq->cmd.error)
		return mmc_blk_cmd_error(req, "r/w cmd", brq->cmd.error,
				prev_cmd_status_valid, status);

	/* Data errors */
	if (!brq->stop.error)
		return ERR_CONTINUE;

	/* Now for stop errors.  These aren't fatal to the transfer. */
	pr_err("%s: error %d sending stop command, original cmd response %#x, card status %#x\n",
	       req->rq_disk->disk_name, brq->stop.error,
	       brq->cmd.resp[0], status);

	/*
	 * Subsitute in our own stop status as this will give the error
	 * state which happened during the execution of the r/w command.
	 */
	if (stop_status) {
		brq->stop.resp[0] = stop_status;
		brq->stop.error = 0;
	}
	return ERR_CONTINUE;
}

static int mmc_blk_reset(struct mmc_blk_data *md, struct mmc_host *host,
			 int type)
{
	int err;

	if (md->reset_done & type)
		return -EEXIST;

	md->reset_done |= type;
	err = mmc_hw_reset(host);
	/* Ensure we switch back to the correct partition */
	if (err != -EOPNOTSUPP) {
		struct mmc_blk_data *main_md = mmc_get_drvdata(host->card);
		int part_err;

		main_md->part_curr = main_md->part_type;
		part_err = mmc_blk_part_switch(host->card, md);
		if (part_err) {
			/*
			 * We have failed to get back into the correct
			 * partition, so we need to abort the whole request.
			 */
			return -ENODEV;
		}
	}
	return err;
}

static inline void mmc_blk_reset_success(struct mmc_blk_data *md, int type)
{
	md->reset_done &= ~type;
}

int mmc_access_rpmb(struct mmc_queue *mq)
{
	struct mmc_blk_data *md = mq->data;
	/*
	 * If this is a RPMB partition access, return ture
	 */
	if (md && md->part_type == EXT_CSD_PART_CONFIG_ACC_RPMB)
		return true;

	return false;
}

static int mmc_blk_issue_discard_rq(struct mmc_queue *mq, struct request *req)
{
	struct mmc_blk_data *md = mq->data;
	struct mmc_card *card = md->queue.card;
	unsigned int from, nr, arg;
	int err = 0, type = MMC_BLK_DISCARD;

	if (!mmc_can_erase(card)) {
		err = -EOPNOTSUPP;
		goto out;
	}

	from = blk_rq_pos(req);
	nr = blk_rq_sectors(req);

	if (mmc_can_discard(card))
		arg = MMC_DISCARD_ARG;
	else if (mmc_can_trim(card))
		arg = MMC_TRIM_ARG;
	else
		arg = MMC_ERASE_ARG;
retry:
	if (card->quirks & MMC_QUIRK_INAND_CMD38) {
		err = mmc_switch(card, EXT_CSD_CMD_SET_NORMAL,
				 INAND_CMD38_ARG_EXT_CSD,
				 arg == MMC_TRIM_ARG ?
				 INAND_CMD38_ARG_TRIM :
				 INAND_CMD38_ARG_ERASE,
				 0);
		if (err)
			goto out;
	}
	err = mmc_erase(card, from, nr, arg);
out:
	if (err == -EIO && !mmc_blk_reset(md, card->host, type))
		goto retry;
	if (!err)
		mmc_blk_reset_success(md, type);
	blk_end_request(req, err, blk_rq_bytes(req));

	return err ? 0 : 1;
}

static int mmc_blk_issue_secdiscard_rq(struct mmc_queue *mq,
				       struct request *req)
{
	struct mmc_blk_data *md = mq->data;
	struct mmc_card *card = md->queue.card;
	unsigned int from, nr, arg;
	int err = 0, type = MMC_BLK_SECDISCARD;

	if (!(mmc_can_secure_erase_trim(card))) {
		err = -EOPNOTSUPP;
		goto out;
	}

	from = blk_rq_pos(req);
	nr = blk_rq_sectors(req);

	if (mmc_can_trim(card) && !mmc_erase_group_aligned(card, from, nr))
		arg = MMC_SECURE_TRIM1_ARG;
	else
		arg = MMC_SECURE_ERASE_ARG;

retry:
	if (card->quirks & MMC_QUIRK_INAND_CMD38) {
		err = mmc_switch(card, EXT_CSD_CMD_SET_NORMAL,
				 INAND_CMD38_ARG_EXT_CSD,
				 arg == MMC_SECURE_TRIM1_ARG ?
				 INAND_CMD38_ARG_SECTRIM1 :
				 INAND_CMD38_ARG_SECERASE,
				 0);
		if (err)
			goto out_retry;
	}

	err = mmc_erase(card, from, nr, arg);
	if (err == -EIO)
		goto out_retry;
	if (err)
		goto out;

	if (arg == MMC_SECURE_TRIM1_ARG) {
		if (card->quirks & MMC_QUIRK_INAND_CMD38) {
			err = mmc_switch(card, EXT_CSD_CMD_SET_NORMAL,
					 INAND_CMD38_ARG_EXT_CSD,
					 INAND_CMD38_ARG_SECTRIM2,
					 0);
			if (err)
				goto out_retry;
		}

		err = mmc_erase(card, from, nr, MMC_SECURE_TRIM2_ARG);
		if (err == -EIO)
			goto out_retry;
		if (err)
			goto out;
	}

out_retry:
	if (err && !mmc_blk_reset(md, card->host, type))
		goto retry;
	if (!err)
		mmc_blk_reset_success(md, type);
out:
	blk_end_request(req, err, blk_rq_bytes(req));

	return err ? 0 : 1;
}

static int mmc_blk_issue_flush(struct mmc_queue *mq, struct request *req)
{
	struct mmc_blk_data *md = mq->data;
	struct mmc_card *card = md->queue.card;
	int ret = 0;

	ret = mmc_flush_cache(card);
	if (ret)
		ret = -EIO;

#ifdef CONFIG_MMC_SIMULATE_MAX_SPEED
	else if (atomic_read(&mq->cache_size)) {
		long used = mmc_blk_cache_used(mq, jiffies);

		if (used) {
			int speed = atomic_read(&mq->max_write_speed);

			if (speed_valid(speed)) {
				unsigned long msecs = jiffies_to_msecs(
					size_and_speed_to_jiffies(
						used, speed));
				if (msecs)
					msleep(msecs);
			}
		}
	}
#endif
	blk_end_request_all(req, ret);

	return ret ? 0 : 1;
}

/*
 * Reformat current write as a reliable write, supporting
 * both legacy and the enhanced reliable write MMC cards.
 * In each transfer we'll handle only as much as a single
 * reliable write can handle, thus finish the request in
 * partial completions.
 */
static inline void mmc_apply_rel_rw(struct mmc_blk_request *brq,
				    struct mmc_card *card,
				    struct request *req)
{
	if (!(card->ext_csd.rel_param & EXT_CSD_WR_REL_PARAM_EN)) {
		/* Legacy mode imposes restrictions on transfers. */
		if (!IS_ALIGNED(brq->cmd.arg, card->ext_csd.rel_sectors))
			brq->data.blocks = 1;

		if (brq->data.blocks > card->ext_csd.rel_sectors)
			brq->data.blocks = card->ext_csd.rel_sectors;
		else if (brq->data.blocks < card->ext_csd.rel_sectors)
			brq->data.blocks = 1;
	}
}

#define CMD_ERRORS							\
	(R1_OUT_OF_RANGE |	/* Command argument out of range */	\
	 R1_ADDRESS_ERROR |	/* Misaligned address */		\
	 R1_BLOCK_LEN_ERROR |	/* Transferred block length incorrect */\
	 R1_WP_VIOLATION |	/* Tried to write to protected block */	\
	 R1_CC_ERROR |		/* Card controller error */		\
	 R1_ERROR)		/* General/unknown error */

static int mmc_blk_err_check(struct mmc_card *card,
			     struct mmc_async_req *areq)
{
	struct mmc_queue_req *mq_mrq = container_of(areq, struct mmc_queue_req,
						    mmc_active);
	struct mmc_blk_request *brq = &mq_mrq->brq;
	struct request *req = mq_mrq->req;
<<<<<<< HEAD
	int need_retune = card->host->need_retune;
=======
>>>>>>> 1bc116ff
	int ecc_err = 0, gen_err = 0;

	/*
	 * sbc.error indicates a problem with the set block count
	 * command.  No data will have been transferred.
	 *
	 * cmd.error indicates a problem with the r/w command.  No
	 * data will have been transferred.
	 *
	 * stop.error indicates a problem with the stop command.  Data
	 * may have been transferred, or may still be transferring.
	 */
	if (brq->sbc.error || brq->cmd.error || brq->stop.error ||
	    brq->data.error) {
		switch (mmc_blk_cmd_recovery(card, req, brq, &ecc_err, &gen_err)) {
		case ERR_RETRY:
			return MMC_BLK_RETRY;
		case ERR_ABORT:
			return MMC_BLK_ABORT;
		case ERR_NOMEDIUM:
			return MMC_BLK_NOMEDIUM;
		case ERR_CONTINUE:
			break;
		}
	}

	/*
	 * Check for errors relating to the execution of the
	 * initial command - such as address errors.  No data
	 * has been transferred.
	 */
	if (brq->cmd.resp[0] & CMD_ERRORS) {
		pr_err("%s: r/w command failed, status = %#x\n",
		       req->rq_disk->disk_name, brq->cmd.resp[0]);
		return MMC_BLK_ABORT;
	}

	/*
	 * Everything else is either success, or a data error of some
	 * kind.  If it was a write, we may have transitioned to
	 * program mode, which we have to wait for it to complete.
	 */
	if (!mmc_host_is_spi(card->host) && rq_data_dir(req) != READ) {
		u32 status;
		unsigned long timeout;

		/* Check stop command response */
		if (brq->stop.resp[0] & R1_ERROR) {
			pr_err("%s: %s: general error sending stop command, stop cmd response %#x\n",
			       req->rq_disk->disk_name, __func__,
			       brq->stop.resp[0]);
			gen_err = 1;
		}

		timeout = jiffies + msecs_to_jiffies(MMC_BLK_TIMEOUT_MS);
		do {
			int err = get_card_status(card, &status, 5);
			if (err) {
				pr_err("%s: error %d requesting status\n",
				       req->rq_disk->disk_name, err);
				return MMC_BLK_CMD_ERR;
			}

			if (status & R1_ERROR) {
				pr_err("%s: %s: general error sending status command, card status %#x\n",
				       req->rq_disk->disk_name, __func__,
				       status);
				gen_err = 1;
			}

			/* Timeout if the device never becomes ready for data
			 * and never leaves the program state.
			 */
			if (time_after(jiffies, timeout)) {
				pr_err("%s: Card stuck in programming state!"\
					" %s %s\n", mmc_hostname(card->host),
					req->rq_disk->disk_name, __func__);

				return MMC_BLK_CMD_ERR;
			}
			/*
			 * Some cards mishandle the status bits,
			 * so make sure to check both the busy
			 * indication and the card state.
			 */
		} while (!(status & R1_READY_FOR_DATA) ||
			 (R1_CURRENT_STATE(status) == R1_STATE_PRG));
	}

	/* if general error occurs, retry the write operation. */
	if (gen_err) {
		pr_warn("%s: retrying write for general error\n",
				req->rq_disk->disk_name);
		return MMC_BLK_RETRY;
	}

	if (brq->data.error) {
		pr_err("need_retune:%d,brq->retune_retry_done:%d.\n",need_retune,brq->retune_retry_done);
		if (need_retune && !brq->retune_retry_done) {
			pr_err("%s: retrying because a re-tune was needed\n",
			       req->rq_disk->disk_name);
			brq->retune_retry_done = 1;
			return MMC_BLK_RETRY;
		}

		pr_err("%s: error %d transferring data, sector %u, nr %u, cmd response %#x, card status %#x\n",
		       req->rq_disk->disk_name, brq->data.error,
		       (unsigned)blk_rq_pos(req),
		       (unsigned)blk_rq_sectors(req),
		       brq->cmd.resp[0], brq->stop.resp[0]);

		if (rq_data_dir(req) == READ) {
			if (ecc_err)
				return MMC_BLK_ECC_ERR;
			return MMC_BLK_DATA_ERR;
		} else {
			return MMC_BLK_CMD_ERR;
		}
	}

	if (!brq->data.bytes_xfered)
		return MMC_BLK_RETRY;

	if (mmc_packed_cmd(mq_mrq->cmd_type)) {
		if (unlikely(brq->data.blocks << 9 != brq->data.bytes_xfered))
			return MMC_BLK_PARTIAL;
		else
			return MMC_BLK_SUCCESS;
	}

	if (blk_rq_bytes(req) != brq->data.bytes_xfered)
		return MMC_BLK_PARTIAL;

	return MMC_BLK_SUCCESS;
}

static int mmc_blk_packed_err_check(struct mmc_card *card,
				    struct mmc_async_req *areq)
{
	struct mmc_queue_req *mq_rq = container_of(areq, struct mmc_queue_req,
			mmc_active);
	struct request *req = mq_rq->req;
	struct mmc_packed *packed = mq_rq->packed;
	int err, check, status;
	u8 *ext_csd;

	BUG_ON(!packed);

	packed->retries--;
	check = mmc_blk_err_check(card, areq);
	err = get_card_status(card, &status, 0);
	if (err) {
		pr_err("%s: error %d sending status command\n",
		       req->rq_disk->disk_name, err);
		return MMC_BLK_ABORT;
	}

	if (status & R1_EXCEPTION_EVENT) {
		ext_csd = kzalloc(512, GFP_KERNEL);
		if (!ext_csd) {
			pr_err("%s: unable to allocate buffer for ext_csd\n",
			       req->rq_disk->disk_name);
			return -ENOMEM;
		}

		err = mmc_send_ext_csd(card, ext_csd);
		if (err) {
			pr_err("%s: error %d sending ext_csd\n",
			       req->rq_disk->disk_name, err);
			check = MMC_BLK_ABORT;
			goto free;
		}

		if ((ext_csd[EXT_CSD_EXP_EVENTS_STATUS] &
		     EXT_CSD_PACKED_FAILURE) &&
		    (ext_csd[EXT_CSD_PACKED_CMD_STATUS] &
		     EXT_CSD_PACKED_GENERIC_ERROR)) {
			if (ext_csd[EXT_CSD_PACKED_CMD_STATUS] &
			    EXT_CSD_PACKED_INDEXED_ERROR) {
				packed->idx_failure =
				  ext_csd[EXT_CSD_PACKED_FAILURE_INDEX] - 1;
				check = MMC_BLK_PARTIAL;
			}
			pr_err("%s: packed cmd failed, nr %u, sectors %u, "
			       "failure index: %d\n",
			       req->rq_disk->disk_name, packed->nr_entries,
			       packed->blocks, packed->idx_failure);
		}
free:
		kfree(ext_csd);
	}

	return check;
}

static void mmc_blk_rw_rq_prep(struct mmc_queue_req *mqrq,
			       struct mmc_card *card,
			       int disable_multi,
			       struct mmc_queue *mq)
{
	u32 readcmd, writecmd;
	struct mmc_blk_request *brq = &mqrq->brq;
	struct request *req = mqrq->req;
	struct mmc_blk_data *md = mq->data;
	bool do_data_tag;

	/*
	 * Reliable writes are used to implement Forced Unit Access and
	 * are supported only on MMCs.
	 */
	bool do_rel_wr = (req->cmd_flags & REQ_FUA) &&
		(rq_data_dir(req) == WRITE) &&
		(md->flags & MMC_BLK_REL_WR);

	memset(brq, 0, sizeof(struct mmc_blk_request));
	brq->mrq.cmd = &brq->cmd;
	brq->mrq.data = &brq->data;

	brq->cmd.arg = blk_rq_pos(req);
	if (!mmc_card_blockaddr(card))
		brq->cmd.arg <<= 9;
	brq->cmd.flags = MMC_RSP_SPI_R1 | MMC_RSP_R1 | MMC_CMD_ADTC;
	brq->data.blksz = 512;
	brq->stop.opcode = MMC_STOP_TRANSMISSION;
	brq->stop.arg = 0;
	brq->stop.flags = MMC_RSP_SPI_R1B | MMC_RSP_R1B | MMC_CMD_AC;
	brq->data.blocks = blk_rq_sectors(req);

	/*
	 * The block layer doesn't support all sector count
	 * restrictions, so we need to be prepared for too big
	 * requests.
	 */
	if (brq->data.blocks > card->host->max_blk_count)
		brq->data.blocks = card->host->max_blk_count;

	if (brq->data.blocks > 1) {
		/*
		 * After a read error, we redo the request one sector
		 * at a time in order to accurately determine which
		 * sectors can be read successfully.
		 */
		if (disable_multi)
			brq->data.blocks = 1;

		/* Some controllers can't do multiblock reads due to hw bugs */
		if (card->host->caps2 & MMC_CAP2_NO_MULTI_READ &&
		    rq_data_dir(req) == READ)
			brq->data.blocks = 1;
	}

	if (brq->data.blocks > 1 || do_rel_wr) {
		/* SPI multiblock writes terminate using a special
		 * token, not a STOP_TRANSMISSION request.
		 */
		if (!mmc_host_is_spi(card->host) ||
		    rq_data_dir(req) == READ)
			brq->mrq.stop = &brq->stop;
		readcmd = MMC_READ_MULTIPLE_BLOCK;
		writecmd = MMC_WRITE_MULTIPLE_BLOCK;
	} else {
		brq->mrq.stop = NULL;
		readcmd = MMC_READ_SINGLE_BLOCK;
		writecmd = MMC_WRITE_BLOCK;
	}
	if (rq_data_dir(req) == READ) {
		brq->cmd.opcode = readcmd;
		brq->data.flags |= MMC_DATA_READ;
	} else {
		brq->cmd.opcode = writecmd;
		brq->data.flags |= MMC_DATA_WRITE;
	}

	if (req->cmd_flags & REQ_KERNEL)
		brq->data.flags |= MMC_DATA_DIRECT;

	if (do_rel_wr)
		mmc_apply_rel_rw(brq, card, req);

	/*
	 * Data tag is used only during writing meta data to speed
	 * up write and any subsequent read of this meta data
	 */
	do_data_tag = (card->ext_csd.data_tag_unit_size) &&
		(req->cmd_flags & REQ_META) &&
		(rq_data_dir(req) == WRITE) &&
		((brq->data.blocks * brq->data.blksz) >=
		 card->ext_csd.data_tag_unit_size);

	/*
	 * Pre-defined multi-block transfers are preferable to
	 * open ended-ones (and necessary for reliable writes).
	 * However, it is not sufficient to just send CMD23,
	 * and avoid the final CMD12, as on an error condition
	 * CMD12 (stop) needs to be sent anyway. This, coupled
	 * with Auto-CMD23 enhancements provided by some
	 * hosts, means that the complexity of dealing
	 * with this is best left to the host. If CMD23 is
	 * supported by card and host, we'll fill sbc in and let
	 * the host deal with handling it correctly. This means
	 * that for hosts that don't expose MMC_CAP_CMD23, no
	 * change of behavior will be observed.
	 *
	 * N.B: Some MMC cards experience perf degradation.
	 * We'll avoid using CMD23-bounded multiblock writes for
	 * these, while retaining features like reliable writes.
	 */
	if ((md->flags & MMC_BLK_CMD23) && mmc_op_multi(brq->cmd.opcode) &&
	    (do_rel_wr || !(card->quirks & MMC_QUIRK_BLK_NO_CMD23) ||
	     do_data_tag)) {
		brq->sbc.opcode = MMC_SET_BLOCK_COUNT;
		brq->sbc.arg = brq->data.blocks |
			(do_rel_wr ? (1 << 31) : 0) |
			(do_data_tag ? (1 << 29) : 0);
		brq->sbc.flags = MMC_RSP_R1 | MMC_CMD_AC;
		brq->mrq.sbc = &brq->sbc;
	}

	mmc_set_data_timeout(&brq->data, card);

	brq->data.sg = mqrq->sg;
	brq->data.sg_len = mmc_queue_map_sg(mq, mqrq);

	/*
	 * Adjust the sg list so it is the same size as the
	 * request.
	 */
	if (brq->data.blocks != blk_rq_sectors(req)) {
		int i, data_size = brq->data.blocks << 9;
		struct scatterlist *sg;

		for_each_sg(brq->data.sg, sg, brq->data.sg_len, i) {
			data_size -= sg->length;
			if (data_size <= 0) {
				sg->length += data_size;
				i++;
				break;
			}
		}
		brq->data.sg_len = i;
	}

	mqrq->mmc_active.mrq = &brq->mrq;
	mqrq->mmc_active.err_check = mmc_blk_err_check;

	mmc_queue_bounce_pre(mqrq);
}

static inline u8 mmc_calc_packed_hdr_segs(struct request_queue *q,
					  struct mmc_card *card)
{
	unsigned int hdr_sz = mmc_large_sector(card) ? 4096 : 512;
	unsigned int max_seg_sz = queue_max_segment_size(q);
	unsigned int len, nr_segs = 0;

	do {
		len = min(hdr_sz, max_seg_sz);
		hdr_sz -= len;
		nr_segs++;
	} while (hdr_sz);

	return nr_segs;
}

static u8 mmc_blk_prep_packed_list(struct mmc_queue *mq, struct request *req)
{
	struct request_queue *q = mq->queue;
	struct mmc_card *card = mq->card;
	struct request *cur = req, *next = NULL;
	struct mmc_blk_data *md = mq->data;
	struct mmc_queue_req *mqrq = mq->mqrq_cur;
	bool en_rel_wr = card->ext_csd.rel_param & EXT_CSD_WR_REL_PARAM_EN;
	unsigned int req_sectors = 0, phys_segments = 0;
	unsigned int max_blk_count, max_phys_segs;
	bool put_back = true;
	u8 max_packed_rw = 0;
	u8 reqs = 0;

	if (!(md->flags & MMC_BLK_PACKED_CMD))
		goto no_packed;

	if ((rq_data_dir(cur) == WRITE) &&
	    mmc_host_packed_wr(card->host))
		max_packed_rw = card->ext_csd.max_packed_writes;

	if (max_packed_rw == 0)
		goto no_packed;

	if (mmc_req_rel_wr(cur) &&
	    (md->flags & MMC_BLK_REL_WR) && !en_rel_wr)
		goto no_packed;

	if (mmc_large_sector(card) &&
	    !IS_ALIGNED(blk_rq_sectors(cur), 8))
		goto no_packed;

	mmc_blk_clear_packed(mqrq);

	max_blk_count = min(card->host->max_blk_count,
			    card->host->max_req_size >> 9);
	if (unlikely(max_blk_count > 0xffff))
		max_blk_count = 0xffff;

	max_phys_segs = queue_max_segments(q);
	req_sectors += blk_rq_sectors(cur);
	phys_segments += cur->nr_phys_segments;

	if (rq_data_dir(cur) == WRITE) {
		req_sectors += mmc_large_sector(card) ? 8 : 1;
		phys_segments += mmc_calc_packed_hdr_segs(q, card);
	}

	do {
		if (reqs >= max_packed_rw - 1) {
			put_back = false;
			break;
		}

		spin_lock_irq(q->queue_lock);
		next = blk_fetch_request(q);
		spin_unlock_irq(q->queue_lock);
		if (!next) {
			put_back = false;
			break;
		}

		if (mmc_large_sector(card) &&
		    !IS_ALIGNED(blk_rq_sectors(next), 8))
			break;

		if (next->cmd_flags & REQ_DISCARD ||
		    next->cmd_flags & REQ_FLUSH)
			break;

		if (rq_data_dir(cur) != rq_data_dir(next))
			break;

		if (mmc_req_rel_wr(next) &&
		    (md->flags & MMC_BLK_REL_WR) && !en_rel_wr)
			break;

		req_sectors += blk_rq_sectors(next);
		if (req_sectors > max_blk_count)
			break;

		phys_segments +=  next->nr_phys_segments;
		if (phys_segments > max_phys_segs)
			break;

		list_add_tail(&next->queuelist, &mqrq->packed->list);
		cur = next;
		reqs++;
	} while (1);

	if (put_back) {
		spin_lock_irq(q->queue_lock);
		blk_requeue_request(q, next);
		spin_unlock_irq(q->queue_lock);
	}

	if (reqs > 0) {
		list_add(&req->queuelist, &mqrq->packed->list);
		mqrq->packed->nr_entries = ++reqs;
		mqrq->packed->retries = reqs;
		return reqs;
	}

no_packed:
	mqrq->cmd_type = MMC_PACKED_NONE;
	return 0;
}

static void mmc_blk_packed_hdr_wrq_prep(struct mmc_queue_req *mqrq,
					struct mmc_card *card,
					struct mmc_queue *mq)
{
	struct mmc_blk_request *brq = &mqrq->brq;
	struct request *req = mqrq->req;
	struct request *prq;
	struct mmc_blk_data *md = mq->data;
	struct mmc_packed *packed = mqrq->packed;
	bool do_rel_wr, do_data_tag;
	u32 *packed_cmd_hdr;
	u8 hdr_blocks;
	u8 i = 1;

	BUG_ON(!packed);

	mqrq->cmd_type = MMC_PACKED_WRITE;
	packed->blocks = 0;
	packed->idx_failure = MMC_PACKED_NR_IDX;

	packed_cmd_hdr = packed->cmd_hdr;
	memset(packed_cmd_hdr, 0, sizeof(packed->cmd_hdr));
	packed_cmd_hdr[0] = cpu_to_le32((packed->nr_entries << 16) |
		(PACKED_CMD_WR << 8) | PACKED_CMD_VER);
	hdr_blocks = mmc_large_sector(card) ? 8 : 1;

	/*
	 * Argument for each entry of packed group
	 */
	list_for_each_entry(prq, &packed->list, queuelist) {
		do_rel_wr = mmc_req_rel_wr(prq) && (md->flags & MMC_BLK_REL_WR);
		do_data_tag = (card->ext_csd.data_tag_unit_size) &&
			(prq->cmd_flags & REQ_META) &&
			(rq_data_dir(prq) == WRITE) &&
			((brq->data.blocks * brq->data.blksz) >=
			 card->ext_csd.data_tag_unit_size);
		/* Argument of CMD23 */
		packed_cmd_hdr[(i * 2)] = cpu_to_le32(
			(do_rel_wr ? MMC_CMD23_ARG_REL_WR : 0) |
			(do_data_tag ? MMC_CMD23_ARG_TAG_REQ : 0) |
			blk_rq_sectors(prq));
		/* Argument of CMD18 or CMD25 */
		packed_cmd_hdr[((i * 2)) + 1] = cpu_to_le32(
			mmc_card_blockaddr(card) ?
			blk_rq_pos(prq) : blk_rq_pos(prq) << 9);
		packed->blocks += blk_rq_sectors(prq);
		i++;
	}

	memset(brq, 0, sizeof(struct mmc_blk_request));
	brq->mrq.cmd = &brq->cmd;
	brq->mrq.data = &brq->data;
	brq->mrq.sbc = &brq->sbc;
	brq->mrq.stop = &brq->stop;

	brq->sbc.opcode = MMC_SET_BLOCK_COUNT;
	brq->sbc.arg = MMC_CMD23_ARG_PACKED | (packed->blocks + hdr_blocks);
	brq->sbc.flags = MMC_RSP_R1 | MMC_CMD_AC;

	brq->cmd.opcode = MMC_WRITE_MULTIPLE_BLOCK;
	brq->cmd.arg = blk_rq_pos(req);
	if (!mmc_card_blockaddr(card))
		brq->cmd.arg <<= 9;
	brq->cmd.flags = MMC_RSP_SPI_R1 | MMC_RSP_R1 | MMC_CMD_ADTC;

	brq->data.blksz = 512;
	brq->data.blocks = packed->blocks + hdr_blocks;
	brq->data.flags |= MMC_DATA_WRITE;

	brq->stop.opcode = MMC_STOP_TRANSMISSION;
	brq->stop.arg = 0;
	brq->stop.flags = MMC_RSP_SPI_R1B | MMC_RSP_R1B | MMC_CMD_AC;

	mmc_set_data_timeout(&brq->data, card);

	brq->data.sg = mqrq->sg;
	brq->data.sg_len = mmc_queue_map_sg(mq, mqrq);

	mqrq->mmc_active.mrq = &brq->mrq;
	mqrq->mmc_active.err_check = mmc_blk_packed_err_check;

	mmc_queue_bounce_pre(mqrq);
}

static int mmc_blk_cmd_err(struct mmc_blk_data *md, struct mmc_card *card,
			   struct mmc_blk_request *brq, struct request *req,
			   int ret)
{
	struct mmc_queue_req *mq_rq;
	mq_rq = container_of(brq, struct mmc_queue_req, brq);

	/*
	 * If this is an SD card and we're writing, we can first
	 * mark the known good sectors as ok.
	 *
	 * If the card is not SD, we can still ok written sectors
	 * as reported by the controller (which might be less than
	 * the real number of written sectors, but never more).
	 */
	if (mmc_card_sd(card)) {
		u32 blocks;

		blocks = mmc_sd_num_wr_blocks(card);
		if (blocks != (u32)-1) {
			ret = blk_end_request(req, 0, blocks << 9);
		}
	} else {
		if (!mmc_packed_cmd(mq_rq->cmd_type))
			ret = blk_end_request(req, 0, brq->data.bytes_xfered);
	}
	return ret;
}

static int mmc_blk_end_packed_req(struct mmc_queue_req *mq_rq)
{
	struct request *prq;
	struct mmc_packed *packed = mq_rq->packed;
	int idx = packed->idx_failure, i = 0;
	int ret = 0;

	BUG_ON(!packed);

	while (!list_empty(&packed->list)) {
		prq = list_entry_rq(packed->list.next);
		if (idx == i) {
			/* retry from error index */
			packed->nr_entries -= idx;
			mq_rq->req = prq;
			ret = 1;

			if (packed->nr_entries == MMC_PACKED_NR_SINGLE) {
				list_del_init(&prq->queuelist);
				mmc_blk_clear_packed(mq_rq);
			}
			return ret;
		}
		list_del_init(&prq->queuelist);
		blk_end_request(prq, 0, blk_rq_bytes(prq));
		i++;
	}

	mmc_blk_clear_packed(mq_rq);
	return ret;
}

static void mmc_blk_abort_packed_req(struct mmc_queue_req *mq_rq)
{
	struct request *prq;
	struct mmc_packed *packed = mq_rq->packed;

	BUG_ON(!packed);

	while (!list_empty(&packed->list)) {
		prq = list_entry_rq(packed->list.next);
		list_del_init(&prq->queuelist);
		blk_end_request(prq, -EIO, blk_rq_bytes(prq));
	}

	mmc_blk_clear_packed(mq_rq);
}

static void mmc_blk_revert_packed_req(struct mmc_queue *mq,
				      struct mmc_queue_req *mq_rq)
{
	struct request *prq;
	struct request_queue *q = mq->queue;
	struct mmc_packed *packed = mq_rq->packed;

	BUG_ON(!packed);

	while (!list_empty(&packed->list)) {
		prq = list_entry_rq(packed->list.prev);
		if (prq->queuelist.prev != &packed->list) {
			list_del_init(&prq->queuelist);
			spin_lock_irq(q->queue_lock);
			blk_requeue_request(mq->queue, prq);
			spin_unlock_irq(q->queue_lock);
		} else {
			list_del_init(&prq->queuelist);
		}
	}

	mmc_blk_clear_packed(mq_rq);
}

static int mmc_blk_issue_rw_rq(struct mmc_queue *mq, struct request *rqc)
{
	struct mmc_blk_data *md = mq->data;
	struct mmc_card *card = md->queue.card;
	struct mmc_blk_request *brq = &mq->mqrq_cur->brq;
	int ret = 1, disable_multi = 0, retry = 0, retune_retry_done = 0, type;
	enum mmc_blk_status status;
	struct mmc_queue_req *mq_rq;
	struct request *req = rqc;
	struct mmc_async_req *areq;
	const u8 packed_nr = 2;
	u8 reqs = 0;
#ifdef CONFIG_MMC_SIMULATE_MAX_SPEED
	unsigned long waitfor = jiffies;
#endif

	if (!rqc && !mq->mqrq_prev->req)
		return 0;

	if (rqc)
		reqs = mmc_blk_prep_packed_list(mq, rqc);

	do {
		if (rqc) {
			/*
			 * When 4KB native sector is enabled, only 8 blocks
			 * multiple read or write is allowed
			 */
			if ((brq->data.blocks & 0x07) &&
			    (card->ext_csd.data_sector_size == 4096)) {
				pr_err("%s: Transfer size is not 4KB sector size aligned\n",
					req->rq_disk->disk_name);
				mq_rq = mq->mqrq_cur;
				goto cmd_abort;
			}

			if (reqs >= packed_nr)
				mmc_blk_packed_hdr_wrq_prep(mq->mqrq_cur,
							    card, mq);
			else
				mmc_blk_rw_rq_prep(mq->mqrq_cur, card, 0, mq);
			areq = &mq->mqrq_cur->mmc_active;
		} else
			areq = NULL;
		areq = mmc_start_req(card->host, areq, (int *) &status);
		if (!areq) {
			if (status == MMC_BLK_NEW_REQUEST)
				mq->flags |= MMC_QUEUE_NEW_REQUEST;
			return 0;
		}

		mq_rq = container_of(areq, struct mmc_queue_req, mmc_active);
		brq = &mq_rq->brq;
		req = mq_rq->req;
		type = rq_data_dir(req) == READ ? MMC_BLK_READ : MMC_BLK_WRITE;
		mmc_queue_bounce_post(mq_rq);

		switch (status) {
		case MMC_BLK_SUCCESS:
		case MMC_BLK_PARTIAL:
			/*
			 * A block was successfully transferred.
			 */
			mmc_blk_reset_success(md, type);

			mmc_blk_simulate_delay(mq, rqc, waitfor);

			if (mmc_packed_cmd(mq_rq->cmd_type)) {
				ret = mmc_blk_end_packed_req(mq_rq);
				break;
			} else {
				ret = blk_end_request(req, 0,
						brq->data.bytes_xfered);
			}

			/*
			 * If the blk_end_request function returns non-zero even
			 * though all data has been transferred and no errors
			 * were returned by the host controller, it's a bug.
			 */
			if (status == MMC_BLK_SUCCESS && ret) {
				pr_err("%s BUG rq_tot %d d_xfer %d\n",
				       __func__, blk_rq_bytes(req),
				       brq->data.bytes_xfered);
				rqc = NULL;
				goto cmd_abort;
			}
			break;
		case MMC_BLK_CMD_ERR:
			ret = mmc_blk_cmd_err(md, card, brq, req, ret);
			if (mmc_blk_reset(md, card->host, type))
				goto cmd_abort;
			if (!ret)
				goto start_new_req;
			break;
		case MMC_BLK_RETRY:
			retune_retry_done = brq->retune_retry_done;
			if (retry++ < 5)
				break;
			/* Fall through */
		case MMC_BLK_ABORT:
			if (!mmc_blk_reset(md, card->host, type))
				break;
			goto cmd_abort;
		case MMC_BLK_DATA_ERR: {
			int err;

			err = mmc_blk_reset(md, card->host, type);
			if (!err)
				break;
			if (err == -ENODEV ||
				mmc_packed_cmd(mq_rq->cmd_type))
				goto cmd_abort;
			/* Fall through */
		}
		case MMC_BLK_ECC_ERR:
			if (brq->data.blocks > 1) {
				/* Redo read one sector at a time */
				pr_warning("%s: retrying using single block read\n",
					   req->rq_disk->disk_name);
				disable_multi = 1;
				break;
			}
			/*
			 * After an error, we redo I/O one sector at a
			 * time, so we only reach here after trying to
			 * read a single sector.
			 */
			ret = blk_end_request(req, -EIO,
						brq->data.blksz);
			if (!ret)
				goto start_new_req;
			break;
		case MMC_BLK_NOMEDIUM:
			goto cmd_abort;
		default:
			pr_err("%s: Unhandled return value (%d)",
					req->rq_disk->disk_name, status);
			goto cmd_abort;
		}

		if (ret) {
			if (mmc_packed_cmd(mq_rq->cmd_type)) {
				if (!mq_rq->packed->retries)
					goto cmd_abort;
				mmc_blk_packed_hdr_wrq_prep(mq_rq, card, mq);
				mmc_start_req(card->host,
					      &mq_rq->mmc_active, NULL);
			} else {

				/*
				 * In case of a incomplete request
				 * prepare it again and resend.
				 */
				mmc_blk_rw_rq_prep(mq_rq, card,
						disable_multi, mq);
				mmc_start_req(card->host,
						&mq_rq->mmc_active, NULL);
			}
		mq_rq->brq.retune_retry_done = retune_retry_done;
		}
	} while (ret);

	return 1;

 cmd_abort:
	if (mmc_packed_cmd(mq_rq->cmd_type)) {
		mmc_blk_abort_packed_req(mq_rq);
	} else {
		if (mmc_card_removed(card))
			req->cmd_flags |= REQ_QUIET;
		while (ret)
			ret = blk_end_request(req, -EIO,
					blk_rq_cur_bytes(req));
	}

 start_new_req:
	if (rqc) {
		if (mmc_card_removed(card)) {
			rqc->cmd_flags |= REQ_QUIET;
			blk_end_request_all(rqc, -EIO);
		} else {
			/*
			 * If current request is packed, it needs to put back.
			 */
			if (mmc_packed_cmd(mq->mqrq_cur->cmd_type))
				mmc_blk_revert_packed_req(mq, mq->mqrq_cur);

			mmc_blk_rw_rq_prep(mq->mqrq_cur, card, 0, mq);
			mmc_start_req(card->host,
				      &mq->mqrq_cur->mmc_active, NULL);
		}
	}

	return 0;
}

static int mmc_blk_issue_rq(struct mmc_queue *mq, struct request *req)
{
	int ret;
	struct mmc_blk_data *md = mq->data;
	struct mmc_card *card = md->queue.card;
	struct mmc_host *host = card->host;
	unsigned long flags;
	unsigned int cmd_flags = req ? req->cmd_flags : 0;

#ifdef CONFIG_MMC_BLOCK_DEFERRED_RESUME
	if (mmc_bus_needs_resume(card->host))
		mmc_resume_bus(card->host);
#endif

	if (req && !mq->mqrq_prev->req)
		/* claim host only for the first request */
		mmc_get_card(card);

	ret = mmc_blk_part_switch(card, md);
	if (ret) {
		if (req) {
			blk_end_request_all(req, -EIO);
		}
		ret = 0;
		goto out;
	}

	mq->flags &= ~MMC_QUEUE_NEW_REQUEST;
	if (cmd_flags & REQ_DISCARD) {
		/* complete ongoing async transfer before issuing discard */
		if (card->host->areq)
			mmc_blk_issue_rw_rq(mq, NULL);
		if (req->cmd_flags & REQ_SECURE &&
			!(card->quirks & MMC_QUIRK_SEC_ERASE_TRIM_BROKEN))
			ret = mmc_blk_issue_secdiscard_rq(mq, req);
		else
			ret = mmc_blk_issue_discard_rq(mq, req);
	} else if (cmd_flags & REQ_FLUSH) {
		/* complete ongoing async transfer before issuing flush */
		if (card->host->areq)
			mmc_blk_issue_rw_rq(mq, NULL);
		ret = mmc_blk_issue_flush(mq, req);
	} else {
		if (!req && host->areq) {
			spin_lock_irqsave(&host->context_info.lock, flags);
			host->context_info.is_waiting_last_req = true;
			spin_unlock_irqrestore(&host->context_info.lock, flags);
		}
		ret = mmc_blk_issue_rw_rq(mq, req);
	}

out:
	if ((!req && !(mq->flags & MMC_QUEUE_NEW_REQUEST)) ||
	     (cmd_flags & MMC_REQ_SPECIAL_MASK))
		/*
		 * Release host when there are no more requests
		 * and after special request(discard, flush) is done.
		 * In case sepecial request, there is no reentry to
		 * the 'mmc_blk_issue_rq' with 'mqrq_prev->req'.
		 */
		mmc_put_card(card);
	return ret;
}

static inline int mmc_blk_readonly(struct mmc_card *card)
{
	return mmc_card_readonly(card) ||
	       !(card->csd.cmdclass & CCC_BLOCK_WRITE);
}

static struct mmc_blk_data *mmc_blk_alloc_req(struct mmc_card *card,
					      struct device *parent,
					      sector_t size,
					      bool default_ro,
					      const char *subname,
					      int area_type)
{
	struct mmc_blk_data *md;
	int devidx, ret;

	devidx = find_first_zero_bit(dev_use, max_devices);
	if (devidx >= max_devices)
		return ERR_PTR(-ENOSPC);
	__set_bit(devidx, dev_use);

	md = kzalloc(sizeof(struct mmc_blk_data), GFP_KERNEL);
	if (!md) {
		ret = -ENOMEM;
		goto out;
	}

	/*
	 * !subname implies we are creating main mmc_blk_data that will be
	 * associated with mmc_card with mmc_set_drvdata. Due to device
	 * partitions, devidx will not coincide with a per-physical card
	 * index anymore so we keep track of a name index.
	 */
	if (!subname) {
		md->name_idx = find_first_zero_bit(name_use, max_devices);
		__set_bit(md->name_idx, name_use);
	} else
		md->name_idx = ((struct mmc_blk_data *)
				dev_to_disk(parent)->private_data)->name_idx;

	md->area_type = area_type;

	/*
	 * Set the read-only status based on the supported commands
	 * and the write protect switch.
	 */
	md->read_only = mmc_blk_readonly(card);

	md->disk = alloc_disk(perdev_minors);
	if (md->disk == NULL) {
		ret = -ENOMEM;
		goto err_kfree;
	}

	spin_lock_init(&md->lock);
	INIT_LIST_HEAD(&md->part);
	md->usage = 1;

	ret = mmc_init_queue(&md->queue, card, &md->lock, subname);
	if (ret)
		goto err_putdisk;

	md->queue.issue_fn = mmc_blk_issue_rq;
	md->queue.data = md;

	md->disk->major	= MMC_BLOCK_MAJOR;
	md->disk->first_minor = devidx * perdev_minors;
	md->disk->fops = &mmc_bdops;
	md->disk->private_data = md;
	md->disk->queue = md->queue.queue;
	md->disk->driverfs_dev = parent;
	set_disk_ro(md->disk, md->read_only || default_ro);
	md->disk->flags = GENHD_FL_EXT_DEVT;
	if (area_type & MMC_BLK_DATA_AREA_RPMB)
		md->disk->flags |= GENHD_FL_NO_PART_SCAN;

	/*
	 * As discussed on lkml, GENHD_FL_REMOVABLE should:
	 *
	 * - be set for removable media with permanent block devices
	 * - be unset for removable block devices with permanent media
	 *
	 * Since MMC block devices clearly fall under the second
	 * case, we do not set GENHD_FL_REMOVABLE.  Userspace
	 * should use the block device creation/destruction hotplug
	 * messages to tell when the card is present.
	 */

	snprintf(md->disk->disk_name, sizeof(md->disk->disk_name),
		 "mmcblk%d%s", md->name_idx, subname ? subname : "");

	if (mmc_card_mmc(card))
		blk_queue_logical_block_size(md->queue.queue,
					     card->ext_csd.data_sector_size);
	else
		blk_queue_logical_block_size(md->queue.queue, 512);

	set_capacity(md->disk, size);

	if (mmc_host_cmd23(card->host)) {
		if (mmc_card_mmc(card) ||
		    (mmc_card_sd(card) &&
		     card->scr.cmds & SD_SCR_CMD23_SUPPORT))
			md->flags |= MMC_BLK_CMD23;
	}

	if (mmc_card_mmc(card) &&
	    md->flags & MMC_BLK_CMD23 &&
	    ((card->ext_csd.rel_param & EXT_CSD_WR_REL_PARAM_EN) ||
	     card->ext_csd.rel_sectors)) {
		md->flags |= MMC_BLK_REL_WR;
		blk_queue_flush(md->queue.queue, REQ_FLUSH | REQ_FUA);
	}

	if (mmc_card_mmc(card) &&
	    (area_type == MMC_BLK_DATA_AREA_MAIN) &&
	    (md->flags & MMC_BLK_CMD23) &&
	    card->ext_csd.packed_event_en) {
		if (!mmc_packed_init(&md->queue, card))
			md->flags |= MMC_BLK_PACKED_CMD;
	}

	return md;

 err_putdisk:
	put_disk(md->disk);
 err_kfree:
	kfree(md);
 out:
	return ERR_PTR(ret);
}

static struct mmc_blk_data *mmc_blk_alloc(struct mmc_card *card)
{
	sector_t size;
	struct mmc_blk_data *md;

	if (!mmc_card_sd(card) && mmc_card_blockaddr(card)) {
		/*
		 * The EXT_CSD sector count is in number or 512 byte
		 * sectors.
		 */
		size = card->ext_csd.sectors;
	} else {
		/*
		 * The CSD capacity field is in units of read_blkbits.
		 * set_capacity takes units of 512 bytes.
		 */
		size = card->csd.capacity << (card->csd.read_blkbits - 9);
	}

	md = mmc_blk_alloc_req(card, &card->dev, size, false, NULL,
					MMC_BLK_DATA_AREA_MAIN);
	return md;
}

static int mmc_blk_alloc_part(struct mmc_card *card,
			      struct mmc_blk_data *md,
			      unsigned int part_type,
			      sector_t size,
			      bool default_ro,
			      const char *subname,
			      int area_type)
{
	char cap_str[10];
	struct mmc_blk_data *part_md;

	part_md = mmc_blk_alloc_req(card, disk_to_dev(md->disk), size, default_ro,
				    subname, area_type);
	if (IS_ERR(part_md))
		return PTR_ERR(part_md);
	part_md->part_type = part_type;
	list_add(&part_md->part, &md->part);

	string_get_size((u64)get_capacity(part_md->disk) << 9, STRING_UNITS_2,
			cap_str, sizeof(cap_str));
	pr_info("%s: %s %s partition %u %s\n",
	       part_md->disk->disk_name, mmc_card_id(card),
	       mmc_card_name(card), part_md->part_type, cap_str);
	return 0;
}

/* MMC Physical partitions consist of two boot partitions and
 * up to four general purpose partitions.
 * For each partition enabled in EXT_CSD a block device will be allocatedi
 * to provide access to the partition.
 */

static int mmc_blk_alloc_parts(struct mmc_card *card, struct mmc_blk_data *md)
{
	int idx, ret = 0;

	if (!mmc_card_mmc(card))
		return 0;

	for (idx = 0; idx < card->nr_parts; idx++) {
		if (card->part[idx].size) {
			ret = mmc_blk_alloc_part(card, md,
				card->part[idx].part_cfg,
				card->part[idx].size >> 9,
				card->part[idx].force_ro,
				card->part[idx].name,
				card->part[idx].area_type);
			if (ret)
				return ret;
		}
	}

	return ret;
}

static void mmc_blk_remove_req(struct mmc_blk_data *md)
{
	struct mmc_card *card;

	if (md) {
		/*
		 * Flush remaining requests and free queues. It
		 * is freeing the queue that stops new requests
		 * from being accepted.
		 */
		card = md->queue.card;
		mmc_cleanup_queue(&md->queue);
		if (md->flags & MMC_BLK_PACKED_CMD)
			mmc_packed_clean(&md->queue);
		if (md->disk->flags & GENHD_FL_UP) {
			device_remove_file(disk_to_dev(md->disk), &md->force_ro);
			if ((md->area_type & MMC_BLK_DATA_AREA_BOOT) &&
					card->ext_csd.boot_ro_lockable)
				device_remove_file(disk_to_dev(md->disk),
					&md->power_ro_lock);
#ifdef CONFIG_MMC_SIMULATE_MAX_SPEED
			device_remove_file(disk_to_dev(md->disk),
						&dev_attr_max_write_speed);
			device_remove_file(disk_to_dev(md->disk),
						&dev_attr_max_read_speed);
			device_remove_file(disk_to_dev(md->disk),
						&dev_attr_cache_size);
#endif

			del_gendisk(md->disk);
		}
		mmc_blk_put(md);
	}
}

static void mmc_blk_remove_parts(struct mmc_card *card,
				 struct mmc_blk_data *md)
{
	struct list_head *pos, *q;
	struct mmc_blk_data *part_md;

	__clear_bit(md->name_idx, name_use);
	list_for_each_safe(pos, q, &md->part) {
		part_md = list_entry(pos, struct mmc_blk_data, part);
		list_del(pos);
		mmc_blk_remove_req(part_md);
	}
}

static int mmc_add_disk(struct mmc_blk_data *md)
{
	int ret;
	struct mmc_card *card = md->queue.card;

	add_disk(md->disk);
	md->force_ro.show = force_ro_show;
	md->force_ro.store = force_ro_store;
	sysfs_attr_init(&md->force_ro.attr);
	md->force_ro.attr.name = "force_ro";
	md->force_ro.attr.mode = S_IRUGO | S_IWUSR;
	ret = device_create_file(disk_to_dev(md->disk), &md->force_ro);
	if (ret)
		goto force_ro_fail;
#ifdef CONFIG_MMC_SIMULATE_MAX_SPEED
	atomic_set(&md->queue.max_write_speed, max_write_speed);
	ret = device_create_file(disk_to_dev(md->disk),
			&dev_attr_max_write_speed);
	if (ret)
		goto max_write_speed_fail;
	atomic_set(&md->queue.max_read_speed, max_read_speed);
	ret = device_create_file(disk_to_dev(md->disk),
			&dev_attr_max_read_speed);
	if (ret)
		goto max_read_speed_fail;
	atomic_set(&md->queue.cache_size, cache_size);
	atomic_long_set(&md->queue.cache_used, 0);
	md->queue.cache_jiffies = jiffies;
	ret = device_create_file(disk_to_dev(md->disk), &dev_attr_cache_size);
	if (ret)
		goto cache_size_fail;
#endif

	if ((md->area_type & MMC_BLK_DATA_AREA_BOOT) &&
	     card->ext_csd.boot_ro_lockable) {
		umode_t mode;

		if (card->ext_csd.boot_ro_lock & EXT_CSD_BOOT_WP_B_PWR_WP_DIS)
			mode = S_IRUGO;
		else
			mode = S_IRUGO | S_IWUSR;

		md->power_ro_lock.show = power_ro_lock_show;
		md->power_ro_lock.store = power_ro_lock_store;
		sysfs_attr_init(&md->power_ro_lock.attr);
		md->power_ro_lock.attr.mode = mode;
		md->power_ro_lock.attr.name =
					"ro_lock_until_next_power_on";
		ret = device_create_file(disk_to_dev(md->disk),
				&md->power_ro_lock);
		if (ret)
			goto power_ro_lock_fail;
	}
	return ret;

power_ro_lock_fail:
#ifdef CONFIG_MMC_SIMULATE_MAX_SPEED
	device_remove_file(disk_to_dev(md->disk), &dev_attr_cache_size);
cache_size_fail:
	device_remove_file(disk_to_dev(md->disk), &dev_attr_max_read_speed);
max_read_speed_fail:
	device_remove_file(disk_to_dev(md->disk), &dev_attr_max_write_speed);
max_write_speed_fail:
#endif
	device_remove_file(disk_to_dev(md->disk), &md->force_ro);
force_ro_fail:
	del_gendisk(md->disk);

	return ret;
}

#define CID_MANFID_SANDISK	0x2
#define CID_MANFID_TOSHIBA	0x11
#define CID_MANFID_MICRON	0x13
#define CID_MANFID_SAMSUNG	0x15
#define CID_MANFID_HYNIX        0x90

static const struct mmc_fixup blk_fixups[] =
{
	MMC_FIXUP("SEM02G", CID_MANFID_SANDISK, 0x100, add_quirk,
		  MMC_QUIRK_INAND_CMD38),
	MMC_FIXUP("SEM04G", CID_MANFID_SANDISK, 0x100, add_quirk,
		  MMC_QUIRK_INAND_CMD38),
	MMC_FIXUP("SEM08G", CID_MANFID_SANDISK, 0x100, add_quirk,
		  MMC_QUIRK_INAND_CMD38),
	MMC_FIXUP("SEM16G", CID_MANFID_SANDISK, 0x100, add_quirk,
		  MMC_QUIRK_INAND_CMD38),
	MMC_FIXUP("SEM32G", CID_MANFID_SANDISK, 0x100, add_quirk,
		  MMC_QUIRK_INAND_CMD38),

	/*
	 * Some MMC cards experience performance degradation with CMD23
	 * instead of CMD12-bounded multiblock transfers. For now we'll
	 * black list what's bad...
	 * - Certain Toshiba cards.
	 *
	 * N.B. This doesn't affect SD cards.
	 */
	MMC_FIXUP("MMC08G", CID_MANFID_TOSHIBA, CID_OEMID_ANY, add_quirk_mmc,
		  MMC_QUIRK_BLK_NO_CMD23),
	MMC_FIXUP("MMC16G", CID_MANFID_TOSHIBA, CID_OEMID_ANY, add_quirk_mmc,
		  MMC_QUIRK_BLK_NO_CMD23),
	MMC_FIXUP("MMC32G", CID_MANFID_TOSHIBA, CID_OEMID_ANY, add_quirk_mmc,
		  MMC_QUIRK_BLK_NO_CMD23),

	/*
	 * Some MMC cards need longer data read timeout than indicated in CSD.
	 */
	MMC_FIXUP(CID_NAME_ANY, CID_MANFID_MICRON, 0x200, add_quirk_mmc,
		  MMC_QUIRK_LONG_READ_TIME),
	MMC_FIXUP("008GE0", CID_MANFID_TOSHIBA, CID_OEMID_ANY, add_quirk_mmc,
		  MMC_QUIRK_LONG_READ_TIME),

	/*
	 * On these Samsung MoviNAND parts, performing secure erase or
	 * secure trim can result in unrecoverable corruption due to a
	 * firmware bug.
	 */
	MMC_FIXUP("M8G2FA", CID_MANFID_SAMSUNG, CID_OEMID_ANY, add_quirk_mmc,
		  MMC_QUIRK_SEC_ERASE_TRIM_BROKEN),
	MMC_FIXUP("MAG4FA", CID_MANFID_SAMSUNG, CID_OEMID_ANY, add_quirk_mmc,
		  MMC_QUIRK_SEC_ERASE_TRIM_BROKEN),
	MMC_FIXUP("MBG8FA", CID_MANFID_SAMSUNG, CID_OEMID_ANY, add_quirk_mmc,
		  MMC_QUIRK_SEC_ERASE_TRIM_BROKEN),
	MMC_FIXUP("MCGAFA", CID_MANFID_SAMSUNG, CID_OEMID_ANY, add_quirk_mmc,
		  MMC_QUIRK_SEC_ERASE_TRIM_BROKEN),
	MMC_FIXUP("VAL00M", CID_MANFID_SAMSUNG, CID_OEMID_ANY, add_quirk_mmc,
		  MMC_QUIRK_SEC_ERASE_TRIM_BROKEN),
	MMC_FIXUP("VYL00M", CID_MANFID_SAMSUNG, CID_OEMID_ANY, add_quirk_mmc,
		  MMC_QUIRK_SEC_ERASE_TRIM_BROKEN),
	MMC_FIXUP("KYL00M", CID_MANFID_SAMSUNG, CID_OEMID_ANY, add_quirk_mmc,
		  MMC_QUIRK_SEC_ERASE_TRIM_BROKEN),
	MMC_FIXUP("VZL00M", CID_MANFID_SAMSUNG, CID_OEMID_ANY, add_quirk_mmc,
		  MMC_QUIRK_SEC_ERASE_TRIM_BROKEN),

	/* Hynix 4.41 iNAND execute trim will lead boot up failed. */
	MMC_FIXUP(CID_NAME_ANY, CID_MANFID_HYNIX, CID_OEMID_ANY, add_quirk_mmc,
		  MMC_QUIRK_TRIM_UNSTABLE),

	END_FIXUP
};

#if defined(CONFIG_MMC_DW_ROCKCHIP)
extern struct mmc_card *this_card;
#endif

static int mmc_blk_probe(struct mmc_card *card)
{
	struct mmc_blk_data *md, *part_md;
	char cap_str[10];

	/*
	 * Check that the card supports the command class(es) we need.
	 */
	if (!(card->csd.cmdclass & CCC_BLOCK_READ))
		return -ENODEV;

	md = mmc_blk_alloc(card);
	if (IS_ERR(md))
		return PTR_ERR(md);

	string_get_size((u64)get_capacity(md->disk) << 9, STRING_UNITS_2,
			cap_str, sizeof(cap_str));
	pr_info("%s: %s %s %s %s\n",
		md->disk->disk_name, mmc_card_id(card), mmc_card_name(card),
		cap_str, md->read_only ? "(ro)" : "");

	if (mmc_blk_alloc_parts(card, md))
		goto out;

	mmc_set_drvdata(card, md);
	mmc_fixup_device(card, blk_fixups);

#ifdef CONFIG_MMC_BLOCK_DEFERRED_RESUME
	mmc_set_bus_resume_policy(card->host, 1);
#endif
#if defined(CONFIG_MMC_DW_ROCKCHIP)
	if (card->host->restrict_caps & RESTRICT_CARD_TYPE_EMMC) {
		this_card = card;
		md->disk->emmc_disk = 1;
	} else {
		md->disk->emmc_disk = 0;
	}
#endif
	if (mmc_add_disk(md))
		goto out;

	list_for_each_entry(part_md, &md->part, part) {
		if (mmc_add_disk(part_md))
			goto out;
	}

	pm_runtime_set_autosuspend_delay(&card->dev, 3000);
	pm_runtime_use_autosuspend(&card->dev);

	/*
	 * Don't enable runtime PM for SD-combo cards here. Leave that
	 * decision to be taken during the SDIO init sequence instead.
	 */
	if (card->type != MMC_TYPE_SD_COMBO) {
		pm_runtime_set_active(&card->dev);
		pm_runtime_enable(&card->dev);
	}

	return 0;

 out:
	mmc_blk_remove_parts(card, md);
	mmc_blk_remove_req(md);
	return 0;
}

static void mmc_blk_remove(struct mmc_card *card)
{
	struct mmc_blk_data *md = mmc_get_drvdata(card);

#if defined(CONFIG_MMC_DW_ROCKCHIP)
	if (card->host->restrict_caps & RESTRICT_CARD_TYPE_EMMC)
		this_card = NULL;
#endif
	mmc_blk_remove_parts(card, md);
	pm_runtime_get_sync(&card->dev);
	mmc_claim_host(card->host);
	mmc_blk_part_switch(card, md);
	mmc_release_host(card->host);
	if (card->type != MMC_TYPE_SD_COMBO)
		pm_runtime_disable(&card->dev);
	pm_runtime_put_noidle(&card->dev);
	mmc_blk_remove_req(md);
	mmc_set_drvdata(card, NULL);
#ifdef CONFIG_MMC_BLOCK_DEFERRED_RESUME
	mmc_set_bus_resume_policy(card->host, 0);
#endif
}

static int _mmc_blk_suspend(struct mmc_card *card)
{
	struct mmc_blk_data *part_md;
	struct mmc_blk_data *md = mmc_get_drvdata(card);

	if (md) {
		mmc_queue_suspend(&md->queue);
		list_for_each_entry(part_md, &md->part, part) {
			mmc_queue_suspend(&part_md->queue);
		}
	}
	return 0;
}

static void mmc_blk_shutdown(struct mmc_card *card)
{
	_mmc_blk_suspend(card);
}

#ifdef CONFIG_PM
static int mmc_blk_suspend(struct mmc_card *card)
{
	return _mmc_blk_suspend(card);
}

static int mmc_blk_resume(struct mmc_card *card)
{
	struct mmc_blk_data *part_md;
	struct mmc_blk_data *md = mmc_get_drvdata(card);

	if (md) {
		/*
		 * Resume involves the card going into idle state,
		 * so current partition is always the main one.
		 */
		md->part_curr = md->part_type;
		mmc_queue_resume(&md->queue);
		list_for_each_entry(part_md, &md->part, part) {
			mmc_queue_resume(&part_md->queue);
		}
	}
	return 0;
}
#else
#define	mmc_blk_suspend	NULL
#define mmc_blk_resume	NULL
#endif

static struct mmc_driver mmc_driver = {
	.drv		= {
		.name	= "mmcblk",
	},
	.probe		= mmc_blk_probe,
	.remove		= mmc_blk_remove,
	.suspend	= mmc_blk_suspend,
	.resume		= mmc_blk_resume,
	.shutdown	= mmc_blk_shutdown,
};

static int __init mmc_blk_init(void)
{
	int res;

	if (perdev_minors != CONFIG_MMC_BLOCK_MINORS)
		pr_info("mmcblk: using %d minors per device\n", perdev_minors);

	max_devices = 256 / perdev_minors;

	res = register_blkdev(MMC_BLOCK_MAJOR, "mmc");
	if (res)
		goto out;

	res = mmc_register_driver(&mmc_driver);
	if (res)
		goto out2;

	return 0;
 out2:
	unregister_blkdev(MMC_BLOCK_MAJOR, "mmc");
 out:
	return res;
}

static void __exit mmc_blk_exit(void)
{
	mmc_unregister_driver(&mmc_driver);
	unregister_blkdev(MMC_BLOCK_MAJOR, "mmc");
}

module_init(mmc_blk_init);
module_exit(mmc_blk_exit);

MODULE_LICENSE("GPL");
MODULE_DESCRIPTION("Multimedia Card (MMC) block device driver");
<|MERGE_RESOLUTION|>--- conflicted
+++ resolved
@@ -36,6 +36,8 @@
 #include <linux/compat.h>
 #include <linux/pm_runtime.h>
 
+#define CREATE_TRACE_POINTS
+#include <trace/events/mmc.h>
 
 #include <linux/mmc/ioctl.h>
 #include <linux/mmc/card.h>
@@ -1389,10 +1391,7 @@
 						    mmc_active);
 	struct mmc_blk_request *brq = &mq_mrq->brq;
 	struct request *req = mq_mrq->req;
-<<<<<<< HEAD
 	int need_retune = card->host->need_retune;
-=======
->>>>>>> 1bc116ff
 	int ecc_err = 0, gen_err = 0;
 
 	/*
