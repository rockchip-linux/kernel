/*
 * at91sam926x_time.c - Periodic Interval Timer (PIT) for at91sam926x
 *
 * Copyright (C) 2005-2006 M. Amine SAYA, ATMEL Rousset, France
 * Revision	 2005 M. Nicolas Diremdjian, ATMEL Rousset, France
 * Converted to ClockSource/ClockEvents by David Brownell.
 *
 * This program is free software; you can redistribute it and/or modify
 * it under the terms of the GNU General Public License version 2 as
 * published by the Free Software Foundation.
 */

#define pr_fmt(fmt)	"AT91: PIT: " fmt

#include <linux/clk.h>
#include <linux/clockchips.h>
#include <linux/interrupt.h>
#include <linux/irq.h>
#include <linux/kernel.h>
#include <linux/of.h>
#include <linux/of_address.h>
#include <linux/of_irq.h>
#include <linux/slab.h>

#define AT91_PIT_MR		0x00			/* Mode Register */
#define AT91_PIT_PITIEN			BIT(25)			/* Timer Interrupt Enable */
#define AT91_PIT_PITEN			BIT(24)			/* Timer Enabled */
#define AT91_PIT_PIV			GENMASK(19, 0)		/* Periodic Interval Value */

#define AT91_PIT_SR		0x04			/* Status Register */
#define AT91_PIT_PITS			BIT(0)			/* Timer Status */

#define AT91_PIT_PIVR		0x08			/* Periodic Interval Value Register */
#define AT91_PIT_PIIR		0x0c			/* Periodic Interval Image Register */
#define AT91_PIT_PICNT			GENMASK(31, 20)		/* Interval Counter */
#define AT91_PIT_CPIV			GENMASK(19, 0)		/* Inverval Value */

#define PIT_CPIV(x)	((x) & AT91_PIT_CPIV)
#define PIT_PICNT(x)	(((x) & AT91_PIT_PICNT) >> 20)

struct pit_data {
	struct clock_event_device	clkevt;
	struct clocksource		clksrc;

	void __iomem	*base;
	u32		cycle;
	u32		cnt;
	unsigned int	irq;
	bool		irq_requested;
	struct clk	*mck;
};

static inline struct pit_data *clksrc_to_pit_data(struct clocksource *clksrc)
{
	return container_of(clksrc, struct pit_data, clksrc);
}

static inline struct pit_data *clkevt_to_pit_data(struct clock_event_device *clkevt)
{
	return container_of(clkevt, struct pit_data, clkevt);
}

static inline unsigned int pit_read(void __iomem *base, unsigned int reg_offset)
{
	return readl_relaxed(base + reg_offset);
}

static inline void pit_write(void __iomem *base, unsigned int reg_offset, unsigned long value)
{
	writel_relaxed(value, base + reg_offset);
}

/*
 * Clocksource:  just a monotonic counter of MCK/16 cycles.
 * We don't care whether or not PIT irqs are enabled.
 */
static cycle_t read_pit_clk(struct clocksource *cs)
{
	struct pit_data *data = clksrc_to_pit_data(cs);
	unsigned long flags;
	u32 elapsed;
	u32 t;

	raw_local_irq_save(flags);
	elapsed = data->cnt;
	t = pit_read(data->base, AT91_PIT_PIIR);
	raw_local_irq_restore(flags);

	elapsed += PIT_PICNT(t) * data->cycle;
	elapsed += PIT_CPIV(t);
	return elapsed;
}

static int pit_clkevt_shutdown(struct clock_event_device *dev)
{
	struct pit_data *data = clkevt_to_pit_data(dev);

	/* disable irq, leaving the clocksource active */
	pit_write(data->base, AT91_PIT_MR, (data->cycle - 1) | AT91_PIT_PITEN);
<<<<<<< HEAD
	free_irq(data->irq, data);
=======
	if (data->irq_requested) {
		free_irq(data->irq, data);
		data->irq_requested = false;
	}
>>>>>>> 640eca29
	return 0;
}

static irqreturn_t at91sam926x_pit_interrupt(int irq, void *dev_id);
/*
 * Clockevent device:  interrupts every 1/HZ (== pit_cycles * MCK/16)
 */
static int pit_clkevt_set_periodic(struct clock_event_device *dev)
{
	struct pit_data *data = clkevt_to_pit_data(dev);
	int ret;

	ret = request_irq(data->irq, at91sam926x_pit_interrupt,
			  IRQF_SHARED | IRQF_TIMER | IRQF_IRQPOLL,
			  "at91_tick", data);
	if (ret)
		panic(pr_fmt("Unable to setup IRQ\n"));
<<<<<<< HEAD
=======

	data->irq_requested = true;
>>>>>>> 640eca29

	/* update clocksource counter */
	data->cnt += data->cycle * PIT_PICNT(pit_read(data->base, AT91_PIT_PIVR));
	pit_write(data->base, AT91_PIT_MR,
		  (data->cycle - 1) | AT91_PIT_PITEN | AT91_PIT_PITIEN);
	return 0;
}

static void at91sam926x_pit_suspend(struct clock_event_device *cedev)
{
	struct pit_data *data = clkevt_to_pit_data(cedev);

	/* Disable timer */
	pit_write(data->base, AT91_PIT_MR, 0);
}

static void at91sam926x_pit_reset(struct pit_data *data)
{
	/* Disable timer and irqs */
	pit_write(data->base, AT91_PIT_MR, 0);

	/* Clear any pending interrupts, wait for PIT to stop counting */
	while (PIT_CPIV(pit_read(data->base, AT91_PIT_PIVR)) != 0)
		cpu_relax();

	/* Start PIT but don't enable IRQ */
	pit_write(data->base, AT91_PIT_MR,
		  (data->cycle - 1) | AT91_PIT_PITEN);
}

static void at91sam926x_pit_resume(struct clock_event_device *cedev)
{
	struct pit_data *data = clkevt_to_pit_data(cedev);

	at91sam926x_pit_reset(data);
}

/*
 * IRQ handler for the timer.
 */
static irqreturn_t at91sam926x_pit_interrupt(int irq, void *dev_id)
{
	struct pit_data *data = dev_id;

	/*
	 * irqs should be disabled here, but as the irq is shared they are only
	 * guaranteed to be off if the timer irq is registered first.
	 */
	WARN_ON_ONCE(!irqs_disabled());

	/* The PIT interrupt may be disabled, and is shared */
	if (clockevent_state_periodic(&data->clkevt) &&
	    (pit_read(data->base, AT91_PIT_SR) & AT91_PIT_PITS)) {
		unsigned nr_ticks;

		/* Get number of ticks performed before irq, and ack it */
		nr_ticks = PIT_PICNT(pit_read(data->base, AT91_PIT_PIVR));
		do {
			data->cnt += data->cycle;
			data->clkevt.event_handler(&data->clkevt);
			nr_ticks--;
		} while (nr_ticks);

		return IRQ_HANDLED;
	}

	return IRQ_NONE;
}

/*
 * Set up both clocksource and clockevent support.
 */
static void __init at91sam926x_pit_common_init(struct pit_data *data)
{
	unsigned long	pit_rate;
	unsigned	bits;

	/*
	 * Use our actual MCK to figure out how many MCK/16 ticks per
	 * 1/HZ period (instead of a compile-time constant LATCH).
	 */
	pit_rate = clk_get_rate(data->mck) / 16;
	data->cycle = DIV_ROUND_CLOSEST(pit_rate, HZ);
	WARN_ON(((data->cycle - 1) & ~AT91_PIT_PIV) != 0);

	/* Initialize and enable the timer */
	at91sam926x_pit_reset(data);

	/*
	 * Register clocksource.  The high order bits of PIV are unused,
	 * so this isn't a 32-bit counter unless we get clockevent irqs.
	 */
	bits = 12 /* PICNT */ + ilog2(data->cycle) /* PIV */;
	data->clksrc.mask = CLOCKSOURCE_MASK(bits);
	data->clksrc.name = "pit";
	data->clksrc.rating = 175;
	data->clksrc.read = read_pit_clk;
	data->clksrc.flags = CLOCK_SOURCE_IS_CONTINUOUS;
	clocksource_register_hz(&data->clksrc, pit_rate);

	/* Set up and register clockevents */
	data->clkevt.name = "pit";
	data->clkevt.features = CLOCK_EVT_FEAT_PERIODIC;
	data->clkevt.shift = 32;
	data->clkevt.mult = div_sc(pit_rate, NSEC_PER_SEC, data->clkevt.shift);
	data->clkevt.rating = 100;
	data->clkevt.cpumask = cpumask_of(0);

	data->clkevt.set_state_shutdown = pit_clkevt_shutdown;
	data->clkevt.set_state_periodic = pit_clkevt_set_periodic;
	data->clkevt.resume = at91sam926x_pit_resume;
	data->clkevt.suspend = at91sam926x_pit_suspend;
	clockevents_register_device(&data->clkevt);
}

static void __init at91sam926x_pit_dt_init(struct device_node *node)
{
	struct pit_data *data;

	data = kzalloc(sizeof(*data), GFP_KERNEL);
	if (!data)
		panic(pr_fmt("Unable to allocate memory\n"));

	data->base = of_iomap(node, 0);
	if (!data->base)
		panic(pr_fmt("Could not map PIT address\n"));

	data->mck = of_clk_get(node, 0);
	if (IS_ERR(data->mck))
		/* Fallback on clkdev for !CCF-based boards */
		data->mck = clk_get(NULL, "mck");

	if (IS_ERR(data->mck))
		panic(pr_fmt("Unable to get mck clk\n"));

	/* Get the interrupts property */
	data->irq = irq_of_parse_and_map(node, 0);
	if (!data->irq)
		panic(pr_fmt("Unable to get IRQ from DT\n"));

	at91sam926x_pit_common_init(data);
}
CLOCKSOURCE_OF_DECLARE(at91sam926x_pit, "atmel,at91sam9260-pit",
		       at91sam926x_pit_dt_init);<|MERGE_RESOLUTION|>--- conflicted
+++ resolved
@@ -97,14 +97,10 @@
 
 	/* disable irq, leaving the clocksource active */
 	pit_write(data->base, AT91_PIT_MR, (data->cycle - 1) | AT91_PIT_PITEN);
-<<<<<<< HEAD
-	free_irq(data->irq, data);
-=======
 	if (data->irq_requested) {
 		free_irq(data->irq, data);
 		data->irq_requested = false;
 	}
->>>>>>> 640eca29
 	return 0;
 }
 
@@ -122,11 +118,8 @@
 			  "at91_tick", data);
 	if (ret)
 		panic(pr_fmt("Unable to setup IRQ\n"));
-<<<<<<< HEAD
-=======
 
 	data->irq_requested = true;
->>>>>>> 640eca29
 
 	/* update clocksource counter */
 	data->cnt += data->cycle * PIT_PICNT(pit_read(data->base, AT91_PIT_PIVR));
