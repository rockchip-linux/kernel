--- conflicted
+++ resolved
@@ -111,10 +111,7 @@
 	  you to get a full dynamic cpu frequency capable system by simply
 	  loading your cpufreq low-level hardware driver, using the
 	  'interactive' governor for latency-sensitive workloads.
-<<<<<<< HEAD
-=======
-
->>>>>>> 8bea11cc
+
 endchoice
 
 config CPU_FREQ_GOV_PERFORMANCE
