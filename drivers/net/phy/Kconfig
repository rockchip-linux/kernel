--- conflicted
+++ resolved
@@ -226,12 +226,8 @@
 config MOTORCOMM_PHY
 	tristate "Motorcomm PHYs"
 	help
-<<<<<<< HEAD
-	  Supports the YT8010, YT8510, YT8511, YT8512 PHYs.
-=======
 	  Enables support for Motorcomm network PHYs.
 	  Currently supports the YT8511, YT8521, YT8531, RK631 gigabit PHY.
->>>>>>> 604cec40
 
 config NATIONAL_PHY
 	tristate "National Semiconductor PHYs"
