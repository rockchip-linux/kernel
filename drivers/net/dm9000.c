/*
 *      Davicom DM9000 Fast Ethernet driver for Linux.
 * 	Copyright (C) 1997  Sten Wang
 *
 * 	This program is free software; you can redistribute it and/or
 * 	modify it under the terms of the GNU General Public License
 * 	as published by the Free Software Foundation; either version 2
 * 	of the License, or (at your option) any later version.
 *
 * 	This program is distributed in the hope that it will be useful,
 * 	but WITHOUT ANY WARRANTY; without even the implied warranty of
 * 	MERCHANTABILITY or FITNESS FOR A PARTICULAR PURPOSE.  See the
 * 	GNU General Public License for more details.
 *
 * (C) Copyright 1997-1998 DAVICOM Semiconductor,Inc. All Rights Reserved.
 *
 * Additional updates, Copyright:
 *	Ben Dooks <ben@simtec.co.uk>
 *	Sascha Hauer <s.hauer@pengutronix.de>
 */

#include <linux/module.h>
#include <linux/ioport.h>
#include <linux/netdevice.h>
#include <linux/etherdevice.h>
#include <linux/init.h>
#include <linux/skbuff.h>
#include <linux/spinlock.h>
#include <linux/crc32.h>
#include <linux/mii.h>
#include <linux/ethtool.h>
#include <linux/dm9000.h>
#include <linux/delay.h>
#include <linux/platform_device.h>
#include <linux/irq.h>

#include <asm/delay.h>
#include <asm/irq.h>
#include <asm/io.h>
#include <mach/gpio.h>
#include <mach/iomux.h>

#include "dm9000.h"

/* Board/System/Debug information/definition ---------------- */

#define DM9000_PHY		0x40	/* PHY address 0x01 */

#define CARDNAME	"dm9000"
#define DRV_VERSION	"1.31"

/*
 * Transmit timeout, default 5 seconds.
 */
static int watchdog = 5000;
module_param(watchdog, int, 0400);
MODULE_PARM_DESC(watchdog, "transmit timeout in milliseconds");

/* DM9000 register address locking.
 *
 * The DM9000 uses an address register to control where data written
 * to the data register goes. This means that the address register
 * must be preserved over interrupts or similar calls.
 *
 * During interrupt and other critical calls, a spinlock is used to
 * protect the system, but the calls themselves save the address
 * in the address register in case they are interrupting another
 * access to the device.
 *
 * For general accesses a lock is provided so that calls which are
 * allowed to sleep are serialised so that the address register does
 * not need to be saved. This lock also serves to serialise access
 * to the EEPROM and PHY access registers which are shared between
 * these two devices.
 */

/* The driver supports the original DM9000E, and now the two newer
 * devices, DM9000A and DM9000B.
 */

enum dm9000_type {
	TYPE_DM9000E,	/* original DM9000 */
	TYPE_DM9000A,
	TYPE_DM9000B
};

/* Structure/enum declaration ------------------------------- */
typedef struct board_info {

	void __iomem	*io_addr;	/* Register I/O base address */
	void __iomem	*io_data;	/* Data I/O address */
	u16		 irq;		/* IRQ */

	u16		tx_pkt_cnt;
	u16		queue_pkt_len;
	u16		queue_start_addr;
	u16		queue_ip_summed;
	u16		dbug_cnt;
	u8		io_mode;		/* 0:word, 2:byte */
	u8		phy_addr;
	u8		imr_all;

	unsigned int	flags;
	unsigned int	in_suspend :1;
	int		debug_level;

	enum dm9000_type type;
	
#ifdef CONFIG_DM9000_USE_NAND_CONTROL
    void *dev_id;
    struct work_struct dm9k_work;
	struct workqueue_struct *dm9000_wq;
#endif

	void (*inblk)(void __iomem *port, void *data, int length);
	void (*outblk)(void __iomem *port, void *data, int length);
	void (*dumpblk)(void __iomem *port, int length);

	struct device	*dev;	     /* parent device */

	struct resource	*addr_res;   /* resources found */
	struct resource *data_res;
	struct resource	*addr_req;   /* resources requested */
	struct resource *data_req;
	struct resource *irq_res;

	struct mutex	 addr_lock;	/* phy and eeprom access lock */

	struct delayed_work phy_poll;
	struct net_device  *ndev;

	spinlock_t	lock;

	struct mii_if_info mii;
	u32		msg_enable;

	int		rx_csum;
	int		can_csum;
	int		ip_summed;
} board_info_t;

/* debug code */
#define dm9000_dbg(db, lev, msg...) do {		\
	if ((lev) < CONFIG_DM9000_DEBUGLEVEL &&		\
	    (lev) < db->debug_level) {			\
		dev_dbg(db->dev, msg);			\
	}						\
} while (0)

#if defined(CONFIG_DM9000_USE_NAND_CONTROL) && defined(CONFIG_MTD_NAND_RK2818)
extern void rk2818_nand_status_mutex_lock(void);
extern	int rk2818_nand_status_mutex_trylock(void);
extern	void rk2818_nand_status_mutex_unlock(void);
#else
static void rk2818_nand_status_mutex_lock(void){return;}
static int rk2818_nand_status_mutex_trylock(void) {return 1;}
static void rk2818_nand_status_mutex_unlock(void) {return;}
#endif

static inline board_info_t *to_dm9000_board(struct net_device *dev)
{
	return netdev_priv(dev);
}

/* DM9000 network board routine ---------------------------- */

static void
dm9000_reset(board_info_t * db)
{
	dev_dbg(db->dev, "resetting device\n");

	/* RESET device */
	writeb(DM9000_NCR, db->io_addr);
	udelay(200);
	writeb(NCR_RST, db->io_data);
	udelay(200);
}

/*
 *   Read a byte from I/O port
 */
static u8
ior(board_info_t * db, int reg)
{
	writeb(reg, db->io_addr);
	return readb(db->io_data);
}

/*
 *   Write a byte to I/O port
 */

static void
iow(board_info_t * db, int reg, int value)
{
	writeb(reg, db->io_addr);
	writeb(value, db->io_data);
}

/* routines for sending block to chip */

static void dm9000_outblk_8bit(void __iomem *reg, void *data, int count)
{
	writesb(reg, data, count);
}

static void dm9000_outblk_16bit(void __iomem *reg, void *data, int count)
{
	writesw(reg, data, (count+1) >> 1);
}

static void dm9000_outblk_32bit(void __iomem *reg, void *data, int count)
{
	writesl(reg, data, (count+3) >> 2);
}

/* input block from chip to memory */

static void dm9000_inblk_8bit(void __iomem *reg, void *data, int count)
{
	readsb(reg, data, count);
}


static void dm9000_inblk_16bit(void __iomem *reg, void *data, int count)
{
	readsw(reg, data, (count+1) >> 1);
}

static void dm9000_inblk_32bit(void __iomem *reg, void *data, int count)
{
	readsl(reg, data, (count+3) >> 2);
}

/* dump block from chip to null */

static void dm9000_dumpblk_8bit(void __iomem *reg, int count)
{
	int i;
	int tmp;

	for (i = 0; i < count; i++)
		tmp = readb(reg);
}

static void dm9000_dumpblk_16bit(void __iomem *reg, int count)
{
	int i;
	int tmp;

	count = (count + 1) >> 1;

	for (i = 0; i < count; i++)
		tmp = readw(reg);
}

static void dm9000_dumpblk_32bit(void __iomem *reg, int count)
{
	int i;
	int tmp;

	count = (count + 3) >> 2;

	for (i = 0; i < count; i++)
		tmp = readl(reg);
}

/* dm9000_set_io
 *
 * select the specified set of io routines to use with the
 * device
 */

static void dm9000_set_io(struct board_info *db, int byte_width)
{
	/* use the size of the data resource to work out what IO
	 * routines we want to use
	 */

	switch (byte_width) {
	case 1:
		db->dumpblk = dm9000_dumpblk_8bit;
		db->outblk  = dm9000_outblk_8bit;
		db->inblk   = dm9000_inblk_8bit;
		break;


	case 3:
		dev_dbg(db->dev, ": 3 byte IO, falling back to 16bit\n");
	case 2:
		db->dumpblk = dm9000_dumpblk_16bit;
		db->outblk  = dm9000_outblk_16bit;
		db->inblk   = dm9000_inblk_16bit;
		break;

	case 4:
	default:
		db->dumpblk = dm9000_dumpblk_32bit;
		db->outblk  = dm9000_outblk_32bit;
		db->inblk   = dm9000_inblk_32bit;
		break;
	}
}

static void dm9000_schedule_poll(board_info_t *db)
{
	if (db->type == TYPE_DM9000E)
		schedule_delayed_work(&db->phy_poll, HZ * 2);
}

static int dm9000_ioctl(struct net_device *dev, struct ifreq *req, int cmd)
{
	board_info_t *dm = to_dm9000_board(dev);

	if (!netif_running(dev))
		return -EINVAL;

	return generic_mii_ioctl(&dm->mii, if_mii(req), cmd, NULL);
}

static unsigned int
dm9000_read_locked(board_info_t *db, int reg)
{
	unsigned long flags;
	unsigned int ret;
	
	rk2818_nand_status_mutex_lock();

	spin_lock_irqsave(&db->lock, flags);	
	ret = ior(db, reg);
	spin_unlock_irqrestore(&db->lock, flags);

	rk2818_nand_status_mutex_unlock();

	return ret;
}

static int dm9000_wait_eeprom(board_info_t *db)
{
	unsigned int status;
	int timeout = 8;	/* wait max 8msec */

	/* The DM9000 data sheets say we should be able to
	 * poll the ERRE bit in EPCR to wait for the EEPROM
	 * operation. From testing several chips, this bit
	 * does not seem to work.
	 *
	 * We attempt to use the bit, but fall back to the
	 * timeout (which is why we do not return an error
	 * on expiry) to say that the EEPROM operation has
	 * completed.
	 */

	while (1) {
		status = dm9000_read_locked(db, DM9000_EPCR);

		if ((status & EPCR_ERRE) == 0)
			break;

		msleep(1);

		if (timeout-- < 0) {
			dev_dbg(db->dev, "timeout waiting EEPROM\n");
			break;
		}
	}

	return 0;
}

/*
 *  Read a word data from EEPROM
 */
static void
dm9000_read_eeprom(board_info_t *db, int offset, u8 *to)
{
	unsigned long flags;

	if (db->flags & DM9000_PLATF_NO_EEPROM) {
		to[0] = 0xff;
		to[1] = 0xff;
		return;
	}

	mutex_lock(&db->addr_lock);
	
	rk2818_nand_status_mutex_lock();

	spin_lock_irqsave(&db->lock, flags);
		
	iow(db, DM9000_EPAR, offset);
	iow(db, DM9000_EPCR, EPCR_ERPRR);

	spin_unlock_irqrestore(&db->lock, flags);

	rk2818_nand_status_mutex_unlock();

	dm9000_wait_eeprom(db);

	/* delay for at-least 150uS */
	msleep(1);
	
	rk2818_nand_status_mutex_lock();

	spin_lock_irqsave(&db->lock, flags);
	
	iow(db, DM9000_EPCR, 0x0);

	to[0] = ior(db, DM9000_EPDRL);
	to[1] = ior(db, DM9000_EPDRH);

	spin_unlock_irqrestore(&db->lock, flags);

	rk2818_nand_status_mutex_unlock();

	mutex_unlock(&db->addr_lock);
}

/*
 * Write a word data to SROM
 */
static void
dm9000_write_eeprom(board_info_t *db, int offset, u8 *data)
{
	unsigned long flags;

	if (db->flags & DM9000_PLATF_NO_EEPROM)
		return;

	mutex_lock(&db->addr_lock);
	
	rk2818_nand_status_mutex_lock();

	spin_lock_irqsave(&db->lock, flags);	
	iow(db, DM9000_EPAR, offset);
	iow(db, DM9000_EPDRH, data[1]);
	iow(db, DM9000_EPDRL, data[0]);
	iow(db, DM9000_EPCR, EPCR_WEP | EPCR_ERPRW);
	spin_unlock_irqrestore(&db->lock, flags);

	rk2818_nand_status_mutex_unlock();

	dm9000_wait_eeprom(db);

	mdelay(1);	/* wait at least 150uS to clear */
	
	rk2818_nand_status_mutex_lock();

	spin_lock_irqsave(&db->lock, flags);
	iow(db, DM9000_EPCR, 0);
	spin_unlock_irqrestore(&db->lock, flags);

	rk2818_nand_status_mutex_unlock();

	mutex_unlock(&db->addr_lock);
}

/* ethtool ops */

static void dm9000_get_drvinfo(struct net_device *dev,
			       struct ethtool_drvinfo *info)
{
	board_info_t *dm = to_dm9000_board(dev);

	strcpy(info->driver, CARDNAME);
	strcpy(info->version, DRV_VERSION);
	strcpy(info->bus_info, to_platform_device(dm->dev)->name);
}

static u32 dm9000_get_msglevel(struct net_device *dev)
{
	board_info_t *dm = to_dm9000_board(dev);

	return dm->msg_enable;
}

static void dm9000_set_msglevel(struct net_device *dev, u32 value)
{
	board_info_t *dm = to_dm9000_board(dev);

	dm->msg_enable = value;
}

static int dm9000_get_settings(struct net_device *dev, struct ethtool_cmd *cmd)
{
	board_info_t *dm = to_dm9000_board(dev);

	mii_ethtool_gset(&dm->mii, cmd);
	return 0;
}

static int dm9000_set_settings(struct net_device *dev, struct ethtool_cmd *cmd)
{
	board_info_t *dm = to_dm9000_board(dev);

	return mii_ethtool_sset(&dm->mii, cmd);
}

static int dm9000_nway_reset(struct net_device *dev)
{
	board_info_t *dm = to_dm9000_board(dev);
	return mii_nway_restart(&dm->mii);
}

static uint32_t dm9000_get_rx_csum(struct net_device *dev)
{
	board_info_t *dm = to_dm9000_board(dev);
	return dm->rx_csum;
}

static int dm9000_set_rx_csum_unlocked(struct net_device *dev, uint32_t data)
{
	board_info_t *dm = to_dm9000_board(dev);

	if (dm->can_csum) {
		dm->rx_csum = data;
<<<<<<< HEAD

		rk2818_nand_status_mutex_lock();
		
		spin_lock_irqsave(&dm->lock, flags);
		iow(dm, DM9000_RCSR, dm->rx_csum ? RCSR_CSUM : 0);
		spin_unlock_irqrestore(&dm->lock, flags);
		rk2818_nand_status_mutex_unlock();
=======
		iow(dm, DM9000_RCSR, dm->rx_csum ? RCSR_CSUM : 0);
>>>>>>> a386bf75

		return 0;
	}

	return -EOPNOTSUPP;
}

static int dm9000_set_rx_csum(struct net_device *dev, uint32_t data)
{
	board_info_t *dm = to_dm9000_board(dev);
	unsigned long flags;
	int ret;

	spin_lock_irqsave(&dm->lock, flags);
	ret = dm9000_set_rx_csum_unlocked(dev, data);
	spin_unlock_irqrestore(&dm->lock, flags);

	return ret;
}

static int dm9000_set_tx_csum(struct net_device *dev, uint32_t data)
{
	board_info_t *dm = to_dm9000_board(dev);
	int ret = -EOPNOTSUPP;

	if (dm->can_csum)
		ret = ethtool_op_set_tx_csum(dev, data);
	return ret;
}

static u32 dm9000_get_link(struct net_device *dev)
{
	board_info_t *dm = to_dm9000_board(dev);
	u32 ret;

	if (dm->flags & DM9000_PLATF_EXT_PHY)
		ret = mii_link_ok(&dm->mii);
	else
		ret = dm9000_read_locked(dm, DM9000_NSR) & NSR_LINKST ? 1 : 0;

	return ret;
}

#define DM_EEPROM_MAGIC		(0x444D394B)

static int dm9000_get_eeprom_len(struct net_device *dev)
{
	return 128;
}

static int dm9000_get_eeprom(struct net_device *dev,
			     struct ethtool_eeprom *ee, u8 *data)
{
	board_info_t *dm = to_dm9000_board(dev);
	int offset = ee->offset;
	int len = ee->len;
	int i;

	/* EEPROM access is aligned to two bytes */

	if ((len & 1) != 0 || (offset & 1) != 0)
		return -EINVAL;

	if (dm->flags & DM9000_PLATF_NO_EEPROM)
		return -ENOENT;

	ee->magic = DM_EEPROM_MAGIC;

	for (i = 0; i < len; i += 2)
		dm9000_read_eeprom(dm, (offset + i) / 2, data + i);

	return 0;
}

static int dm9000_set_eeprom(struct net_device *dev,
			     struct ethtool_eeprom *ee, u8 *data)
{
	board_info_t *dm = to_dm9000_board(dev);
	int offset = ee->offset;
	int len = ee->len;
	int i;

	/* EEPROM access is aligned to two bytes */

	if ((len & 1) != 0 || (offset & 1) != 0)
		return -EINVAL;

	if (dm->flags & DM9000_PLATF_NO_EEPROM)
		return -ENOENT;

	if (ee->magic != DM_EEPROM_MAGIC)
		return -EINVAL;

	for (i = 0; i < len; i += 2)
		dm9000_write_eeprom(dm, (offset + i) / 2, data + i);

	return 0;
}

static const struct ethtool_ops dm9000_ethtool_ops = {
	.get_drvinfo		= dm9000_get_drvinfo,
	.get_settings		= dm9000_get_settings,
	.set_settings		= dm9000_set_settings,
	.get_msglevel		= dm9000_get_msglevel,
	.set_msglevel		= dm9000_set_msglevel,
	.nway_reset		= dm9000_nway_reset,
	.get_link		= dm9000_get_link,
 	.get_eeprom_len		= dm9000_get_eeprom_len,
 	.get_eeprom		= dm9000_get_eeprom,
 	.set_eeprom		= dm9000_set_eeprom,
	.get_rx_csum		= dm9000_get_rx_csum,
	.set_rx_csum		= dm9000_set_rx_csum,
	.get_tx_csum		= ethtool_op_get_tx_csum,
	.set_tx_csum		= dm9000_set_tx_csum,
};

static void dm9000_show_carrier(board_info_t *db,
				unsigned carrier, unsigned nsr)
{
	struct net_device *ndev = db->ndev;
	unsigned ncr = dm9000_read_locked(db, DM9000_NCR);

	if (carrier)
		dev_info(db->dev, "%s: link up, %dMbps, %s-duplex, no LPA\n",
			 ndev->name, (nsr & NSR_SPEED) ? 10 : 100,
			 (ncr & NCR_FDX) ? "full" : "half");
	else
		dev_info(db->dev, "%s: link down\n", ndev->name);
}

static void
dm9000_poll_work(struct work_struct *w)
{
	struct delayed_work *dw = to_delayed_work(w);
	board_info_t *db = container_of(dw, board_info_t, phy_poll);
	struct net_device *ndev = db->ndev;

	if (db->flags & DM9000_PLATF_SIMPLE_PHY &&
	    !(db->flags & DM9000_PLATF_EXT_PHY)) {
		unsigned nsr = dm9000_read_locked(db, DM9000_NSR);
		unsigned old_carrier = netif_carrier_ok(ndev) ? 1 : 0;
		unsigned new_carrier;

		new_carrier = (nsr & NSR_LINKST) ? 1 : 0;

		if (old_carrier != new_carrier) {
			if (netif_msg_link(db))
				dm9000_show_carrier(db, new_carrier, nsr);

			if (!new_carrier)
				netif_carrier_off(ndev);
			else
				netif_carrier_on(ndev);
		}
	} else
		mii_check_media(&db->mii, netif_msg_link(db), 0);
	
	if (netif_running(ndev))
		dm9000_schedule_poll(db);
}

/* dm9000_release_board
 *
 * release a board, and any mapped resources
 */

static void
dm9000_release_board(struct platform_device *pdev, struct board_info *db)
{
	/* unmap our resources */

	iounmap(db->io_addr);
	iounmap(db->io_data);

	/* release the resources */

	release_resource(db->data_req);
	kfree(db->data_req);

	release_resource(db->addr_req);
	kfree(db->addr_req);
}

static unsigned char dm9000_type_to_char(enum dm9000_type type)
{
	switch (type) {
	case TYPE_DM9000E: return 'e';
	case TYPE_DM9000A: return 'a';
	case TYPE_DM9000B: return 'b';
	}

	return '?';
}

/*
 *  Set DM9000 multicast address
 */
static void
dm9000_hash_table_unlocked(struct net_device *dev)
{
	board_info_t *db = netdev_priv(dev);
	struct dev_mc_list *mcptr = dev->mc_list;
	int mc_cnt = dev->mc_count;
	int i, oft;
	u32 hash_val;
	u16 hash_table[4];
	u8 rcr = RCR_DIS_LONG | RCR_DIS_CRC | RCR_RXEN;

	dm9000_dbg(db, 1, "entering %s\n", __func__);
	
	rk2818_nand_status_mutex_lock();

<<<<<<< HEAD
	spin_lock_irqsave(&db->lock, flags);
	
=======
>>>>>>> a386bf75
	for (i = 0, oft = DM9000_PAR; i < 6; i++, oft++)
		iow(db, oft, dev->dev_addr[i]);

	/* Clear Hash Table */
	for (i = 0; i < 4; i++)
		hash_table[i] = 0x0;

	/* broadcast address */
	hash_table[3] = 0x8000;

	if (dev->flags & IFF_PROMISC)
		rcr |= RCR_PRMSC;

	if (dev->flags & IFF_ALLMULTI)
		rcr |= RCR_ALL;

	/* the multicast address in Hash Table : 64 bits */
	for (i = 0; i < mc_cnt; i++, mcptr = mcptr->next) {
		hash_val = ether_crc_le(6, mcptr->dmi_addr) & 0x3f;
		hash_table[hash_val / 16] |= (u16) 1 << (hash_val % 16);
	}

	/* Write the hash table to MAC MD table */
	for (i = 0, oft = DM9000_MAR; i < 4; i++) {
		iow(db, oft++, hash_table[i]);
		iow(db, oft++, hash_table[i] >> 8);
	}

	iow(db, DM9000_RCR, rcr);
}

static void
dm9000_hash_table(struct net_device *dev)
{
	board_info_t *db = netdev_priv(dev);
	unsigned long flags;

	spin_lock_irqsave(&db->lock, flags);
	dm9000_hash_table_unlocked(dev);
	spin_unlock_irqrestore(&db->lock, flags);
	
	rk2818_nand_status_mutex_unlock();
}

/*
 * Initilize dm9000 board
 */
static void
dm9000_init_dm9000(struct net_device *dev)
{
	board_info_t *db = netdev_priv(dev);
	unsigned int imr;

	dm9000_dbg(db, 1, "entering %s\n", __func__);

	/* I/O mode */
	db->io_mode = ior(db, DM9000_ISR) >> 6;	/* ISR bit7:6 keeps I/O mode */

	/* Checksum mode */
	dm9000_set_rx_csum_unlocked(dev, db->rx_csum);

	/* GPIO0 on pre-activate PHY */
	iow(db, DM9000_GPR, 0);	/* REG_1F bit0 activate phyxcer */
	iow(db, DM9000_GPCR, GPCR_GEP_CNTL);	/* Let GPIO0 output */
	iow(db, DM9000_GPR, 0);	/* Enable PHY */

	if (db->flags & DM9000_PLATF_EXT_PHY)
		iow(db, DM9000_NCR, NCR_EXT_PHY);

	/* Program operating register */
	iow(db, DM9000_TCR, 0);	        /* TX Polling clear */
	iow(db, DM9000_BPTR, 0x3f);	/* Less 3Kb, 200us */
	iow(db, DM9000_FCR, 0xff);	/* Flow Control */
	iow(db, DM9000_SMCR, 0);        /* Special Mode */
	/* clear TX status */
	iow(db, DM9000_NSR, NSR_WAKEST | NSR_TX2END | NSR_TX1END);
	iow(db, DM9000_ISR, ISR_CLR_STATUS); /* Clear interrupt status */

	/* Set address filter table */
	dm9000_hash_table_unlocked(dev);

	imr = IMR_PAR | IMR_PTM | IMR_PRM;
	if (db->type != TYPE_DM9000E)
		imr |= IMR_LNKCHNG;

	db->imr_all = imr;

	/* Enable TX/RX interrupt mask */
	iow(db, DM9000_IMR, imr);

	/* Init Driver variable */
	db->tx_pkt_cnt = 0;
	db->queue_pkt_len = 0;
	dev->trans_start = 0;
}

/* Our watchdog timed out. Called by the networking layer */
static void dm9000_timeout(struct net_device *dev)
{
	board_info_t *db = netdev_priv(dev);
	u8 reg_save;
	unsigned long flags;

	/* Save previous register address */
	reg_save = readb(db->io_addr);
	
	rk2818_nand_status_mutex_lock();
	
	spin_lock_irqsave(&db->lock, flags);

	netif_stop_queue(dev);
	dm9000_reset(db);
	dm9000_init_dm9000(dev);
	/* We can accept TX packets again */
	dev->trans_start = jiffies;
	netif_wake_queue(dev);

	/* Restore previous register address */
	writeb(reg_save, db->io_addr);
	spin_unlock_irqrestore(&db->lock, flags);
	
	rk2818_nand_status_mutex_unlock();
}

static void dm9000_send_packet(struct net_device *dev,
			       int ip_summed,
			       u16 pkt_len)
{
	board_info_t *dm = to_dm9000_board(dev);

	/* The DM9000 is not smart enough to leave fragmented packets alone. */
	if (dm->ip_summed != ip_summed) {
		if (ip_summed == CHECKSUM_NONE)
			iow(dm, DM9000_TCCR, 0);
		else
			iow(dm, DM9000_TCCR, TCCR_IP | TCCR_UDP | TCCR_TCP);
		dm->ip_summed = ip_summed;
	}

	/* Set TX length to DM9000 */
	iow(dm, DM9000_TXPLL, pkt_len);
	iow(dm, DM9000_TXPLH, pkt_len >> 8);

	/* Issue TX polling command */
	iow(dm, DM9000_TCR, TCR_TXREQ);	/* Cleared after TX complete */
}

/*
 *  Hardware start transmission.
 *  Send a packet to media from the upper layer.
 */
static int
dm9000_start_xmit(struct sk_buff *skb, struct net_device *dev)
{
	unsigned long flags;
	board_info_t *db = netdev_priv(dev);

	dm9000_dbg(db, 3, "%s:\n", __func__);

	if (db->tx_pkt_cnt > 1) {
		dev_dbg(db->dev, "netdev tx busy\n");
		return NETDEV_TX_BUSY;
	}

	if (!rk2818_nand_status_mutex_trylock()) {
		dev_dbg(db->dev, "fun:%s, nand busy\n", __func__);
		return NETDEV_TX_BUSY;
	}
	spin_lock_irqsave(&db->lock, flags);
	
	/* Move data to DM9000 TX RAM */
	writeb(DM9000_MWCMD, db->io_addr);

	(db->outblk)(db->io_data, skb->data, skb->len);
	dev->stats.tx_bytes += skb->len;

	db->tx_pkt_cnt++;
	/* TX control: First packet immediately send, second packet queue */
	if (db->tx_pkt_cnt == 1) {
		dm9000_send_packet(dev, skb->ip_summed, skb->len);
	} else {
		/* Second packet */
		db->queue_pkt_len = skb->len;
		db->queue_ip_summed = skb->ip_summed;
		netif_stop_queue(dev);
	}

	spin_unlock_irqrestore(&db->lock, flags);
	
	rk2818_nand_status_mutex_unlock();

	/* free this SKB */
	dev_kfree_skb(skb);

	return NETDEV_TX_OK;
}

/*
 * DM9000 interrupt handler
 * receive the packet to upper layer, free the transmitted packet
 */

static void dm9000_tx_done(struct net_device *dev, board_info_t *db)
{
	int tx_status = ior(db, DM9000_NSR);	/* Got TX status */

	if (tx_status & (NSR_TX2END | NSR_TX1END)) {
		/* One packet sent complete */
		db->tx_pkt_cnt--;
		dev->stats.tx_packets++;

		if (netif_msg_tx_done(db))
			dev_dbg(db->dev, "tx done, NSR %02x\n", tx_status);

		/* Queue packet check & send */
		if (db->tx_pkt_cnt > 0)
			dm9000_send_packet(dev, db->queue_ip_summed,
					   db->queue_pkt_len);
		netif_wake_queue(dev);
	}
}

struct dm9000_rxhdr {
	u8	RxPktReady;
	u8	RxStatus;
	__le16	RxLen;
} __attribute__((__packed__));

/*
 *  Received a packet and pass to upper layer
 */
static void
dm9000_rx(struct net_device *dev)
{
	board_info_t *db = netdev_priv(dev);
	struct dm9000_rxhdr rxhdr;
	struct sk_buff *skb;
	u8 rxbyte, *rdptr;
	bool GoodPacket;
	int RxLen;

	/* Check packet ready or not */
	do {
		ior(db, DM9000_MRCMDX);	/* Dummy read */

		udelay(1);//add by lyx@20100713,or dm9000_rx will be error in high frequence

		#if 1
		/* Get most updated data */		
		rxbyte = ior(db, DM9000_MRCMDX);	/* Dummy read */
		#else
		rxbyte = readb(db->io_data);
		#endif
		
		/* Status check: this byte must be 0 or 1 */
		if (rxbyte & DM9000_PKT_ERR) {
			dev_warn(db->dev, "status check fail: %d\n", rxbyte);
			#if 0
			iow(db, DM9000_RCR, 0x00);	/* Stop Device */
			iow(db, DM9000_IMR, IMR_PAR);	/* Stop INT request */
			#else
			dm9000_reset(db);
			#endif			
			return;
		}

		if (!(rxbyte & DM9000_PKT_RDY)) {
			//printk("packet not ready to receive\n");
			return;
		}
		
		/* A packet ready now  & Get status/length */
		GoodPacket = true;
		writeb(DM9000_MRCMD, db->io_addr);

		(db->inblk)(db->io_data, &rxhdr, sizeof(rxhdr));

		RxLen = le16_to_cpu(rxhdr.RxLen);

		if (netif_msg_rx_status(db))
			dev_dbg(db->dev, "RX: status %02x, length %04x\n",
				rxhdr.RxStatus, RxLen);

		/* Packet Status check */
		if (RxLen < 0x40) {
			GoodPacket = false;
			if (netif_msg_rx_err(db))
				dev_dbg(db->dev, "RX: Bad Packet (runt)\n");
		}

		if (RxLen > DM9000_PKT_MAX) {
			dev_dbg(db->dev, "RST: RX Len:%x\n", RxLen);
		}

		/* rxhdr.RxStatus is identical to RSR register. */
		if (rxhdr.RxStatus & (RSR_FOE | RSR_CE | RSR_AE |
				      RSR_PLE | RSR_RWTO |
				      RSR_LCS | RSR_RF)) {
			GoodPacket = false;
			if (rxhdr.RxStatus & RSR_FOE) {
				if (netif_msg_rx_err(db))
					dev_dbg(db->dev, "fifo error\n");
				dev->stats.rx_fifo_errors++;
			}
			if (rxhdr.RxStatus & RSR_CE) {
				if (netif_msg_rx_err(db))
					dev_dbg(db->dev, "crc error\n");
				dev->stats.rx_crc_errors++;
			}
			if (rxhdr.RxStatus & RSR_RF) {
				if (netif_msg_rx_err(db))
					dev_dbg(db->dev, "length error\n");
				dev->stats.rx_length_errors++;
			}
		}

		/* Move data from DM9000 */
		if (GoodPacket
		    && ((skb = dev_alloc_skb(RxLen + 4)) != NULL)) {
			skb_reserve(skb, 2);
			rdptr = (u8 *) skb_put(skb, RxLen - 4);

			/* Read received packet from RX SRAM */

			(db->inblk)(db->io_data, rdptr, RxLen);
			dev->stats.rx_bytes += RxLen;

			/* Pass to upper layer */
			skb->protocol = eth_type_trans(skb, dev);
			if (db->rx_csum) {
				if ((((rxbyte & 0x1c) << 3) & rxbyte) == 0)
					skb->ip_summed = CHECKSUM_UNNECESSARY;
				else
					skb->ip_summed = CHECKSUM_NONE;
			}
			netif_rx(skb);
			dev->stats.rx_packets++;

		} else {
			/* need to dump the packet's data */

			(db->dumpblk)(db->io_data, RxLen);
		}
	} while (rxbyte & DM9000_PKT_RDY);
}

#ifdef CONFIG_DM9000_USE_NAND_CONTROL
static void dm9000_interrupt_work(struct work_struct *work)
{
	board_info_t *db = container_of(work, board_info_t, dm9k_work);	
	struct net_device *dev = db->dev_id;
	int int_status;
	unsigned long flags;
	u8 reg_save;
	
	//printk("entering %s\n", __FUNCTION__);
	
	/* A real interrupt coming */

	/* holders of db->lock must always block IRQs */
	
	rk2818_nand_status_mutex_lock();
	
	spin_lock_irqsave(&db->lock, flags);

	/* Save previous register address */
	reg_save = readb(db->io_addr);

	/* Disable all interrupts */
	iow(db, DM9000_IMR, IMR_PAR);

	/* Got DM9000 interrupt status */
	int_status = ior(db, DM9000_ISR);	/* Got ISR */
	iow(db, DM9000_ISR, int_status);	/* Clear ISR status */

	if (netif_msg_intr(db))
		dev_dbg(db->dev, "interrupt status %02x\n", int_status);

	/* Received the coming packet */
	if (int_status & ISR_PRS)
		dm9000_rx(dev);

	/* Trnasmit Interrupt check */
	if (int_status & ISR_PTS)
		dm9000_tx_done(dev, db);

	if (db->type != TYPE_DM9000E) {
		if (int_status & ISR_LNKCHNG) {
			/* fire a link-change request */
			schedule_delayed_work(&db->phy_poll, 1);
		}
	}

	/* Re-enable interrupt mask */
	iow(db, DM9000_IMR, db->imr_all);

	/* Restore previous register address */
	writeb(reg_save, db->io_addr);

	spin_unlock_irqrestore(&db->lock, flags);
	
	rk2818_nand_status_mutex_unlock();

	enable_irq(dev->irq);
	
}

static irqreturn_t dm9000_interrupt(int irq, void *dev_id)
{
	struct net_device *dev = dev_id;
	board_info_t *db = netdev_priv(dev);

	//printk("enter : %s\n", __FUNCTION__);
	
	db->dev_id = dev_id;
	disable_irq_nosync(irq);
	queue_work(db->dm9000_wq, &(db->dm9k_work));
	
	return IRQ_HANDLED;
}
#else
static irqreturn_t dm9000_interrupt(int irq, void *dev_id)
{
	struct net_device *dev = dev_id;
	board_info_t *db = netdev_priv(dev);
	int int_status;
	unsigned long flags;
	u8 reg_save;

	dm9000_dbg(db, 3, "entering %s\n", __func__);

	/* A real interrupt coming */

	/* holders of db->lock must always block IRQs */	
	spin_lock_irqsave(&db->lock, flags);

	/* Save previous register address */
	reg_save = readb(db->io_addr);

	/* Disable all interrupts */
	iow(db, DM9000_IMR, IMR_PAR);

	/* Got DM9000 interrupt status */
	int_status = ior(db, DM9000_ISR);	/* Got ISR */
	iow(db, DM9000_ISR, int_status);	/* Clear ISR status */

	if (netif_msg_intr(db))
		dev_dbg(db->dev, "interrupt status %02x\n", int_status);

	/* Received the coming packet */
	if (int_status & ISR_PRS)
		dm9000_rx(dev);

	/* Trnasmit Interrupt check */
	if (int_status & ISR_PTS)
		dm9000_tx_done(dev, db);

	if (db->type != TYPE_DM9000E) {
		if (int_status & ISR_LNKCHNG) {
			/* fire a link-change request */
			schedule_delayed_work(&db->phy_poll, 1);
		}
	}

	/* Re-enable interrupt mask */
	iow(db, DM9000_IMR, db->imr_all);

	/* Restore previous register address */
	writeb(reg_save, db->io_addr);

	spin_unlock_irqrestore(&db->lock, flags);
	
	return IRQ_HANDLED;
}
#endif

#ifdef CONFIG_NET_POLL_CONTROLLER
/*
 *Used by netconsole
 */
static void dm9000_poll_controller(struct net_device *dev)
{
	disable_irq(dev->irq);
	dm9000_interrupt(dev->irq, dev);
	enable_irq(dev->irq);
}
#endif

/*
 *  Open the interface.
 *  The interface is opened whenever "ifconfig" actives it.
 */
static int
dm9000_open(struct net_device *dev)
{
	board_info_t *db = netdev_priv(dev);
	unsigned long irqflags = db->irq_res->flags & IRQF_TRIGGER_MASK;

	#ifdef CONFIG_DM9000_USE_NAND_CONTROL
	db->dm9000_wq = create_workqueue("dm9000 wq");
	INIT_WORK(&(db->dm9k_work), dm9000_interrupt_work);
	#endif
	
	if (netif_msg_ifup(db))
		dev_dbg(db->dev, "enabling %s\n", dev->name);

	/* If there is no IRQ type specified, default to something that
	 * may work, and tell the user that this is a problem */

	if (irqflags == IRQF_TRIGGER_NONE)
		dev_warn(db->dev, "WARNING: no IRQ resource flags set.\n");

	//irqflags |= IRQF_SHARED;

	if (request_irq(dev->irq, dm9000_interrupt, irqflags, dev->name, dev))
		return -EAGAIN;

	/* Initialize DM9000 board */
	dm9000_reset(db);
	dm9000_init_dm9000(dev);

	/* Init driver variable */
	db->dbug_cnt = 0;

	mii_check_media(&db->mii, netif_msg_link(db), 1);
	netif_start_queue(dev);
	
	dm9000_schedule_poll(db);

	return 0;
}

/*
 * Sleep, either by using msleep() or if we are suspending, then
 * use mdelay() to sleep.
 */
static void dm9000_msleep(board_info_t *db, unsigned int ms)
{
	if (db->in_suspend)
		mdelay(ms);
	else
		msleep(ms);
}

/*
 *   Read a word from phyxcer
 */
static int
dm9000_phy_read(struct net_device *dev, int phy_reg_unused, int reg)
{
	board_info_t *db = netdev_priv(dev);
	unsigned long flags;
	unsigned int reg_save;
	int ret;

	mutex_lock(&db->addr_lock);

	rk2818_nand_status_mutex_lock();

	spin_lock_irqsave(&db->lock,flags);
	
	/* Save previous register address */
	reg_save = readb(db->io_addr);

	/* Fill the phyxcer register into REG_0C */
	iow(db, DM9000_EPAR, DM9000_PHY | reg);

	iow(db, DM9000_EPCR, EPCR_ERPRR | EPCR_EPOS);	/* Issue phyxcer read command */

	writeb(reg_save, db->io_addr);
	spin_unlock_irqrestore(&db->lock,flags);
	
	rk2818_nand_status_mutex_unlock();

	dm9000_msleep(db, 1);		/* Wait read complete */

	rk2818_nand_status_mutex_lock();

	spin_lock_irqsave(&db->lock,flags);
	
	reg_save = readb(db->io_addr);

	iow(db, DM9000_EPCR, 0x0);	/* Clear phyxcer read command */

	/* The read data keeps on REG_0D & REG_0E */
	ret = (ior(db, DM9000_EPDRH) << 8) | ior(db, DM9000_EPDRL);

	/* restore the previous address */
	writeb(reg_save, db->io_addr);
	spin_unlock_irqrestore(&db->lock,flags);
	
	rk2818_nand_status_mutex_unlock();

	mutex_unlock(&db->addr_lock);

	dm9000_dbg(db, 5, "phy_read[%02x] -> %04x\n", reg, ret);
	return ret;
}

/*
 *   Write a word to phyxcer
 */
static void
dm9000_phy_write(struct net_device *dev,
		 int phyaddr_unused, int reg, int value)
{
	board_info_t *db = netdev_priv(dev);
	unsigned long flags;
	unsigned long reg_save;

	dm9000_dbg(db, 5, "phy_write[%02x] = %04x\n", reg, value);
	mutex_lock(&db->addr_lock);

	rk2818_nand_status_mutex_lock();

	spin_lock_irqsave(&db->lock,flags);
	
	/* Save previous register address */
	reg_save = readb(db->io_addr);

	/* Fill the phyxcer register into REG_0C */
	iow(db, DM9000_EPAR, DM9000_PHY | reg);

	/* Fill the written data into REG_0D & REG_0E */
	iow(db, DM9000_EPDRL, value);
	iow(db, DM9000_EPDRH, value >> 8);

	iow(db, DM9000_EPCR, EPCR_EPOS | EPCR_ERPRW);	/* Issue phyxcer write command */

	writeb(reg_save, db->io_addr);
	spin_unlock_irqrestore(&db->lock, flags);
	
	rk2818_nand_status_mutex_unlock();

	dm9000_msleep(db, 1);		/* Wait write complete */

	rk2818_nand_status_mutex_lock();

	spin_lock_irqsave(&db->lock,flags);
	
	reg_save = readb(db->io_addr);

	iow(db, DM9000_EPCR, 0x0);	/* Clear phyxcer write command */

	/* restore the previous address */
	writeb(reg_save, db->io_addr);

	spin_unlock_irqrestore(&db->lock, flags);
	
	rk2818_nand_status_mutex_unlock();
	mutex_unlock(&db->addr_lock);
}

static void
dm9000_shutdown(struct net_device *dev)
{
	board_info_t *db = netdev_priv(dev);

	/* RESET device */
	dm9000_phy_write(dev, 0, MII_BMCR, BMCR_RESET);	/* PHY RESET */
	iow(db, DM9000_GPR, 0x01);	/* Power-Down PHY */
	iow(db, DM9000_IMR, IMR_PAR);	/* Disable all interrupt */
	iow(db, DM9000_RCR, 0x00);	/* Disable RX */
}

/*
 * Stop the interface.
 * The interface is stopped when it is brought.
 */
static int
dm9000_stop(struct net_device *ndev)
{
	board_info_t *db = netdev_priv(ndev);

	if (netif_msg_ifdown(db))
		dev_dbg(db->dev, "shutting down %s\n", ndev->name);

	cancel_delayed_work_sync(&db->phy_poll);

	netif_stop_queue(ndev);
	netif_carrier_off(ndev);

	/* free interrupt */
	free_irq(ndev->irq, ndev);

	dm9000_shutdown(ndev);

	#ifdef CONFIG_DM9000_USE_NAND_CONTROL
	destroy_workqueue(db->dm9000_wq);
	#endif

	return 0;
}

static const struct net_device_ops dm9000_netdev_ops = {
	.ndo_open		= dm9000_open,
	.ndo_stop		= dm9000_stop,
	.ndo_start_xmit		= dm9000_start_xmit,
	.ndo_tx_timeout		= dm9000_timeout,
	.ndo_set_multicast_list	= dm9000_hash_table,
	.ndo_do_ioctl		= dm9000_ioctl,
	.ndo_change_mtu		= eth_change_mtu,
	.ndo_validate_addr	= eth_validate_addr,
	.ndo_set_mac_address	= eth_mac_addr,
#ifdef CONFIG_NET_POLL_CONTROLLER
	.ndo_poll_controller	= dm9000_poll_controller,
#endif
};

/*
 * Search DM9000 board, allocate space and register it
 */
static int __devinit
dm9000_probe(struct platform_device *pdev)
{
	struct dm9000_plat_data *pdata = pdev->dev.platform_data;
	struct board_info *db;	/* Point a board information structure */
	struct net_device *ndev;
	const unsigned char *mac_src;
	int ret = 0;
	int iosize;
	int i;
	u32 id_val;

	/* Init network device */
	ndev = alloc_etherdev(sizeof(struct board_info));
	if (!ndev) {
		dev_err(&pdev->dev, "could not allocate device.\n");
		return -ENOMEM;
	}

	SET_NETDEV_DEV(ndev, &pdev->dev);

	dev_dbg(&pdev->dev, "dm9000_probe()\n");

	/* setup board info structure */
	db = netdev_priv(ndev);

	db->dev = &pdev->dev;
	db->ndev = ndev;

	spin_lock_init(&db->lock);
	mutex_init(&db->addr_lock);

	INIT_DELAYED_WORK(&db->phy_poll, dm9000_poll_work);

	db->addr_res = platform_get_resource(pdev, IORESOURCE_MEM, 0);
	db->data_res = platform_get_resource(pdev, IORESOURCE_MEM, 1);
	db->irq_res  = platform_get_resource(pdev, IORESOURCE_IRQ, 0);

	if (db->addr_res == NULL || db->data_res == NULL ||
	    db->irq_res == NULL) {
		dev_err(db->dev, "insufficient resources\n");
		ret = -ENOENT;
		goto out;
	}

	iosize = resource_size(db->addr_res);
	db->addr_req = request_mem_region(db->addr_res->start, iosize,
					  pdev->name);

	if (db->addr_req == NULL) {
		dev_err(db->dev, "cannot claim address reg area\n");
		ret = -EIO;
		goto out;
	}

	db->io_addr = ioremap(db->addr_res->start, iosize);

	if (db->io_addr == NULL) {
		dev_err(db->dev, "failed to ioremap address reg\n");
		ret = -EINVAL;
		goto out;
	}

	iosize = resource_size(db->data_res);
	db->data_req = request_mem_region(db->data_res->start, iosize,
					  pdev->name);

	if (db->data_req == NULL) {
		dev_err(db->dev, "cannot claim data reg area\n");
		ret = -EIO;
		goto out;
	}

	db->io_data = ioremap(db->data_res->start, iosize);

	if (db->io_data == NULL) {
		dev_err(db->dev, "failed to ioremap data reg\n");
		ret = -EINVAL;
		goto out;
	}

	/* fill in parameters for net-dev structure */
	ndev->base_addr = (unsigned long)db->io_addr;

	//io init for dm9000 , modify by lyx@20100809
	if (pdata && pdata->io_init) {
		if (pdata->io_init()) {
			ret = -EINVAL;
			goto out;
		}
	}

	if (gpio_request(pdata->irq_pin, "dm9000 interrupt")) {
		gpio_free(pdata->irq_pin);
		if (pdata->io_deinit)
			pdata->io_deinit();
		printk("[fun:%s line:%d], request gpio for net interrupt fail\n", __func__,__LINE__);
		ret = -EINVAL;
		goto out;
	}	
	gpio_pull_updown(pdata->irq_pin, pdata->irq_pin_value);
	gpio_direction_input(pdata->irq_pin);

	ndev->irq = gpio_to_irq(pdata->irq_pin);
	//ndev->irq = db->irq_res->start;
	
	/* ensure at least we have a default set of IO routines */
	dm9000_set_io(db, iosize);

	/* check to see if anything is being over-ridden */
	if (pdata != NULL) {
		/* check to see if the driver wants to over-ride the
		 * default IO width */

		if (pdata->flags & DM9000_PLATF_8BITONLY)
			dm9000_set_io(db, 1);

		if (pdata->flags & DM9000_PLATF_16BITONLY)
			dm9000_set_io(db, 2);

		if (pdata->flags & DM9000_PLATF_32BITONLY)
			dm9000_set_io(db, 4);

		/* check to see if there are any IO routine
		 * over-rides */

		if (pdata->inblk != NULL)
			db->inblk = pdata->inblk;

		if (pdata->outblk != NULL)
			db->outblk = pdata->outblk;

		if (pdata->dumpblk != NULL)
			db->dumpblk = pdata->dumpblk;

		db->flags = pdata->flags;
	}

#ifdef CONFIG_DM9000_FORCE_SIMPLE_PHY_POLL
	db->flags |= DM9000_PLATF_SIMPLE_PHY;
#endif

	dm9000_reset(db);

	/* try multiple times, DM9000 sometimes gets the read wrong */
	for (i = 0; i < 8; i++) {
		id_val  = ior(db, DM9000_VIDL);
		id_val |= (u32)ior(db, DM9000_VIDH) << 8;
		id_val |= (u32)ior(db, DM9000_PIDL) << 16;
		id_val |= (u32)ior(db, DM9000_PIDH) << 24;

		if (id_val == DM9000_ID)
			break;
		dev_err(db->dev, "read wrong id 0x%08x\n", id_val);
	}

	if (id_val != DM9000_ID) {
		dev_err(db->dev, "wrong id: 0x%08x\n", id_val);
		ret = -ENODEV;
		goto out;
	}

	/* Identify what type of DM9000 we are working on */

	id_val = ior(db, DM9000_CHIPR);
	dev_dbg(db->dev, "dm9000 revision 0x%02x\n", id_val);

	switch (id_val) {
	case CHIPR_DM9000A:
		db->type = TYPE_DM9000A;
		break;
	case CHIPR_DM9000B:
		db->type = TYPE_DM9000B;
		break;
	default:
		dev_dbg(db->dev, "ID %02x => defaulting to DM9000E\n", id_val);
		db->type = TYPE_DM9000E;
	}

	/* dm9000a/b are capable of hardware checksum offload */
	if (db->type == TYPE_DM9000A || db->type == TYPE_DM9000B) {
		db->can_csum = 1;
		db->rx_csum = 1;
		ndev->features |= NETIF_F_IP_CSUM;
	}

	/* from this point we assume that we have found a DM9000 */

	/* driver system function */
	ether_setup(ndev);

	ndev->netdev_ops	= &dm9000_netdev_ops;
	ndev->watchdog_timeo	= msecs_to_jiffies(watchdog);
	ndev->ethtool_ops	= &dm9000_ethtool_ops;

	db->msg_enable       = NETIF_MSG_LINK;
	db->mii.phy_id_mask  = 0x1f;
	db->mii.reg_num_mask = 0x1f;
	db->mii.force_media  = 0;
	db->mii.full_duplex  = 0;
	db->mii.dev	     = ndev;
	db->mii.mdio_read    = dm9000_phy_read;
	db->mii.mdio_write   = dm9000_phy_write;

	mac_src = "eeprom";

	/* try reading the node address from the attached EEPROM */
	for (i = 0; i < 6; i += 2)
		dm9000_read_eeprom(db, i / 2, ndev->dev_addr+i);

	if (!is_valid_ether_addr(ndev->dev_addr) && pdata != NULL) {
		mac_src = "platform data";
		memcpy(ndev->dev_addr, pdata->dev_addr, 6);
	}

	if (!is_valid_ether_addr(ndev->dev_addr)) {
		/* try reading from mac */
		
		mac_src = "chip";
		for (i = 0; i < 6; i++)
			ndev->dev_addr[i] = ior(db, i+DM9000_PAR);
	}

	if (!is_valid_ether_addr(ndev->dev_addr))
		dev_warn(db->dev, "%s: Invalid ethernet MAC address. Please "
			 "set using ifconfig\n", ndev->name);

	platform_set_drvdata(pdev, ndev);
	ret = register_netdev(ndev);

	if (ret == 0)
		printk(KERN_INFO "%s: dm9000%c at %p,%p IRQ %d MAC: %pM (%s)\n",
		       ndev->name, dm9000_type_to_char(db->type),
		       db->io_addr, db->io_data, ndev->irq,
		       ndev->dev_addr, mac_src);

	dm9000_shutdown(ndev);//add by lyx@20100713, reduce power consume

	return 0;

out:
	dev_err(db->dev, "not found (%d).\n", ret);

	dm9000_release_board(pdev, db);
	free_netdev(ndev);

	return ret;
}

static int
dm9000_drv_suspend(struct device *dev)
{
	struct platform_device *pdev = to_platform_device(dev);
	struct net_device *ndev = platform_get_drvdata(pdev);
	board_info_t *db;

	if (ndev) {
		db = netdev_priv(ndev);
		db->in_suspend = 1;

		if (netif_running(ndev)) {
			netif_device_detach(ndev);
			dm9000_shutdown(ndev);
		}
	}
	return 0;
}

static int
dm9000_drv_resume(struct device *dev)
{
	struct platform_device *pdev = to_platform_device(dev);
	struct net_device *ndev = platform_get_drvdata(pdev);
	board_info_t *db = netdev_priv(ndev);

	if (ndev) {

		if (netif_running(ndev)) {
			dm9000_reset(db);
			dm9000_init_dm9000(ndev);

			netif_device_attach(ndev);
		}

		db->in_suspend = 0;
	}
	return 0;
}

static struct dev_pm_ops dm9000_drv_pm_ops = {
	.suspend	= dm9000_drv_suspend,
	.resume		= dm9000_drv_resume,
};

static int __devexit
dm9000_drv_remove(struct platform_device *pdev)
{
	struct net_device *ndev = platform_get_drvdata(pdev);
	struct dm9000_plat_data *pdata = pdev->dev.platform_data;

	//deinit io for dm9000
	gpio_free(pdata->irq_pin);
	if (pdata && pdata->io_deinit)
		pdata->io_deinit();

	platform_set_drvdata(pdev, NULL);

	unregister_netdev(ndev);
	dm9000_release_board(pdev, (board_info_t *) netdev_priv(ndev));
	free_netdev(ndev);		/* free device structure */

	dev_dbg(&pdev->dev, "released and freed device\n");
	return 0;
}

static struct platform_driver dm9000_driver = {
	.driver	= {
		.name    = "dm9000",
		.owner	 = THIS_MODULE,
		.pm	 = &dm9000_drv_pm_ops,
	},
	.probe   = dm9000_probe,
	.remove  = __devexit_p(dm9000_drv_remove),
};

static int __init
dm9000_init(void)
{
	printk(KERN_INFO "%s Ethernet Driver, V%s\n", CARDNAME, DRV_VERSION);

	return platform_driver_register(&dm9000_driver);
}

static void __exit
dm9000_cleanup(void)
{
	platform_driver_unregister(&dm9000_driver);
}

module_init(dm9000_init);
module_exit(dm9000_cleanup);

MODULE_AUTHOR("Sascha Hauer, Ben Dooks");
MODULE_DESCRIPTION("Davicom DM9000 network driver");
MODULE_LICENSE("GPL");
MODULE_ALIAS("platform:dm9000");<|MERGE_RESOLUTION|>--- conflicted
+++ resolved
@@ -514,7 +514,6 @@
 
 	if (dm->can_csum) {
 		dm->rx_csum = data;
-<<<<<<< HEAD
 
 		rk2818_nand_status_mutex_lock();
 		
@@ -522,9 +521,6 @@
 		iow(dm, DM9000_RCSR, dm->rx_csum ? RCSR_CSUM : 0);
 		spin_unlock_irqrestore(&dm->lock, flags);
 		rk2818_nand_status_mutex_unlock();
-=======
-		iow(dm, DM9000_RCSR, dm->rx_csum ? RCSR_CSUM : 0);
->>>>>>> a386bf75
 
 		return 0;
 	}
@@ -737,11 +733,6 @@
 	
 	rk2818_nand_status_mutex_lock();
 
-<<<<<<< HEAD
-	spin_lock_irqsave(&db->lock, flags);
-	
-=======
->>>>>>> a386bf75
 	for (i = 0, oft = DM9000_PAR; i < 6; i++, oft++)
 		iow(db, oft, dev->dev_addr[i]);
 
