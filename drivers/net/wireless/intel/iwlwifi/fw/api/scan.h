/******************************************************************************
 *
 * This file is provided under a dual BSD/GPLv2 license.  When using or
 * redistributing this file, you may do so under either license.
 *
 * GPL LICENSE SUMMARY
 *
 * Copyright(c) 2012 - 2014 Intel Corporation. All rights reserved.
 * Copyright(c) 2013 - 2015 Intel Mobile Communications GmbH
 * Copyright(c) 2016 - 2017 Intel Deutschland GmbH
 * Copyright(c) 2018 - 2019 Intel Corporation
 *
 * This program is free software; you can redistribute it and/or modify
 * it under the terms of version 2 of the GNU General Public License as
 * published by the Free Software Foundation.
 *
 * This program is distributed in the hope that it will be useful, but
 * WITHOUT ANY WARRANTY; without even the implied warranty of
 * MERCHANTABILITY or FITNESS FOR A PARTICULAR PURPOSE.  See the GNU
 * General Public License for more details.
 *
 * The full GNU General Public License is included in this distribution
 * in the file called COPYING.
 *
 * Contact Information:
 *  Intel Linux Wireless <linuxwifi@intel.com>
 * Intel Corporation, 5200 N.E. Elam Young Parkway, Hillsboro, OR 97124-6497
 *
 * BSD LICENSE
 *
 * Copyright(c) 2012 - 2014 Intel Corporation. All rights reserved.
 * Copyright(c) 2013 - 2015 Intel Mobile Communications GmbH
 * Copyright(c) 2016 - 2017 Intel Deutschland GmbH
 * Copyright(c) 2018 - 2019 Intel Corporation
 * All rights reserved.
 *
 * Redistribution and use in source and binary forms, with or without
 * modification, are permitted provided that the following conditions
 * are met:
 *
 *  * Redistributions of source code must retain the above copyright
 *    notice, this list of conditions and the following disclaimer.
 *  * Redistributions in binary form must reproduce the above copyright
 *    notice, this list of conditions and the following disclaimer in
 *    the documentation and/or other materials provided with the
 *    distribution.
 *  * Neither the name Intel Corporation nor the names of its
 *    contributors may be used to endorse or promote products derived
 *    from this software without specific prior written permission.
 *
 * THIS SOFTWARE IS PROVIDED BY THE COPYRIGHT HOLDERS AND CONTRIBUTORS
 * "AS IS" AND ANY EXPRESS OR IMPLIED WARRANTIES, INCLUDING, BUT NOT
 * LIMITED TO, THE IMPLIED WARRANTIES OF MERCHANTABILITY AND FITNESS FOR
 * A PARTICULAR PURPOSE ARE DISCLAIMED. IN NO EVENT SHALL THE COPYRIGHT
 * OWNER OR CONTRIBUTORS BE LIABLE FOR ANY DIRECT, INDIRECT, INCIDENTAL,
 * SPECIAL, EXEMPLARY, OR CONSEQUENTIAL DAMAGES (INCLUDING, BUT NOT
 * LIMITED TO, PROCUREMENT OF SUBSTITUTE GOODS OR SERVICES; LOSS OF USE,
 * DATA, OR PROFITS; OR BUSINESS INTERRUPTION) HOWEVER CAUSED AND ON ANY
 * THEORY OF LIABILITY, WHETHER IN CONTRACT, STRICT LIABILITY, OR TORT
 * (INCLUDING NEGLIGENCE OR OTHERWISE) ARISING IN ANY WAY OUT OF THE USE
 * OF THIS SOFTWARE, EVEN IF ADVISED OF THE POSSIBILITY OF SUCH DAMAGE.
 *
 *****************************************************************************/

#ifndef __iwl_fw_api_scan_h__
#define __iwl_fw_api_scan_h__

/* Scan Commands, Responses, Notifications */

/* Max number of IEs for direct SSID scans in a command */
#define PROBE_OPTION_MAX		20

#define SCAN_SHORT_SSID_MAX_SIZE        8
#define SCAN_BSSID_MAX_SIZE             16

/**
 * struct iwl_ssid_ie - directed scan network information element
 *
 * Up to 20 of these may appear in REPLY_SCAN_CMD,
 * selected by "type" bit field in struct iwl_scan_channel;
 * each channel may select different ssids from among the 20 entries.
 * SSID IEs get transmitted in reverse order of entry.
 *
 * @id: element ID
 * @len: element length
 * @ssid: element (SSID) data
 */
struct iwl_ssid_ie {
	u8 id;
	u8 len;
	u8 ssid[IEEE80211_MAX_SSID_LEN];
} __packed; /* SCAN_DIRECT_SSID_IE_API_S_VER_1 */

/* scan offload */
#define IWL_SCAN_MAX_BLACKLIST_LEN	64
#define IWL_SCAN_SHORT_BLACKLIST_LEN	16
#define IWL_SCAN_MAX_PROFILES		11
#define IWL_SCAN_MAX_PROFILES_V2	8
#define SCAN_OFFLOAD_PROBE_REQ_SIZE	512
#define SCAN_NUM_BAND_PROBE_DATA_V_1	2
#define SCAN_NUM_BAND_PROBE_DATA_V_2	3

/* Default watchdog (in MS) for scheduled scan iteration */
#define IWL_SCHED_SCAN_WATCHDOG cpu_to_le16(15000)

#define IWL_GOOD_CRC_TH_DEFAULT cpu_to_le16(1)
#define CAN_ABORT_STATUS 1

#define IWL_FULL_SCAN_MULTIPLIER 5
#define IWL_FAST_SCHED_SCAN_ITERATIONS 3
#define IWL_MAX_SCHED_SCAN_PLANS 2

enum scan_framework_client {
	SCAN_CLIENT_SCHED_SCAN		= BIT(0),
	SCAN_CLIENT_NETDETECT		= BIT(1),
	SCAN_CLIENT_ASSET_TRACKING	= BIT(2),
};

/**
 * struct iwl_scan_offload_blacklist - SCAN_OFFLOAD_BLACKLIST_S
 * @ssid:		MAC address to filter out
 * @reported_rssi:	AP rssi reported to the host
 * @client_bitmap: clients ignore this entry  - enum scan_framework_client
 */
struct iwl_scan_offload_blacklist {
	u8 ssid[ETH_ALEN];
	u8 reported_rssi;
	u8 client_bitmap;
} __packed;

enum iwl_scan_offload_network_type {
	IWL_NETWORK_TYPE_BSS	= 1,
	IWL_NETWORK_TYPE_IBSS	= 2,
	IWL_NETWORK_TYPE_ANY	= 3,
};

enum iwl_scan_offload_band_selection {
	IWL_SCAN_OFFLOAD_SELECT_2_4	= 0x4,
	IWL_SCAN_OFFLOAD_SELECT_5_2	= 0x8,
	IWL_SCAN_OFFLOAD_SELECT_ANY	= 0xc,
};

/**
 * struct iwl_scan_offload_profile - SCAN_OFFLOAD_PROFILE_S
 * @ssid_index:		index to ssid list in fixed part
 * @unicast_cipher:	encryption algorithm to match - bitmap
 * @auth_alg:		authentication algorithm to match - bitmap
 * @network_type:	enum iwl_scan_offload_network_type
 * @band_selection:	enum iwl_scan_offload_band_selection
 * @client_bitmap:	clients waiting for match - enum scan_framework_client
 * @reserved:		reserved
 */
struct iwl_scan_offload_profile {
	u8 ssid_index;
	u8 unicast_cipher;
	u8 auth_alg;
	u8 network_type;
	u8 band_selection;
	u8 client_bitmap;
	u8 reserved[2];
} __packed;

/**
 * struct iwl_scan_offload_profile_cfg_data
 * @blacklist_len:	length of blacklist
 * @num_profiles:	num of profiles in the list
 * @match_notify:	clients waiting for match found notification
 * @pass_match:		clients waiting for the results
 * @active_clients:	active clients bitmap - enum scan_framework_client
 * @any_beacon_notify:	clients waiting for match notification without match
 * @reserved:		reserved
 */
struct iwl_scan_offload_profile_cfg_data {
	u8 blacklist_len;
	u8 num_profiles;
	u8 match_notify;
	u8 pass_match;
	u8 active_clients;
	u8 any_beacon_notify;
	u8 reserved[2];
} __packed;

/**
 * struct iwl_scan_offload_profile_cfg
 * @profiles:	profiles to search for match
 * @data:	the rest of the data for profile_cfg
 */
struct iwl_scan_offload_profile_cfg_v1 {
	struct iwl_scan_offload_profile profiles[IWL_SCAN_MAX_PROFILES];
	struct iwl_scan_offload_profile_cfg_data data;
} __packed; /* SCAN_OFFLOAD_PROFILES_CFG_API_S_VER_1-2*/

/**
 * struct iwl_scan_offload_profile_cfg
 * @profiles:	profiles to search for match
 * @data:	the rest of the data for profile_cfg
 */
struct iwl_scan_offload_profile_cfg {
	struct iwl_scan_offload_profile profiles[IWL_SCAN_MAX_PROFILES_V2];
	struct iwl_scan_offload_profile_cfg_data data;
} __packed; /* SCAN_OFFLOAD_PROFILES_CFG_API_S_VER_3*/

/**
 * struct iwl_scan_schedule_lmac - schedule of scan offload
 * @delay:		delay between iterations, in seconds.
 * @iterations:		num of scan iterations
 * @full_scan_mul:	number of partial scans before each full scan
 */
struct iwl_scan_schedule_lmac {
	__le16 delay;
	u8 iterations;
	u8 full_scan_mul;
} __packed; /* SCAN_SCHEDULE_API_S */

enum iwl_scan_offload_complete_status {
	IWL_SCAN_OFFLOAD_COMPLETED	= 1,
	IWL_SCAN_OFFLOAD_ABORTED	= 2,
};

enum iwl_scan_ebs_status {
	IWL_SCAN_EBS_SUCCESS,
	IWL_SCAN_EBS_FAILED,
	IWL_SCAN_EBS_CHAN_NOT_FOUND,
	IWL_SCAN_EBS_INACTIVE,
};

/**
 * struct iwl_scan_req_tx_cmd - SCAN_REQ_TX_CMD_API_S
 * @tx_flags: combination of TX_CMD_FLG_*
 * @rate_n_flags: rate for *all* Tx attempts, if TX_CMD_FLG_STA_RATE_MSK is
 *	cleared. Combination of RATE_MCS_*
 * @sta_id: index of destination station in FW station table
 * @reserved: for alignment and future use
 */
struct iwl_scan_req_tx_cmd {
	__le32 tx_flags;
	__le32 rate_n_flags;
	u8 sta_id;
	u8 reserved[3];
} __packed;

enum iwl_scan_channel_flags_lmac {
	IWL_UNIFIED_SCAN_CHANNEL_FULL		= BIT(27),
	IWL_UNIFIED_SCAN_CHANNEL_PARTIAL	= BIT(28),
};

/**
 * struct iwl_scan_channel_cfg_lmac - SCAN_CHANNEL_CFG_S_VER2
 * @flags:		bits 1-20: directed scan to i'th ssid
 *			other bits &enum iwl_scan_channel_flags_lmac
 * @channel_num:	channel number 1-13 etc
 * @iter_count:		scan iteration on this channel
 * @iter_interval:	interval in seconds between iterations on one channel
 */
struct iwl_scan_channel_cfg_lmac {
	__le32 flags;
	__le16 channel_num;
	__le16 iter_count;
	__le32 iter_interval;
} __packed;

/*
 * struct iwl_scan_probe_segment - PROBE_SEGMENT_API_S_VER_1
 * @offset: offset in the data block
 * @len: length of the segment
 */
struct iwl_scan_probe_segment {
	__le16 offset;
	__le16 len;
} __packed;

/* iwl_scan_probe_req - PROBE_REQUEST_FRAME_API_S_VER_2
 * @mac_header: first (and common) part of the probe
 * @band_data: band specific data
 * @common_data: last (and common) part of the probe
 * @buf: raw data block
 */
struct iwl_scan_probe_req_v1 {
	struct iwl_scan_probe_segment mac_header;
	struct iwl_scan_probe_segment band_data[SCAN_NUM_BAND_PROBE_DATA_V_1];
	struct iwl_scan_probe_segment common_data;
	u8 buf[SCAN_OFFLOAD_PROBE_REQ_SIZE];
} __packed;

/* iwl_scan_probe_req - PROBE_REQUEST_FRAME_API_S_VER_v2
 * @mac_header: first (and common) part of the probe
 * @band_data: band specific data
 * @common_data: last (and common) part of the probe
 * @buf: raw data block
 */
struct iwl_scan_probe_req {
	struct iwl_scan_probe_segment mac_header;
	struct iwl_scan_probe_segment band_data[SCAN_NUM_BAND_PROBE_DATA_V_2];
	struct iwl_scan_probe_segment common_data;
	u8 buf[SCAN_OFFLOAD_PROBE_REQ_SIZE];
} __packed;

enum iwl_scan_channel_flags {
	IWL_SCAN_CHANNEL_FLAG_EBS		= BIT(0),
	IWL_SCAN_CHANNEL_FLAG_EBS_ACCURATE	= BIT(1),
	IWL_SCAN_CHANNEL_FLAG_CACHE_ADD		= BIT(2),
	IWL_SCAN_CHANNEL_FLAG_EBS_FRAG		= BIT(3),
	IWL_SCAN_CHANNEL_FLAG_FORCE_EBS         = BIT(4),
	IWL_SCAN_CHANNEL_FLAG_ENABLE_CHAN_ORDER = BIT(5),
	IWL_SCAN_CHANNEL_FLAG_6G_PSC_NO_FILTER  = BIT(6),
};

/* struct iwl_scan_channel_opt - CHANNEL_OPTIMIZATION_API_S
 * @flags: enum iwl_scan_channel_flags
 * @non_ebs_ratio: defines the ratio of number of scan iterations where EBS is
 *	involved.
 *	1 - EBS is disabled.
 *	2 - every second scan will be full scan(and so on).
 */
struct iwl_scan_channel_opt {
	__le16 flags;
	__le16 non_ebs_ratio;
} __packed;

/**
 * enum iwl_mvm_lmac_scan_flags - LMAC scan flags
 * @IWL_MVM_LMAC_SCAN_FLAG_PASS_ALL: pass all beacons and probe responses
 *	without filtering.
 * @IWL_MVM_LMAC_SCAN_FLAG_PASSIVE: force passive scan on all channels
 * @IWL_MVM_LMAC_SCAN_FLAG_PRE_CONNECTION: single channel scan
 * @IWL_MVM_LMAC_SCAN_FLAG_ITER_COMPLETE: send iteration complete notification
 * @IWL_MVM_LMAC_SCAN_FLAG_MULTIPLE_SSIDS: multiple SSID matching
 * @IWL_MVM_LMAC_SCAN_FLAG_FRAGMENTED: all passive scans will be fragmented
 * @IWL_MVM_LMAC_SCAN_FLAGS_RRM_ENABLED: insert WFA vendor-specific TPC report
 *	and DS parameter set IEs into probe requests.
 * @IWL_MVM_LMAC_SCAN_FLAG_EXTENDED_DWELL: use extended dwell time on channels
 *	1, 6 and 11.
 * @IWL_MVM_LMAC_SCAN_FLAG_MATCH: Send match found notification on matches
 */
enum iwl_mvm_lmac_scan_flags {
	IWL_MVM_LMAC_SCAN_FLAG_PASS_ALL		= BIT(0),
	IWL_MVM_LMAC_SCAN_FLAG_PASSIVE		= BIT(1),
	IWL_MVM_LMAC_SCAN_FLAG_PRE_CONNECTION	= BIT(2),
	IWL_MVM_LMAC_SCAN_FLAG_ITER_COMPLETE	= BIT(3),
	IWL_MVM_LMAC_SCAN_FLAG_MULTIPLE_SSIDS	= BIT(4),
	IWL_MVM_LMAC_SCAN_FLAG_FRAGMENTED	= BIT(5),
	IWL_MVM_LMAC_SCAN_FLAGS_RRM_ENABLED	= BIT(6),
	IWL_MVM_LMAC_SCAN_FLAG_EXTENDED_DWELL	= BIT(7),
	IWL_MVM_LMAC_SCAN_FLAG_MATCH		= BIT(9),
};

enum iwl_scan_priority {
	IWL_SCAN_PRIORITY_LOW,
	IWL_SCAN_PRIORITY_MEDIUM,
	IWL_SCAN_PRIORITY_HIGH,
};

enum iwl_scan_priority_ext {
	IWL_SCAN_PRIORITY_EXT_0_LOWEST,
	IWL_SCAN_PRIORITY_EXT_1,
	IWL_SCAN_PRIORITY_EXT_2,
	IWL_SCAN_PRIORITY_EXT_3,
	IWL_SCAN_PRIORITY_EXT_4,
	IWL_SCAN_PRIORITY_EXT_5,
	IWL_SCAN_PRIORITY_EXT_6,
	IWL_SCAN_PRIORITY_EXT_7_HIGHEST,
};

/**
 * struct iwl_scan_req_lmac - SCAN_REQUEST_CMD_API_S_VER_1
 * @reserved1: for alignment and future use
 * @n_channels: num of channels to scan
 * @active_dwell: dwell time for active channels
 * @passive_dwell: dwell time for passive channels
 * @fragmented_dwell: dwell time for fragmented passive scan
 * @extended_dwell: dwell time for channels 1, 6 and 11 (in certain cases)
 * @reserved2: for alignment and future use
 * @rx_chain_select: PHY_RX_CHAIN_* flags
 * @scan_flags: &enum iwl_mvm_lmac_scan_flags
 * @max_out_time: max time (in TU) to be out of associated channel
 * @suspend_time: pause scan this long (TUs) when returning to service channel
 * @flags: RXON flags
 * @filter_flags: RXON filter
 * @tx_cmd: tx command for active scan; for 2GHz and for 5GHz
 * @direct_scan: list of SSIDs for directed active scan
 * @scan_prio: enum iwl_scan_priority
 * @iter_num: number of scan iterations
 * @delay: delay in seconds before first iteration
 * @schedule: two scheduling plans. The first one is finite, the second one can
 *	be infinite.
 * @channel_opt: channel optimization options, for full and partial scan
 * @data: channel configuration and probe request packet.
 */
struct iwl_scan_req_lmac {
	/* SCAN_REQUEST_FIXED_PART_API_S_VER_7 */
	__le32 reserved1;
	u8 n_channels;
	u8 active_dwell;
	u8 passive_dwell;
	u8 fragmented_dwell;
	u8 extended_dwell;
	u8 reserved2;
	__le16 rx_chain_select;
	__le32 scan_flags;
	__le32 max_out_time;
	__le32 suspend_time;
	/* RX_ON_FLAGS_API_S_VER_1 */
	__le32 flags;
	__le32 filter_flags;
	struct iwl_scan_req_tx_cmd tx_cmd[2];
	struct iwl_ssid_ie direct_scan[PROBE_OPTION_MAX];
	__le32 scan_prio;
	/* SCAN_REQ_PERIODIC_PARAMS_API_S */
	__le32 iter_num;
	__le32 delay;
	struct iwl_scan_schedule_lmac schedule[IWL_MAX_SCHED_SCAN_PLANS];
	struct iwl_scan_channel_opt channel_opt[2];
	u8 data[];
} __packed;

/**
 * struct iwl_scan_results_notif - scan results for one channel -
 *	SCAN_RESULT_NTF_API_S_VER_3
 * @channel: which channel the results are from
 * @band: 0 for 5.2 GHz, 1 for 2.4 GHz
 * @probe_status: SCAN_PROBE_STATUS_*, indicates success of probe request
 * @num_probe_not_sent: # of request that weren't sent due to not enough time
 * @duration: duration spent in channel, in usecs
 */
struct iwl_scan_results_notif {
	u8 channel;
	u8 band;
	u8 probe_status;
	u8 num_probe_not_sent;
	__le32 duration;
} __packed;

/**
 * struct iwl_lmac_scan_complete_notif - notifies end of scanning (all channels)
 *	SCAN_COMPLETE_NTF_API_S_VER_3
 * @scanned_channels: number of channels scanned (and number of valid results)
 * @status: one of SCAN_COMP_STATUS_*
 * @bt_status: BT on/off status
 * @last_channel: last channel that was scanned
 * @tsf_low: TSF timer (lower half) in usecs
 * @tsf_high: TSF timer (higher half) in usecs
 * @results: an array of scan results, only "scanned_channels" of them are valid
 */
struct iwl_lmac_scan_complete_notif {
	u8 scanned_channels;
	u8 status;
	u8 bt_status;
	u8 last_channel;
	__le32 tsf_low;
	__le32 tsf_high;
	struct iwl_scan_results_notif results[];
} __packed;

/**
 * struct iwl_scan_offload_complete - PERIODIC_SCAN_COMPLETE_NTF_API_S_VER_2
 * @last_schedule_line: last schedule line executed (fast or regular)
 * @last_schedule_iteration: last scan iteration executed before scan abort
 * @status: &enum iwl_scan_offload_complete_status
 * @ebs_status: EBS success status &enum iwl_scan_ebs_status
 * @time_after_last_iter: time in seconds elapsed after last iteration
 * @reserved: reserved
 */
struct iwl_periodic_scan_complete {
	u8 last_schedule_line;
	u8 last_schedule_iteration;
	u8 status;
	u8 ebs_status;
	__le32 time_after_last_iter;
	__le32 reserved;
} __packed;

/* UMAC Scan API */

/* The maximum of either of these cannot exceed 8, because we use an
 * 8-bit mask (see IWL_MVM_SCAN_MASK in mvm.h).
 */
#define IWL_MVM_MAX_UMAC_SCANS 4
#define IWL_MVM_MAX_LMAC_SCANS 1

enum scan_config_flags {
	SCAN_CONFIG_FLAG_ACTIVATE			= BIT(0),
	SCAN_CONFIG_FLAG_DEACTIVATE			= BIT(1),
	SCAN_CONFIG_FLAG_FORBID_CHUB_REQS		= BIT(2),
	SCAN_CONFIG_FLAG_ALLOW_CHUB_REQS		= BIT(3),
	SCAN_CONFIG_FLAG_SET_TX_CHAINS			= BIT(8),
	SCAN_CONFIG_FLAG_SET_RX_CHAINS			= BIT(9),
	SCAN_CONFIG_FLAG_SET_AUX_STA_ID			= BIT(10),
	SCAN_CONFIG_FLAG_SET_ALL_TIMES			= BIT(11),
	SCAN_CONFIG_FLAG_SET_EFFECTIVE_TIMES		= BIT(12),
	SCAN_CONFIG_FLAG_SET_CHANNEL_FLAGS		= BIT(13),
	SCAN_CONFIG_FLAG_SET_LEGACY_RATES		= BIT(14),
	SCAN_CONFIG_FLAG_SET_MAC_ADDR			= BIT(15),
	SCAN_CONFIG_FLAG_SET_FRAGMENTED			= BIT(16),
	SCAN_CONFIG_FLAG_CLEAR_FRAGMENTED		= BIT(17),
	SCAN_CONFIG_FLAG_SET_CAM_MODE			= BIT(18),
	SCAN_CONFIG_FLAG_CLEAR_CAM_MODE			= BIT(19),
	SCAN_CONFIG_FLAG_SET_PROMISC_MODE		= BIT(20),
	SCAN_CONFIG_FLAG_CLEAR_PROMISC_MODE		= BIT(21),
	SCAN_CONFIG_FLAG_SET_LMAC2_FRAGMENTED		= BIT(22),
	SCAN_CONFIG_FLAG_CLEAR_LMAC2_FRAGMENTED		= BIT(23),

	/* Bits 26-31 are for num of channels in channel_array */
#define SCAN_CONFIG_N_CHANNELS(n) ((n) << 26)
};

enum scan_config_rates {
	/* OFDM basic rates */
	SCAN_CONFIG_RATE_6M	= BIT(0),
	SCAN_CONFIG_RATE_9M	= BIT(1),
	SCAN_CONFIG_RATE_12M	= BIT(2),
	SCAN_CONFIG_RATE_18M	= BIT(3),
	SCAN_CONFIG_RATE_24M	= BIT(4),
	SCAN_CONFIG_RATE_36M	= BIT(5),
	SCAN_CONFIG_RATE_48M	= BIT(6),
	SCAN_CONFIG_RATE_54M	= BIT(7),
	/* CCK basic rates */
	SCAN_CONFIG_RATE_1M	= BIT(8),
	SCAN_CONFIG_RATE_2M	= BIT(9),
	SCAN_CONFIG_RATE_5M	= BIT(10),
	SCAN_CONFIG_RATE_11M	= BIT(11),

	/* Bits 16-27 are for supported rates */
#define SCAN_CONFIG_SUPPORTED_RATE(rate)	((rate) << 16)
};

enum iwl_channel_flags {
	IWL_CHANNEL_FLAG_EBS				= BIT(0),
	IWL_CHANNEL_FLAG_ACCURATE_EBS			= BIT(1),
	IWL_CHANNEL_FLAG_EBS_ADD			= BIT(2),
	IWL_CHANNEL_FLAG_PRE_SCAN_PASSIVE2ACTIVE	= BIT(3),
};

/**
 * struct iwl_scan_dwell
 * @active:		default dwell time for active scan
 * @passive:		default dwell time for passive scan
 * @fragmented:		default dwell time for fragmented scan
 * @extended:		default dwell time for channels 1, 6 and 11
 */
struct iwl_scan_dwell {
	u8 active;
	u8 passive;
	u8 fragmented;
	u8 extended;
} __packed;

/**
 * struct iwl_scan_config_v1
 * @flags:			enum scan_config_flags
 * @tx_chains:			valid_tx antenna - ANT_* definitions
 * @rx_chains:			valid_rx antenna - ANT_* definitions
 * @legacy_rates:		default legacy rates - enum scan_config_rates
 * @out_of_channel_time:	default max out of serving channel time
 * @suspend_time:		default max suspend time
 * @dwell:			dwells for the scan
 * @mac_addr:			default mac address to be used in probes
 * @bcast_sta_id:		the index of the station in the fw
 * @channel_flags:		default channel flags - enum iwl_channel_flags
 *				scan_config_channel_flag
 * @channel_array:		default supported channels
 */
struct iwl_scan_config_v1 {
	__le32 flags;
	__le32 tx_chains;
	__le32 rx_chains;
	__le32 legacy_rates;
	__le32 out_of_channel_time;
	__le32 suspend_time;
	struct iwl_scan_dwell dwell;
	u8 mac_addr[ETH_ALEN];
	u8 bcast_sta_id;
	u8 channel_flags;
	u8 channel_array[];
} __packed; /* SCAN_CONFIG_DB_CMD_API_S */

#define SCAN_TWO_LMACS 2
#define SCAN_LB_LMAC_IDX 0
#define SCAN_HB_LMAC_IDX 1

struct iwl_scan_config_v2 {
	__le32 flags;
	__le32 tx_chains;
	__le32 rx_chains;
	__le32 legacy_rates;
	__le32 out_of_channel_time[SCAN_TWO_LMACS];
	__le32 suspend_time[SCAN_TWO_LMACS];
	struct iwl_scan_dwell dwell;
	u8 mac_addr[ETH_ALEN];
	u8 bcast_sta_id;
	u8 channel_flags;
	u8 channel_array[];
} __packed; /* SCAN_CONFIG_DB_CMD_API_S_2 */

/**
 * struct iwl_scan_config
 * @enable_cam_mode: whether to enable CAM mode.
 * @enable_promiscouos_mode: whether to enable promiscouos mode
 * @bcast_sta_id: the index of the station in the fw
 * @reserved: reserved
 * @tx_chains: valid_tx antenna - ANT_* definitions
 * @rx_chains: valid_rx antenna - ANT_* definitions
 */
struct iwl_scan_config {
	u8 enable_cam_mode;
	u8 enable_promiscouos_mode;
	u8 bcast_sta_id;
	u8 reserved;
	__le32 tx_chains;
	__le32 rx_chains;
} __packed; /* SCAN_CONFIG_DB_CMD_API_S_3 */

/**
 * enum iwl_umac_scan_flags - UMAC scan flags
 * @IWL_UMAC_SCAN_FLAG_PREEMPTIVE: scan process triggered by this scan request
 *	can be preempted by other scan requests with higher priority.
 *	The low priority scan will be resumed when the higher proirity scan is
 *	completed.
 * @IWL_UMAC_SCAN_FLAG_START_NOTIF: notification will be sent to the driver
 *	when scan starts.
 */
enum iwl_umac_scan_flags {
	IWL_UMAC_SCAN_FLAG_PREEMPTIVE		= BIT(0),
	IWL_UMAC_SCAN_FLAG_START_NOTIF		= BIT(1),
};

enum iwl_umac_scan_uid_offsets {
	IWL_UMAC_SCAN_UID_TYPE_OFFSET		= 0,
	IWL_UMAC_SCAN_UID_SEQ_OFFSET		= 8,
};

enum iwl_umac_scan_general_flags {
	IWL_UMAC_SCAN_GEN_FLAGS_PERIODIC		= BIT(0),
	IWL_UMAC_SCAN_GEN_FLAGS_OVER_BT			= BIT(1),
	IWL_UMAC_SCAN_GEN_FLAGS_PASS_ALL		= BIT(2),
	IWL_UMAC_SCAN_GEN_FLAGS_PASSIVE			= BIT(3),
	IWL_UMAC_SCAN_GEN_FLAGS_PRE_CONNECT		= BIT(4),
	IWL_UMAC_SCAN_GEN_FLAGS_ITER_COMPLETE		= BIT(5),
	IWL_UMAC_SCAN_GEN_FLAGS_MULTIPLE_SSID		= BIT(6),
	IWL_UMAC_SCAN_GEN_FLAGS_FRAGMENTED		= BIT(7),
	IWL_UMAC_SCAN_GEN_FLAGS_RRM_ENABLED		= BIT(8),
	IWL_UMAC_SCAN_GEN_FLAGS_MATCH			= BIT(9),
	IWL_UMAC_SCAN_GEN_FLAGS_EXTENDED_DWELL		= BIT(10),
	/* Extended dwell is obselete when adaptive dwell is used, making this
	 * bit reusable. Hence, probe request defer is used only when adaptive
	 * dwell is supported. */
	IWL_UMAC_SCAN_GEN_FLAGS_PROB_REQ_DEFER_SUPP	= BIT(10),
	IWL_UMAC_SCAN_GEN_FLAGS_LMAC2_FRAGMENTED	= BIT(11),
	IWL_UMAC_SCAN_GEN_FLAGS_ADAPTIVE_DWELL		= BIT(13),
	IWL_UMAC_SCAN_GEN_FLAGS_MAX_CHNL_TIME		= BIT(14),
	IWL_UMAC_SCAN_GEN_FLAGS_PROB_REQ_HIGH_TX_RATE	= BIT(15),
};

/**
 * enum iwl_umac_scan_general_flags2 - UMAC scan general flags #2
 * @IWL_UMAC_SCAN_GEN_FLAGS2_NOTIF_PER_CHNL: Whether to send a complete
 *	notification per channel or not.
 * @IWL_UMAC_SCAN_GEN_FLAGS2_ALLOW_CHNL_REORDER: Whether to allow channel
 *	reorder optimization or not.
 */
enum iwl_umac_scan_general_flags2 {
	IWL_UMAC_SCAN_GEN_FLAGS2_NOTIF_PER_CHNL		= BIT(0),
	IWL_UMAC_SCAN_GEN_FLAGS2_ALLOW_CHNL_REORDER	= BIT(1),
};

/**
 * enum iwl_umac_scan_general_flags_v2 - UMAC scan general flags version 2
 *
 * The FW flags were reordered and hence the driver introduce version 2
 *
 * @IWL_UMAC_SCAN_GEN_FLAGS_V2_PERIODIC: periodic or scheduled
 * @IWL_UMAC_SCAN_GEN_FLAGS_V2_PASS_ALL: pass all probe responses and beacons
 *                                       during scan iterations
 * @IWL_UMAC_SCAN_GEN_FLAGS_V2_NTFY_ITER_COMPLETE: send complete notification
 *      on every iteration instead of only once after the last iteration
 * @IWL_UMAC_SCAN_GEN_FLAGS_V2_FRAGMENTED_LMAC1: fragmented scan LMAC1
 * @IWL_UMAC_SCAN_GEN_FLAGS_V2_FRAGMENTED_LMAC2: fragmented scan LMAC2
 * @IWL_UMAC_SCAN_GEN_FLAGS_V2_MATCH: does this scan check for profile matching
 * @IWL_UMAC_SCAN_GEN_FLAGS_V2_USE_ALL_RX_CHAINS: use all valid chains for RX
 * @IWL_UMAC_SCAN_GEN_FLAGS_V2_ADAPTIVE_DWELL: works with adaptive dwell
 *                                             for active channel
 * @IWL_UMAC_SCAN_GEN_FLAGS_V2_PREEMPTIVE: can be preempted by other requests
 * @IWL_UMAC_SCAN_GEN_FLAGS_V2_NTF_START: send notification of scan start
 * @IWL_UMAC_SCAN_GEN_FLAGS_V2_MULTI_SSID: matching on multiple SSIDs
 * @IWL_UMAC_SCAN_GEN_FLAGS_V2_FORCE_PASSIVE: all the channels scanned
 *                                           as passive
 * @IWL_UMAC_SCAN_GEN_FLAGS_V2_TRIGGER_UHB_SCAN: at the end of 2.4GHz and
 *		5.2Ghz bands scan, trigger scan on 6GHz band to discover
 *		the reported collocated APs
 */
enum iwl_umac_scan_general_flags_v2 {
	IWL_UMAC_SCAN_GEN_FLAGS_V2_PERIODIC             = BIT(0),
	IWL_UMAC_SCAN_GEN_FLAGS_V2_PASS_ALL             = BIT(1),
	IWL_UMAC_SCAN_GEN_FLAGS_V2_NTFY_ITER_COMPLETE   = BIT(2),
	IWL_UMAC_SCAN_GEN_FLAGS_V2_FRAGMENTED_LMAC1     = BIT(3),
	IWL_UMAC_SCAN_GEN_FLAGS_V2_FRAGMENTED_LMAC2     = BIT(4),
	IWL_UMAC_SCAN_GEN_FLAGS_V2_MATCH                = BIT(5),
	IWL_UMAC_SCAN_GEN_FLAGS_V2_USE_ALL_RX_CHAINS    = BIT(6),
	IWL_UMAC_SCAN_GEN_FLAGS_V2_ADAPTIVE_DWELL       = BIT(7),
	IWL_UMAC_SCAN_GEN_FLAGS_V2_PREEMPTIVE           = BIT(8),
	IWL_UMAC_SCAN_GEN_FLAGS_V2_NTF_START            = BIT(9),
	IWL_UMAC_SCAN_GEN_FLAGS_V2_MULTI_SSID           = BIT(10),
	IWL_UMAC_SCAN_GEN_FLAGS_V2_FORCE_PASSIVE        = BIT(11),
	IWL_UMAC_SCAN_GEN_FLAGS_V2_TRIGGER_UHB_SCAN     = BIT(12),
};

/**
 * struct iwl_scan_channel_cfg_umac
 * @flags:		bitmap - 0-19:	directed scan to i'th ssid.
 * @channel_num:	channel number 1-13 etc.
 * @band:		band of channel: 0 for 2GHz, 1 for 5GHz
 * @iter_count:		repetition count for the channel.
 * @iter_interval:	interval between two scan iterations on one channel.
 */
struct  iwl_scan_channel_cfg_umac {
	__le32 flags;
	/* Both versions are of the same size, so use a union without adjusting
	 * the command size later
	 */
	union {
		struct {
			u8 channel_num;
			u8 iter_count;
			__le16 iter_interval;
		} v1;  /* SCAN_CHANNEL_CONFIG_API_S_VER_1 */
		struct {
			u8 channel_num;
			u8 band;
			u8 iter_count;
			u8 iter_interval;
		 } v2; /* SCAN_CHANNEL_CONFIG_API_S_VER_2
			* SCAN_CHANNEL_CONFIG_API_S_VER_3
			* SCAN_CHANNEL_CONFIG_API_S_VER_4
			*/
	};
} __packed;

/**
 * struct iwl_scan_umac_schedule
 * @interval: interval in seconds between scan iterations
 * @iter_count: num of scan iterations for schedule plan, 0xff for infinite loop
 * @reserved: for alignment and future use
 */
struct iwl_scan_umac_schedule {
	__le16 interval;
	u8 iter_count;
	u8 reserved;
} __packed; /* SCAN_SCHED_PARAM_API_S_VER_1 */

struct iwl_scan_req_umac_tail_v1 {
	/* SCAN_PERIODIC_PARAMS_API_S_VER_1 */
	struct iwl_scan_umac_schedule schedule[IWL_MAX_SCHED_SCAN_PLANS];
	__le16 delay;
	__le16 reserved;
	/* SCAN_PROBE_PARAMS_API_S_VER_1 */
	struct iwl_scan_probe_req_v1 preq;
	struct iwl_ssid_ie direct_scan[PROBE_OPTION_MAX];
} __packed;

/**
 * struct iwl_scan_req_umac_tail - the rest of the UMAC scan request command
 *      parameters following channels configuration array.
 * @schedule: two scheduling plans.
 * @delay: delay in TUs before starting the first scan iteration
 * @reserved: for future use and alignment
 * @preq: probe request with IEs blocks
 * @direct_scan: list of SSIDs for directed active scan
 */
struct iwl_scan_req_umac_tail_v2 {
	/* SCAN_PERIODIC_PARAMS_API_S_VER_1 */
	struct iwl_scan_umac_schedule schedule[IWL_MAX_SCHED_SCAN_PLANS];
	__le16 delay;
	__le16 reserved;
	/* SCAN_PROBE_PARAMS_API_S_VER_2 */
	struct iwl_scan_probe_req preq;
	struct iwl_ssid_ie direct_scan[PROBE_OPTION_MAX];
} __packed;

/**
 * struct iwl_scan_umac_chan_param
 * @flags: channel flags &enum iwl_scan_channel_flags
 * @count: num of channels in scan request
 * @reserved: for future use and alignment
 */
struct iwl_scan_umac_chan_param {
	u8 flags;
	u8 count;
	__le16 reserved;
} __packed; /*SCAN_CHANNEL_PARAMS_API_S_VER_1 */

/**
 * struct iwl_scan_req_umac
 * @flags: &enum iwl_umac_scan_flags
 * @uid: scan id, &enum iwl_umac_scan_uid_offsets
 * @ooc_priority: out of channel priority - &enum iwl_scan_priority
 * @general_flags: &enum iwl_umac_scan_general_flags
 * @scan_start_mac_id: report the scan start TSF time according to this mac TSF
 * @extended_dwell: dwell time for channels 1, 6 and 11
 * @active_dwell: dwell time for active scan per LMAC
 * @passive_dwell: dwell time for passive scan per LMAC
 * @fragmented_dwell: dwell time for fragmented passive scan
 * @adwell_default_n_aps: for adaptive dwell the default number of APs
 *	per channel
 * @adwell_default_n_aps_social: for adaptive dwell the default
 *	number of APs per social (1,6,11) channel
 * @general_flags2: &enum iwl_umac_scan_general_flags2
 * @adwell_max_budget: for adaptive dwell the maximal budget of TU to be added
 *	to total scan time
 * @max_out_time: max out of serving channel time, per LMAC - for CDB there
 *	are 2 LMACs
 * @suspend_time: max suspend time, per LMAC - for CDB there are 2 LMACs
 * @scan_priority: scan internal prioritization &enum iwl_scan_priority
 * @num_of_fragments: Number of fragments needed for full coverage per band.
 *	Relevant only for fragmented scan.
 * @channel: &struct iwl_scan_umac_chan_param
 * @reserved: for future use and alignment
 * @reserved3: for future use and alignment
 * @data: &struct iwl_scan_channel_cfg_umac and
 *	&struct iwl_scan_req_umac_tail
 */
struct iwl_scan_req_umac {
	__le32 flags;
	__le32 uid;
	__le32 ooc_priority;
	__le16 general_flags;
	u8 reserved;
	u8 scan_start_mac_id;
	union {
		struct {
			u8 extended_dwell;
			u8 active_dwell;
			u8 passive_dwell;
			u8 fragmented_dwell;
			__le32 max_out_time;
			__le32 suspend_time;
			__le32 scan_priority;
			struct iwl_scan_umac_chan_param channel;
			u8 data[];
		} v1; /* SCAN_REQUEST_CMD_UMAC_API_S_VER_1 */
		struct {
			u8 extended_dwell;
			u8 active_dwell;
			u8 passive_dwell;
			u8 fragmented_dwell;
			__le32 max_out_time[SCAN_TWO_LMACS];
			__le32 suspend_time[SCAN_TWO_LMACS];
			__le32 scan_priority;
			struct iwl_scan_umac_chan_param channel;
			u8 data[];
		} v6; /* SCAN_REQUEST_CMD_UMAC_API_S_VER_6 */
		struct {
			u8 active_dwell;
			u8 passive_dwell;
			u8 fragmented_dwell;
			u8 adwell_default_n_aps;
			u8 adwell_default_n_aps_social;
			u8 reserved3;
			__le16 adwell_max_budget;
			__le32 max_out_time[SCAN_TWO_LMACS];
			__le32 suspend_time[SCAN_TWO_LMACS];
			__le32 scan_priority;
			struct iwl_scan_umac_chan_param channel;
			u8 data[];
		} v7; /* SCAN_REQUEST_CMD_UMAC_API_S_VER_7 */
		struct {
			u8 active_dwell[SCAN_TWO_LMACS];
			u8 reserved2;
			u8 adwell_default_n_aps;
			u8 adwell_default_n_aps_social;
			u8 general_flags2;
			__le16 adwell_max_budget;
			__le32 max_out_time[SCAN_TWO_LMACS];
			__le32 suspend_time[SCAN_TWO_LMACS];
			__le32 scan_priority;
			u8 passive_dwell[SCAN_TWO_LMACS];
			u8 num_of_fragments[SCAN_TWO_LMACS];
			struct iwl_scan_umac_chan_param channel;
			u8 data[];
		} v8; /* SCAN_REQUEST_CMD_UMAC_API_S_VER_8 */
		struct {
			u8 active_dwell[SCAN_TWO_LMACS];
			u8 adwell_default_hb_n_aps;
			u8 adwell_default_lb_n_aps;
			u8 adwell_default_n_aps_social;
			u8 general_flags2;
			__le16 adwell_max_budget;
			__le32 max_out_time[SCAN_TWO_LMACS];
			__le32 suspend_time[SCAN_TWO_LMACS];
			__le32 scan_priority;
			u8 passive_dwell[SCAN_TWO_LMACS];
			u8 num_of_fragments[SCAN_TWO_LMACS];
			struct iwl_scan_umac_chan_param channel;
			u8 data[];
		} v9; /* SCAN_REQUEST_CMD_UMAC_API_S_VER_9 */
	};
} __packed;

#define IWL_SCAN_REQ_UMAC_SIZE_V8 sizeof(struct iwl_scan_req_umac)
#define IWL_SCAN_REQ_UMAC_SIZE_V7 48
#define IWL_SCAN_REQ_UMAC_SIZE_V6 44
#define IWL_SCAN_REQ_UMAC_SIZE_V1 36

/**
 * struct iwl_scan_probe_params_v3
 * @preq: scan probe request params
 * @ssid_num: number of valid SSIDs in direct scan array
 * @short_ssid_num: number of valid short SSIDs in short ssid array
 * @bssid_num: number of valid bssid in bssids array
 * @reserved: reserved
 * @direct_scan: list of ssids
 * @short_ssid: array of short ssids
 * @bssid_array: array of bssids
 */
struct iwl_scan_probe_params_v3 {
	struct iwl_scan_probe_req preq;
	u8 ssid_num;
	u8 short_ssid_num;
	u8 bssid_num;
	u8 reserved;
	struct iwl_ssid_ie direct_scan[PROBE_OPTION_MAX];
	__le32 short_ssid[SCAN_SHORT_SSID_MAX_SIZE];
	u8 bssid_array[ETH_ALEN][SCAN_BSSID_MAX_SIZE];
} __packed; /* SCAN_PROBE_PARAMS_API_S_VER_3 */

/**
 * struct iwl_scan_probe_params_v4
 * @preq: scan probe request params
 * @short_ssid_num: number of valid short SSIDs in short ssid array
 * @bssid_num: number of valid bssid in bssids array
 * @reserved: reserved
 * @direct_scan: list of ssids
 * @short_ssid: array of short ssids
 * @bssid_array: array of bssids
 */
struct iwl_scan_probe_params_v4 {
	struct iwl_scan_probe_req preq;
	u8 short_ssid_num;
	u8 bssid_num;
	__le16 reserved;
	struct iwl_ssid_ie direct_scan[PROBE_OPTION_MAX];
	__le32 short_ssid[SCAN_SHORT_SSID_MAX_SIZE];
	u8 bssid_array[ETH_ALEN][SCAN_BSSID_MAX_SIZE];
} __packed; /* SCAN_PROBE_PARAMS_API_S_VER_4 */

#define SCAN_MAX_NUM_CHANS_V3 67

/**
 * struct iwl_scan_channel_params_v4
 * @flags: channel flags &enum iwl_scan_channel_flags
 * @count: num of channels in scan request
 * @num_of_aps_override: override the number of APs the FW uses to calculate
 *	dwell time when adaptive dwell is used
 * @reserved: for future use and alignment
 * @channel_config: array of explicit channel configurations
 *                  for 2.4Ghz and 5.2Ghz bands
 * @adwell_ch_override_bitmap: when using adaptive dwell, override the number
 *	of APs value with &num_of_aps_override for the channel.
 *	To cast channel to index, use &iwl_mvm_scan_ch_and_band_to_idx
 */
struct iwl_scan_channel_params_v4 {
	u8 flags;
	u8 count;
	u8 num_of_aps_override;
	u8 reserved;
	struct iwl_scan_channel_cfg_umac channel_config[SCAN_MAX_NUM_CHANS_V3];
	u8 adwell_ch_override_bitmap[16];
} __packed; /* SCAN_CHANNEL_PARAMS_API_S_VER_4 also
	       SCAN_CHANNEL_PARAMS_API_S_VER_5 */

/**
 * struct iwl_scan_channel_params_v6
 * @flags: channel flags &enum iwl_scan_channel_flags
 * @count: num of channels in scan request
 * @n_aps_override: override the number of APs the FW uses to calculate dwell
 *	time when adaptive dwell is used.
 *	Channel k will use n_aps_override[i] when BIT(20 + i) is set in
 *	channel_config[k].flags
 * @channel_config: array of explicit channel configurations
 *                  for 2.4Ghz and 5.2Ghz bands
 */
struct iwl_scan_channel_params_v6 {
	u8 flags;
	u8 count;
	u8 n_aps_override[2];
	struct iwl_scan_channel_cfg_umac channel_config[SCAN_MAX_NUM_CHANS_V3];
} __packed; /* SCAN_CHANNEL_PARAMS_API_S_VER_6 */

/**
 * struct iwl_scan_general_params_v10
 * @flags: &enum iwl_umac_scan_flags
 * @reserved: reserved for future
 * @scan_start_mac_id: report the scan start TSF time according to this mac TSF
 * @active_dwell: dwell time for active scan per LMAC
 * @adwell_default_2g: adaptive dwell default number of APs
 *                        for 2.4GHz channel
 * @adwell_default_5g: adaptive dwell default number of APs
 *                        for 5GHz channels
 * @adwell_default_social_chn: adaptive dwell default number of
 *                             APs per social channel
 * @reserved1: reserved for future
 * @adwell_max_budget: the maximal number of TUs that adaptive dwell
 *                     can add to the total scan time
 * @max_out_of_time: max out of serving channel time, per LMAC
 * @suspend_time: max suspend time, per LMAC
 * @scan_priority: priority of the request
 * @passive_dwell: continues dwell time for passive channel
 *                 (without adaptive dwell)
 * @num_of_fragments: number of fragments needed for full fragmented
 *                    scan coverage.
 */
struct iwl_scan_general_params_v10 {
	__le16 flags;
	u8 reserved;
	u8 scan_start_mac_id;
	u8 active_dwell[SCAN_TWO_LMACS];
	u8 adwell_default_2g;
	u8 adwell_default_5g;
	u8 adwell_default_social_chn;
	u8 reserved1;
	__le16 adwell_max_budget;
	__le32 max_out_of_time[SCAN_TWO_LMACS];
	__le32 suspend_time[SCAN_TWO_LMACS];
	__le32 scan_priority;
	u8 passive_dwell[SCAN_TWO_LMACS];
	u8 num_of_fragments[SCAN_TWO_LMACS];
} __packed; /* SCAN_GENERAL_PARAMS_API_S_VER_10 */

/**
 * struct iwl_scan_periodic_parms_v1
 * @schedule: can scheduling parameter
 * @delay: initial delay of the periodic scan in seconds
 * @reserved: reserved for future
 */
struct iwl_scan_periodic_parms_v1 {
	struct iwl_scan_umac_schedule schedule[IWL_MAX_SCHED_SCAN_PLANS];
	__le16 delay;
	__le16 reserved;
} __packed; /* SCAN_PERIODIC_PARAMS_API_S_VER_1 */

/**
 * struct iwl_scan_req_params_v12
 * @general_params: &struct iwl_scan_general_params_v10
 * @channel_params: &struct iwl_scan_channel_params_v4
 * @periodic_params: &struct iwl_scan_periodic_parms_v1
 * @probe_params: &struct iwl_scan_probe_params_v3
 */
struct iwl_scan_req_params_v12 {
	struct iwl_scan_general_params_v10 general_params;
	struct iwl_scan_channel_params_v4 channel_params;
	struct iwl_scan_periodic_parms_v1 periodic_params;
	struct iwl_scan_probe_params_v3 probe_params;
} __packed; /* SCAN_REQUEST_PARAMS_API_S_VER_12 */

/**
 * struct iwl_scan_req_params_v13
 * @general_params: &struct iwl_scan_general_params_v10
 * @channel_params: &struct iwl_scan_channel_params_v4
 * @periodic_params: &struct iwl_scan_periodic_parms_v1
 * @probe_params: &struct iwl_scan_probe_params_v4
 */
struct iwl_scan_req_params_v13 {
	struct iwl_scan_general_params_v10 general_params;
	struct iwl_scan_channel_params_v4 channel_params;
	struct iwl_scan_periodic_parms_v1 periodic_params;
	struct iwl_scan_probe_params_v4 probe_params;
} __packed; /* SCAN_REQUEST_PARAMS_API_S_VER_13 */

/**
<<<<<<< HEAD
=======
 * struct iwl_scan_req_params_v14
 * @general_params: &struct iwl_scan_general_params_v10
 * @channel_params: &struct iwl_scan_channel_params_v6
 * @periodic_params: &struct iwl_scan_periodic_parms_v1
 * @probe_params: &struct iwl_scan_probe_params_v4
 */
struct iwl_scan_req_params_v14 {
	struct iwl_scan_general_params_v10 general_params;
	struct iwl_scan_channel_params_v6 channel_params;
	struct iwl_scan_periodic_parms_v1 periodic_params;
	struct iwl_scan_probe_params_v4 probe_params;
} __packed; /* SCAN_REQUEST_PARAMS_API_S_VER_14 */

/**
>>>>>>> 04d5ce62
 * struct iwl_scan_req_umac_v12
 * @uid: scan id, &enum iwl_umac_scan_uid_offsets
 * @ooc_priority: out of channel priority - &enum iwl_scan_priority
 * @scan_params: scan parameters
 */
struct iwl_scan_req_umac_v12 {
	__le32 uid;
	__le32 ooc_priority;
	struct iwl_scan_req_params_v12 scan_params;
} __packed; /* SCAN_REQUEST_CMD_UMAC_API_S_VER_12 */

/**
 * struct iwl_scan_req_umac_v13
 * @uid: scan id, &enum iwl_umac_scan_uid_offsets
 * @ooc_priority: out of channel priority - &enum iwl_scan_priority
 * @scan_params: scan parameters
 */
struct iwl_scan_req_umac_v13 {
	__le32 uid;
	__le32 ooc_priority;
	struct iwl_scan_req_params_v13 scan_params;
} __packed; /* SCAN_REQUEST_CMD_UMAC_API_S_VER_13 */

/**
 * struct iwl_scan_req_umac_v14
 * @uid: scan id, &enum iwl_umac_scan_uid_offsets
 * @ooc_priority: out of channel priority - &enum iwl_scan_priority
 * @scan_params: scan parameters
 */
struct iwl_scan_req_umac_v14 {
	__le32 uid;
	__le32 ooc_priority;
	struct iwl_scan_req_params_v14 scan_params;
} __packed; /* SCAN_REQUEST_CMD_UMAC_API_S_VER_14 */

/**
 * struct iwl_umac_scan_abort
 * @uid: scan id, &enum iwl_umac_scan_uid_offsets
 * @flags: reserved
 */
struct iwl_umac_scan_abort {
	__le32 uid;
	__le32 flags;
} __packed; /* SCAN_ABORT_CMD_UMAC_API_S_VER_1 */

/**
 * struct iwl_umac_scan_complete
 * @uid: scan id, &enum iwl_umac_scan_uid_offsets
 * @last_schedule: last scheduling line
 * @last_iter: last scan iteration number
 * @status: &enum iwl_scan_offload_complete_status
 * @ebs_status: &enum iwl_scan_ebs_status
 * @time_from_last_iter: time elapsed from last iteration
 * @reserved: for future use
 */
struct iwl_umac_scan_complete {
	__le32 uid;
	u8 last_schedule;
	u8 last_iter;
	u8 status;
	u8 ebs_status;
	__le32 time_from_last_iter;
	__le32 reserved;
} __packed; /* SCAN_COMPLETE_NTF_UMAC_API_S_VER_1 */

#define SCAN_OFFLOAD_MATCHING_CHANNELS_LEN_V1 5
#define SCAN_OFFLOAD_MATCHING_CHANNELS_LEN    7

/**
 * struct iwl_scan_offload_profile_match_v1 - match information
 * @bssid: matched bssid
 * @reserved: reserved
 * @channel: channel where the match occurred
 * @energy: energy
 * @matching_feature: feature matches
 * @matching_channels: bitmap of channels that matched, referencing
 *	the channels passed in the scan offload request.
 */
struct iwl_scan_offload_profile_match_v1 {
	u8 bssid[ETH_ALEN];
	__le16 reserved;
	u8 channel;
	u8 energy;
	u8 matching_feature;
	u8 matching_channels[SCAN_OFFLOAD_MATCHING_CHANNELS_LEN_V1];
} __packed; /* SCAN_OFFLOAD_PROFILE_MATCH_RESULTS_S_VER_1 */

/**
 * struct iwl_scan_offload_profiles_query_v1 - match results query response
 * @matched_profiles: bitmap of matched profiles, referencing the
 *	matches passed in the scan offload request
 * @last_scan_age: age of the last offloaded scan
 * @n_scans_done: number of offloaded scans done
 * @gp2_d0u: GP2 when D0U occurred
 * @gp2_invoked: GP2 when scan offload was invoked
 * @resume_while_scanning: not used
 * @self_recovery: obsolete
 * @reserved: reserved
 * @matches: array of match information, one for each match
 */
struct iwl_scan_offload_profiles_query_v1 {
	__le32 matched_profiles;
	__le32 last_scan_age;
	__le32 n_scans_done;
	__le32 gp2_d0u;
	__le32 gp2_invoked;
	u8 resume_while_scanning;
	u8 self_recovery;
	__le16 reserved;
	struct iwl_scan_offload_profile_match_v1 matches[0];
} __packed; /* SCAN_OFFLOAD_PROFILES_QUERY_RSP_S_VER_2 */

/**
 * struct iwl_scan_offload_profile_match - match information
 * @bssid: matched bssid
 * @reserved: reserved
 * @channel: channel where the match occurred
 * @energy: energy
 * @matching_feature: feature matches
 * @matching_channels: bitmap of channels that matched, referencing
 *	the channels passed in the scan offload request.
 */
struct iwl_scan_offload_profile_match {
	u8 bssid[ETH_ALEN];
	__le16 reserved;
	u8 channel;
	u8 energy;
	u8 matching_feature;
	u8 matching_channels[SCAN_OFFLOAD_MATCHING_CHANNELS_LEN];
} __packed; /* SCAN_OFFLOAD_PROFILE_MATCH_RESULTS_S_VER_2 */

/**
 * struct iwl_scan_offload_profiles_query - match results query response
 * @matched_profiles: bitmap of matched profiles, referencing the
 *	matches passed in the scan offload request
 * @last_scan_age: age of the last offloaded scan
 * @n_scans_done: number of offloaded scans done
 * @gp2_d0u: GP2 when D0U occurred
 * @gp2_invoked: GP2 when scan offload was invoked
 * @resume_while_scanning: not used
 * @self_recovery: obsolete
 * @reserved: reserved
 * @matches: array of match information, one for each match
 */
struct iwl_scan_offload_profiles_query {
	__le32 matched_profiles;
	__le32 last_scan_age;
	__le32 n_scans_done;
	__le32 gp2_d0u;
	__le32 gp2_invoked;
	u8 resume_while_scanning;
	u8 self_recovery;
	__le16 reserved;
	struct iwl_scan_offload_profile_match matches[0];
} __packed; /* SCAN_OFFLOAD_PROFILES_QUERY_RSP_S_VER_3 */

/**
 * struct iwl_umac_scan_iter_complete_notif - notifies end of scanning iteration
 * @uid: scan id, &enum iwl_umac_scan_uid_offsets
 * @scanned_channels: number of channels scanned and number of valid elements in
 *	results array
 * @status: one of SCAN_COMP_STATUS_*
 * @bt_status: BT on/off status
 * @last_channel: last channel that was scanned
 * @start_tsf: TSF timer in usecs of the scan start time for the mac specified
 *	in &struct iwl_scan_req_umac.
 * @results: array of scan results, length in @scanned_channels
 */
struct iwl_umac_scan_iter_complete_notif {
	__le32 uid;
	u8 scanned_channels;
	u8 status;
	u8 bt_status;
	u8 last_channel;
	__le64 start_tsf;
	struct iwl_scan_results_notif results[];
} __packed; /* SCAN_ITER_COMPLETE_NTF_UMAC_API_S_VER_2 */

#endif /* __iwl_fw_api_scan_h__ */<|MERGE_RESOLUTION|>--- conflicted
+++ resolved
@@ -1065,8 +1065,6 @@
 } __packed; /* SCAN_REQUEST_PARAMS_API_S_VER_13 */
 
 /**
-<<<<<<< HEAD
-=======
  * struct iwl_scan_req_params_v14
  * @general_params: &struct iwl_scan_general_params_v10
  * @channel_params: &struct iwl_scan_channel_params_v6
@@ -1081,7 +1079,6 @@
 } __packed; /* SCAN_REQUEST_PARAMS_API_S_VER_14 */
 
 /**
->>>>>>> 04d5ce62
  * struct iwl_scan_req_umac_v12
  * @uid: scan id, &enum iwl_umac_scan_uid_offsets
  * @ooc_priority: out of channel priority - &enum iwl_scan_priority
