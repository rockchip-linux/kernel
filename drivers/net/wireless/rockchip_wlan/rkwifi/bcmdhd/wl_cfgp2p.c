--- conflicted
+++ resolved
@@ -1112,13 +1112,9 @@
 	}
 	CFGP2P_DBG(("\n"));
 
-	WL_MSG(dev->name, "P2P_SEARCH sync ID: %d, bssidx: %d\n", sync_id, bssidx);
+	CFGP2P_DBG(("P2P_SEARCH sync ID: %d, bssidx: %d\n", sync_id, bssidx));
 	ret = wldev_iovar_setbuf_bsscfg(pri_dev, "p2p_scan",
 		memblk, memsize, cfg->ioctl_buf, WLC_IOCTL_MAXLEN, bssidx, &cfg->ioctl_buf_sync);
-<<<<<<< HEAD
-	CFGP2P_DBG(("P2P_SEARCH sync ID: %d, bssidx: %d\n", sync_id, bssidx));
-=======
->>>>>>> aa33064d
 	if (ret == BCME_OK) {
 		wl_set_p2p_status(cfg, SCANNING);
 	}
