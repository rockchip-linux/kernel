--- conflicted
+++ resolved
@@ -324,12 +324,9 @@
 };
 
 static const struct pci_device_id rtl8169_pci_tbl[] = {
-<<<<<<< HEAD
 	{ PCI_DEVICE(PCI_VENDOR_ID_REALTEK,	0x0000), 0, 0, RTL_CFG_1 },
-=======
 	{ PCI_VDEVICE(REALTEK,	0x2502), RTL_CFG_1 },
 	{ PCI_VDEVICE(REALTEK,	0x2600), RTL_CFG_1 },
->>>>>>> 152bacdd
 	{ PCI_DEVICE(PCI_VENDOR_ID_REALTEK,	0x8129), 0, 0, RTL_CFG_0 },
 	{ PCI_DEVICE(PCI_VENDOR_ID_REALTEK,	0x8136), 0, 0, RTL_CFG_2 },
 	{ PCI_DEVICE(PCI_VENDOR_ID_REALTEK,	0x8161), 0, 0, RTL_CFG_1 },
