--- conflicted
+++ resolved
@@ -2772,27 +2772,15 @@
 
 	stmmac_mmc_setup(priv);
 
-<<<<<<< HEAD
-	if (IS_ENABLED(CONFIG_STMMAC_PTP) && init_ptp) {
-		ret = clk_prepare_enable(priv->plat->clk_ptp_ref);
-		if (ret < 0)
-			netdev_warn(priv->dev, "failed to enable PTP reference clock: %d\n", ret);
-
+	if (IS_ENABLED(CONFIG_STMMAC_PTP)) {
 		ret = stmmac_init_ptp(priv);
 		if (ret == -EOPNOTSUPP)
 			netdev_warn(priv->dev, "PTP not supported by HW\n");
 		else if (ret)
 			netdev_warn(priv->dev, "PTP init failed\n");
-	}
-=======
-	ret = stmmac_init_ptp(priv);
-	if (ret == -EOPNOTSUPP)
-		netdev_warn(priv->dev, "PTP not supported by HW\n");
-	else if (ret)
-		netdev_warn(priv->dev, "PTP init failed\n");
-	else if (ptp_register)
-		stmmac_ptp_register(priv);
->>>>>>> e08dd85c
+		else if (ptp_register)
+			stmmac_ptp_register(priv);
+	}
 
 	priv->eee_tw_timer = STMMAC_DEFAULT_TWT_LS;
 
@@ -5312,6 +5300,7 @@
 	struct net_device *ndev = dev_get_drvdata(dev);
 	struct stmmac_priv *priv = netdev_priv(ndev);
 	u32 chan;
+	int ret;
 
 	if (!ndev || !netif_running(ndev))
 		return 0;
@@ -5356,14 +5345,12 @@
 
 		stmmac_mac_set(priv, priv->ioaddr, false);
 		pinctrl_pm_select_sleep_state(priv->device);
-<<<<<<< HEAD
 		/* Disable clock in case of PWM is off */
 		if (IS_ENABLED(CONFIG_STMMAC_PTP))
 			clk_disable_unprepare(priv->plat->clk_ptp_ref);
-		clk_disable_unprepare(priv->plat->pclk);
-		clk_disable_unprepare(priv->plat->stmmac_clk);
-=======
->>>>>>> e08dd85c
+		ret = pm_runtime_force_suspend(dev);
+		if (ret)
+			return ret;
 	}
 	mutex_unlock(&priv->lock);
 
@@ -5428,14 +5415,12 @@
 		priv->irq_wake = 0;
 	} else {
 		pinctrl_pm_select_default_state(priv->device);
-<<<<<<< HEAD
 		/* enable the clk previously disabled */
-		clk_prepare_enable(priv->plat->stmmac_clk);
-		clk_prepare_enable(priv->plat->pclk);
+		ret = pm_runtime_force_resume(dev);
+		if (ret)
+			return ret;
 		if (IS_ENABLED(CONFIG_STMMAC_PTP) && priv->plat->clk_ptp_ref)
 			clk_prepare_enable(priv->plat->clk_ptp_ref);
-=======
->>>>>>> e08dd85c
 		/* reset the phy so that it's ready */
 		if (priv->mii)
 			stmmac_mdio_reset(priv->mii);
