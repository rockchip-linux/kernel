--- conflicted
+++ resolved
@@ -2202,17 +2202,7 @@
 
 static void rk_gmac_powerdown(struct rk_priv_data *gmac)
 {
-<<<<<<< HEAD
-	struct device *dev = &gmac->pdev->dev;
-
-	pm_runtime_put_sync(dev);
-	pm_runtime_disable(dev);
-=======
-	if (gmac->integrated_phy)
-		rk_gmac_integrated_phy_powerdown(gmac);
-
 	pm_runtime_put_sync(&gmac->pdev->dev);
->>>>>>> e08dd85c
 
 	rk_gmac_phy_power_on(gmac, false);
 	gmac_clk_enable(gmac, false);
