--- conflicted
+++ resolved
@@ -1958,7 +1958,6 @@
 	/* Port5 supports ethier RGMII or SGMII.
 	 * Port6 supports SGMII only.
 	 */
-<<<<<<< HEAD
 	switch (port) {
 	case 5:
 		if (mt7531_is_rgmii_port(priv, port))
@@ -1968,11 +1967,6 @@
 		phylink_set(supported, 1000baseX_Full);
 		//phylink_set(supported, 2500baseX_Full);
 		//phylink_set(supported, 2500baseT_Full);
-=======
-	if (port == 6) {
-		phylink_set(supported, 2500baseX_Full);
-		phylink_set(supported, 2500baseT_Full);
->>>>>>> 604cec40
 	}
 }
 
