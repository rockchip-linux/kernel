// SPDX-License-Identifier: GPL-2.0
/*
 * Copyright (C) 2010-2011 Canonical Ltd <jeremy.kerr@canonical.com>
 * Copyright (C) 2011-2012 Linaro Ltd <mturquette@linaro.org>
 *
 * Standard functionality for the common clock API.  See Documentation/driver-api/clk.rst
 */

#include <linux/clk.h>
#include <linux/clk-provider.h>
#include <linux/clk/clk-conf.h>
#include <linux/module.h>
#include <linux/mutex.h>
#include <linux/spinlock.h>
#include <linux/err.h>
#include <linux/list.h>
#include <linux/slab.h>
#include <linux/of.h>
#include <linux/device.h>
#include <linux/init.h>
#include <linux/pm_runtime.h>
#include <linux/sched.h>
#include <linux/clkdev.h>

#include "clk.h"

static DEFINE_SPINLOCK(enable_lock);
static DEFINE_MUTEX(prepare_lock);

static struct task_struct *prepare_owner;
static struct task_struct *enable_owner;

static int prepare_refcnt;
static int enable_refcnt;

static HLIST_HEAD(clk_root_list);
static HLIST_HEAD(clk_orphan_list);
static LIST_HEAD(clk_notifier_list);

static struct hlist_head *all_lists[] = {
	&clk_root_list,
	&clk_orphan_list,
	NULL,
};

/***    private data structures    ***/

struct clk_parent_map {
	const struct clk_hw	*hw;
	struct clk_core		*core;
	const char		*fw_name;
	const char		*name;
	int			index;
};

struct clk_core {
	const char		*name;
	const struct clk_ops	*ops;
	struct clk_hw		*hw;
	struct module		*owner;
	struct device		*dev;
	struct device_node	*of_node;
	struct clk_core		*parent;
	struct clk_parent_map	*parents;
	u8			num_parents;
	u8			new_parent_index;
	unsigned long		rate;
	unsigned long		req_rate;
	unsigned long		new_rate;
	struct clk_core		*new_parent;
	struct clk_core		*new_child;
	unsigned long		flags;
	bool			orphan;
	bool			rpm_enabled;
	bool			need_sync;
	bool			boot_enabled;
	unsigned int		enable_count;
	unsigned int		prepare_count;
	unsigned int		protect_count;
	unsigned long		min_rate;
	unsigned long		max_rate;
	unsigned long		accuracy;
	int			phase;
	struct clk_duty		duty;
	struct hlist_head	children;
	struct hlist_node	child_node;
	struct hlist_head	clks;
	unsigned int		notifier_count;
#ifdef CONFIG_DEBUG_FS
	struct dentry		*dentry;
	struct hlist_node	debug_node;
#endif
	struct kref		ref;
};

#define CREATE_TRACE_POINTS
#include <trace/events/clk.h>

struct clk {
	struct clk_core	*core;
	struct device *dev;
	const char *dev_id;
	const char *con_id;
	unsigned long min_rate;
	unsigned long max_rate;
	unsigned int exclusive_count;
	struct hlist_node clks_node;
};

/***           runtime pm          ***/
static int clk_pm_runtime_get(struct clk_core *core)
{
	int ret;

	if (!core->rpm_enabled)
		return 0;

	ret = pm_runtime_get_sync(core->dev);
	if (ret < 0) {
		pm_runtime_put_noidle(core->dev);
		return ret;
	}
	return 0;
}

static void clk_pm_runtime_put(struct clk_core *core)
{
	if (!core->rpm_enabled)
		return;

	pm_runtime_put_sync(core->dev);
}

/***           locking             ***/
static void clk_prepare_lock(void)
{
	if (!mutex_trylock(&prepare_lock)) {
		if (prepare_owner == current) {
			prepare_refcnt++;
			return;
		}
		mutex_lock(&prepare_lock);
	}
	WARN_ON_ONCE(prepare_owner != NULL);
	WARN_ON_ONCE(prepare_refcnt != 0);
	prepare_owner = current;
	prepare_refcnt = 1;
}

static void clk_prepare_unlock(void)
{
	WARN_ON_ONCE(prepare_owner != current);
	WARN_ON_ONCE(prepare_refcnt == 0);

	if (--prepare_refcnt)
		return;
	prepare_owner = NULL;
	mutex_unlock(&prepare_lock);
}

static unsigned long clk_enable_lock(void)
	__acquires(enable_lock)
{
	unsigned long flags;

	/*
	 * On UP systems, spin_trylock_irqsave() always returns true, even if
	 * we already hold the lock. So, in that case, we rely only on
	 * reference counting.
	 */
	if (!IS_ENABLED(CONFIG_SMP) ||
	    !spin_trylock_irqsave(&enable_lock, flags)) {
		if (enable_owner == current) {
			enable_refcnt++;
			__acquire(enable_lock);
			if (!IS_ENABLED(CONFIG_SMP))
				local_save_flags(flags);
			return flags;
		}
		spin_lock_irqsave(&enable_lock, flags);
	}
	WARN_ON_ONCE(enable_owner != NULL);
	WARN_ON_ONCE(enable_refcnt != 0);
	enable_owner = current;
	enable_refcnt = 1;
	return flags;
}

static void clk_enable_unlock(unsigned long flags)
	__releases(enable_lock)
{
	WARN_ON_ONCE(enable_owner != current);
	WARN_ON_ONCE(enable_refcnt == 0);

	if (--enable_refcnt) {
		__release(enable_lock);
		return;
	}
	enable_owner = NULL;
	spin_unlock_irqrestore(&enable_lock, flags);
}

static bool clk_core_rate_is_protected(struct clk_core *core)
{
	return core->protect_count;
}

static bool clk_core_is_prepared(struct clk_core *core)
{
	bool ret = false;

	/*
	 * .is_prepared is optional for clocks that can prepare
	 * fall back to software usage counter if it is missing
	 */
	if (!core->ops->is_prepared)
		return core->prepare_count;

	if (!clk_pm_runtime_get(core)) {
		ret = core->ops->is_prepared(core->hw);
		clk_pm_runtime_put(core);
	}

	return ret;
}

static bool clk_core_is_enabled(struct clk_core *core)
{
	bool ret = false;

	/*
	 * .is_enabled is only mandatory for clocks that gate
	 * fall back to software usage counter if .is_enabled is missing
	 */
	if (!core->ops->is_enabled)
		return core->enable_count;

	/*
	 * Check if clock controller's device is runtime active before
	 * calling .is_enabled callback. If not, assume that clock is
	 * disabled, because we might be called from atomic context, from
	 * which pm_runtime_get() is not allowed.
	 * This function is called mainly from clk_disable_unused_subtree,
	 * which ensures proper runtime pm activation of controller before
	 * taking enable spinlock, but the below check is needed if one tries
	 * to call it from other places.
	 */
	if (core->rpm_enabled) {
		pm_runtime_get_noresume(core->dev);
		if (!pm_runtime_active(core->dev)) {
			ret = false;
			goto done;
		}
	}

	/*
	 * This could be called with the enable lock held, or from atomic
	 * context. If the parent isn't enabled already, we can't do
	 * anything here. We can also assume this clock isn't enabled.
	 */
	if ((core->flags & CLK_OPS_PARENT_ENABLE) && core->parent)
		if (!clk_core_is_enabled(core->parent)) {
			ret = false;
			goto done;
		}

	ret = core->ops->is_enabled(core->hw);
done:
	if (core->rpm_enabled)
		pm_runtime_put(core->dev);

	return ret;
}

/***    helper functions   ***/

const char *__clk_get_name(const struct clk *clk)
{
	return !clk ? NULL : clk->core->name;
}
EXPORT_SYMBOL_GPL(__clk_get_name);

const char *clk_hw_get_name(const struct clk_hw *hw)
{
	return hw->core->name;
}
EXPORT_SYMBOL_GPL(clk_hw_get_name);

struct clk_hw *__clk_get_hw(struct clk *clk)
{
	return !clk ? NULL : clk->core->hw;
}
EXPORT_SYMBOL_GPL(__clk_get_hw);

unsigned int clk_hw_get_num_parents(const struct clk_hw *hw)
{
	return hw->core->num_parents;
}
EXPORT_SYMBOL_GPL(clk_hw_get_num_parents);

struct clk_hw *clk_hw_get_parent(const struct clk_hw *hw)
{
	return hw->core->parent ? hw->core->parent->hw : NULL;
}
EXPORT_SYMBOL_GPL(clk_hw_get_parent);

static struct clk_core *__clk_lookup_subtree(const char *name,
					     struct clk_core *core)
{
	struct clk_core *child;
	struct clk_core *ret;

	if (!strcmp(core->name, name))
		return core;

	hlist_for_each_entry(child, &core->children, child_node) {
		ret = __clk_lookup_subtree(name, child);
		if (ret)
			return ret;
	}

	return NULL;
}

static struct clk_core *clk_core_lookup(const char *name)
{
	struct clk_core *root_clk;
	struct clk_core *ret;

	if (!name)
		return NULL;

	/* search the 'proper' clk tree first */
	hlist_for_each_entry(root_clk, &clk_root_list, child_node) {
		ret = __clk_lookup_subtree(name, root_clk);
		if (ret)
			return ret;
	}

	/* if not found, then search the orphan tree */
	hlist_for_each_entry(root_clk, &clk_orphan_list, child_node) {
		ret = __clk_lookup_subtree(name, root_clk);
		if (ret)
			return ret;
	}

	return NULL;
}

#ifdef CONFIG_OF
static int of_parse_clkspec(const struct device_node *np, int index,
			    const char *name, struct of_phandle_args *out_args);
static struct clk_hw *
of_clk_get_hw_from_clkspec(struct of_phandle_args *clkspec);
#else
static inline int of_parse_clkspec(const struct device_node *np, int index,
				   const char *name,
				   struct of_phandle_args *out_args)
{
	return -ENOENT;
}
static inline struct clk_hw *
of_clk_get_hw_from_clkspec(struct of_phandle_args *clkspec)
{
	return ERR_PTR(-ENOENT);
}
#endif

/**
 * clk_core_get - Find the clk_core parent of a clk
 * @core: clk to find parent of
 * @p_index: parent index to search for
 *
 * This is the preferred method for clk providers to find the parent of a
 * clk when that parent is external to the clk controller. The parent_names
 * array is indexed and treated as a local name matching a string in the device
 * node's 'clock-names' property or as the 'con_id' matching the device's
 * dev_name() in a clk_lookup. This allows clk providers to use their own
 * namespace instead of looking for a globally unique parent string.
 *
 * For example the following DT snippet would allow a clock registered by the
 * clock-controller@c001 that has a clk_init_data::parent_data array
 * with 'xtal' in the 'name' member to find the clock provided by the
 * clock-controller@f00abcd without needing to get the globally unique name of
 * the xtal clk.
 *
 *      parent: clock-controller@f00abcd {
 *              reg = <0xf00abcd 0xabcd>;
 *              #clock-cells = <0>;
 *      };
 *
 *      clock-controller@c001 {
 *              reg = <0xc001 0xf00d>;
 *              clocks = <&parent>;
 *              clock-names = "xtal";
 *              #clock-cells = <1>;
 *      };
 *
 * Returns: -ENOENT when the provider can't be found or the clk doesn't
 * exist in the provider or the name can't be found in the DT node or
 * in a clkdev lookup. NULL when the provider knows about the clk but it
 * isn't provided on this system.
 * A valid clk_core pointer when the clk can be found in the provider.
 */
static struct clk_core *clk_core_get(struct clk_core *core, u8 p_index)
{
	const char *name = core->parents[p_index].fw_name;
	int index = core->parents[p_index].index;
	struct clk_hw *hw = ERR_PTR(-ENOENT);
	struct device *dev = core->dev;
	const char *dev_id = dev ? dev_name(dev) : NULL;
	struct device_node *np = core->of_node;
	struct of_phandle_args clkspec;

	if (np && (name || index >= 0) &&
	    !of_parse_clkspec(np, index, name, &clkspec)) {
		hw = of_clk_get_hw_from_clkspec(&clkspec);
		of_node_put(clkspec.np);
	} else if (name) {
		/*
		 * If the DT search above couldn't find the provider fallback to
		 * looking up via clkdev based clk_lookups.
		 */
		hw = clk_find_hw(dev_id, name);
	}

	if (IS_ERR(hw))
		return ERR_CAST(hw);

	return hw->core;
}

static void clk_core_fill_parent_index(struct clk_core *core, u8 index)
{
	struct clk_parent_map *entry = &core->parents[index];
	struct clk_core *parent = ERR_PTR(-ENOENT);

	if (entry->hw) {
		parent = entry->hw->core;
		/*
		 * We have a direct reference but it isn't registered yet?
		 * Orphan it and let clk_reparent() update the orphan status
		 * when the parent is registered.
		 */
		if (!parent)
			parent = ERR_PTR(-EPROBE_DEFER);
	} else {
		parent = clk_core_get(core, index);
		if (PTR_ERR(parent) == -ENOENT && entry->name)
			parent = clk_core_lookup(entry->name);
	}

	/* Only cache it if it's not an error */
	if (!IS_ERR(parent))
		entry->core = parent;
}

static struct clk_core *clk_core_get_parent_by_index(struct clk_core *core,
							 u8 index)
{
	if (!core || index >= core->num_parents || !core->parents)
		return NULL;

	if (!core->parents[index].core)
		clk_core_fill_parent_index(core, index);

	return core->parents[index].core;
}

struct clk_hw *
clk_hw_get_parent_by_index(const struct clk_hw *hw, unsigned int index)
{
	struct clk_core *parent;

	parent = clk_core_get_parent_by_index(hw->core, index);

	return !parent ? NULL : parent->hw;
}
EXPORT_SYMBOL_GPL(clk_hw_get_parent_by_index);

unsigned int __clk_get_enable_count(struct clk *clk)
{
	return !clk ? 0 : clk->core->enable_count;
}

static unsigned long clk_core_get_rate_nolock(struct clk_core *core)
{
	if (!core)
		return 0;

	if (!core->num_parents || core->parent)
		return core->rate;

	/*
	 * Clk must have a parent because num_parents > 0 but the parent isn't
	 * known yet. Best to return 0 as the rate of this clk until we can
	 * properly recalc the rate based on the parent's rate.
	 */
	return 0;
}

unsigned long clk_hw_get_rate(const struct clk_hw *hw)
{
	return clk_core_get_rate_nolock(hw->core);
}
EXPORT_SYMBOL_GPL(clk_hw_get_rate);

static unsigned long clk_core_get_accuracy_no_lock(struct clk_core *core)
{
	if (!core)
		return 0;

	return core->accuracy;
}

unsigned long clk_hw_get_flags(const struct clk_hw *hw)
{
	return hw->core->flags;
}
EXPORT_SYMBOL_GPL(clk_hw_get_flags);

bool clk_hw_is_prepared(const struct clk_hw *hw)
{
	return clk_core_is_prepared(hw->core);
}
EXPORT_SYMBOL_GPL(clk_hw_is_prepared);

bool clk_hw_rate_is_protected(const struct clk_hw *hw)
{
	return clk_core_rate_is_protected(hw->core);
}
EXPORT_SYMBOL_GPL(clk_hw_rate_is_protected);

bool clk_hw_is_enabled(const struct clk_hw *hw)
{
	return clk_core_is_enabled(hw->core);
}
EXPORT_SYMBOL_GPL(clk_hw_is_enabled);

bool __clk_is_enabled(struct clk *clk)
{
	if (!clk)
		return false;

	return clk_core_is_enabled(clk->core);
}
EXPORT_SYMBOL_GPL(__clk_is_enabled);

static bool mux_is_better_rate(unsigned long rate, unsigned long now,
			   unsigned long best, unsigned long flags)
{
	if (flags & CLK_MUX_ROUND_CLOSEST)
		return abs(now - rate) < abs(best - rate);

	return now <= rate && now > best;
}

int clk_mux_determine_rate_flags(struct clk_hw *hw,
				 struct clk_rate_request *req,
				 unsigned long flags)
{
	struct clk_core *core = hw->core, *parent, *best_parent = NULL;
	int i, num_parents, ret;
	unsigned long best = 0;
	struct clk_rate_request parent_req = *req;

	/* if NO_REPARENT flag set, pass through to current parent */
	if (core->flags & CLK_SET_RATE_NO_REPARENT) {
		parent = core->parent;
		if (core->flags & CLK_SET_RATE_PARENT) {
			ret = __clk_determine_rate(parent ? parent->hw : NULL,
						   &parent_req);
			if (ret)
				return ret;

			best = parent_req.rate;
		} else if (parent) {
			best = clk_core_get_rate_nolock(parent);
		} else {
			best = clk_core_get_rate_nolock(core);
		}

		goto out;
	}

	/* find the parent that can provide the fastest rate <= rate */
	num_parents = core->num_parents;
	for (i = 0; i < num_parents; i++) {
		parent = clk_core_get_parent_by_index(core, i);
		if (!parent)
			continue;

		if (core->flags & CLK_SET_RATE_PARENT) {
			parent_req = *req;
			ret = __clk_determine_rate(parent->hw, &parent_req);
			if (ret)
				continue;
		} else {
			parent_req.rate = clk_core_get_rate_nolock(parent);
		}

		if (mux_is_better_rate(req->rate, parent_req.rate,
				       best, flags)) {
			best_parent = parent;
			best = parent_req.rate;
		}
	}

	if (!best_parent)
		return -EINVAL;

out:
	if (best_parent)
		req->best_parent_hw = best_parent->hw;
	req->best_parent_rate = best;
	req->rate = best;

	return 0;
}
EXPORT_SYMBOL_GPL(clk_mux_determine_rate_flags);

struct clk *__clk_lookup(const char *name)
{
	struct clk_core *core = clk_core_lookup(name);

	return !core ? NULL : core->hw->clk;
}

static void clk_core_get_boundaries(struct clk_core *core,
				    unsigned long *min_rate,
				    unsigned long *max_rate)
{
	struct clk *clk_user;

	lockdep_assert_held(&prepare_lock);

	*min_rate = core->min_rate;
	*max_rate = core->max_rate;

	hlist_for_each_entry(clk_user, &core->clks, clks_node)
		*min_rate = max(*min_rate, clk_user->min_rate);

	hlist_for_each_entry(clk_user, &core->clks, clks_node)
		*max_rate = min(*max_rate, clk_user->max_rate);
}

static bool clk_core_check_boundaries(struct clk_core *core,
				      unsigned long min_rate,
				      unsigned long max_rate)
{
	struct clk *user;

	lockdep_assert_held(&prepare_lock);

	if (min_rate > core->max_rate || max_rate < core->min_rate)
		return false;

	hlist_for_each_entry(user, &core->clks, clks_node)
		if (min_rate > user->max_rate || max_rate < user->min_rate)
			return false;

	return true;
}

void clk_hw_set_rate_range(struct clk_hw *hw, unsigned long min_rate,
			   unsigned long max_rate)
{
	hw->core->min_rate = min_rate;
	hw->core->max_rate = max_rate;
}
EXPORT_SYMBOL_GPL(clk_hw_set_rate_range);

/*
 * __clk_mux_determine_rate - clk_ops::determine_rate implementation for a mux type clk
 * @hw: mux type clk to determine rate on
 * @req: rate request, also used to return preferred parent and frequencies
 *
 * Helper for finding best parent to provide a given frequency. This can be used
 * directly as a determine_rate callback (e.g. for a mux), or from a more
 * complex clock that may combine a mux with other operations.
 *
 * Returns: 0 on success, -EERROR value on error
 */
int __clk_mux_determine_rate(struct clk_hw *hw,
			     struct clk_rate_request *req)
{
	return clk_mux_determine_rate_flags(hw, req, 0);
}
EXPORT_SYMBOL_GPL(__clk_mux_determine_rate);

int __clk_mux_determine_rate_closest(struct clk_hw *hw,
				     struct clk_rate_request *req)
{
	return clk_mux_determine_rate_flags(hw, req, CLK_MUX_ROUND_CLOSEST);
}
EXPORT_SYMBOL_GPL(__clk_mux_determine_rate_closest);

/***        clk api        ***/

static void clk_core_rate_unprotect(struct clk_core *core)
{
	lockdep_assert_held(&prepare_lock);

	if (!core)
		return;

	if (WARN(core->protect_count == 0,
	    "%s already unprotected\n", core->name))
		return;

	if (--core->protect_count > 0)
		return;

	clk_core_rate_unprotect(core->parent);
}

static int clk_core_rate_nuke_protect(struct clk_core *core)
{
	int ret;

	lockdep_assert_held(&prepare_lock);

	if (!core)
		return -EINVAL;

	if (core->protect_count == 0)
		return 0;

	ret = core->protect_count;
	core->protect_count = 1;
	clk_core_rate_unprotect(core);

	return ret;
}

/**
 * clk_rate_exclusive_put - release exclusivity over clock rate control
 * @clk: the clk over which the exclusivity is released
 *
 * clk_rate_exclusive_put() completes a critical section during which a clock
 * consumer cannot tolerate any other consumer making any operation on the
 * clock which could result in a rate change or rate glitch. Exclusive clocks
 * cannot have their rate changed, either directly or indirectly due to changes
 * further up the parent chain of clocks. As a result, clocks up parent chain
 * also get under exclusive control of the calling consumer.
 *
 * If exlusivity is claimed more than once on clock, even by the same consumer,
 * the rate effectively gets locked as exclusivity can't be preempted.
 *
 * Calls to clk_rate_exclusive_put() must be balanced with calls to
 * clk_rate_exclusive_get(). Calls to this function may sleep, and do not return
 * error status.
 */
void clk_rate_exclusive_put(struct clk *clk)
{
	if (!clk)
		return;

	clk_prepare_lock();

	/*
	 * if there is something wrong with this consumer protect count, stop
	 * here before messing with the provider
	 */
	if (WARN_ON(clk->exclusive_count <= 0))
		goto out;

	clk_core_rate_unprotect(clk->core);
	clk->exclusive_count--;
out:
	clk_prepare_unlock();
}
EXPORT_SYMBOL_GPL(clk_rate_exclusive_put);

static void clk_core_rate_protect(struct clk_core *core)
{
	lockdep_assert_held(&prepare_lock);

	if (!core)
		return;

	if (core->protect_count == 0)
		clk_core_rate_protect(core->parent);

	core->protect_count++;
}

static void clk_core_rate_restore_protect(struct clk_core *core, int count)
{
	lockdep_assert_held(&prepare_lock);

	if (!core)
		return;

	if (count == 0)
		return;

	clk_core_rate_protect(core);
	core->protect_count = count;
}

/**
 * clk_rate_exclusive_get - get exclusivity over the clk rate control
 * @clk: the clk over which the exclusity of rate control is requested
 *
 * clk_rate_exclusive_get() begins a critical section during which a clock
 * consumer cannot tolerate any other consumer making any operation on the
 * clock which could result in a rate change or rate glitch. Exclusive clocks
 * cannot have their rate changed, either directly or indirectly due to changes
 * further up the parent chain of clocks. As a result, clocks up parent chain
 * also get under exclusive control of the calling consumer.
 *
 * If exlusivity is claimed more than once on clock, even by the same consumer,
 * the rate effectively gets locked as exclusivity can't be preempted.
 *
 * Calls to clk_rate_exclusive_get() should be balanced with calls to
 * clk_rate_exclusive_put(). Calls to this function may sleep.
 * Returns 0 on success, -EERROR otherwise
 */
int clk_rate_exclusive_get(struct clk *clk)
{
	if (!clk)
		return 0;

	clk_prepare_lock();
	clk_core_rate_protect(clk->core);
	clk->exclusive_count++;
	clk_prepare_unlock();

	return 0;
}
EXPORT_SYMBOL_GPL(clk_rate_exclusive_get);

static void clk_core_unprepare(struct clk_core *core)
{
	lockdep_assert_held(&prepare_lock);

	if (!core)
		return;

	if (WARN(core->prepare_count == 0,
	    "%s already unprepared\n", core->name))
		return;

	if (WARN(core->prepare_count == 1 && core->flags & CLK_IS_CRITICAL,
	    "Unpreparing critical %s\n", core->name))
		return;

	if (core->flags & CLK_SET_RATE_GATE)
		clk_core_rate_unprotect(core);

	if (--core->prepare_count > 0)
		return;

	WARN(core->enable_count > 0, "Unpreparing enabled %s\n", core->name);

	trace_clk_unprepare(core);

	if (core->ops->unprepare)
		core->ops->unprepare(core->hw);

	trace_clk_unprepare_complete(core);
	clk_core_unprepare(core->parent);
	clk_pm_runtime_put(core);
}

static void clk_core_unprepare_lock(struct clk_core *core)
{
	clk_prepare_lock();
	clk_core_unprepare(core);
	clk_prepare_unlock();
}

/**
 * clk_unprepare - undo preparation of a clock source
 * @clk: the clk being unprepared
 *
 * clk_unprepare may sleep, which differentiates it from clk_disable.  In a
 * simple case, clk_unprepare can be used instead of clk_disable to gate a clk
 * if the operation may sleep.  One example is a clk which is accessed over
 * I2c.  In the complex case a clk gate operation may require a fast and a slow
 * part.  It is this reason that clk_unprepare and clk_disable are not mutually
 * exclusive.  In fact clk_disable must be called before clk_unprepare.
 */
void clk_unprepare(struct clk *clk)
{
	if (IS_ERR_OR_NULL(clk))
		return;

	clk_core_unprepare_lock(clk->core);
}
EXPORT_SYMBOL_GPL(clk_unprepare);

static int clk_core_prepare(struct clk_core *core)
{
	int ret = 0;

	lockdep_assert_held(&prepare_lock);

	if (!core)
		return 0;

	if (core->prepare_count == 0) {
		ret = clk_pm_runtime_get(core);
		if (ret)
			return ret;

		ret = clk_core_prepare(core->parent);
		if (ret)
			goto runtime_put;

		trace_clk_prepare(core);

		if (core->ops->prepare)
			ret = core->ops->prepare(core->hw);

		trace_clk_prepare_complete(core);

		if (ret)
			goto unprepare;
	}

	core->prepare_count++;

	/*
	 * CLK_SET_RATE_GATE is a special case of clock protection
	 * Instead of a consumer claiming exclusive rate control, it is
	 * actually the provider which prevents any consumer from making any
	 * operation which could result in a rate change or rate glitch while
	 * the clock is prepared.
	 */
	if (core->flags & CLK_SET_RATE_GATE)
		clk_core_rate_protect(core);

	return 0;
unprepare:
	clk_core_unprepare(core->parent);
runtime_put:
	clk_pm_runtime_put(core);
	return ret;
}

static int clk_core_prepare_lock(struct clk_core *core)
{
	int ret;

	clk_prepare_lock();
	ret = clk_core_prepare(core);
	clk_prepare_unlock();

	return ret;
}

/**
 * clk_prepare - prepare a clock source
 * @clk: the clk being prepared
 *
 * clk_prepare may sleep, which differentiates it from clk_enable.  In a simple
 * case, clk_prepare can be used instead of clk_enable to ungate a clk if the
 * operation may sleep.  One example is a clk which is accessed over I2c.  In
 * the complex case a clk ungate operation may require a fast and a slow part.
 * It is this reason that clk_prepare and clk_enable are not mutually
 * exclusive.  In fact clk_prepare must be called before clk_enable.
 * Returns 0 on success, -EERROR otherwise.
 */
int clk_prepare(struct clk *clk)
{
	if (!clk)
		return 0;

	return clk_core_prepare_lock(clk->core);
}
EXPORT_SYMBOL_GPL(clk_prepare);

static void clk_core_disable(struct clk_core *core)
{
	lockdep_assert_held(&enable_lock);

	if (!core)
		return;

	if (WARN(core->enable_count == 0, "%s already disabled\n", core->name))
		return;

	if (WARN(core->enable_count == 1 && core->flags & CLK_IS_CRITICAL,
	    "Disabling critical %s\n", core->name))
		return;

	if (--core->enable_count > 0)
		return;

	trace_clk_disable_rcuidle(core);

	if (core->ops->disable)
		core->ops->disable(core->hw);

	trace_clk_disable_complete_rcuidle(core);

	clk_core_disable(core->parent);
}

static void clk_core_disable_lock(struct clk_core *core)
{
	unsigned long flags;

	flags = clk_enable_lock();
	clk_core_disable(core);
	clk_enable_unlock(flags);
}

/**
 * clk_disable - gate a clock
 * @clk: the clk being gated
 *
 * clk_disable must not sleep, which differentiates it from clk_unprepare.  In
 * a simple case, clk_disable can be used instead of clk_unprepare to gate a
 * clk if the operation is fast and will never sleep.  One example is a
 * SoC-internal clk which is controlled via simple register writes.  In the
 * complex case a clk gate operation may require a fast and a slow part.  It is
 * this reason that clk_unprepare and clk_disable are not mutually exclusive.
 * In fact clk_disable must be called before clk_unprepare.
 */
void clk_disable(struct clk *clk)
{
	if (IS_ERR_OR_NULL(clk))
		return;

	clk_core_disable_lock(clk->core);
}
EXPORT_SYMBOL_GPL(clk_disable);

static int clk_core_enable(struct clk_core *core)
{
	int ret = 0;

	lockdep_assert_held(&enable_lock);

	if (!core)
		return 0;

	if (WARN(core->prepare_count == 0,
	    "Enabling unprepared %s\n", core->name))
		return -ESHUTDOWN;

	if (core->enable_count == 0) {
		ret = clk_core_enable(core->parent);

		if (ret)
			return ret;

		trace_clk_enable_rcuidle(core);

		if (core->ops->enable)
			ret = core->ops->enable(core->hw);

		trace_clk_enable_complete_rcuidle(core);

		if (ret) {
			clk_core_disable(core->parent);
			return ret;
		}
	}

	core->enable_count++;
	return 0;
}

static int clk_core_enable_lock(struct clk_core *core)
{
	unsigned long flags;
	int ret;

	flags = clk_enable_lock();
	ret = clk_core_enable(core);
	clk_enable_unlock(flags);

	return ret;
}

/**
 * clk_gate_restore_context - restore context for poweroff
 * @hw: the clk_hw pointer of clock whose state is to be restored
 *
 * The clock gate restore context function enables or disables
 * the gate clocks based on the enable_count. This is done in cases
 * where the clock context is lost and based on the enable_count
 * the clock either needs to be enabled/disabled. This
 * helps restore the state of gate clocks.
 */
void clk_gate_restore_context(struct clk_hw *hw)
{
	struct clk_core *core = hw->core;

	if (core->enable_count)
		core->ops->enable(hw);
	else
		core->ops->disable(hw);
}
EXPORT_SYMBOL_GPL(clk_gate_restore_context);

static int clk_core_save_context(struct clk_core *core)
{
	struct clk_core *child;
	int ret = 0;

	hlist_for_each_entry(child, &core->children, child_node) {
		ret = clk_core_save_context(child);
		if (ret < 0)
			return ret;
	}

	if (core->ops && core->ops->save_context)
		ret = core->ops->save_context(core->hw);

	return ret;
}

static void clk_core_restore_context(struct clk_core *core)
{
	struct clk_core *child;

	if (core->ops && core->ops->restore_context)
		core->ops->restore_context(core->hw);

	hlist_for_each_entry(child, &core->children, child_node)
		clk_core_restore_context(child);
}

/**
 * clk_save_context - save clock context for poweroff
 *
 * Saves the context of the clock register for powerstates in which the
 * contents of the registers will be lost. Occurs deep within the suspend
 * code.  Returns 0 on success.
 */
int clk_save_context(void)
{
	struct clk_core *clk;
	int ret;

	hlist_for_each_entry(clk, &clk_root_list, child_node) {
		ret = clk_core_save_context(clk);
		if (ret < 0)
			return ret;
	}

	hlist_for_each_entry(clk, &clk_orphan_list, child_node) {
		ret = clk_core_save_context(clk);
		if (ret < 0)
			return ret;
	}

	return 0;
}
EXPORT_SYMBOL_GPL(clk_save_context);

/**
 * clk_restore_context - restore clock context after poweroff
 *
 * Restore the saved clock context upon resume.
 *
 */
void clk_restore_context(void)
{
	struct clk_core *core;

	hlist_for_each_entry(core, &clk_root_list, child_node)
		clk_core_restore_context(core);

	hlist_for_each_entry(core, &clk_orphan_list, child_node)
		clk_core_restore_context(core);
}
EXPORT_SYMBOL_GPL(clk_restore_context);

/**
 * clk_enable - ungate a clock
 * @clk: the clk being ungated
 *
 * clk_enable must not sleep, which differentiates it from clk_prepare.  In a
 * simple case, clk_enable can be used instead of clk_prepare to ungate a clk
 * if the operation will never sleep.  One example is a SoC-internal clk which
 * is controlled via simple register writes.  In the complex case a clk ungate
 * operation may require a fast and a slow part.  It is this reason that
 * clk_enable and clk_prepare are not mutually exclusive.  In fact clk_prepare
 * must be called before clk_enable.  Returns 0 on success, -EERROR
 * otherwise.
 */
int clk_enable(struct clk *clk)
{
	if (!clk)
		return 0;

	return clk_core_enable_lock(clk->core);
}
EXPORT_SYMBOL_GPL(clk_enable);

static int clk_core_prepare_enable(struct clk_core *core)
{
	int ret;

	ret = clk_core_prepare_lock(core);
	if (ret)
		return ret;

	ret = clk_core_enable_lock(core);
	if (ret)
		clk_core_unprepare_lock(core);

	return ret;
}

static void clk_core_disable_unprepare(struct clk_core *core)
{
	clk_core_disable_lock(core);
	clk_core_unprepare_lock(core);
}

static void __init clk_unprepare_unused_subtree(struct clk_core *core)
{
	struct clk_core *child;

	lockdep_assert_held(&prepare_lock);

	hlist_for_each_entry(child, &core->children, child_node)
		clk_unprepare_unused_subtree(child);

	if (dev_has_sync_state(core->dev) &&
	    !(core->flags & CLK_DONT_HOLD_STATE))
		return;

	if (core->prepare_count)
		return;

	if (core->flags & CLK_IGNORE_UNUSED)
		return;

	if (clk_pm_runtime_get(core))
		return;

	if (clk_core_is_prepared(core)) {
		trace_clk_unprepare(core);
		if (core->ops->unprepare_unused)
			core->ops->unprepare_unused(core->hw);
		else if (core->ops->unprepare)
			core->ops->unprepare(core->hw);
		trace_clk_unprepare_complete(core);
	}

	clk_pm_runtime_put(core);
}

static void __init clk_disable_unused_subtree(struct clk_core *core)
{
	struct clk_core *child;
	unsigned long flags;

	lockdep_assert_held(&prepare_lock);

	hlist_for_each_entry(child, &core->children, child_node)
		clk_disable_unused_subtree(child);

	if (dev_has_sync_state(core->dev) &&
	    !(core->flags & CLK_DONT_HOLD_STATE))
		return;

	if (core->flags & CLK_OPS_PARENT_ENABLE)
		clk_core_prepare_enable(core->parent);

	if (clk_pm_runtime_get(core))
		goto unprepare_out;

	flags = clk_enable_lock();

	if (core->enable_count)
		goto unlock_out;

	if (core->flags & CLK_IGNORE_UNUSED)
		goto unlock_out;

	/*
	 * some gate clocks have special needs during the disable-unused
	 * sequence.  call .disable_unused if available, otherwise fall
	 * back to .disable
	 */
	if (clk_core_is_enabled(core)) {
		trace_clk_disable(core);
		if (core->ops->disable_unused)
			core->ops->disable_unused(core->hw);
		else if (core->ops->disable)
			core->ops->disable(core->hw);
		trace_clk_disable_complete(core);
	}

unlock_out:
	clk_enable_unlock(flags);
	clk_pm_runtime_put(core);
unprepare_out:
	if (core->flags & CLK_OPS_PARENT_ENABLE)
		clk_core_disable_unprepare(core->parent);
}

static bool clk_ignore_unused __initdata;
static int __init clk_ignore_unused_setup(char *__unused)
{
	clk_ignore_unused = true;
	return 1;
}
__setup("clk_ignore_unused", clk_ignore_unused_setup);

static int __init clk_disable_unused(void)
{
	struct clk_core *core;

	if (clk_ignore_unused) {
		pr_warn("clk: Not disabling unused clocks\n");
		return 0;
	}

	clk_prepare_lock();

	hlist_for_each_entry(core, &clk_root_list, child_node)
		clk_disable_unused_subtree(core);

	hlist_for_each_entry(core, &clk_orphan_list, child_node)
		clk_disable_unused_subtree(core);

	hlist_for_each_entry(core, &clk_root_list, child_node)
		clk_unprepare_unused_subtree(core);

	hlist_for_each_entry(core, &clk_orphan_list, child_node)
		clk_unprepare_unused_subtree(core);

	clk_prepare_unlock();

	return 0;
}
late_initcall_sync(clk_disable_unused);

static void clk_unprepare_disable_dev_subtree(struct clk_core *core,
					      struct device *dev)
{
	struct clk_core *child;

	lockdep_assert_held(&prepare_lock);

	hlist_for_each_entry(child, &core->children, child_node)
		clk_unprepare_disable_dev_subtree(child, dev);

	if (core->dev != dev || !core->need_sync)
		return;

	clk_core_disable_unprepare(core);
}

void clk_sync_state(struct device *dev)
{
	struct clk_core *core;

	clk_prepare_lock();

	hlist_for_each_entry(core, &clk_root_list, child_node)
		clk_unprepare_disable_dev_subtree(core, dev);

	hlist_for_each_entry(core, &clk_orphan_list, child_node)
		clk_unprepare_disable_dev_subtree(core, dev);

	clk_prepare_unlock();
}
EXPORT_SYMBOL_GPL(clk_sync_state);

static int clk_core_determine_round_nolock(struct clk_core *core,
					   struct clk_rate_request *req)
{
	long rate;

	lockdep_assert_held(&prepare_lock);

	if (!core)
		return 0;

	/*
	 * At this point, core protection will be disabled if
	 * - if the provider is not protected at all
	 * - if the calling consumer is the only one which has exclusivity
	 *   over the provider
	 */
	if (clk_core_rate_is_protected(core)) {
		req->rate = core->rate;
	} else if (core->ops->determine_rate) {
		return core->ops->determine_rate(core->hw, req);
	} else if (core->ops->round_rate) {
		rate = core->ops->round_rate(core->hw, req->rate,
					     &req->best_parent_rate);
		if (rate < 0)
			return rate;

		req->rate = rate;
	} else {
		return -EINVAL;
	}

	return 0;
}

static void clk_core_init_rate_req(struct clk_core * const core,
				   struct clk_rate_request *req)
{
	struct clk_core *parent;

	if (WARN_ON(!core || !req))
		return;

	parent = core->parent;
	if (parent) {
		req->best_parent_hw = parent->hw;
		req->best_parent_rate = parent->rate;
	} else {
		req->best_parent_hw = NULL;
		req->best_parent_rate = 0;
	}
}

static bool clk_core_can_round(struct clk_core * const core)
{
	return core->ops->determine_rate || core->ops->round_rate;
}

static int clk_core_round_rate_nolock(struct clk_core *core,
				      struct clk_rate_request *req)
{
	lockdep_assert_held(&prepare_lock);

	if (!core) {
		req->rate = 0;
		return 0;
	}

	clk_core_init_rate_req(core, req);

	if (clk_core_can_round(core))
		return clk_core_determine_round_nolock(core, req);
	else if (core->flags & CLK_SET_RATE_PARENT)
		return clk_core_round_rate_nolock(core->parent, req);

	req->rate = core->rate;
	return 0;
}

/**
 * __clk_determine_rate - get the closest rate actually supported by a clock
 * @hw: determine the rate of this clock
 * @req: target rate request
 *
 * Useful for clk_ops such as .set_rate and .determine_rate.
 */
int __clk_determine_rate(struct clk_hw *hw, struct clk_rate_request *req)
{
	if (!hw) {
		req->rate = 0;
		return 0;
	}

	return clk_core_round_rate_nolock(hw->core, req);
}
EXPORT_SYMBOL_GPL(__clk_determine_rate);

/**
 * clk_hw_round_rate() - round the given rate for a hw clk
 * @hw: the hw clk for which we are rounding a rate
 * @rate: the rate which is to be rounded
 *
 * Takes in a rate as input and rounds it to a rate that the clk can actually
 * use.
 *
 * Context: prepare_lock must be held.
 *          For clk providers to call from within clk_ops such as .round_rate,
 *          .determine_rate.
 *
 * Return: returns rounded rate of hw clk if clk supports round_rate operation
 *         else returns the parent rate.
 */
unsigned long clk_hw_round_rate(struct clk_hw *hw, unsigned long rate)
{
	int ret;
	struct clk_rate_request req;

	clk_core_get_boundaries(hw->core, &req.min_rate, &req.max_rate);
	req.rate = rate;

	ret = clk_core_round_rate_nolock(hw->core, &req);
	if (ret)
		return 0;

	return req.rate;
}
EXPORT_SYMBOL_GPL(clk_hw_round_rate);

/**
 * clk_round_rate - round the given rate for a clk
 * @clk: the clk for which we are rounding a rate
 * @rate: the rate which is to be rounded
 *
 * Takes in a rate as input and rounds it to a rate that the clk can actually
 * use which is then returned.  If clk doesn't support round_rate operation
 * then the parent rate is returned.
 */
long clk_round_rate(struct clk *clk, unsigned long rate)
{
	struct clk_rate_request req;
	int ret;

	if (!clk)
		return 0;

	clk_prepare_lock();

	if (clk->exclusive_count)
		clk_core_rate_unprotect(clk->core);

	clk_core_get_boundaries(clk->core, &req.min_rate, &req.max_rate);
	req.rate = rate;

	ret = clk_core_round_rate_nolock(clk->core, &req);

	if (clk->exclusive_count)
		clk_core_rate_protect(clk->core);

	clk_prepare_unlock();

	if (ret)
		return ret;

	return req.rate;
}
EXPORT_SYMBOL_GPL(clk_round_rate);

/**
 * __clk_notify - call clk notifier chain
 * @core: clk that is changing rate
 * @msg: clk notifier type (see include/linux/clk.h)
 * @old_rate: old clk rate
 * @new_rate: new clk rate
 *
 * Triggers a notifier call chain on the clk rate-change notification
 * for 'clk'.  Passes a pointer to the struct clk and the previous
 * and current rates to the notifier callback.  Intended to be called by
 * internal clock code only.  Returns NOTIFY_DONE from the last driver
 * called if all went well, or NOTIFY_STOP or NOTIFY_BAD immediately if
 * a driver returns that.
 */
static int __clk_notify(struct clk_core *core, unsigned long msg,
		unsigned long old_rate, unsigned long new_rate)
{
	struct clk_notifier *cn;
	struct clk_notifier_data cnd;
	int ret = NOTIFY_DONE;

	cnd.old_rate = old_rate;
	cnd.new_rate = new_rate;

	list_for_each_entry(cn, &clk_notifier_list, node) {
		if (cn->clk->core == core) {
			cnd.clk = cn->clk;
			ret = srcu_notifier_call_chain(&cn->notifier_head, msg,
					&cnd);
			if (ret & NOTIFY_STOP_MASK)
				return ret;
		}
	}

	return ret;
}

/**
 * __clk_recalc_accuracies
 * @core: first clk in the subtree
 *
 * Walks the subtree of clks starting with clk and recalculates accuracies as
 * it goes.  Note that if a clk does not implement the .recalc_accuracy
 * callback then it is assumed that the clock will take on the accuracy of its
 * parent.
 */
static void __clk_recalc_accuracies(struct clk_core *core)
{
	unsigned long parent_accuracy = 0;
	struct clk_core *child;

	lockdep_assert_held(&prepare_lock);

	if (core->parent)
		parent_accuracy = core->parent->accuracy;

	if (core->ops->recalc_accuracy)
		core->accuracy = core->ops->recalc_accuracy(core->hw,
							  parent_accuracy);
	else
		core->accuracy = parent_accuracy;

	hlist_for_each_entry(child, &core->children, child_node)
		__clk_recalc_accuracies(child);
}

static long clk_core_get_accuracy_recalc(struct clk_core *core)
{
	if (core && (core->flags & CLK_GET_ACCURACY_NOCACHE))
		__clk_recalc_accuracies(core);

	return clk_core_get_accuracy_no_lock(core);
}

/**
 * clk_get_accuracy - return the accuracy of clk
 * @clk: the clk whose accuracy is being returned
 *
 * Simply returns the cached accuracy of the clk, unless
 * CLK_GET_ACCURACY_NOCACHE flag is set, which means a recalc_rate will be
 * issued.
 * If clk is NULL then returns 0.
 */
long clk_get_accuracy(struct clk *clk)
{
	long accuracy;

	if (!clk)
		return 0;

	clk_prepare_lock();
	accuracy = clk_core_get_accuracy_recalc(clk->core);
	clk_prepare_unlock();

	return accuracy;
}
EXPORT_SYMBOL_GPL(clk_get_accuracy);

static unsigned long clk_recalc(struct clk_core *core,
				unsigned long parent_rate)
{
	unsigned long rate = parent_rate;

	if (core->ops->recalc_rate && !clk_pm_runtime_get(core)) {
		rate = core->ops->recalc_rate(core->hw, parent_rate);
		clk_pm_runtime_put(core);
	}
	return rate;
}

/**
 * __clk_recalc_rates
 * @core: first clk in the subtree
 * @msg: notification type (see include/linux/clk.h)
 *
 * Walks the subtree of clks starting with clk and recalculates rates as it
 * goes.  Note that if a clk does not implement the .recalc_rate callback then
 * it is assumed that the clock will take on the rate of its parent.
 *
 * clk_recalc_rates also propagates the POST_RATE_CHANGE notification,
 * if necessary.
 */
static void __clk_recalc_rates(struct clk_core *core, unsigned long msg)
{
	unsigned long old_rate;
	unsigned long parent_rate = 0;
	struct clk_core *child;

	lockdep_assert_held(&prepare_lock);

	old_rate = core->rate;

	if (core->parent)
		parent_rate = core->parent->rate;

	core->rate = clk_recalc(core, parent_rate);

	/*
	 * ignore NOTIFY_STOP and NOTIFY_BAD return values for POST_RATE_CHANGE
	 * & ABORT_RATE_CHANGE notifiers
	 */
	if (core->notifier_count && msg)
		__clk_notify(core, msg, old_rate, core->rate);

	hlist_for_each_entry(child, &core->children, child_node)
		__clk_recalc_rates(child, msg);
}

static unsigned long clk_core_get_rate_recalc(struct clk_core *core)
{
	if (core && (core->flags & CLK_GET_RATE_NOCACHE))
		__clk_recalc_rates(core, 0);

	return clk_core_get_rate_nolock(core);
}

/**
 * clk_get_rate - return the rate of clk
 * @clk: the clk whose rate is being returned
 *
 * Simply returns the cached rate of the clk, unless CLK_GET_RATE_NOCACHE flag
 * is set, which means a recalc_rate will be issued.
 * If clk is NULL then returns 0.
 */
unsigned long clk_get_rate(struct clk *clk)
{
	unsigned long rate;

	if (!clk)
		return 0;

	clk_prepare_lock();
	rate = clk_core_get_rate_recalc(clk->core);
	clk_prepare_unlock();

	return rate;
}
EXPORT_SYMBOL_GPL(clk_get_rate);

static int clk_fetch_parent_index(struct clk_core *core,
				  struct clk_core *parent)
{
	int i;

	if (!parent)
		return -EINVAL;

	for (i = 0; i < core->num_parents; i++) {
		/* Found it first try! */
		if (core->parents[i].core == parent)
			return i;

		/* Something else is here, so keep looking */
		if (core->parents[i].core)
			continue;

		/* Maybe core hasn't been cached but the hw is all we know? */
		if (core->parents[i].hw) {
			if (core->parents[i].hw == parent->hw)
				break;

			/* Didn't match, but we're expecting a clk_hw */
			continue;
		}

		/* Maybe it hasn't been cached (clk_set_parent() path) */
		if (parent == clk_core_get(core, i))
			break;

		/* Fallback to comparing globally unique names */
		if (core->parents[i].name &&
		    !strcmp(parent->name, core->parents[i].name))
			break;
	}

	if (i == core->num_parents)
		return -EINVAL;

	core->parents[i].core = parent;
	return i;
}

/**
 * clk_hw_get_parent_index - return the index of the parent clock
 * @hw: clk_hw associated with the clk being consumed
 *
 * Fetches and returns the index of parent clock. Returns -EINVAL if the given
 * clock does not have a current parent.
 */
int clk_hw_get_parent_index(struct clk_hw *hw)
{
	struct clk_hw *parent = clk_hw_get_parent(hw);

	if (WARN_ON(parent == NULL))
		return -EINVAL;

	return clk_fetch_parent_index(hw->core, parent->core);
}
EXPORT_SYMBOL_GPL(clk_hw_get_parent_index);

static void clk_core_hold_state(struct clk_core *core)
{
	if (core->need_sync || !core->boot_enabled)
		return;

	if (core->orphan || !dev_has_sync_state(core->dev))
		return;

	if (core->flags & CLK_DONT_HOLD_STATE)
		return;

	core->need_sync = !clk_core_prepare_enable(core);
}

static void __clk_core_update_orphan_hold_state(struct clk_core *core)
{
	struct clk_core *child;

	if (core->orphan)
		return;

	clk_core_hold_state(core);

	hlist_for_each_entry(child, &core->children, child_node)
		__clk_core_update_orphan_hold_state(child);
}

/*
 * Update the orphan status of @core and all its children.
 */
static void clk_core_update_orphan_status(struct clk_core *core, bool is_orphan)
{
	struct clk_core *child;

	core->orphan = is_orphan;

	hlist_for_each_entry(child, &core->children, child_node)
		clk_core_update_orphan_status(child, is_orphan);
}

static void clk_reparent(struct clk_core *core, struct clk_core *new_parent)
{
	bool was_orphan = core->orphan;

	hlist_del(&core->child_node);

	if (new_parent) {
		bool becomes_orphan = new_parent->orphan;

		/* avoid duplicate POST_RATE_CHANGE notifications */
		if (new_parent->new_child == core)
			new_parent->new_child = NULL;

		hlist_add_head(&core->child_node, &new_parent->children);

		if (was_orphan != becomes_orphan)
			clk_core_update_orphan_status(core, becomes_orphan);
	} else {
		hlist_add_head(&core->child_node, &clk_orphan_list);
		if (!was_orphan)
			clk_core_update_orphan_status(core, true);
	}

	core->parent = new_parent;
}

static struct clk_core *__clk_set_parent_before(struct clk_core *core,
					   struct clk_core *parent)
{
	unsigned long flags;
	struct clk_core *old_parent = core->parent;

	/*
	 * 1. enable parents for CLK_OPS_PARENT_ENABLE clock
	 *
	 * 2. Migrate prepare state between parents and prevent race with
	 * clk_enable().
	 *
	 * If the clock is not prepared, then a race with
	 * clk_enable/disable() is impossible since we already have the
	 * prepare lock (future calls to clk_enable() need to be preceded by
	 * a clk_prepare()).
	 *
	 * If the clock is prepared, migrate the prepared state to the new
	 * parent and also protect against a race with clk_enable() by
	 * forcing the clock and the new parent on.  This ensures that all
	 * future calls to clk_enable() are practically NOPs with respect to
	 * hardware and software states.
	 *
	 * See also: Comment for clk_set_parent() below.
	 */

	/* enable old_parent & parent if CLK_OPS_PARENT_ENABLE is set */
	if (core->flags & CLK_OPS_PARENT_ENABLE) {
		clk_core_prepare_enable(old_parent);
		clk_core_prepare_enable(parent);
	}

	/* migrate prepare count if > 0 */
	if (core->prepare_count) {
		clk_core_prepare_enable(parent);
		clk_core_enable_lock(core);
	}

	/* update the clk tree topology */
	flags = clk_enable_lock();
	clk_reparent(core, parent);
	clk_enable_unlock(flags);

	return old_parent;
}

static void __clk_set_parent_after(struct clk_core *core,
				   struct clk_core *parent,
				   struct clk_core *old_parent)
{
	/*
	 * Finish the migration of prepare state and undo the changes done
	 * for preventing a race with clk_enable().
	 */
	if (core->prepare_count) {
		clk_core_disable_lock(core);
		clk_core_disable_unprepare(old_parent);
	}

	/* re-balance ref counting if CLK_OPS_PARENT_ENABLE is set */
	if (core->flags & CLK_OPS_PARENT_ENABLE) {
		clk_core_disable_unprepare(parent);
		clk_core_disable_unprepare(old_parent);
	}
}

static int __clk_set_parent(struct clk_core *core, struct clk_core *parent,
			    u8 p_index)
{
	unsigned long flags;
	int ret = 0;
	struct clk_core *old_parent;

	old_parent = __clk_set_parent_before(core, parent);

	trace_clk_set_parent(core, parent);

	/* change clock input source */
	if (parent && core->ops->set_parent)
		ret = core->ops->set_parent(core->hw, p_index);

	trace_clk_set_parent_complete(core, parent);

	if (ret) {
		flags = clk_enable_lock();
		clk_reparent(core, old_parent);
		clk_enable_unlock(flags);
		__clk_set_parent_after(core, old_parent, parent);

		return ret;
	}

	__clk_set_parent_after(core, parent, old_parent);

	return 0;
}

/**
 * __clk_speculate_rates
 * @core: first clk in the subtree
 * @parent_rate: the "future" rate of clk's parent
 *
 * Walks the subtree of clks starting with clk, speculating rates as it
 * goes and firing off PRE_RATE_CHANGE notifications as necessary.
 *
 * Unlike clk_recalc_rates, clk_speculate_rates exists only for sending
 * pre-rate change notifications and returns early if no clks in the
 * subtree have subscribed to the notifications.  Note that if a clk does not
 * implement the .recalc_rate callback then it is assumed that the clock will
 * take on the rate of its parent.
 */
static int __clk_speculate_rates(struct clk_core *core,
				 unsigned long parent_rate)
{
	struct clk_core *child;
	unsigned long new_rate;
	int ret = NOTIFY_DONE;

	lockdep_assert_held(&prepare_lock);

	new_rate = clk_recalc(core, parent_rate);

	/* abort rate change if a driver returns NOTIFY_BAD or NOTIFY_STOP */
	if (core->notifier_count)
		ret = __clk_notify(core, PRE_RATE_CHANGE, core->rate, new_rate);

	if (ret & NOTIFY_STOP_MASK) {
		pr_debug("%s: clk notifier callback for clock %s aborted with error %d\n",
				__func__, core->name, ret);
		goto out;
	}

	hlist_for_each_entry(child, &core->children, child_node) {
		ret = __clk_speculate_rates(child, new_rate);
		if (ret & NOTIFY_STOP_MASK)
			break;
	}

out:
	return ret;
}

static void clk_calc_subtree(struct clk_core *core, unsigned long new_rate,
			     struct clk_core *new_parent, u8 p_index)
{
	struct clk_core *child;

	core->new_rate = new_rate;
	core->new_parent = new_parent;
	core->new_parent_index = p_index;
	/* include clk in new parent's PRE_RATE_CHANGE notifications */
	core->new_child = NULL;
	if (new_parent && new_parent != core->parent)
		new_parent->new_child = core;

	hlist_for_each_entry(child, &core->children, child_node) {
		child->new_rate = clk_recalc(child, new_rate);
		clk_calc_subtree(child, child->new_rate, NULL, 0);
	}
}

/*
 * calculate the new rates returning the topmost clock that has to be
 * changed.
 */
static struct clk_core *clk_calc_new_rates(struct clk_core *core,
					   unsigned long rate)
{
	struct clk_core *top = core;
	struct clk_core *old_parent, *parent;
	unsigned long best_parent_rate = 0;
	unsigned long new_rate;
	unsigned long min_rate;
	unsigned long max_rate;
	int p_index = 0;
	long ret;

	/* sanity */
	if (IS_ERR_OR_NULL(core))
		return NULL;

	/* save parent rate, if it exists */
	parent = old_parent = core->parent;
	if (parent)
		best_parent_rate = parent->rate;

	clk_core_get_boundaries(core, &min_rate, &max_rate);

	/* find the closest rate and parent clk/rate */
	if (clk_core_can_round(core)) {
		struct clk_rate_request req;

		req.rate = rate;
		req.min_rate = min_rate;
		req.max_rate = max_rate;

		clk_core_init_rate_req(core, &req);

		ret = clk_core_determine_round_nolock(core, &req);
		if (ret < 0)
			return NULL;

		best_parent_rate = req.best_parent_rate;
		new_rate = req.rate;
		parent = req.best_parent_hw ? req.best_parent_hw->core : NULL;

		if (new_rate < min_rate || new_rate > max_rate)
			return NULL;
	} else if (!parent || !(core->flags & CLK_SET_RATE_PARENT)) {
		/* pass-through clock without adjustable parent */
		core->new_rate = core->rate;
		return NULL;
	} else {
		/* pass-through clock with adjustable parent */
		top = clk_calc_new_rates(parent, rate);
		new_rate = parent->new_rate;
		goto out;
	}

	/* some clocks must be gated to change parent */
	if (parent != old_parent &&
	    (core->flags & CLK_SET_PARENT_GATE) && core->prepare_count) {
		pr_debug("%s: %s not gated but wants to reparent\n",
			 __func__, core->name);
		return NULL;
	}

	/* try finding the new parent index */
	if (parent && core->num_parents > 1) {
		p_index = clk_fetch_parent_index(core, parent);
		if (p_index < 0) {
			pr_debug("%s: clk %s can not be parent of clk %s\n",
				 __func__, parent->name, core->name);
			return NULL;
		}
	}

	if ((core->flags & CLK_SET_RATE_PARENT) && parent &&
	    best_parent_rate != parent->rate)
		top = clk_calc_new_rates(parent, best_parent_rate);

out:
	clk_calc_subtree(core, new_rate, parent, p_index);

	return top;
}

/*
 * Notify about rate changes in a subtree. Always walk down the whole tree
 * so that in case of an error we can walk down the whole tree again and
 * abort the change.
 */
static struct clk_core *clk_propagate_rate_change(struct clk_core *core,
						  unsigned long event)
{
	struct clk_core *child, *tmp_clk, *fail_clk = NULL;
	int ret = NOTIFY_DONE;

	if (core->rate == core->new_rate)
		return NULL;

	if (core->notifier_count) {
		ret = __clk_notify(core, event, core->rate, core->new_rate);
		if (ret & NOTIFY_STOP_MASK)
			fail_clk = core;
	}

	if (core->ops->pre_rate_change) {
		ret = core->ops->pre_rate_change(core->hw, core->rate,
						 core->new_rate);
		if (ret)
			fail_clk = core;
	}

	hlist_for_each_entry(child, &core->children, child_node) {
		/* Skip children who will be reparented to another clock */
		if (child->new_parent && child->new_parent != core)
			continue;
		tmp_clk = clk_propagate_rate_change(child, event);
		if (tmp_clk)
			fail_clk = tmp_clk;
	}

	/* handle the new child who might not be in core->children yet */
	if (core->new_child) {
		tmp_clk = clk_propagate_rate_change(core->new_child, event);
		if (tmp_clk)
			fail_clk = tmp_clk;
	}

	return fail_clk;
}

/*
 * walk down a subtree and set the new rates notifying the rate
 * change on the way
 */
static void clk_change_rate(struct clk_core *core)
{
	struct clk_core *child;
	struct hlist_node *tmp;
	unsigned long old_rate;
	unsigned long best_parent_rate = 0;
	bool skip_set_rate = false;
	struct clk_core *old_parent;
	struct clk_core *parent = NULL;

	old_rate = core->rate;

	if (core->new_parent) {
		parent = core->new_parent;
		best_parent_rate = core->new_parent->rate;
	} else if (core->parent) {
		parent = core->parent;
		best_parent_rate = core->parent->rate;
	}

	if (clk_pm_runtime_get(core))
		return;

	if (core->flags & CLK_SET_RATE_UNGATE) {
		unsigned long flags;

		clk_core_prepare(core);
		flags = clk_enable_lock();
		clk_core_enable(core);
		clk_enable_unlock(flags);
	}

	if (core->new_parent && core->new_parent != core->parent) {
		old_parent = __clk_set_parent_before(core, core->new_parent);
		trace_clk_set_parent(core, core->new_parent);

		if (core->ops->set_rate_and_parent) {
			skip_set_rate = true;
			core->ops->set_rate_and_parent(core->hw, core->new_rate,
					best_parent_rate,
					core->new_parent_index);
		} else if (core->ops->set_parent) {
			core->ops->set_parent(core->hw, core->new_parent_index);
		}

		trace_clk_set_parent_complete(core, core->new_parent);
		__clk_set_parent_after(core, core->new_parent, old_parent);
	}

	if (core->flags & CLK_OPS_PARENT_ENABLE)
		clk_core_prepare_enable(parent);

	trace_clk_set_rate(core, core->new_rate);

	if (!skip_set_rate && core->ops->set_rate)
		core->ops->set_rate(core->hw, core->new_rate, best_parent_rate);

	trace_clk_set_rate_complete(core, core->new_rate);

	core->rate = clk_recalc(core, best_parent_rate);

	if (core->flags & CLK_SET_RATE_UNGATE) {
		unsigned long flags;

		flags = clk_enable_lock();
		clk_core_disable(core);
		clk_enable_unlock(flags);
		clk_core_unprepare(core);
	}

	if (core->flags & CLK_OPS_PARENT_ENABLE)
		clk_core_disable_unprepare(parent);

	if (core->notifier_count && old_rate != core->rate)
		__clk_notify(core, POST_RATE_CHANGE, old_rate, core->rate);

	if (core->flags & CLK_RECALC_NEW_RATES)
		(void)clk_calc_new_rates(core, core->new_rate);

	if (core->ops->post_rate_change)
		core->ops->post_rate_change(core->hw, old_rate, core->rate);

	/*
	 * Use safe iteration, as change_rate can actually swap parents
	 * for certain clock types.
	 */
	hlist_for_each_entry_safe(child, tmp, &core->children, child_node) {
		/* Skip children who will be reparented to another clock */
		if (child->new_parent && child->new_parent != core)
			continue;
		clk_change_rate(child);
	}

	/* handle the new child who might not be in core->children yet */
	if (core->new_child)
		clk_change_rate(core->new_child);

	clk_pm_runtime_put(core);
}

static unsigned long clk_core_req_round_rate_nolock(struct clk_core *core,
						     unsigned long req_rate)
{
	int ret, cnt;
	struct clk_rate_request req;

	lockdep_assert_held(&prepare_lock);

	if (!core)
		return 0;

	/* simulate what the rate would be if it could be freely set */
	cnt = clk_core_rate_nuke_protect(core);
	if (cnt < 0)
		return cnt;

	clk_core_get_boundaries(core, &req.min_rate, &req.max_rate);
	req.rate = req_rate;

	ret = clk_core_round_rate_nolock(core, &req);

	/* restore the protection */
	clk_core_rate_restore_protect(core, cnt);

	return ret ? 0 : req.rate;
}

static int clk_core_set_rate_nolock(struct clk_core *core,
				    unsigned long req_rate)
{
	struct clk_core *top, *fail_clk;
	unsigned long rate;
	int ret = 0;

	if (!core)
		return 0;

	rate = clk_core_req_round_rate_nolock(core, req_rate);

	/* bail early if nothing to do */
	if (rate == clk_core_get_rate_nolock(core))
		return 0;

	/* fail on a direct rate set of a protected provider */
	if (clk_core_rate_is_protected(core))
		return -EBUSY;

	/* calculate new rates and get the topmost changed clock */
	top = clk_calc_new_rates(core, req_rate);
	if (!top)
		return -EINVAL;

	ret = clk_pm_runtime_get(core);
	if (ret)
		return ret;

	/* notify that we are about to change rates */
	fail_clk = clk_propagate_rate_change(top, PRE_RATE_CHANGE);
	if (fail_clk) {
		pr_debug("%s: failed to set %s rate\n", __func__,
				fail_clk->name);
		clk_propagate_rate_change(top, ABORT_RATE_CHANGE);
		ret = -EBUSY;
		goto err;
	}

	/* change the rates */
	clk_change_rate(top);

	core->req_rate = req_rate;
err:
	clk_pm_runtime_put(core);

	return ret;
}

/**
 * clk_set_rate - specify a new rate for clk
 * @clk: the clk whose rate is being changed
 * @rate: the new rate for clk
 *
 * In the simplest case clk_set_rate will only adjust the rate of clk.
 *
 * Setting the CLK_SET_RATE_PARENT flag allows the rate change operation to
 * propagate up to clk's parent; whether or not this happens depends on the
 * outcome of clk's .round_rate implementation.  If *parent_rate is unchanged
 * after calling .round_rate then upstream parent propagation is ignored.  If
 * *parent_rate comes back with a new rate for clk's parent then we propagate
 * up to clk's parent and set its rate.  Upward propagation will continue
 * until either a clk does not support the CLK_SET_RATE_PARENT flag or
 * .round_rate stops requesting changes to clk's parent_rate.
 *
 * Rate changes are accomplished via tree traversal that also recalculates the
 * rates for the clocks and fires off POST_RATE_CHANGE notifiers.
 *
 * Returns 0 on success, -EERROR otherwise.
 */
int clk_set_rate(struct clk *clk, unsigned long rate)
{
	int ret;

	if (!clk)
		return 0;

	/* prevent racing with updates to the clock topology */
	clk_prepare_lock();

	if (clk->exclusive_count)
		clk_core_rate_unprotect(clk->core);

	ret = clk_core_set_rate_nolock(clk->core, rate);

	if (clk->exclusive_count)
		clk_core_rate_protect(clk->core);

	clk_prepare_unlock();

	return ret;
}
EXPORT_SYMBOL_GPL(clk_set_rate);

/**
 * clk_set_rate_exclusive - specify a new rate and get exclusive control
 * @clk: the clk whose rate is being changed
 * @rate: the new rate for clk
 *
 * This is a combination of clk_set_rate() and clk_rate_exclusive_get()
 * within a critical section
 *
 * This can be used initially to ensure that at least 1 consumer is
 * satisfied when several consumers are competing for exclusivity over the
 * same clock provider.
 *
 * The exclusivity is not applied if setting the rate failed.
 *
 * Calls to clk_rate_exclusive_get() should be balanced with calls to
 * clk_rate_exclusive_put().
 *
 * Returns 0 on success, -EERROR otherwise.
 */
int clk_set_rate_exclusive(struct clk *clk, unsigned long rate)
{
	int ret;

	if (!clk)
		return 0;

	/* prevent racing with updates to the clock topology */
	clk_prepare_lock();

	/*
	 * The temporary protection removal is not here, on purpose
	 * This function is meant to be used instead of clk_rate_protect,
	 * so before the consumer code path protect the clock provider
	 */

	ret = clk_core_set_rate_nolock(clk->core, rate);
	if (!ret) {
		clk_core_rate_protect(clk->core);
		clk->exclusive_count++;
	}

	clk_prepare_unlock();

	return ret;
}
EXPORT_SYMBOL_GPL(clk_set_rate_exclusive);

/**
 * clk_set_rate_range - set a rate range for a clock source
 * @clk: clock source
 * @min: desired minimum clock rate in Hz, inclusive
 * @max: desired maximum clock rate in Hz, inclusive
 *
 * Returns success (0) or negative errno.
 */
int clk_set_rate_range(struct clk *clk, unsigned long min, unsigned long max)
{
	int ret = 0;
	unsigned long old_min, old_max, rate;

	if (!clk)
		return 0;

	if (min > max) {
		pr_err("%s: clk %s dev %s con %s: invalid range [%lu, %lu]\n",
		       __func__, clk->core->name, clk->dev_id, clk->con_id,
		       min, max);
		return -EINVAL;
	}

	clk_prepare_lock();

	if (clk->exclusive_count)
		clk_core_rate_unprotect(clk->core);

	/* Save the current values in case we need to rollback the change */
	old_min = clk->min_rate;
	old_max = clk->max_rate;
	clk->min_rate = min;
	clk->max_rate = max;

	if (!clk_core_check_boundaries(clk->core, min, max)) {
		ret = -EINVAL;
		goto out;
	}

	rate = clk_core_get_rate_nolock(clk->core);
	if (rate < min || rate > max) {
		/*
		 * FIXME:
		 * We are in bit of trouble here, current rate is outside the
		 * the requested range. We are going try to request appropriate
		 * range boundary but there is a catch. It may fail for the
		 * usual reason (clock broken, clock protected, etc) but also
		 * because:
		 * - round_rate() was not favorable and fell on the wrong
		 *   side of the boundary
		 * - the determine_rate() callback does not really check for
		 *   this corner case when determining the rate
		 */

		if (rate < min)
			rate = min;
		else
			rate = max;

		ret = clk_core_set_rate_nolock(clk->core, rate);
		if (ret) {
			/* rollback the changes */
			clk->min_rate = old_min;
			clk->max_rate = old_max;
		}
	}

out:
	if (clk->exclusive_count)
		clk_core_rate_protect(clk->core);

	clk_prepare_unlock();

	return ret;
}
EXPORT_SYMBOL_GPL(clk_set_rate_range);

/**
 * clk_set_min_rate - set a minimum clock rate for a clock source
 * @clk: clock source
 * @rate: desired minimum clock rate in Hz, inclusive
 *
 * Returns success (0) or negative errno.
 */
int clk_set_min_rate(struct clk *clk, unsigned long rate)
{
	if (!clk)
		return 0;

	return clk_set_rate_range(clk, rate, clk->max_rate);
}
EXPORT_SYMBOL_GPL(clk_set_min_rate);

/**
 * clk_set_max_rate - set a maximum clock rate for a clock source
 * @clk: clock source
 * @rate: desired maximum clock rate in Hz, inclusive
 *
 * Returns success (0) or negative errno.
 */
int clk_set_max_rate(struct clk *clk, unsigned long rate)
{
	if (!clk)
		return 0;

	return clk_set_rate_range(clk, clk->min_rate, rate);
}
EXPORT_SYMBOL_GPL(clk_set_max_rate);

/**
 * clk_get_parent - return the parent of a clk
 * @clk: the clk whose parent gets returned
 *
 * Simply returns clk->parent.  Returns NULL if clk is NULL.
 */
struct clk *clk_get_parent(struct clk *clk)
{
	struct clk *parent;

	if (!clk)
		return NULL;

	clk_prepare_lock();
	/* TODO: Create a per-user clk and change callers to call clk_put */
	parent = !clk->core->parent ? NULL : clk->core->parent->hw->clk;
	clk_prepare_unlock();

	return parent;
}
EXPORT_SYMBOL_GPL(clk_get_parent);

static struct clk_core *__clk_init_parent(struct clk_core *core)
{
	u8 index = 0;

	if (core->num_parents > 1 && core->ops->get_parent)
		index = core->ops->get_parent(core->hw);

	return clk_core_get_parent_by_index(core, index);
}

static void clk_core_reparent(struct clk_core *core,
				  struct clk_core *new_parent)
{
	clk_reparent(core, new_parent);
	__clk_recalc_accuracies(core);
	__clk_recalc_rates(core, POST_RATE_CHANGE);
}

void clk_hw_reparent(struct clk_hw *hw, struct clk_hw *new_parent)
{
	if (!hw)
		return;

	clk_core_reparent(hw->core, !new_parent ? NULL : new_parent->core);
}

/**
 * clk_has_parent - check if a clock is a possible parent for another
 * @clk: clock source
 * @parent: parent clock source
 *
 * This function can be used in drivers that need to check that a clock can be
 * the parent of another without actually changing the parent.
 *
 * Returns true if @parent is a possible parent for @clk, false otherwise.
 */
bool clk_has_parent(struct clk *clk, struct clk *parent)
{
	struct clk_core *core, *parent_core;
	int i;

	/* NULL clocks should be nops, so return success if either is NULL. */
	if (!clk || !parent)
		return true;

	core = clk->core;
	parent_core = parent->core;

	/* Optimize for the case where the parent is already the parent. */
	if (core->parent == parent_core)
		return true;

	for (i = 0; i < core->num_parents; i++)
		if (!strcmp(core->parents[i].name, parent_core->name))
			return true;

	return false;
}
EXPORT_SYMBOL_GPL(clk_has_parent);

static int clk_core_set_parent_nolock(struct clk_core *core,
				      struct clk_core *parent)
{
	int ret = 0;
	int p_index = 0;
	unsigned long p_rate = 0;

	lockdep_assert_held(&prepare_lock);

	if (!core)
		return 0;

	if (core->parent == parent)
		return 0;

	/* verify ops for multi-parent clks */
	if (core->num_parents > 1 && !core->ops->set_parent)
		return -EPERM;

	/* check that we are allowed to re-parent if the clock is in use */
	if ((core->flags & CLK_SET_PARENT_GATE) && core->prepare_count)
		return -EBUSY;

	if (clk_core_rate_is_protected(core))
		return -EBUSY;

	/* try finding the new parent index */
	if (parent) {
		p_index = clk_fetch_parent_index(core, parent);
		if (p_index < 0) {
			pr_debug("%s: clk %s can not be parent of clk %s\n",
					__func__, parent->name, core->name);
			return p_index;
		}
		p_rate = parent->rate;
	}

	ret = clk_pm_runtime_get(core);
	if (ret)
		return ret;

	/* propagate PRE_RATE_CHANGE notifications */
	ret = __clk_speculate_rates(core, p_rate);

	/* abort if a driver objects */
	if (ret & NOTIFY_STOP_MASK)
		goto runtime_put;

	/* do the re-parent */
	ret = __clk_set_parent(core, parent, p_index);

	/* propagate rate an accuracy recalculation accordingly */
	if (ret) {
		__clk_recalc_rates(core, ABORT_RATE_CHANGE);
	} else {
		__clk_recalc_rates(core, POST_RATE_CHANGE);
		__clk_recalc_accuracies(core);
	}

runtime_put:
	clk_pm_runtime_put(core);

	return ret;
}

int clk_hw_set_parent(struct clk_hw *hw, struct clk_hw *parent)
{
	return clk_core_set_parent_nolock(hw->core, parent->core);
}
EXPORT_SYMBOL_GPL(clk_hw_set_parent);

/**
 * clk_set_parent - switch the parent of a mux clk
 * @clk: the mux clk whose input we are switching
 * @parent: the new input to clk
 *
 * Re-parent clk to use parent as its new input source.  If clk is in
 * prepared state, the clk will get enabled for the duration of this call. If
 * that's not acceptable for a specific clk (Eg: the consumer can't handle
 * that, the reparenting is glitchy in hardware, etc), use the
 * CLK_SET_PARENT_GATE flag to allow reparenting only when clk is unprepared.
 *
 * After successfully changing clk's parent clk_set_parent will update the
 * clk topology, sysfs topology and propagate rate recalculation via
 * __clk_recalc_rates.
 *
 * Returns 0 on success, -EERROR otherwise.
 */
int clk_set_parent(struct clk *clk, struct clk *parent)
{
	int ret;

	if (!clk)
		return 0;

	clk_prepare_lock();

	if (clk->exclusive_count)
		clk_core_rate_unprotect(clk->core);

	ret = clk_core_set_parent_nolock(clk->core,
					 parent ? parent->core : NULL);

	if (clk->exclusive_count)
		clk_core_rate_protect(clk->core);

	clk_prepare_unlock();

	return ret;
}
EXPORT_SYMBOL_GPL(clk_set_parent);

static int clk_core_set_phase_nolock(struct clk_core *core, int degrees)
{
	int ret = -EINVAL;

	lockdep_assert_held(&prepare_lock);

	if (!core)
		return 0;

	if (clk_core_rate_is_protected(core))
		return -EBUSY;

	trace_clk_set_phase(core, degrees);

	if (core->ops->set_phase) {
		ret = core->ops->set_phase(core->hw, degrees);
		if (!ret)
			core->phase = degrees;
	}

	trace_clk_set_phase_complete(core, degrees);

	return ret;
}

/**
 * clk_set_phase - adjust the phase shift of a clock signal
 * @clk: clock signal source
 * @degrees: number of degrees the signal is shifted
 *
 * Shifts the phase of a clock signal by the specified
 * degrees. Returns 0 on success, -EERROR otherwise.
 *
 * This function makes no distinction about the input or reference
 * signal that we adjust the clock signal phase against. For example
 * phase locked-loop clock signal generators we may shift phase with
 * respect to feedback clock signal input, but for other cases the
 * clock phase may be shifted with respect to some other, unspecified
 * signal.
 *
 * Additionally the concept of phase shift does not propagate through
 * the clock tree hierarchy, which sets it apart from clock rates and
 * clock accuracy. A parent clock phase attribute does not have an
 * impact on the phase attribute of a child clock.
 */
int clk_set_phase(struct clk *clk, int degrees)
{
	int ret;

	if (!clk)
		return 0;

	/* sanity check degrees */
	degrees %= 360;
	if (degrees < 0)
		degrees += 360;

	clk_prepare_lock();

	if (clk->exclusive_count)
		clk_core_rate_unprotect(clk->core);

	ret = clk_core_set_phase_nolock(clk->core, degrees);

	if (clk->exclusive_count)
		clk_core_rate_protect(clk->core);

	clk_prepare_unlock();

	return ret;
}
EXPORT_SYMBOL_GPL(clk_set_phase);

static int clk_core_get_phase(struct clk_core *core)
{
	int ret;

	lockdep_assert_held(&prepare_lock);
	if (!core->ops->get_phase)
		return 0;

	/* Always try to update cached phase if possible */
	ret = core->ops->get_phase(core->hw);
	if (ret >= 0)
		core->phase = ret;

	return ret;
}

/**
 * clk_get_phase - return the phase shift of a clock signal
 * @clk: clock signal source
 *
 * Returns the phase shift of a clock node in degrees, otherwise returns
 * -EERROR.
 */
int clk_get_phase(struct clk *clk)
{
	int ret;

	if (!clk)
		return 0;

	clk_prepare_lock();
	ret = clk_core_get_phase(clk->core);
	clk_prepare_unlock();

	return ret;
}
EXPORT_SYMBOL_GPL(clk_get_phase);

static void clk_core_reset_duty_cycle_nolock(struct clk_core *core)
{
	/* Assume a default value of 50% */
	core->duty.num = 1;
	core->duty.den = 2;
}

static int clk_core_update_duty_cycle_parent_nolock(struct clk_core *core);

static int clk_core_update_duty_cycle_nolock(struct clk_core *core)
{
	struct clk_duty *duty = &core->duty;
	int ret = 0;

	if (!core->ops->get_duty_cycle)
		return clk_core_update_duty_cycle_parent_nolock(core);

	ret = core->ops->get_duty_cycle(core->hw, duty);
	if (ret)
		goto reset;

	/* Don't trust the clock provider too much */
	if (duty->den == 0 || duty->num > duty->den) {
		ret = -EINVAL;
		goto reset;
	}

	return 0;

reset:
	clk_core_reset_duty_cycle_nolock(core);
	return ret;
}

static int clk_core_update_duty_cycle_parent_nolock(struct clk_core *core)
{
	int ret = 0;

	if (core->parent &&
	    core->flags & CLK_DUTY_CYCLE_PARENT) {
		ret = clk_core_update_duty_cycle_nolock(core->parent);
		memcpy(&core->duty, &core->parent->duty, sizeof(core->duty));
	} else {
		clk_core_reset_duty_cycle_nolock(core);
	}

	return ret;
}

static int clk_core_set_duty_cycle_parent_nolock(struct clk_core *core,
						 struct clk_duty *duty);

static int clk_core_set_duty_cycle_nolock(struct clk_core *core,
					  struct clk_duty *duty)
{
	int ret;

	lockdep_assert_held(&prepare_lock);

	if (clk_core_rate_is_protected(core))
		return -EBUSY;

	trace_clk_set_duty_cycle(core, duty);

	if (!core->ops->set_duty_cycle)
		return clk_core_set_duty_cycle_parent_nolock(core, duty);

	ret = core->ops->set_duty_cycle(core->hw, duty);
	if (!ret)
		memcpy(&core->duty, duty, sizeof(*duty));

	trace_clk_set_duty_cycle_complete(core, duty);

	return ret;
}

static int clk_core_set_duty_cycle_parent_nolock(struct clk_core *core,
						 struct clk_duty *duty)
{
	int ret = 0;

	if (core->parent &&
	    core->flags & (CLK_DUTY_CYCLE_PARENT | CLK_SET_RATE_PARENT)) {
		ret = clk_core_set_duty_cycle_nolock(core->parent, duty);
		memcpy(&core->duty, &core->parent->duty, sizeof(core->duty));
	}

	return ret;
}

/**
 * clk_set_duty_cycle - adjust the duty cycle ratio of a clock signal
 * @clk: clock signal source
 * @num: numerator of the duty cycle ratio to be applied
 * @den: denominator of the duty cycle ratio to be applied
 *
 * Apply the duty cycle ratio if the ratio is valid and the clock can
 * perform this operation
 *
 * Returns (0) on success, a negative errno otherwise.
 */
int clk_set_duty_cycle(struct clk *clk, unsigned int num, unsigned int den)
{
	int ret;
	struct clk_duty duty;

	if (!clk)
		return 0;

	/* sanity check the ratio */
	if (den == 0 || num > den)
		return -EINVAL;

	duty.num = num;
	duty.den = den;

	clk_prepare_lock();

	if (clk->exclusive_count)
		clk_core_rate_unprotect(clk->core);

	ret = clk_core_set_duty_cycle_nolock(clk->core, &duty);

	if (clk->exclusive_count)
		clk_core_rate_protect(clk->core);

	clk_prepare_unlock();

	return ret;
}
EXPORT_SYMBOL_GPL(clk_set_duty_cycle);

static int clk_core_get_scaled_duty_cycle(struct clk_core *core,
					  unsigned int scale)
{
	struct clk_duty *duty = &core->duty;
	int ret;

	clk_prepare_lock();

	ret = clk_core_update_duty_cycle_nolock(core);
	if (!ret)
		ret = mult_frac(scale, duty->num, duty->den);

	clk_prepare_unlock();

	return ret;
}

/**
 * clk_get_scaled_duty_cycle - return the duty cycle ratio of a clock signal
 * @clk: clock signal source
 * @scale: scaling factor to be applied to represent the ratio as an integer
 *
 * Returns the duty cycle ratio of a clock node multiplied by the provided
 * scaling factor, or negative errno on error.
 */
int clk_get_scaled_duty_cycle(struct clk *clk, unsigned int scale)
{
	if (!clk)
		return 0;

	return clk_core_get_scaled_duty_cycle(clk->core, scale);
}
EXPORT_SYMBOL_GPL(clk_get_scaled_duty_cycle);

/**
 * clk_is_match - check if two clk's point to the same hardware clock
 * @p: clk compared against q
 * @q: clk compared against p
 *
 * Returns true if the two struct clk pointers both point to the same hardware
 * clock node. Put differently, returns true if struct clk *p and struct clk *q
 * share the same struct clk_core object.
 *
 * Returns false otherwise. Note that two NULL clks are treated as matching.
 */
bool clk_is_match(const struct clk *p, const struct clk *q)
{
	/* trivial case: identical struct clk's or both NULL */
	if (p == q)
		return true;

	/* true if clk->core pointers match. Avoid dereferencing garbage */
	if (!IS_ERR_OR_NULL(p) && !IS_ERR_OR_NULL(q))
		if (p->core == q->core)
			return true;

	return false;
}
EXPORT_SYMBOL_GPL(clk_is_match);

/***        debugfs support        ***/

#ifdef CONFIG_DEBUG_FS
#include <linux/debugfs.h>

static struct dentry *rootdir;
static int inited = 0;
static DEFINE_MUTEX(clk_debug_lock);
static HLIST_HEAD(clk_debug_list);

static struct hlist_head *orphan_list[] = {
	&clk_orphan_list,
	NULL,
};

static void clk_summary_show_one(struct seq_file *s, struct clk_core *c,
				 int level)
{
	int phase;

	seq_printf(s, "%*s%-*s %7d %8d %8d %11lu %10lu ",
		   level * 3 + 1, "",
		   30 - level * 3, c->name,
		   c->enable_count, c->prepare_count, c->protect_count,
		   clk_core_get_rate_recalc(c),
		   clk_core_get_accuracy_recalc(c));

	phase = clk_core_get_phase(c);
	if (phase >= 0)
		seq_printf(s, "%5d", phase);
	else
		seq_puts(s, "-----");

	seq_printf(s, " %6d\n", clk_core_get_scaled_duty_cycle(c, 100000));
}

static void clk_summary_show_subtree(struct seq_file *s, struct clk_core *c,
				     int level)
{
	struct clk_core *child;

	clk_summary_show_one(s, c, level);

	hlist_for_each_entry(child, &c->children, child_node)
		clk_summary_show_subtree(s, child, level + 1);
}

static int clk_summary_show(struct seq_file *s, void *data)
{
	struct clk_core *c;
	struct hlist_head **lists = (struct hlist_head **)s->private;

	seq_puts(s, "                                 enable  prepare  protect                                duty\n");
	seq_puts(s, "   clock                          count    count    count        rate   accuracy phase  cycle\n");
	seq_puts(s, "---------------------------------------------------------------------------------------------\n");

	clk_prepare_lock();

	for (; *lists; lists++)
		hlist_for_each_entry(c, *lists, child_node)
			clk_summary_show_subtree(s, c, 0);

	clk_prepare_unlock();

	return 0;
}
DEFINE_SHOW_ATTRIBUTE(clk_summary);

static void clk_dump_one(struct seq_file *s, struct clk_core *c, int level)
{
	int phase;
	unsigned long min_rate, max_rate;

	clk_core_get_boundaries(c, &min_rate, &max_rate);

	/* This should be JSON format, i.e. elements separated with a comma */
	seq_printf(s, "\"%s\": { ", c->name);
	seq_printf(s, "\"enable_count\": %d,", c->enable_count);
	seq_printf(s, "\"prepare_count\": %d,", c->prepare_count);
	seq_printf(s, "\"protect_count\": %d,", c->protect_count);
	seq_printf(s, "\"rate\": %lu,", clk_core_get_rate_recalc(c));
	seq_printf(s, "\"min_rate\": %lu,", min_rate);
	seq_printf(s, "\"max_rate\": %lu,", max_rate);
	seq_printf(s, "\"accuracy\": %lu,", clk_core_get_accuracy_recalc(c));
	phase = clk_core_get_phase(c);
	if (phase >= 0)
		seq_printf(s, "\"phase\": %d,", phase);
	seq_printf(s, "\"duty_cycle\": %u",
		   clk_core_get_scaled_duty_cycle(c, 100000));
}

static void clk_dump_subtree(struct seq_file *s, struct clk_core *c, int level)
{
	struct clk_core *child;

	clk_dump_one(s, c, level);

	hlist_for_each_entry(child, &c->children, child_node) {
		seq_putc(s, ',');
		clk_dump_subtree(s, child, level + 1);
	}

	seq_putc(s, '}');
}

static int clk_dump_show(struct seq_file *s, void *data)
{
	struct clk_core *c;
	bool first_node = true;
	struct hlist_head **lists = (struct hlist_head **)s->private;

	seq_putc(s, '{');
	clk_prepare_lock();

	for (; *lists; lists++) {
		hlist_for_each_entry(c, *lists, child_node) {
			if (!first_node)
				seq_putc(s, ',');
			first_node = false;
			clk_dump_subtree(s, c, 0);
		}
	}

	clk_prepare_unlock();

	seq_puts(s, "}\n");
	return 0;
}
DEFINE_SHOW_ATTRIBUTE(clk_dump);

<<<<<<< HEAD
#undef CLOCK_ALLOW_WRITE_DEBUGFS
=======
#ifdef CONFIG_ANDROID_BINDER_IPC
#define CLOCK_ALLOW_WRITE_DEBUGFS
#else
#undef CLOCK_ALLOW_WRITE_DEBUGFS
#endif
>>>>>>> 604cec40
#ifdef CLOCK_ALLOW_WRITE_DEBUGFS
/*
 * This can be dangerous, therefore don't provide any real compile time
 * configuration option for this feature.
 * People who want to use this will need to modify the source code directly.
 */
static int clk_rate_set(void *data, u64 val)
{
	struct clk_core *core = data;
	int ret;

	clk_prepare_lock();
	ret = clk_core_set_rate_nolock(core, val);
	clk_prepare_unlock();

	return ret;
}

#define clk_rate_mode	0644

static int clk_prepare_enable_set(void *data, u64 val)
{
	struct clk_core *core = data;
	int ret = 0;

	if (val)
		ret = clk_prepare_enable(core->hw->clk);
	else
		clk_disable_unprepare(core->hw->clk);

	return ret;
}

static int clk_prepare_enable_get(void *data, u64 *val)
{
	struct clk_core *core = data;

	*val = core->enable_count && core->prepare_count;
	return 0;
}

DEFINE_DEBUGFS_ATTRIBUTE(clk_prepare_enable_fops, clk_prepare_enable_get,
			 clk_prepare_enable_set, "%llu\n");

#else
#define clk_rate_set	NULL
#define clk_rate_mode	0444
#endif

static int clk_rate_get(void *data, u64 *val)
{
	struct clk_core *core = data;

	*val = core->rate;
	return 0;
}

DEFINE_DEBUGFS_ATTRIBUTE(clk_rate_fops, clk_rate_get, clk_rate_set, "%llu\n");

static const struct {
	unsigned long flag;
	const char *name;
} clk_flags[] = {
#define ENTRY(f) { f, #f }
	ENTRY(CLK_SET_RATE_GATE),
	ENTRY(CLK_SET_PARENT_GATE),
	ENTRY(CLK_SET_RATE_PARENT),
	ENTRY(CLK_IGNORE_UNUSED),
	ENTRY(CLK_GET_RATE_NOCACHE),
	ENTRY(CLK_SET_RATE_NO_REPARENT),
	ENTRY(CLK_GET_ACCURACY_NOCACHE),
	ENTRY(CLK_RECALC_NEW_RATES),
	ENTRY(CLK_SET_RATE_UNGATE),
	ENTRY(CLK_IS_CRITICAL),
	ENTRY(CLK_OPS_PARENT_ENABLE),
	ENTRY(CLK_DUTY_CYCLE_PARENT),
#undef ENTRY
};

static int clk_flags_show(struct seq_file *s, void *data)
{
	struct clk_core *core = s->private;
	unsigned long flags = core->flags;
	unsigned int i;

	for (i = 0; flags && i < ARRAY_SIZE(clk_flags); i++) {
		if (flags & clk_flags[i].flag) {
			seq_printf(s, "%s\n", clk_flags[i].name);
			flags &= ~clk_flags[i].flag;
		}
	}
	if (flags) {
		/* Unknown flags */
		seq_printf(s, "0x%lx\n", flags);
	}

	return 0;
}
DEFINE_SHOW_ATTRIBUTE(clk_flags);

static void possible_parent_show(struct seq_file *s, struct clk_core *core,
				 unsigned int i, char terminator)
{
	struct clk_core *parent;

	/*
	 * Go through the following options to fetch a parent's name.
	 *
	 * 1. Fetch the registered parent clock and use its name
	 * 2. Use the global (fallback) name if specified
	 * 3. Use the local fw_name if provided
	 * 4. Fetch parent clock's clock-output-name if DT index was set
	 *
	 * This may still fail in some cases, such as when the parent is
	 * specified directly via a struct clk_hw pointer, but it isn't
	 * registered (yet).
	 */
	parent = clk_core_get_parent_by_index(core, i);
	if (parent)
		seq_puts(s, parent->name);
	else if (core->parents[i].name)
		seq_puts(s, core->parents[i].name);
	else if (core->parents[i].fw_name)
		seq_printf(s, "<%s>(fw)", core->parents[i].fw_name);
	else if (core->parents[i].index >= 0)
		seq_puts(s,
			 of_clk_get_parent_name(core->of_node,
						core->parents[i].index));
	else
		seq_puts(s, "(missing)");

	seq_putc(s, terminator);
}

static int possible_parents_show(struct seq_file *s, void *data)
{
	struct clk_core *core = s->private;
	int i;

	for (i = 0; i < core->num_parents - 1; i++)
		possible_parent_show(s, core, i, ' ');

	possible_parent_show(s, core, i, '\n');

	return 0;
}
DEFINE_SHOW_ATTRIBUTE(possible_parents);

static int current_parent_show(struct seq_file *s, void *data)
{
	struct clk_core *core = s->private;

	if (core->parent)
		seq_printf(s, "%s\n", core->parent->name);

	return 0;
}
DEFINE_SHOW_ATTRIBUTE(current_parent);

static int clk_duty_cycle_show(struct seq_file *s, void *data)
{
	struct clk_core *core = s->private;
	struct clk_duty *duty = &core->duty;

	seq_printf(s, "%u/%u\n", duty->num, duty->den);

	return 0;
}
DEFINE_SHOW_ATTRIBUTE(clk_duty_cycle);

static int clk_min_rate_show(struct seq_file *s, void *data)
{
	struct clk_core *core = s->private;
	unsigned long min_rate, max_rate;

	clk_prepare_lock();
	clk_core_get_boundaries(core, &min_rate, &max_rate);
	clk_prepare_unlock();
	seq_printf(s, "%lu\n", min_rate);

	return 0;
}
DEFINE_SHOW_ATTRIBUTE(clk_min_rate);

static int clk_max_rate_show(struct seq_file *s, void *data)
{
	struct clk_core *core = s->private;
	unsigned long min_rate, max_rate;

	clk_prepare_lock();
	clk_core_get_boundaries(core, &min_rate, &max_rate);
	clk_prepare_unlock();
	seq_printf(s, "%lu\n", max_rate);

	return 0;
}
DEFINE_SHOW_ATTRIBUTE(clk_max_rate);

static void clk_debug_create_one(struct clk_core *core, struct dentry *pdentry)
{
	struct dentry *root;

	if (!core || !pdentry)
		return;

	root = debugfs_create_dir(core->name, pdentry);
	core->dentry = root;

	debugfs_create_file("clk_rate", clk_rate_mode, root, core,
			    &clk_rate_fops);
	debugfs_create_file("clk_min_rate", 0444, root, core, &clk_min_rate_fops);
	debugfs_create_file("clk_max_rate", 0444, root, core, &clk_max_rate_fops);
	debugfs_create_ulong("clk_accuracy", 0444, root, &core->accuracy);
	debugfs_create_u32("clk_phase", 0444, root, &core->phase);
	debugfs_create_file("clk_flags", 0444, root, core, &clk_flags_fops);
	debugfs_create_u32("clk_prepare_count", 0444, root, &core->prepare_count);
	debugfs_create_u32("clk_enable_count", 0444, root, &core->enable_count);
	debugfs_create_u32("clk_protect_count", 0444, root, &core->protect_count);
	debugfs_create_u32("clk_notifier_count", 0444, root, &core->notifier_count);
	debugfs_create_file("clk_duty_cycle", 0444, root, core,
			    &clk_duty_cycle_fops);
#ifdef CLOCK_ALLOW_WRITE_DEBUGFS
	debugfs_create_file("clk_prepare_enable", 0644, root, core,
			    &clk_prepare_enable_fops);
#endif

	if (core->num_parents > 0)
		debugfs_create_file("clk_parent", 0444, root, core,
				    &current_parent_fops);

	if (core->num_parents > 1)
		debugfs_create_file("clk_possible_parents", 0444, root, core,
				    &possible_parents_fops);

	if (core->ops->debug_init)
		core->ops->debug_init(core->hw, core->dentry);
}

/**
 * clk_debug_register - add a clk node to the debugfs clk directory
 * @core: the clk being added to the debugfs clk directory
 *
 * Dynamically adds a clk to the debugfs clk directory if debugfs has been
 * initialized.  Otherwise it bails out early since the debugfs clk directory
 * will be created lazily by clk_debug_init as part of a late_initcall.
 */
static void clk_debug_register(struct clk_core *core)
{
	mutex_lock(&clk_debug_lock);
	hlist_add_head(&core->debug_node, &clk_debug_list);
	if (inited)
		clk_debug_create_one(core, rootdir);
	mutex_unlock(&clk_debug_lock);
}

 /**
 * clk_debug_unregister - remove a clk node from the debugfs clk directory
 * @core: the clk being removed from the debugfs clk directory
 *
 * Dynamically removes a clk and all its child nodes from the
 * debugfs clk directory if clk->dentry points to debugfs created by
 * clk_debug_register in __clk_core_init.
 */
static void clk_debug_unregister(struct clk_core *core)
{
	mutex_lock(&clk_debug_lock);
	hlist_del_init(&core->debug_node);
	debugfs_remove_recursive(core->dentry);
	core->dentry = NULL;
	mutex_unlock(&clk_debug_lock);
}

/**
 * clk_debug_init - lazily populate the debugfs clk directory
 *
 * clks are often initialized very early during boot before memory can be
 * dynamically allocated and well before debugfs is setup. This function
 * populates the debugfs clk directory once at boot-time when we know that
 * debugfs is setup. It should only be called once at boot-time, all other clks
 * added dynamically will be done so with clk_debug_register.
 */
static int __init clk_debug_init(void)
{
	struct clk_core *core;

#ifdef CLOCK_ALLOW_WRITE_DEBUGFS
	pr_warn("\n");
	pr_warn("********************************************************************\n");
	pr_warn("**     NOTICE NOTICE NOTICE NOTICE NOTICE NOTICE NOTICE           **\n");
	pr_warn("**                                                                **\n");
	pr_warn("**  WRITEABLE clk DebugFS SUPPORT HAS BEEN ENABLED IN THIS KERNEL **\n");
	pr_warn("**                                                                **\n");
	pr_warn("** This means that this kernel is built to expose clk operations  **\n");
	pr_warn("** such as parent or rate setting, enabling, disabling, etc.      **\n");
	pr_warn("** to userspace, which may compromise security on your system.    **\n");
	pr_warn("**                                                                **\n");
	pr_warn("** If you see this message and you are not debugging the          **\n");
	pr_warn("** kernel, report this immediately to your vendor!                **\n");
	pr_warn("**                                                                **\n");
	pr_warn("**     NOTICE NOTICE NOTICE NOTICE NOTICE NOTICE NOTICE           **\n");
	pr_warn("********************************************************************\n");
#endif

	rootdir = debugfs_create_dir("clk", NULL);

	debugfs_create_file("clk_summary", 0444, rootdir, &all_lists,
			    &clk_summary_fops);
	debugfs_create_file("clk_dump", 0444, rootdir, &all_lists,
			    &clk_dump_fops);
	debugfs_create_file("clk_orphan_summary", 0444, rootdir, &orphan_list,
			    &clk_summary_fops);
	debugfs_create_file("clk_orphan_dump", 0444, rootdir, &orphan_list,
			    &clk_dump_fops);

	mutex_lock(&clk_debug_lock);
	hlist_for_each_entry(core, &clk_debug_list, debug_node)
		clk_debug_create_one(core, rootdir);

	inited = 1;
	mutex_unlock(&clk_debug_lock);

	return 0;
}
late_initcall(clk_debug_init);
#else
static inline void clk_debug_register(struct clk_core *core) { }
static inline void clk_debug_unregister(struct clk_core *core)
{
}
#endif

static void clk_core_reparent_orphans_nolock(void)
{
	struct clk_core *orphan;
	struct hlist_node *tmp2;

	/*
	 * walk the list of orphan clocks and reparent any that newly finds a
	 * parent.
	 */
	hlist_for_each_entry_safe(orphan, tmp2, &clk_orphan_list, child_node) {
		struct clk_core *parent = __clk_init_parent(orphan);

		/*
		 * We need to use __clk_set_parent_before() and _after() to
		 * to properly migrate any prepare/enable count of the orphan
		 * clock. This is important for CLK_IS_CRITICAL clocks, which
		 * are enabled during init but might not have a parent yet.
		 */
		if (parent) {
			/* update the clk tree topology */
			__clk_set_parent_before(orphan, parent);
			__clk_set_parent_after(orphan, parent, NULL);
			__clk_recalc_accuracies(orphan);
			__clk_recalc_rates(orphan, 0);
			__clk_core_update_orphan_hold_state(orphan);

			/*
			 * __clk_init_parent() will set the initial req_rate to
			 * 0 if the clock doesn't have clk_ops::recalc_rate and
			 * is an orphan when it's registered.
			 *
			 * 'req_rate' is used by clk_set_rate_range() and
			 * clk_put() to trigger a clk_set_rate() call whenever
			 * the boundaries are modified. Let's make sure
			 * 'req_rate' is set to something non-zero so that
			 * clk_set_rate_range() doesn't drop the frequency.
			 */
			orphan->req_rate = orphan->rate;
		}
	}
}

/**
 * __clk_core_init - initialize the data structures in a struct clk_core
 * @core:	clk_core being initialized
 *
 * Initializes the lists in struct clk_core, queries the hardware for the
 * parent and rate and sets them both.
 */
static int __clk_core_init(struct clk_core *core)
{
	int ret;
	struct clk_core *parent;
	unsigned long rate;
	int phase;

	if (!core)
		return -EINVAL;

	clk_prepare_lock();

	/*
	 * Set hw->core after grabbing the prepare_lock to synchronize with
	 * callers of clk_core_fill_parent_index() where we treat hw->core
	 * being NULL as the clk not being registered yet. This is crucial so
	 * that clks aren't parented until their parent is fully registered.
	 */
	core->hw->core = core;

	ret = clk_pm_runtime_get(core);
	if (ret)
		goto unlock;

	/* check to see if a clock with this name is already registered */
	if (clk_core_lookup(core->name)) {
		pr_debug("%s: clk %s already initialized\n",
				__func__, core->name);
		ret = -EEXIST;
		goto out;
	}

	/* check that clk_ops are sane.  See Documentation/driver-api/clk.rst */
	if (core->ops->set_rate &&
	    !((core->ops->round_rate || core->ops->determine_rate) &&
	      core->ops->recalc_rate)) {
		pr_err("%s: %s must implement .round_rate or .determine_rate in addition to .recalc_rate\n",
		       __func__, core->name);
		ret = -EINVAL;
		goto out;
	}

	if (core->ops->set_parent && !core->ops->get_parent) {
		pr_err("%s: %s must implement .get_parent & .set_parent\n",
		       __func__, core->name);
		ret = -EINVAL;
		goto out;
	}

	if (core->num_parents > 1 && !core->ops->get_parent) {
		pr_err("%s: %s must implement .get_parent as it has multi parents\n",
		       __func__, core->name);
		ret = -EINVAL;
		goto out;
	}

	if (core->ops->set_rate_and_parent &&
			!(core->ops->set_parent && core->ops->set_rate)) {
		pr_err("%s: %s must implement .set_parent & .set_rate\n",
				__func__, core->name);
		ret = -EINVAL;
		goto out;
	}

	/*
	 * optional platform-specific magic
	 *
	 * The .init callback is not used by any of the basic clock types, but
	 * exists for weird hardware that must perform initialization magic for
	 * CCF to get an accurate view of clock for any other callbacks. It may
	 * also be used needs to perform dynamic allocations. Such allocation
	 * must be freed in the terminate() callback.
	 * This callback shall not be used to initialize the parameters state,
	 * such as rate, parent, etc ...
	 *
	 * If it exist, this callback should called before any other callback of
	 * the clock
	 */
	if (core->ops->init) {
		ret = core->ops->init(core->hw);
		if (ret)
			goto out;
	}

	parent = core->parent = __clk_init_parent(core);

	/*
	 * Populate core->parent if parent has already been clk_core_init'd. If
	 * parent has not yet been clk_core_init'd then place clk in the orphan
	 * list.  If clk doesn't have any parents then place it in the root
	 * clk list.
	 *
	 * Every time a new clk is clk_init'd then we walk the list of orphan
	 * clocks and re-parent any that are children of the clock currently
	 * being clk_init'd.
	 */
	if (parent) {
		hlist_add_head(&core->child_node, &parent->children);
		core->orphan = parent->orphan;
	} else if (!core->num_parents) {
		hlist_add_head(&core->child_node, &clk_root_list);
		core->orphan = false;
	} else {
		hlist_add_head(&core->child_node, &clk_orphan_list);
		core->orphan = true;
	}

	/*
	 * Set clk's accuracy.  The preferred method is to use
	 * .recalc_accuracy. For simple clocks and lazy developers the default
	 * fallback is to use the parent's accuracy.  If a clock doesn't have a
	 * parent (or is orphaned) then accuracy is set to zero (perfect
	 * clock).
	 */
	if (core->ops->recalc_accuracy)
		core->accuracy = core->ops->recalc_accuracy(core->hw,
					clk_core_get_accuracy_no_lock(parent));
	else if (parent)
		core->accuracy = parent->accuracy;
	else
		core->accuracy = 0;

	/*
	 * Set clk's phase by clk_core_get_phase() caching the phase.
	 * Since a phase is by definition relative to its parent, just
	 * query the current clock phase, or just assume it's in phase.
	 */
	phase = clk_core_get_phase(core);
	if (phase < 0) {
		ret = phase;
		pr_warn("%s: Failed to get phase for clk '%s'\n", __func__,
			core->name);
		goto out;
	}

	/*
	 * Set clk's duty cycle.
	 */
	clk_core_update_duty_cycle_nolock(core);

	/*
	 * Set clk's rate.  The preferred method is to use .recalc_rate.  For
	 * simple clocks and lazy developers the default fallback is to use the
	 * parent's rate.  If a clock doesn't have a parent (or is orphaned)
	 * then rate is set to zero.
	 */
	if (core->ops->recalc_rate)
		rate = core->ops->recalc_rate(core->hw,
				clk_core_get_rate_nolock(parent));
	else if (parent)
		rate = parent->rate;
	else
		rate = 0;
	core->rate = core->req_rate = rate;

	core->boot_enabled = clk_core_is_enabled(core);

	/*
	 * Enable CLK_IS_CRITICAL clocks so newly added critical clocks
	 * don't get accidentally disabled when walking the orphan tree and
	 * reparenting clocks
	 */
	if (core->flags & CLK_IS_CRITICAL) {
		unsigned long flags;

		ret = clk_core_prepare(core);
		if (ret) {
			pr_warn("%s: critical clk '%s' failed to prepare\n",
			       __func__, core->name);
			goto out;
		}

		flags = clk_enable_lock();
		ret = clk_core_enable(core);
		clk_enable_unlock(flags);
		if (ret) {
			pr_warn("%s: critical clk '%s' failed to enable\n",
			       __func__, core->name);
			clk_core_unprepare(core);
			goto out;
		}
	}

	clk_core_hold_state(core);
	clk_core_reparent_orphans_nolock();


	kref_init(&core->ref);
out:
	clk_pm_runtime_put(core);
unlock:
	if (ret) {
		hlist_del_init(&core->child_node);
		core->hw->core = NULL;
	}

	clk_prepare_unlock();

	if (!ret)
		clk_debug_register(core);

	return ret;
}

/**
 * clk_core_link_consumer - Add a clk consumer to the list of consumers in a clk_core
 * @core: clk to add consumer to
 * @clk: consumer to link to a clk
 */
static void clk_core_link_consumer(struct clk_core *core, struct clk *clk)
{
	clk_prepare_lock();
	hlist_add_head(&clk->clks_node, &core->clks);
	clk_prepare_unlock();
}

/**
 * clk_core_unlink_consumer - Remove a clk consumer from the list of consumers in a clk_core
 * @clk: consumer to unlink
 */
static void clk_core_unlink_consumer(struct clk *clk)
{
	lockdep_assert_held(&prepare_lock);
	hlist_del(&clk->clks_node);
}

/**
 * alloc_clk - Allocate a clk consumer, but leave it unlinked to the clk_core
 * @core: clk to allocate a consumer for
 * @dev_id: string describing device name
 * @con_id: connection ID string on device
 *
 * Returns: clk consumer left unlinked from the consumer list
 */
static struct clk *alloc_clk(struct clk_core *core, const char *dev_id,
			     const char *con_id)
{
	struct clk *clk;

	clk = kzalloc(sizeof(*clk), GFP_KERNEL);
	if (!clk)
		return ERR_PTR(-ENOMEM);

	clk->core = core;
	clk->dev_id = dev_id;
	clk->con_id = kstrdup_const(con_id, GFP_KERNEL);
	clk->max_rate = ULONG_MAX;

	return clk;
}

/**
 * free_clk - Free a clk consumer
 * @clk: clk consumer to free
 *
 * Note, this assumes the clk has been unlinked from the clk_core consumer
 * list.
 */
static void free_clk(struct clk *clk)
{
	kfree_const(clk->con_id);
	kfree(clk);
}

/**
 * clk_hw_create_clk: Allocate and link a clk consumer to a clk_core given
 * a clk_hw
 * @dev: clk consumer device
 * @hw: clk_hw associated with the clk being consumed
 * @dev_id: string describing device name
 * @con_id: connection ID string on device
 *
 * This is the main function used to create a clk pointer for use by clk
 * consumers. It connects a consumer to the clk_core and clk_hw structures
 * used by the framework and clk provider respectively.
 */
struct clk *clk_hw_create_clk(struct device *dev, struct clk_hw *hw,
			      const char *dev_id, const char *con_id)
{
	struct clk *clk;
	struct clk_core *core;

	/* This is to allow this function to be chained to others */
	if (IS_ERR_OR_NULL(hw))
		return ERR_CAST(hw);

	core = hw->core;
	clk = alloc_clk(core, dev_id, con_id);
	if (IS_ERR(clk))
		return clk;
	clk->dev = dev;

	if (!try_module_get(core->owner)) {
		free_clk(clk);
		return ERR_PTR(-ENOENT);
	}

	kref_get(&core->ref);
	clk_core_link_consumer(core, clk);

	return clk;
}

/**
 * clk_hw_get_clk - get clk consumer given an clk_hw
 * @hw: clk_hw associated with the clk being consumed
 * @con_id: connection ID string on device
 *
 * Returns: new clk consumer
 * This is the function to be used by providers which need
 * to get a consumer clk and act on the clock element
 * Calls to this function must be balanced with calls clk_put()
 */
struct clk *clk_hw_get_clk(struct clk_hw *hw, const char *con_id)
{
	struct device *dev = hw->core->dev;
	const char *name = dev ? dev_name(dev) : NULL;

	return clk_hw_create_clk(dev, hw, name, con_id);
}
EXPORT_SYMBOL(clk_hw_get_clk);

static int clk_cpy_name(const char **dst_p, const char *src, bool must_exist)
{
	const char *dst;

	if (!src) {
		if (must_exist)
			return -EINVAL;
		return 0;
	}

	*dst_p = dst = kstrdup_const(src, GFP_KERNEL);
	if (!dst)
		return -ENOMEM;

	return 0;
}

static int clk_core_populate_parent_map(struct clk_core *core,
					const struct clk_init_data *init)
{
	u8 num_parents = init->num_parents;
	const char * const *parent_names = init->parent_names;
	const struct clk_hw **parent_hws = init->parent_hws;
	const struct clk_parent_data *parent_data = init->parent_data;
	int i, ret = 0;
	struct clk_parent_map *parents, *parent;

	if (!num_parents)
		return 0;

	/*
	 * Avoid unnecessary string look-ups of clk_core's possible parents by
	 * having a cache of names/clk_hw pointers to clk_core pointers.
	 */
	parents = kcalloc(num_parents, sizeof(*parents), GFP_KERNEL);
	core->parents = parents;
	if (!parents)
		return -ENOMEM;

	/* Copy everything over because it might be __initdata */
	for (i = 0, parent = parents; i < num_parents; i++, parent++) {
		parent->index = -1;
		if (parent_names) {
			/* throw a WARN if any entries are NULL */
			WARN(!parent_names[i],
				"%s: invalid NULL in %s's .parent_names\n",
				__func__, core->name);
			ret = clk_cpy_name(&parent->name, parent_names[i],
					   true);
		} else if (parent_data) {
			parent->hw = parent_data[i].hw;
			parent->index = parent_data[i].index;
			ret = clk_cpy_name(&parent->fw_name,
					   parent_data[i].fw_name, false);
			if (!ret)
				ret = clk_cpy_name(&parent->name,
						   parent_data[i].name,
						   false);
		} else if (parent_hws) {
			parent->hw = parent_hws[i];
		} else {
			ret = -EINVAL;
			WARN(1, "Must specify parents if num_parents > 0\n");
		}

		if (ret) {
			do {
				kfree_const(parents[i].name);
				kfree_const(parents[i].fw_name);
			} while (--i >= 0);
			kfree(parents);

			return ret;
		}
	}

	return 0;
}

static void clk_core_free_parent_map(struct clk_core *core)
{
	int i = core->num_parents;

	if (!core->num_parents)
		return;

	while (--i >= 0) {
		kfree_const(core->parents[i].name);
		kfree_const(core->parents[i].fw_name);
	}

	kfree(core->parents);
}

static struct clk *
__clk_register(struct device *dev, struct device_node *np, struct clk_hw *hw)
{
	int ret;
	struct clk_core *core;
	const struct clk_init_data *init = hw->init;

	/*
	 * The init data is not supposed to be used outside of registration path.
	 * Set it to NULL so that provider drivers can't use it either and so that
	 * we catch use of hw->init early on in the core.
	 */
	hw->init = NULL;

	core = kzalloc(sizeof(*core), GFP_KERNEL);
	if (!core) {
		ret = -ENOMEM;
		goto fail_out;
	}

	core->name = kstrdup_const(init->name, GFP_KERNEL);
	if (!core->name) {
		ret = -ENOMEM;
		goto fail_name;
	}

	if (WARN_ON(!init->ops)) {
		ret = -EINVAL;
		goto fail_ops;
	}
	core->ops = init->ops;

	if (dev && pm_runtime_enabled(dev))
		core->rpm_enabled = true;
	core->dev = dev;
	core->of_node = np;
	if (dev && dev->driver)
		core->owner = dev->driver->owner;
	core->hw = hw;
	core->flags = init->flags;
	core->num_parents = init->num_parents;
	core->min_rate = 0;
	core->max_rate = ULONG_MAX;

	ret = clk_core_populate_parent_map(core, init);
	if (ret)
		goto fail_parents;

	INIT_HLIST_HEAD(&core->clks);

	/*
	 * Don't call clk_hw_create_clk() here because that would pin the
	 * provider module to itself and prevent it from ever being removed.
	 */
	hw->clk = alloc_clk(core, NULL, NULL);
	if (IS_ERR(hw->clk)) {
		ret = PTR_ERR(hw->clk);
		goto fail_create_clk;
	}

	clk_core_link_consumer(core, hw->clk);

	ret = __clk_core_init(core);
	if (!ret)
		return hw->clk;

	clk_prepare_lock();
	clk_core_unlink_consumer(hw->clk);
	clk_prepare_unlock();

	free_clk(hw->clk);
	hw->clk = NULL;

fail_create_clk:
	clk_core_free_parent_map(core);
fail_parents:
fail_ops:
	kfree_const(core->name);
fail_name:
	kfree(core);
fail_out:
	return ERR_PTR(ret);
}

/**
 * dev_or_parent_of_node() - Get device node of @dev or @dev's parent
 * @dev: Device to get device node of
 *
 * Return: device node pointer of @dev, or the device node pointer of
 * @dev->parent if dev doesn't have a device node, or NULL if neither
 * @dev or @dev->parent have a device node.
 */
static struct device_node *dev_or_parent_of_node(struct device *dev)
{
	struct device_node *np;

	if (!dev)
		return NULL;

	np = dev_of_node(dev);
	if (!np)
		np = dev_of_node(dev->parent);

	return np;
}

/**
 * clk_register - allocate a new clock, register it and return an opaque cookie
 * @dev: device that is registering this clock
 * @hw: link to hardware-specific clock data
 *
 * clk_register is the *deprecated* interface for populating the clock tree with
 * new clock nodes. Use clk_hw_register() instead.
 *
 * Returns: a pointer to the newly allocated struct clk which
 * cannot be dereferenced by driver code but may be used in conjunction with the
 * rest of the clock API.  In the event of an error clk_register will return an
 * error code; drivers must test for an error code after calling clk_register.
 */
struct clk *clk_register(struct device *dev, struct clk_hw *hw)
{
	return __clk_register(dev, dev_or_parent_of_node(dev), hw);
}
EXPORT_SYMBOL_GPL(clk_register);

/**
 * clk_hw_register - register a clk_hw and return an error code
 * @dev: device that is registering this clock
 * @hw: link to hardware-specific clock data
 *
 * clk_hw_register is the primary interface for populating the clock tree with
 * new clock nodes. It returns an integer equal to zero indicating success or
 * less than zero indicating failure. Drivers must test for an error code after
 * calling clk_hw_register().
 */
int clk_hw_register(struct device *dev, struct clk_hw *hw)
{
	return PTR_ERR_OR_ZERO(__clk_register(dev, dev_or_parent_of_node(dev),
			       hw));
}
EXPORT_SYMBOL_GPL(clk_hw_register);

/*
 * of_clk_hw_register - register a clk_hw and return an error code
 * @node: device_node of device that is registering this clock
 * @hw: link to hardware-specific clock data
 *
 * of_clk_hw_register() is the primary interface for populating the clock tree
 * with new clock nodes when a struct device is not available, but a struct
 * device_node is. It returns an integer equal to zero indicating success or
 * less than zero indicating failure. Drivers must test for an error code after
 * calling of_clk_hw_register().
 */
int of_clk_hw_register(struct device_node *node, struct clk_hw *hw)
{
	return PTR_ERR_OR_ZERO(__clk_register(NULL, node, hw));
}
EXPORT_SYMBOL_GPL(of_clk_hw_register);

/* Free memory allocated for a clock. */
static void __clk_release(struct kref *ref)
{
	struct clk_core *core = container_of(ref, struct clk_core, ref);

	lockdep_assert_held(&prepare_lock);

	clk_core_free_parent_map(core);
	kfree_const(core->name);
	kfree(core);
}

/*
 * Empty clk_ops for unregistered clocks. These are used temporarily
 * after clk_unregister() was called on a clock and until last clock
 * consumer calls clk_put() and the struct clk object is freed.
 */
static int clk_nodrv_prepare_enable(struct clk_hw *hw)
{
	return -ENXIO;
}

static void clk_nodrv_disable_unprepare(struct clk_hw *hw)
{
	WARN_ON_ONCE(1);
}

static int clk_nodrv_set_rate(struct clk_hw *hw, unsigned long rate,
					unsigned long parent_rate)
{
	return -ENXIO;
}

static int clk_nodrv_set_parent(struct clk_hw *hw, u8 index)
{
	return -ENXIO;
}

static const struct clk_ops clk_nodrv_ops = {
	.enable		= clk_nodrv_prepare_enable,
	.disable	= clk_nodrv_disable_unprepare,
	.prepare	= clk_nodrv_prepare_enable,
	.unprepare	= clk_nodrv_disable_unprepare,
	.set_rate	= clk_nodrv_set_rate,
	.set_parent	= clk_nodrv_set_parent,
};

static void clk_core_evict_parent_cache_subtree(struct clk_core *root,
						struct clk_core *target)
{
	int i;
	struct clk_core *child;

	for (i = 0; i < root->num_parents; i++)
		if (root->parents[i].core == target)
			root->parents[i].core = NULL;

	hlist_for_each_entry(child, &root->children, child_node)
		clk_core_evict_parent_cache_subtree(child, target);
}

/* Remove this clk from all parent caches */
static void clk_core_evict_parent_cache(struct clk_core *core)
{
	struct hlist_head **lists;
	struct clk_core *root;

	lockdep_assert_held(&prepare_lock);

	for (lists = all_lists; *lists; lists++)
		hlist_for_each_entry(root, *lists, child_node)
			clk_core_evict_parent_cache_subtree(root, core);

}

/**
 * clk_unregister - unregister a currently registered clock
 * @clk: clock to unregister
 */
void clk_unregister(struct clk *clk)
{
	unsigned long flags;
	const struct clk_ops *ops;

	if (!clk || WARN_ON_ONCE(IS_ERR(clk)))
		return;

	clk_debug_unregister(clk->core);

	clk_prepare_lock();

	ops = clk->core->ops;
	if (ops == &clk_nodrv_ops) {
		pr_err("%s: unregistered clock: %s\n", __func__,
		       clk->core->name);
		goto unlock;
	}
	/*
	 * Assign empty clock ops for consumers that might still hold
	 * a reference to this clock.
	 */
	flags = clk_enable_lock();
	clk->core->ops = &clk_nodrv_ops;
	clk_enable_unlock(flags);

	if (ops->terminate)
		ops->terminate(clk->core->hw);

	if (!hlist_empty(&clk->core->children)) {
		struct clk_core *child;
		struct hlist_node *t;

		/* Reparent all children to the orphan list. */
		hlist_for_each_entry_safe(child, t, &clk->core->children,
					  child_node)
			clk_core_set_parent_nolock(child, NULL);
	}

	clk_core_evict_parent_cache(clk->core);

	hlist_del_init(&clk->core->child_node);

	if (clk->core->prepare_count)
		pr_warn("%s: unregistering prepared clock: %s\n",
					__func__, clk->core->name);

	if (clk->core->protect_count)
		pr_warn("%s: unregistering protected clock: %s\n",
					__func__, clk->core->name);

	kref_put(&clk->core->ref, __clk_release);
	free_clk(clk);
unlock:
	clk_prepare_unlock();
}
EXPORT_SYMBOL_GPL(clk_unregister);

/**
 * clk_hw_unregister - unregister a currently registered clk_hw
 * @hw: hardware-specific clock data to unregister
 */
void clk_hw_unregister(struct clk_hw *hw)
{
	clk_unregister(hw->clk);
}
EXPORT_SYMBOL_GPL(clk_hw_unregister);

static void devm_clk_unregister_cb(struct device *dev, void *res)
{
	clk_unregister(*(struct clk **)res);
}

static void devm_clk_hw_unregister_cb(struct device *dev, void *res)
{
	clk_hw_unregister(*(struct clk_hw **)res);
}

/**
 * devm_clk_register - resource managed clk_register()
 * @dev: device that is registering this clock
 * @hw: link to hardware-specific clock data
 *
 * Managed clk_register(). This function is *deprecated*, use devm_clk_hw_register() instead.
 *
 * Clocks returned from this function are automatically clk_unregister()ed on
 * driver detach. See clk_register() for more information.
 */
struct clk *devm_clk_register(struct device *dev, struct clk_hw *hw)
{
	struct clk *clk;
	struct clk **clkp;

	clkp = devres_alloc(devm_clk_unregister_cb, sizeof(*clkp), GFP_KERNEL);
	if (!clkp)
		return ERR_PTR(-ENOMEM);

	clk = clk_register(dev, hw);
	if (!IS_ERR(clk)) {
		*clkp = clk;
		devres_add(dev, clkp);
	} else {
		devres_free(clkp);
	}

	return clk;
}
EXPORT_SYMBOL_GPL(devm_clk_register);

/**
 * devm_clk_hw_register - resource managed clk_hw_register()
 * @dev: device that is registering this clock
 * @hw: link to hardware-specific clock data
 *
 * Managed clk_hw_register(). Clocks registered by this function are
 * automatically clk_hw_unregister()ed on driver detach. See clk_hw_register()
 * for more information.
 */
int devm_clk_hw_register(struct device *dev, struct clk_hw *hw)
{
	struct clk_hw **hwp;
	int ret;

	hwp = devres_alloc(devm_clk_hw_unregister_cb, sizeof(*hwp), GFP_KERNEL);
	if (!hwp)
		return -ENOMEM;

	ret = clk_hw_register(dev, hw);
	if (!ret) {
		*hwp = hw;
		devres_add(dev, hwp);
	} else {
		devres_free(hwp);
	}

	return ret;
}
EXPORT_SYMBOL_GPL(devm_clk_hw_register);

static int devm_clk_match(struct device *dev, void *res, void *data)
{
	struct clk *c = res;
	if (WARN_ON(!c))
		return 0;
	return c == data;
}

static int devm_clk_hw_match(struct device *dev, void *res, void *data)
{
	struct clk_hw *hw = res;

	if (WARN_ON(!hw))
		return 0;
	return hw == data;
}

/**
 * devm_clk_unregister - resource managed clk_unregister()
 * @dev: device that is unregistering the clock data
 * @clk: clock to unregister
 *
 * Deallocate a clock allocated with devm_clk_register(). Normally
 * this function will not need to be called and the resource management
 * code will ensure that the resource is freed.
 */
void devm_clk_unregister(struct device *dev, struct clk *clk)
{
	WARN_ON(devres_release(dev, devm_clk_unregister_cb, devm_clk_match, clk));
}
EXPORT_SYMBOL_GPL(devm_clk_unregister);

/**
 * devm_clk_hw_unregister - resource managed clk_hw_unregister()
 * @dev: device that is unregistering the hardware-specific clock data
 * @hw: link to hardware-specific clock data
 *
 * Unregister a clk_hw registered with devm_clk_hw_register(). Normally
 * this function will not need to be called and the resource management
 * code will ensure that the resource is freed.
 */
void devm_clk_hw_unregister(struct device *dev, struct clk_hw *hw)
{
	WARN_ON(devres_release(dev, devm_clk_hw_unregister_cb, devm_clk_hw_match,
				hw));
}
EXPORT_SYMBOL_GPL(devm_clk_hw_unregister);

static void devm_clk_release(struct device *dev, void *res)
{
	clk_put(*(struct clk **)res);
}

/**
 * devm_clk_hw_get_clk - resource managed clk_hw_get_clk()
 * @dev: device that is registering this clock
 * @hw: clk_hw associated with the clk being consumed
 * @con_id: connection ID string on device
 *
 * Managed clk_hw_get_clk(). Clocks got with this function are
 * automatically clk_put() on driver detach. See clk_put()
 * for more information.
 */
struct clk *devm_clk_hw_get_clk(struct device *dev, struct clk_hw *hw,
				const char *con_id)
{
	struct clk *clk;
	struct clk **clkp;

	/* This should not happen because it would mean we have drivers
	 * passing around clk_hw pointers instead of having the caller use
	 * proper clk_get() style APIs
	 */
	WARN_ON_ONCE(dev != hw->core->dev);

	clkp = devres_alloc(devm_clk_release, sizeof(*clkp), GFP_KERNEL);
	if (!clkp)
		return ERR_PTR(-ENOMEM);

	clk = clk_hw_get_clk(hw, con_id);
	if (!IS_ERR(clk)) {
		*clkp = clk;
		devres_add(dev, clkp);
	} else {
		devres_free(clkp);
	}

	return clk;
}
EXPORT_SYMBOL_GPL(devm_clk_hw_get_clk);

/*
 * clkdev helpers
 */

void __clk_put(struct clk *clk)
{
	struct module *owner;

	if (!clk || WARN_ON_ONCE(IS_ERR(clk)))
		return;

	clk_prepare_lock();

	/*
	 * Before calling clk_put, all calls to clk_rate_exclusive_get() from a
	 * given user should be balanced with calls to clk_rate_exclusive_put()
	 * and by that same consumer
	 */
	if (WARN_ON(clk->exclusive_count)) {
		/* We voiced our concern, let's sanitize the situation */
		clk->core->protect_count -= (clk->exclusive_count - 1);
		clk_core_rate_unprotect(clk->core);
		clk->exclusive_count = 0;
	}

	hlist_del(&clk->clks_node);
	if (clk->min_rate > clk->core->req_rate ||
	    clk->max_rate < clk->core->req_rate)
		clk_core_set_rate_nolock(clk->core, clk->core->req_rate);

	owner = clk->core->owner;
	kref_put(&clk->core->ref, __clk_release);

	clk_prepare_unlock();

	module_put(owner);

	free_clk(clk);
}

/***        clk rate change notifiers        ***/

/**
 * clk_notifier_register - add a clk rate change notifier
 * @clk: struct clk * to watch
 * @nb: struct notifier_block * with callback info
 *
 * Request notification when clk's rate changes.  This uses an SRCU
 * notifier because we want it to block and notifier unregistrations are
 * uncommon.  The callbacks associated with the notifier must not
 * re-enter into the clk framework by calling any top-level clk APIs;
 * this will cause a nested prepare_lock mutex.
 *
 * In all notification cases (pre, post and abort rate change) the original
 * clock rate is passed to the callback via struct clk_notifier_data.old_rate
 * and the new frequency is passed via struct clk_notifier_data.new_rate.
 *
 * clk_notifier_register() must be called from non-atomic context.
 * Returns -EINVAL if called with null arguments, -ENOMEM upon
 * allocation failure; otherwise, passes along the return value of
 * srcu_notifier_chain_register().
 */
int clk_notifier_register(struct clk *clk, struct notifier_block *nb)
{
	struct clk_notifier *cn;
	int ret = -ENOMEM;

	if (!clk || !nb)
		return -EINVAL;

	clk_prepare_lock();

	/* search the list of notifiers for this clk */
	list_for_each_entry(cn, &clk_notifier_list, node)
		if (cn->clk == clk)
			goto found;

	/* if clk wasn't in the notifier list, allocate new clk_notifier */
	cn = kzalloc(sizeof(*cn), GFP_KERNEL);
	if (!cn)
		goto out;

	cn->clk = clk;
	srcu_init_notifier_head(&cn->notifier_head);

	list_add(&cn->node, &clk_notifier_list);

found:
	ret = srcu_notifier_chain_register(&cn->notifier_head, nb);

	clk->core->notifier_count++;

out:
	clk_prepare_unlock();

	return ret;
}
EXPORT_SYMBOL_GPL(clk_notifier_register);

/**
 * clk_notifier_unregister - remove a clk rate change notifier
 * @clk: struct clk *
 * @nb: struct notifier_block * with callback info
 *
 * Request no further notification for changes to 'clk' and frees memory
 * allocated in clk_notifier_register.
 *
 * Returns -EINVAL if called with null arguments; otherwise, passes
 * along the return value of srcu_notifier_chain_unregister().
 */
int clk_notifier_unregister(struct clk *clk, struct notifier_block *nb)
{
	struct clk_notifier *cn;
	int ret = -ENOENT;

	if (!clk || !nb)
		return -EINVAL;

	clk_prepare_lock();

	list_for_each_entry(cn, &clk_notifier_list, node) {
		if (cn->clk == clk) {
			ret = srcu_notifier_chain_unregister(&cn->notifier_head, nb);

			clk->core->notifier_count--;

			/* XXX the notifier code should handle this better */
			if (!cn->notifier_head.head) {
				srcu_cleanup_notifier_head(&cn->notifier_head);
				list_del(&cn->node);
				kfree(cn);
			}
			break;
		}
	}

	clk_prepare_unlock();

	return ret;
}
EXPORT_SYMBOL_GPL(clk_notifier_unregister);

struct clk_notifier_devres {
	struct clk *clk;
	struct notifier_block *nb;
};

static void devm_clk_notifier_release(struct device *dev, void *res)
{
	struct clk_notifier_devres *devres = res;

	clk_notifier_unregister(devres->clk, devres->nb);
}

int devm_clk_notifier_register(struct device *dev, struct clk *clk,
			       struct notifier_block *nb)
{
	struct clk_notifier_devres *devres;
	int ret;

	devres = devres_alloc(devm_clk_notifier_release,
			      sizeof(*devres), GFP_KERNEL);

	if (!devres)
		return -ENOMEM;

	ret = clk_notifier_register(clk, nb);
	if (!ret) {
		devres->clk = clk;
		devres->nb = nb;
	} else {
		devres_free(devres);
	}

	return ret;
}
EXPORT_SYMBOL_GPL(devm_clk_notifier_register);

#ifdef CONFIG_OF
static void clk_core_reparent_orphans(void)
{
	clk_prepare_lock();
	clk_core_reparent_orphans_nolock();
	clk_prepare_unlock();
}

/**
 * struct of_clk_provider - Clock provider registration structure
 * @link: Entry in global list of clock providers
 * @node: Pointer to device tree node of clock provider
 * @get: Get clock callback.  Returns NULL or a struct clk for the
 *       given clock specifier
 * @get_hw: Get clk_hw callback.  Returns NULL, ERR_PTR or a
 *       struct clk_hw for the given clock specifier
 * @data: context pointer to be passed into @get callback
 */
struct of_clk_provider {
	struct list_head link;

	struct device_node *node;
	struct clk *(*get)(struct of_phandle_args *clkspec, void *data);
	struct clk_hw *(*get_hw)(struct of_phandle_args *clkspec, void *data);
	void *data;
};

extern struct of_device_id __clk_of_table;
static const struct of_device_id __clk_of_table_sentinel
	__used __section("__clk_of_table_end");

static LIST_HEAD(of_clk_providers);
static DEFINE_MUTEX(of_clk_mutex);

struct clk *of_clk_src_simple_get(struct of_phandle_args *clkspec,
				     void *data)
{
	return data;
}
EXPORT_SYMBOL_GPL(of_clk_src_simple_get);

struct clk_hw *of_clk_hw_simple_get(struct of_phandle_args *clkspec, void *data)
{
	return data;
}
EXPORT_SYMBOL_GPL(of_clk_hw_simple_get);

struct clk *of_clk_src_onecell_get(struct of_phandle_args *clkspec, void *data)
{
	struct clk_onecell_data *clk_data = data;
	unsigned int idx = clkspec->args[0];

	if (idx >= clk_data->clk_num) {
		pr_err("%s: invalid clock index %u\n", __func__, idx);
		return ERR_PTR(-EINVAL);
	}

	return clk_data->clks[idx];
}
EXPORT_SYMBOL_GPL(of_clk_src_onecell_get);

struct clk_hw *
of_clk_hw_onecell_get(struct of_phandle_args *clkspec, void *data)
{
	struct clk_hw_onecell_data *hw_data = data;
	unsigned int idx = clkspec->args[0];

	if (idx >= hw_data->num) {
		pr_err("%s: invalid index %u\n", __func__, idx);
		return ERR_PTR(-EINVAL);
	}

	return hw_data->hws[idx];
}
EXPORT_SYMBOL_GPL(of_clk_hw_onecell_get);

/**
 * of_clk_add_provider() - Register a clock provider for a node
 * @np: Device node pointer associated with clock provider
 * @clk_src_get: callback for decoding clock
 * @data: context pointer for @clk_src_get callback.
 *
 * This function is *deprecated*. Use of_clk_add_hw_provider() instead.
 */
int of_clk_add_provider(struct device_node *np,
			struct clk *(*clk_src_get)(struct of_phandle_args *clkspec,
						   void *data),
			void *data)
{
	struct of_clk_provider *cp;
	int ret;

	if (!np)
		return 0;

	cp = kzalloc(sizeof(*cp), GFP_KERNEL);
	if (!cp)
		return -ENOMEM;

	cp->node = of_node_get(np);
	cp->data = data;
	cp->get = clk_src_get;

	mutex_lock(&of_clk_mutex);
	list_add(&cp->link, &of_clk_providers);
	mutex_unlock(&of_clk_mutex);
	pr_debug("Added clock from %pOF\n", np);

	clk_core_reparent_orphans();

	ret = of_clk_set_defaults(np, true);
	if (ret < 0)
		of_clk_del_provider(np);

	fwnode_dev_initialized(&np->fwnode, true);

	return ret;
}
EXPORT_SYMBOL_GPL(of_clk_add_provider);

/**
 * of_clk_add_hw_provider() - Register a clock provider for a node
 * @np: Device node pointer associated with clock provider
 * @get: callback for decoding clk_hw
 * @data: context pointer for @get callback.
 */
int of_clk_add_hw_provider(struct device_node *np,
			   struct clk_hw *(*get)(struct of_phandle_args *clkspec,
						 void *data),
			   void *data)
{
	struct of_clk_provider *cp;
	int ret;

	if (!np)
		return 0;

	cp = kzalloc(sizeof(*cp), GFP_KERNEL);
	if (!cp)
		return -ENOMEM;

	cp->node = of_node_get(np);
	cp->data = data;
	cp->get_hw = get;

	mutex_lock(&of_clk_mutex);
	list_add(&cp->link, &of_clk_providers);
	mutex_unlock(&of_clk_mutex);
	pr_debug("Added clk_hw provider from %pOF\n", np);

	clk_core_reparent_orphans();

	ret = of_clk_set_defaults(np, true);
	if (ret < 0)
		of_clk_del_provider(np);

	return ret;
}
EXPORT_SYMBOL_GPL(of_clk_add_hw_provider);

static void devm_of_clk_release_provider(struct device *dev, void *res)
{
	of_clk_del_provider(*(struct device_node **)res);
}

/*
 * We allow a child device to use its parent device as the clock provider node
 * for cases like MFD sub-devices where the child device driver wants to use
 * devm_*() APIs but not list the device in DT as a sub-node.
 */
static struct device_node *get_clk_provider_node(struct device *dev)
{
	struct device_node *np, *parent_np;

	np = dev->of_node;
	parent_np = dev->parent ? dev->parent->of_node : NULL;

	if (!of_find_property(np, "#clock-cells", NULL))
		if (of_find_property(parent_np, "#clock-cells", NULL))
			np = parent_np;

	return np;
}

/**
 * devm_of_clk_add_hw_provider() - Managed clk provider node registration
 * @dev: Device acting as the clock provider (used for DT node and lifetime)
 * @get: callback for decoding clk_hw
 * @data: context pointer for @get callback
 *
 * Registers clock provider for given device's node. If the device has no DT
 * node or if the device node lacks of clock provider information (#clock-cells)
 * then the parent device's node is scanned for this information. If parent node
 * has the #clock-cells then it is used in registration. Provider is
 * automatically released at device exit.
 *
 * Return: 0 on success or an errno on failure.
 */
int devm_of_clk_add_hw_provider(struct device *dev,
			struct clk_hw *(*get)(struct of_phandle_args *clkspec,
					      void *data),
			void *data)
{
	struct device_node **ptr, *np;
	int ret;

	ptr = devres_alloc(devm_of_clk_release_provider, sizeof(*ptr),
			   GFP_KERNEL);
	if (!ptr)
		return -ENOMEM;

	np = get_clk_provider_node(dev);
	ret = of_clk_add_hw_provider(np, get, data);
	if (!ret) {
		*ptr = np;
		devres_add(dev, ptr);
	} else {
		devres_free(ptr);
	}

	return ret;
}
EXPORT_SYMBOL_GPL(devm_of_clk_add_hw_provider);

/**
 * of_clk_del_provider() - Remove a previously registered clock provider
 * @np: Device node pointer associated with clock provider
 */
void of_clk_del_provider(struct device_node *np)
{
	struct of_clk_provider *cp;

	if (!np)
		return;

	mutex_lock(&of_clk_mutex);
	list_for_each_entry(cp, &of_clk_providers, link) {
		if (cp->node == np) {
			list_del(&cp->link);
			fwnode_dev_initialized(&np->fwnode, false);
			of_node_put(cp->node);
			kfree(cp);
			break;
		}
	}
	mutex_unlock(&of_clk_mutex);
}
EXPORT_SYMBOL_GPL(of_clk_del_provider);

static int devm_clk_provider_match(struct device *dev, void *res, void *data)
{
	struct device_node **np = res;

	if (WARN_ON(!np || !*np))
		return 0;

	return *np == data;
}

/**
 * devm_of_clk_del_provider() - Remove clock provider registered using devm
 * @dev: Device to whose lifetime the clock provider was bound
 */
void devm_of_clk_del_provider(struct device *dev)
{
	int ret;
	struct device_node *np = get_clk_provider_node(dev);

	ret = devres_release(dev, devm_of_clk_release_provider,
			     devm_clk_provider_match, np);

	WARN_ON(ret);
}
EXPORT_SYMBOL(devm_of_clk_del_provider);

/**
 * of_parse_clkspec() - Parse a DT clock specifier for a given device node
 * @np: device node to parse clock specifier from
 * @index: index of phandle to parse clock out of. If index < 0, @name is used
 * @name: clock name to find and parse. If name is NULL, the index is used
 * @out_args: Result of parsing the clock specifier
 *
 * Parses a device node's "clocks" and "clock-names" properties to find the
 * phandle and cells for the index or name that is desired. The resulting clock
 * specifier is placed into @out_args, or an errno is returned when there's a
 * parsing error. The @index argument is ignored if @name is non-NULL.
 *
 * Example:
 *
 * phandle1: clock-controller@1 {
 *	#clock-cells = <2>;
 * }
 *
 * phandle2: clock-controller@2 {
 *	#clock-cells = <1>;
 * }
 *
 * clock-consumer@3 {
 *	clocks = <&phandle1 1 2 &phandle2 3>;
 *	clock-names = "name1", "name2";
 * }
 *
 * To get a device_node for `clock-controller@2' node you may call this
 * function a few different ways:
 *
 *   of_parse_clkspec(clock-consumer@3, -1, "name2", &args);
 *   of_parse_clkspec(clock-consumer@3, 1, NULL, &args);
 *   of_parse_clkspec(clock-consumer@3, 1, "name2", &args);
 *
 * Return: 0 upon successfully parsing the clock specifier. Otherwise, -ENOENT
 * if @name is NULL or -EINVAL if @name is non-NULL and it can't be found in
 * the "clock-names" property of @np.
 */
static int of_parse_clkspec(const struct device_node *np, int index,
			    const char *name, struct of_phandle_args *out_args)
{
	int ret = -ENOENT;

	/* Walk up the tree of devices looking for a clock property that matches */
	while (np) {
		/*
		 * For named clocks, first look up the name in the
		 * "clock-names" property.  If it cannot be found, then index
		 * will be an error code and of_parse_phandle_with_args() will
		 * return -EINVAL.
		 */
		if (name)
			index = of_property_match_string(np, "clock-names", name);
		ret = of_parse_phandle_with_args(np, "clocks", "#clock-cells",
						 index, out_args);
		if (!ret)
			break;
		if (name && index >= 0)
			break;

		/*
		 * No matching clock found on this node.  If the parent node
		 * has a "clock-ranges" property, then we can try one of its
		 * clocks.
		 */
		np = np->parent;
		if (np && !of_get_property(np, "clock-ranges", NULL))
			break;
		index = 0;
	}

	return ret;
}

static struct clk_hw *
__of_clk_get_hw_from_provider(struct of_clk_provider *provider,
			      struct of_phandle_args *clkspec)
{
	struct clk *clk;

	if (provider->get_hw)
		return provider->get_hw(clkspec, provider->data);

	clk = provider->get(clkspec, provider->data);
	if (IS_ERR(clk))
		return ERR_CAST(clk);
	return __clk_get_hw(clk);
}

static struct clk_hw *
of_clk_get_hw_from_clkspec(struct of_phandle_args *clkspec)
{
	struct of_clk_provider *provider;
	struct clk_hw *hw = ERR_PTR(-EPROBE_DEFER);

	if (!clkspec)
		return ERR_PTR(-EINVAL);

	mutex_lock(&of_clk_mutex);
	list_for_each_entry(provider, &of_clk_providers, link) {
		if (provider->node == clkspec->np) {
			hw = __of_clk_get_hw_from_provider(provider, clkspec);
			if (!IS_ERR(hw))
				break;
		}
	}
	mutex_unlock(&of_clk_mutex);

	return hw;
}

/**
 * of_clk_get_from_provider() - Lookup a clock from a clock provider
 * @clkspec: pointer to a clock specifier data structure
 *
 * This function looks up a struct clk from the registered list of clock
 * providers, an input is a clock specifier data structure as returned
 * from the of_parse_phandle_with_args() function call.
 */
struct clk *of_clk_get_from_provider(struct of_phandle_args *clkspec)
{
	struct clk_hw *hw = of_clk_get_hw_from_clkspec(clkspec);

	return clk_hw_create_clk(NULL, hw, NULL, __func__);
}
EXPORT_SYMBOL_GPL(of_clk_get_from_provider);

struct clk_hw *of_clk_get_hw(struct device_node *np, int index,
			     const char *con_id)
{
	int ret;
	struct clk_hw *hw;
	struct of_phandle_args clkspec;

	ret = of_parse_clkspec(np, index, con_id, &clkspec);
	if (ret)
		return ERR_PTR(ret);

	hw = of_clk_get_hw_from_clkspec(&clkspec);
	of_node_put(clkspec.np);

	return hw;
}

static struct clk *__of_clk_get(struct device_node *np,
				int index, const char *dev_id,
				const char *con_id)
{
	struct clk_hw *hw = of_clk_get_hw(np, index, con_id);

	return clk_hw_create_clk(NULL, hw, dev_id, con_id);
}

struct clk *of_clk_get(struct device_node *np, int index)
{
	return __of_clk_get(np, index, np->full_name, NULL);
}
EXPORT_SYMBOL(of_clk_get);

/**
 * of_clk_get_by_name() - Parse and lookup a clock referenced by a device node
 * @np: pointer to clock consumer node
 * @name: name of consumer's clock input, or NULL for the first clock reference
 *
 * This function parses the clocks and clock-names properties,
 * and uses them to look up the struct clk from the registered list of clock
 * providers.
 */
struct clk *of_clk_get_by_name(struct device_node *np, const char *name)
{
	if (!np)
		return ERR_PTR(-ENOENT);

	return __of_clk_get(np, 0, np->full_name, name);
}
EXPORT_SYMBOL(of_clk_get_by_name);

/**
 * of_clk_get_parent_count() - Count the number of clocks a device node has
 * @np: device node to count
 *
 * Returns: The number of clocks that are possible parents of this node
 */
unsigned int of_clk_get_parent_count(const struct device_node *np)
{
	int count;

	count = of_count_phandle_with_args(np, "clocks", "#clock-cells");
	if (count < 0)
		return 0;

	return count;
}
EXPORT_SYMBOL_GPL(of_clk_get_parent_count);

const char *of_clk_get_parent_name(const struct device_node *np, int index)
{
	struct of_phandle_args clkspec;
	struct property *prop;
	const char *clk_name;
	const __be32 *vp;
	u32 pv;
	int rc;
	int count;
	struct clk *clk;

	rc = of_parse_phandle_with_args(np, "clocks", "#clock-cells", index,
					&clkspec);
	if (rc)
		return NULL;

	index = clkspec.args_count ? clkspec.args[0] : 0;
	count = 0;

	/* if there is an indices property, use it to transfer the index
	 * specified into an array offset for the clock-output-names property.
	 */
	of_property_for_each_u32(clkspec.np, "clock-indices", prop, vp, pv) {
		if (index == pv) {
			index = count;
			break;
		}
		count++;
	}
	/* We went off the end of 'clock-indices' without finding it */
	if (prop && !vp)
		return NULL;

	if (of_property_read_string_index(clkspec.np, "clock-output-names",
					  index,
					  &clk_name) < 0) {
		/*
		 * Best effort to get the name if the clock has been
		 * registered with the framework. If the clock isn't
		 * registered, we return the node name as the name of
		 * the clock as long as #clock-cells = 0.
		 */
		clk = of_clk_get_from_provider(&clkspec);
		if (IS_ERR(clk)) {
			if (clkspec.args_count == 0)
				clk_name = clkspec.np->name;
			else
				clk_name = NULL;
		} else {
			clk_name = __clk_get_name(clk);
			clk_put(clk);
		}
	}


	of_node_put(clkspec.np);
	return clk_name;
}
EXPORT_SYMBOL_GPL(of_clk_get_parent_name);

/**
 * of_clk_parent_fill() - Fill @parents with names of @np's parents and return
 * number of parents
 * @np: Device node pointer associated with clock provider
 * @parents: pointer to char array that hold the parents' names
 * @size: size of the @parents array
 *
 * Return: number of parents for the clock node.
 */
int of_clk_parent_fill(struct device_node *np, const char **parents,
		       unsigned int size)
{
	unsigned int i = 0;

	while (i < size && (parents[i] = of_clk_get_parent_name(np, i)) != NULL)
		i++;

	return i;
}
EXPORT_SYMBOL_GPL(of_clk_parent_fill);

struct clock_provider {
	void (*clk_init_cb)(struct device_node *);
	struct device_node *np;
	struct list_head node;
};

/*
 * This function looks for a parent clock. If there is one, then it
 * checks that the provider for this parent clock was initialized, in
 * this case the parent clock will be ready.
 */
static int parent_ready(struct device_node *np)
{
	int i = 0;

	while (true) {
		struct clk *clk = of_clk_get(np, i);

		/* this parent is ready we can check the next one */
		if (!IS_ERR(clk)) {
			clk_put(clk);
			i++;
			continue;
		}

		/* at least one parent is not ready, we exit now */
		if (PTR_ERR(clk) == -EPROBE_DEFER)
			return 0;

		/*
		 * Here we make assumption that the device tree is
		 * written correctly. So an error means that there is
		 * no more parent. As we didn't exit yet, then the
		 * previous parent are ready. If there is no clock
		 * parent, no need to wait for them, then we can
		 * consider their absence as being ready
		 */
		return 1;
	}
}

/**
 * of_clk_detect_critical() - set CLK_IS_CRITICAL flag from Device Tree
 * @np: Device node pointer associated with clock provider
 * @index: clock index
 * @flags: pointer to top-level framework flags
 *
 * Detects if the clock-critical property exists and, if so, sets the
 * corresponding CLK_IS_CRITICAL flag.
 *
 * Do not use this function. It exists only for legacy Device Tree
 * bindings, such as the one-clock-per-node style that are outdated.
 * Those bindings typically put all clock data into .dts and the Linux
 * driver has no clock data, thus making it impossible to set this flag
 * correctly from the driver. Only those drivers may call
 * of_clk_detect_critical from their setup functions.
 *
 * Return: error code or zero on success
 */
int of_clk_detect_critical(struct device_node *np, int index,
			   unsigned long *flags)
{
	struct property *prop;
	const __be32 *cur;
	uint32_t idx;

	if (!np || !flags)
		return -EINVAL;

	of_property_for_each_u32(np, "clock-critical", prop, cur, idx)
		if (index == idx)
			*flags |= CLK_IS_CRITICAL;

	return 0;
}

/**
 * of_clk_init() - Scan and init clock providers from the DT
 * @matches: array of compatible values and init functions for providers.
 *
 * This function scans the device tree for matching clock providers
 * and calls their initialization functions. It also does it by trying
 * to follow the dependencies.
 */
void __init of_clk_init(const struct of_device_id *matches)
{
	const struct of_device_id *match;
	struct device_node *np;
	struct clock_provider *clk_provider, *next;
	bool is_init_done;
	bool force = false;
	LIST_HEAD(clk_provider_list);

	if (!matches)
		matches = &__clk_of_table;

	/* First prepare the list of the clocks providers */
	for_each_matching_node_and_match(np, matches, &match) {
		struct clock_provider *parent;

		if (!of_device_is_available(np))
			continue;

		parent = kzalloc(sizeof(*parent), GFP_KERNEL);
		if (!parent) {
			list_for_each_entry_safe(clk_provider, next,
						 &clk_provider_list, node) {
				list_del(&clk_provider->node);
				of_node_put(clk_provider->np);
				kfree(clk_provider);
			}
			of_node_put(np);
			return;
		}

		parent->clk_init_cb = match->data;
		parent->np = of_node_get(np);
		list_add_tail(&parent->node, &clk_provider_list);
	}

	while (!list_empty(&clk_provider_list)) {
		is_init_done = false;
		list_for_each_entry_safe(clk_provider, next,
					&clk_provider_list, node) {
			if (force || parent_ready(clk_provider->np)) {

				/* Don't populate platform devices */
				of_node_set_flag(clk_provider->np,
						 OF_POPULATED);

				clk_provider->clk_init_cb(clk_provider->np);
				of_clk_set_defaults(clk_provider->np, true);

				list_del(&clk_provider->node);
				of_node_put(clk_provider->np);
				kfree(clk_provider);
				is_init_done = true;
			}
		}

		/*
		 * We didn't manage to initialize any of the
		 * remaining providers during the last loop, so now we
		 * initialize all the remaining ones unconditionally
		 * in case the clock parent was not mandatory
		 */
		if (!is_init_done)
			force = true;
	}
}
#endif

#ifdef CONFIG_COMMON_CLK_PROCFS
#include <linux/proc_fs.h>
#include <linux/seq_file.h>

static int clk_rate_show(struct seq_file *s, void *v)
{
	seq_puts(s, "set clk rate:\n");
	seq_puts(s, "	echo [clk_name] [rate(Hz)] > /proc/clk/rate\n");

	return 0;
}

static int clk_rate_open(struct inode *inode, struct file *file)
{
	return single_open(file, clk_rate_show, NULL);
}

static ssize_t clk_rate_write(struct file *filp, const char __user *buf,
			      size_t cnt, loff_t *ppos)
{
	char clk_name[40], input[55];
	struct clk_core *core;
	int argc, ret, val;

	if (cnt >= sizeof(input))
		return -EINVAL;

	if (copy_from_user(input, buf, cnt))
		return -EFAULT;

	input[cnt] = '\0';

	argc = sscanf(input, "%38s %10d", clk_name, &val);
	if (argc != 2)
		return -EINVAL;

	core = clk_core_lookup(clk_name);
	if (IS_ERR_OR_NULL(core)) {
		pr_err("get %s error\n", clk_name);
		return -EINVAL;
	}

	clk_prepare_lock();
	ret = clk_core_set_rate_nolock(core, val);
	clk_prepare_unlock();
	if (ret) {
		pr_err("set %s rate %d error\n", clk_name, val);
		return ret;
	}

	return cnt;
}

static const struct proc_ops clk_rate_proc_ops = {
	.proc_open	= clk_rate_open,
	.proc_read	= seq_read,
	.proc_write	= clk_rate_write,
	.proc_lseek	= seq_lseek,
	.proc_release	= single_release,
};

static int clk_enable_show(struct seq_file *s, void *v)
{
	seq_puts(s, "enable clk:\n");
	seq_puts(s, "	echo enable [clk_name] > /proc/clk/enable\n");
	seq_puts(s, "disable clk:\n");
	seq_puts(s, "	echo disable [clk_name] > /proc/clk/enable\n");

	return 0;
}

static int clk_enable_open(struct inode *inode, struct file *file)
{
	return single_open(file, clk_enable_show, NULL);
}

static ssize_t clk_enable_write(struct file *filp, const char __user *buf,
				size_t cnt, loff_t *ppos)
{
	char cmd[10], clk_name[40], input[50];
	struct clk_core *core;
	int argc, ret;

	if (cnt >= sizeof(input))
		return -EINVAL;

	if (copy_from_user(input, buf, cnt))
		return -EFAULT;

	input[cnt] = '\0';

	argc = sscanf(input, "%8s %38s", cmd, clk_name);
	if (argc != 2)
		return -EINVAL;

	core = clk_core_lookup(clk_name);
	if (IS_ERR_OR_NULL(core)) {
		pr_err("get %s error\n", clk_name);
		return -EINVAL;
	}

	if (!strncmp(cmd, "enable", strlen("enable"))) {
		ret = clk_core_prepare_enable(core);
		if (ret)
			pr_err("enable %s err\n", clk_name);
	} else if (!strncmp(cmd, "disable", strlen("disable"))) {
		clk_core_disable_unprepare(core);
	} else {
		pr_err("unsupported cmd(%s)\n", cmd);
	}

	return cnt;
}

static const struct proc_ops clk_enable_proc_ops = {
	.proc_open	= clk_enable_open,
	.proc_read	= seq_read,
	.proc_write	= clk_enable_write,
	.proc_lseek	= seq_lseek,
	.proc_release	= single_release,
};

static int clk_parent_show(struct seq_file *s, void *v)
{
	seq_puts(s, "echo [clk_name] [parent_name] > /proc/clk/parent\n");

	return 0;
}

static int clk_parent_open(struct inode *inode, struct file *file)
{
	return single_open(file, clk_parent_show, NULL);
}

static ssize_t clk_parent_write(struct file *filp, const char __user *buf,
				size_t cnt, loff_t *ppos)
{
	char clk_name[40], p_name[40];
	char input[80];
	struct clk_core *core, *p;
	int argc, ret;

	if (cnt >= sizeof(input))
		return -EINVAL;

	if (copy_from_user(input, buf, cnt))
		return -EFAULT;

	input[cnt] = '\0';

	argc = sscanf(input, "%38s %38s", clk_name, p_name);
	if (argc != 2)
		return -EINVAL;

	core = clk_core_lookup(clk_name);
	if (IS_ERR_OR_NULL(core)) {
		pr_err("get %s error\n", clk_name);
		return -EINVAL;
	}
	p = clk_core_lookup(p_name);
	if (IS_ERR_OR_NULL(p)) {
		pr_err("get %s error\n", p_name);
		return -EINVAL;
	}
	clk_prepare_lock();
	ret = clk_core_set_parent_nolock(core, p);
	clk_prepare_unlock();
	if (ret < 0)
		pr_err("set clk(%s)'s parent(%s) error\n", clk_name, p_name);

	return cnt;
}

static const struct proc_ops clk_parent_proc_ops = {
	.proc_open	= clk_parent_open,
	.proc_read	= seq_read,
	.proc_write	= clk_parent_write,
	.proc_lseek	= seq_lseek,
	.proc_release	= single_release,
};

static void clk_proc_summary_show_one(struct seq_file *s, struct clk_core *c,
				      int level)
{
	if (!c)
		return;

	seq_printf(s, "%*s%-*s %7d %8d %8d %11lu %10lu %5d %6d\n",
		   level * 3 + 1, "",
		   30 - level * 3, c->name,
		   c->enable_count, c->prepare_count, c->protect_count,
		   clk_core_get_rate_recalc(c),
		   clk_core_get_accuracy_recalc(c),
		   clk_core_get_phase(c),
		   clk_core_get_scaled_duty_cycle(c, 100000));
}

static void clk_proc_summary_show_subtree(struct seq_file *s,
					  struct clk_core *c, int level)
{
	struct clk_core *child;

	if (!c)
		return;

	clk_proc_summary_show_one(s, c, level);

	hlist_for_each_entry(child, &c->children, child_node)
		clk_proc_summary_show_subtree(s, child, level + 1);
}

static int clk_proc_summary_show(struct seq_file *s, void *v)
{
	struct clk_core *c;
	struct hlist_head *all_lists[] = {
		&clk_root_list,
		&clk_orphan_list,
		NULL,
	};
	struct hlist_head **lists = all_lists;

	seq_puts(s, "                                 enable  prepare  protect                                duty\n");
	seq_puts(s, "   clock                          count    count    count        rate   accuracy phase  cycle\n");
	seq_puts(s, "---------------------------------------------------------------------------------------------\n");

	clk_prepare_lock();

	for (; *lists; lists++)
		hlist_for_each_entry(c, *lists, child_node)
			clk_proc_summary_show_subtree(s, c, 0);

	clk_prepare_unlock();

	return 0;
}

static int __init clk_create_procfs(void)
{
	struct proc_dir_entry *proc_clk_root;
	struct proc_dir_entry *ent;

	proc_clk_root = proc_mkdir("clk", NULL);
	if (!proc_clk_root)
		return -EINVAL;

	ent = proc_create("rate", 0644, proc_clk_root, &clk_rate_proc_ops);
	if (!ent)
		goto fail;

	ent = proc_create("enable", 0644, proc_clk_root, &clk_enable_proc_ops);
	if (!ent)
		goto fail;

	ent = proc_create("parent", 0644, proc_clk_root, &clk_parent_proc_ops);
	if (!ent)
		goto fail;

	ent = proc_create_single("summary", 0444, proc_clk_root,
				 clk_proc_summary_show);
	if (!ent)
		goto fail;

	return 0;

fail:
	proc_remove(proc_clk_root);
	return -EINVAL;
}
late_initcall_sync(clk_create_procfs);
#endif<|MERGE_RESOLUTION|>--- conflicted
+++ resolved
@@ -3141,15 +3141,11 @@
 }
 DEFINE_SHOW_ATTRIBUTE(clk_dump);
 
-<<<<<<< HEAD
-#undef CLOCK_ALLOW_WRITE_DEBUGFS
-=======
 #ifdef CONFIG_ANDROID_BINDER_IPC
 #define CLOCK_ALLOW_WRITE_DEBUGFS
 #else
 #undef CLOCK_ALLOW_WRITE_DEBUGFS
 #endif
->>>>>>> 604cec40
 #ifdef CLOCK_ALLOW_WRITE_DEBUGFS
 /*
  * This can be dangerous, therefore don't provide any real compile time
