/*
 * drivers/serial/tegra_hsuart.c
 *
 * High-speed serial driver for NVIDIA Tegra SoCs
 *
 * Copyright (C) 2009 NVIDIA Corporation
 *
 * This program is free software; you can redistribute it and/or modify it
 * under the terms of the GNU General Public License as published by the
 * Free Software Foundation; either version 2 of the License, or (at your
 * option) any later version.
 *
 * This program is distributed in the hope that it will be useful, but WITHOUT
 * ANY WARRANTY; without even the implied warranty of MERCHANTABILITY or
 * FITNESS FOR A PARTICULAR PURPOSE.  See the GNU General Public License for
 * more details.
 *
 * You should have received a copy of the GNU General Public License along
 * with this program; if not, write to the Free Software Foundation, Inc.,
 * 51 Franklin Street, Fifth Floor, Boston, MA  02110-1301, USA.
 */

/*#define DEBUG           1*/
/*#define VERBOSE_DEBUG   1*/

#include <linux/module.h>
#include <linux/serial.h>
#include <linux/serial_core.h>
#include <linux/platform_device.h>
#include <linux/io.h>
#include <linux/dma-mapping.h>
#include <linux/dmapool.h>
#include <linux/termios.h>
#include <linux/irq.h>
#include <linux/delay.h>
#include <linux/clk.h>
#include <linux/string.h>
#include <linux/pagemap.h>
#include <linux/serial_reg.h>
#include <linux/serial_8250.h>
#include <linux/debugfs.h>
#include <linux/slab.h>
#include <linux/workqueue.h>
#include <mach/dma.h>
#include <mach/clk.h>
#include <mach/tegra_hsuart.h>

#define TX_EMPTY_STATUS (UART_LSR_TEMT | UART_LSR_THRE)

#define BYTES_TO_ALIGN(x) ((unsigned long)(ALIGN((x), sizeof(u32))) - \
	(unsigned long)(x))

#define UART_RX_DMA_BUFFER_SIZE    (2048*4)

#define UART_LSR_FIFOE		0x80
#define UART_IER_EORD		0x20
#define UART_MCR_RTS_EN		0x40
#define UART_MCR_CTS_EN		0x20
#define UART_LSR_ANY		(UART_LSR_OE | UART_LSR_BI | \
				UART_LSR_PE | UART_LSR_FE)

#define TX_FORCE_PIO 0
#define RX_FORCE_PIO 0

const int dma_req_sel[] = {
	TEGRA_DMA_REQ_SEL_UARTA,
	TEGRA_DMA_REQ_SEL_UARTB,
	TEGRA_DMA_REQ_SEL_UARTC,
	TEGRA_DMA_REQ_SEL_UARTD,
	TEGRA_DMA_REQ_SEL_UARTE,
};

#define TEGRA_TX_PIO			1
#define TEGRA_TX_DMA			2

#define TEGRA_UART_MIN_DMA		16
#define TEGRA_UART_FIFO_SIZE		8

/* Tx fifo trigger level setting in tegra uart is in
 * reverse way then conventional uart */
#define TEGRA_UART_TX_TRIG_16B 0x00
#define TEGRA_UART_TX_TRIG_8B  0x10
#define TEGRA_UART_TX_TRIG_4B  0x20
#define TEGRA_UART_TX_TRIG_1B  0x30

struct tegra_uart_port {
	struct uart_port	uport;
	char			port_name[32];

	/* Module info */
	unsigned long		size;
	struct clk		*clk;
	unsigned int		baud;

	/* Register shadow */
	unsigned char		fcr_shadow;
	unsigned char		mcr_shadow;
	unsigned char		lcr_shadow;
	unsigned char		ier_shadow;
	bool			use_cts_control;
	bool			rts_active;

	int			tx_in_progress;
	unsigned int		tx_bytes;

	dma_addr_t		xmit_dma_addr;

	/* TX DMA */
	struct tegra_dma_req	tx_dma_req;
	struct tegra_dma_channel *tx_dma;
	struct work_struct	tx_work;

	/* RX DMA */
	struct tegra_dma_req	rx_dma_req;
	struct tegra_dma_channel *rx_dma;

	bool			use_rx_dma;
	bool			use_tx_dma;

	bool			rx_timeout;
	int			rx_in_progress;

	/* optional callback to exit low power mode */
	void (*exit_lpm_cb)(struct uart_port *);
	/* optional callback to indicate rx is done */
	void (*rx_done_cb)(struct uart_port *);

};

static inline u8 uart_readb(struct tegra_uart_port *t, unsigned long reg)
{
	u8 val = readb(t->uport.membase + (reg << t->uport.regshift));
	dev_vdbg(t->uport.dev, "%s: %p %03lx = %02x\n", __func__,
		t->uport.membase, reg << t->uport.regshift, val);
	return val;
}

static inline void uart_writeb(struct tegra_uart_port *t, u8 val,
	unsigned long reg)
{
	dev_vdbg(t->uport.dev, "%s: %p %03lx %02x\n",
		__func__, t->uport.membase, reg << t->uport.regshift, val);
	writeb(val, t->uport.membase + (reg << t->uport.regshift));
}

static inline void uart_writel(struct tegra_uart_port *t, u32 val,
	unsigned long reg)
{
	dev_vdbg(t->uport.dev, "%s: %p %03lx %08x\n",
		__func__, t->uport.membase, reg << t->uport.regshift, val);
	writel(val, t->uport.membase + (reg << t->uport.regshift));
}

static void tegra_set_baudrate(struct tegra_uart_port *t, unsigned int baud);
static void tegra_set_mctrl(struct uart_port *u, unsigned int mctrl);
static void do_handle_rx_pio(struct tegra_uart_port *t);
static void do_handle_rx_dma(struct tegra_uart_port *t);
static void set_rts(struct tegra_uart_port *t, bool active);
static void set_dtr(struct tegra_uart_port *t, bool active);

static void fill_tx_fifo(struct tegra_uart_port *t, int max_bytes)
{
	int i;
	struct circ_buf *xmit = &t->uport.state->xmit;

	for (i = 0; i < max_bytes; i++) {
		BUG_ON(uart_circ_empty(xmit));
		uart_writeb(t, xmit->buf[xmit->tail], UART_TX);
		xmit->tail = (xmit->tail + 1) & (UART_XMIT_SIZE - 1);
		t->uport.icount.tx++;
	}
}

static void tegra_start_pio_tx(struct tegra_uart_port *t, unsigned int bytes)
{
	if (bytes > TEGRA_UART_FIFO_SIZE)
		bytes = TEGRA_UART_FIFO_SIZE;

	t->fcr_shadow &= ~UART_FCR_T_TRIG_11;
	t->fcr_shadow |= TEGRA_UART_TX_TRIG_8B;
	uart_writeb(t, t->fcr_shadow, UART_FCR);
	t->tx_in_progress = TEGRA_TX_PIO;
	t->tx_bytes = bytes;
	t->ier_shadow |= UART_IER_THRI;
	uart_writeb(t, t->ier_shadow, UART_IER);
}

static void tegra_start_dma_tx(struct tegra_uart_port *t, unsigned long bytes)
{
	struct circ_buf *xmit;
	xmit = &t->uport.state->xmit;

	dma_sync_single_for_device(t->uport.dev, t->xmit_dma_addr,
		UART_XMIT_SIZE, DMA_TO_DEVICE);

	t->fcr_shadow &= ~UART_FCR_T_TRIG_11;
	t->fcr_shadow |= TEGRA_UART_TX_TRIG_4B;
	uart_writeb(t, t->fcr_shadow, UART_FCR);

	t->tx_bytes = bytes & ~(sizeof(u32)-1);
	t->tx_dma_req.source_addr = t->xmit_dma_addr + xmit->tail;
	t->tx_dma_req.size = t->tx_bytes;

	t->tx_in_progress = TEGRA_TX_DMA;

	tegra_dma_enqueue_req(t->tx_dma, &t->tx_dma_req);
}

/* Called with u->lock taken */
static void tegra_start_next_tx(struct tegra_uart_port *t)
{
	unsigned long tail;
	unsigned long count;

	struct circ_buf *xmit;

	xmit = &t->uport.state->xmit;
	tail = (unsigned long)&xmit->buf[xmit->tail];
	count = CIRC_CNT_TO_END(xmit->head, xmit->tail, UART_XMIT_SIZE);


	dev_vdbg(t->uport.dev, "+%s %lu %d\n", __func__, count,
		t->tx_in_progress);

	if (count == 0)
		goto out;

	if (!t->use_tx_dma || count < TEGRA_UART_MIN_DMA)
		tegra_start_pio_tx(t, count);
	else if (BYTES_TO_ALIGN(tail) > 0)
		tegra_start_pio_tx(t, BYTES_TO_ALIGN(tail));
	else
		tegra_start_dma_tx(t, count);

out:
	dev_vdbg(t->uport.dev, "-%s", __func__);
}

/* Called by serial core driver with u->lock taken. */
static void tegra_start_tx(struct uart_port *u)
{
	struct tegra_uart_port *t;
	struct circ_buf *xmit;

	t = container_of(u, struct tegra_uart_port, uport);
	xmit = &u->state->xmit;

	if (t->exit_lpm_cb)
		t->exit_lpm_cb(u);

	if (!uart_circ_empty(xmit) && !t->tx_in_progress)
		tegra_start_next_tx(t);
}

static int tegra_start_dma_rx(struct tegra_uart_port *t)
{
	wmb();
	if (tegra_dma_enqueue_req(t->rx_dma, &t->rx_dma_req)) {
		dev_err(t->uport.dev, "Could not enqueue Rx DMA req\n");
		return -EINVAL;
	}
	return 0;
}

static void tegra_rx_dma_threshold_callback(struct tegra_dma_req *req)
{
	struct tegra_uart_port *t = req->dev;
	unsigned long flags;

	spin_lock_irqsave(&t->uport.lock, flags);

	do_handle_rx_dma(t);

	spin_unlock_irqrestore(&t->uport.lock, flags);
}

/* must be called with uart lock held */
static void tegra_rx_dma_complete_req(struct tegra_uart_port *t,
	struct tegra_dma_req *req)
{
	struct uart_port *u = &t->uport;
	struct tty_struct *tty = u->state->port.tty;

	/* If we are here, DMA is stopped */

	dev_dbg(t->uport.dev, "%s: %d %d\n", __func__, req->bytes_transferred,
		req->status);
	if (req->bytes_transferred) {
		t->uport.icount.rx += req->bytes_transferred;
		tty_insert_flip_string(tty,
			((unsigned char *)(req->virt_addr)),
			req->bytes_transferred);
	}

	do_handle_rx_pio(t);

	/* Push the read data later in caller place. */
	if (req->status == -TEGRA_DMA_REQ_ERROR_ABORTED)
		return;

	tty_flip_buffer_push(u->state->port.tty);
<<<<<<< HEAD

	spin_lock(&u->lock);
	if (t->rx_done_cb)
		t->rx_done_cb(u);
=======
}

static void tegra_rx_dma_complete_callback(struct tegra_dma_req *req)
{
	struct tegra_uart_port *t = req->dev;
	unsigned long flags;

	/*
	 * should never get called, dma should be dequeued during threshold
	 * callback
	 */

	dev_warn(t->uport.dev, "possible rx overflow\n");

	spin_lock_irqsave(&t->uport.lock, flags);
	tegra_rx_dma_complete_req(t, req);
	spin_unlock_irqrestore(&t->uport.lock, flags);
>>>>>>> 9b571241
}

/* Lock already taken */
static void do_handle_rx_dma(struct tegra_uart_port *t)
{
	struct uart_port *u = &t->uport;
	if (t->rts_active)
		set_rts(t, false);
	if (!tegra_dma_dequeue_req(t->rx_dma, &t->rx_dma_req))
		tegra_rx_dma_complete_req(t, &t->rx_dma_req);

	tty_flip_buffer_push(u->state->port.tty);
	if (t->rx_done_cb)
		t->rx_done_cb(u);
	/* enqueue the request again */
	tegra_start_dma_rx(t);
	if (t->rts_active)
		set_rts(t, true);
}

/* Wait for a symbol-time. */
static void wait_sym_time(struct tegra_uart_port *t, unsigned int syms)
{

	/* Definitely have a start bit. */
	unsigned int bits = 1;
	switch (t->lcr_shadow & 3) {
	case UART_LCR_WLEN5:
		bits += 5;
		break;
	case UART_LCR_WLEN6:
		bits += 6;
		break;
	case UART_LCR_WLEN7:
		bits += 7;
		break;
	default:
		bits += 8;
		break;
	}

	/* Technically 5 bits gets 1.5 bits of stop... */
	if (t->lcr_shadow & UART_LCR_STOP) {
		bits += 2;
	} else {
		bits++;
	}

	if (t->lcr_shadow & UART_LCR_PARITY)
		bits++;

	if (likely(t->baud))
		udelay(DIV_ROUND_UP(syms * bits * 1000000, t->baud));
}

/* Flush desired FIFO. */
static void tegra_fifo_reset(struct tegra_uart_port *t, u8 fcr_bits)
{
	unsigned char fcr = t->fcr_shadow;
	fcr |= fcr_bits & (UART_FCR_CLEAR_RCVR | UART_FCR_CLEAR_XMIT);
	uart_writeb(t, fcr, UART_FCR);
	uart_readb(t, UART_SCR); /* Dummy read to ensure the write is posted */
	wait_sym_time(t, 1); /* Wait for the flush to propagate. */
}

static char do_decode_rx_error(struct tegra_uart_port *t, u8 lsr)
{
	char flag = TTY_NORMAL;

	if (unlikely(lsr & UART_LSR_ANY)) {
		if (lsr & UART_LSR_OE) {
			/* Overrrun error  */
			flag |= TTY_OVERRUN;
			t->uport.icount.overrun++;
			dev_err(t->uport.dev, "Got overrun errors\n");
		} else if (lsr & UART_LSR_PE) {
			/* Parity error */
			flag |= TTY_PARITY;
			t->uport.icount.parity++;
			dev_err(t->uport.dev, "Got Parity errors\n");
		} else if (lsr & UART_LSR_FE) {
			flag |= TTY_FRAME;
			t->uport.icount.frame++;
			dev_err(t->uport.dev, "Got frame errors\n");
		} else if (lsr & UART_LSR_BI) {
			dev_err(t->uport.dev, "Got Break\n");
			t->uport.icount.brk++;
			/* If FIFO read error without any data, reset Rx FIFO */
			if (!(lsr & UART_LSR_DR) && (lsr & UART_LSR_FIFOE))
				tegra_fifo_reset(t, UART_FCR_CLEAR_RCVR);
		}
	}
	return flag;
}

static void do_handle_rx_pio(struct tegra_uart_port *t)
{
	int count = 0;
	do {
		char flag = TTY_NORMAL;
		unsigned char lsr = 0;
		unsigned char ch;


		lsr = uart_readb(t, UART_LSR);
		if (!(lsr & UART_LSR_DR))
			break;

		flag =  do_decode_rx_error(t, lsr);
		ch = uart_readb(t, UART_RX);
		t->uport.icount.rx++;
		count++;

		if (!uart_handle_sysrq_char(&t->uport, c))
			uart_insert_char(&t->uport, lsr, UART_LSR_OE, ch, flag);
	} while (1);

	dev_dbg(t->uport.dev, "PIO received %d bytes\n", count);

	return;
}

static void do_handle_modem_signal(struct uart_port *u)
{
	unsigned char msr;
	struct tegra_uart_port *t;

	t = container_of(u, struct tegra_uart_port, uport);
	msr = uart_readb(t, UART_MSR);
	if (msr & UART_MSR_CTS)
		dev_dbg(u->dev, "CTS triggered\n");
	if (msr & UART_MSR_DSR)
		dev_dbg(u->dev, "DSR enabled\n");
	if (msr & UART_MSR_DCD)
		dev_dbg(u->dev, "CD enabled\n");
	if (msr & UART_MSR_RI)
		dev_dbg(u->dev, "RI enabled\n");
	return;
}

static void do_handle_tx_pio(struct tegra_uart_port *t)
{
	struct circ_buf *xmit = &t->uport.state->xmit;

	fill_tx_fifo(t, t->tx_bytes);

	t->tx_in_progress = 0;

	if (uart_circ_chars_pending(xmit) < WAKEUP_CHARS)
		uart_write_wakeup(&t->uport);

	tegra_start_next_tx(t);
	return;
}

static void tegra_tx_dma_complete_work(struct work_struct *work)
{
	struct tegra_uart_port *t =
			container_of(work, struct tegra_uart_port, tx_work);
	struct tegra_dma_req *req = &t->tx_dma_req;
	unsigned long flags;
	int timeout = 20;

	while ((uart_readb(t, UART_LSR) & TX_EMPTY_STATUS) != TX_EMPTY_STATUS) {
		timeout--;
		if (timeout == 0) {
			dev_err(t->uport.dev,
				"timed out waiting for TX FIFO to empty\n");
			return;
		}
		msleep(1);
	}

	spin_lock_irqsave(&t->uport.lock, flags);

	t->tx_in_progress = 0;

	if (req->status != -TEGRA_DMA_REQ_ERROR_ABORTED)
		tegra_start_next_tx(t);

	spin_unlock_irqrestore(&t->uport.lock, flags);
}

/* must be called with uart lock held */
static void tegra_tx_dma_complete_req(struct tegra_uart_port *t,
	struct tegra_dma_req *req)
{
	struct circ_buf *xmit = &t->uport.state->xmit;
	int count = req->bytes_transferred;

	xmit->tail = (xmit->tail + count) & (UART_XMIT_SIZE - 1);

	if (uart_circ_chars_pending(xmit) < WAKEUP_CHARS)
		uart_write_wakeup(&t->uport);

	schedule_work(&t->tx_work);
}

static void tegra_tx_dma_complete_callback(struct tegra_dma_req *req)
{
	struct tegra_uart_port *t = req->dev;
	unsigned long flags;

	dev_vdbg(t->uport.dev, "%s: %d\n", __func__, req->bytes_transferred);

	spin_lock_irqsave(&t->uport.lock, flags);

	tegra_tx_dma_complete_req(t, req);

	spin_unlock_irqrestore(&t->uport.lock, flags);
}

static irqreturn_t tegra_uart_isr(int irq, void *data)
{
	struct tegra_uart_port *t = data;
	struct uart_port *u = &t->uport;
	unsigned char iir;
	unsigned char ier;
	bool is_rx_int = false;
	unsigned long flags;

	spin_lock_irqsave(&u->lock, flags);
	t  = container_of(u, struct tegra_uart_port, uport);
	while (1) {
		iir = uart_readb(t, UART_IIR);
		if (iir & UART_IIR_NO_INT) {
			if (likely(t->use_rx_dma) && is_rx_int) {
				do_handle_rx_dma(t);

				if (t->rx_in_progress) {
					ier = t->ier_shadow;
					ier |= (UART_IER_RLSI | UART_IER_RTOIE | UART_IER_EORD);
					t->ier_shadow = ier;
					uart_writeb(t, ier, UART_IER);
				}
			}
			spin_unlock_irqrestore(&u->lock, flags);
			return IRQ_HANDLED;
		}

		dev_dbg(u->dev, "tegra_uart_isr iir = 0x%x (%d)\n", iir,
			(iir >> 1) & 0x7);
		switch ((iir >> 1) & 0x7) {
		case 0: /* Modem signal change interrupt */
			do_handle_modem_signal(u);
			break;
		case 1: /* Transmit interrupt only triggered when using PIO */
			t->ier_shadow &= ~UART_IER_THRI;
			uart_writeb(t, t->ier_shadow, UART_IER);
			do_handle_tx_pio(t);
			break;
		case 4: /* End of data */
		case 6: /* Rx timeout */
		case 2: /* Receive */
			if (likely(t->use_rx_dma)) {
				if (!is_rx_int) {
					is_rx_int = true;
                                        /* Disable interrups */
                                        ier = t->ier_shadow;
                                        ier |= UART_IER_RDI;
                                        uart_writeb(t, ier, UART_IER);
                                        ier &= ~(UART_IER_RDI | UART_IER_RLSI | UART_IER_RTOIE | UART_IER_EORD);
                                        t->ier_shadow = ier;
                                        uart_writeb(t, ier, UART_IER);
                                }
                        } else {
				do_handle_rx_pio(t);

				spin_unlock_irqrestore(&u->lock, flags);
				tty_flip_buffer_push(u->state->port.tty);
				spin_lock_irqsave(&u->lock, flags);
				if (t->rx_done_cb)
					t->rx_done_cb(u);
			}
			break;
		case 3: /* Receive error */
			/* FIXME how to handle this? Why do we get here */
			do_decode_rx_error(t, uart_readb(t, UART_LSR));
			break;
		case 5: /* break nothing to handle */
		case 7: /* break nothing to handle */
			break;
		}
	}
}

static void tegra_stop_rx(struct uart_port *u)
{
	struct tegra_uart_port *t;
	unsigned char ier;

	t = container_of(u, struct tegra_uart_port, uport);

	if (t->rts_active)
		set_rts(t, false);

	if (t->rx_in_progress) {
		wait_sym_time(t, 1); /* wait a character interval */

		ier = t->ier_shadow;
		ier &= ~(UART_IER_RDI | UART_IER_RLSI | UART_IER_RTOIE | UART_IER_EORD);
		t->ier_shadow = ier;
		uart_writeb(t, ier, UART_IER);
		t->rx_in_progress = 0;

		if (t->use_rx_dma && t->rx_dma) {
			if (!tegra_dma_dequeue_req(t->rx_dma, &t->rx_dma_req))
				tegra_rx_dma_complete_req(t, &t->rx_dma_req);
		} else {
			do_handle_rx_pio(t);
		}
		tty_flip_buffer_push(u->state->port.tty);
		if (t->rx_done_cb)
			t->rx_done_cb(u);
	}

	return;
}

static void tegra_uart_hw_deinit(struct tegra_uart_port *t)
{
	unsigned long flags;

	flush_work(&t->tx_work);

	/* Disable interrupts */
	uart_writeb(t, 0, UART_IER);

	while ((uart_readb(t, UART_LSR) & UART_LSR_TEMT) != UART_LSR_TEMT);
		udelay(200);

	spin_lock_irqsave(&t->uport.lock, flags);

	/* Reset the Rx and Tx FIFOs */
	tegra_fifo_reset(t, UART_FCR_CLEAR_XMIT | UART_FCR_CLEAR_RCVR);

	clk_disable(t->clk);
	t->baud = 0;

	spin_unlock_irqrestore(&t->uport.lock, flags);
}

static void tegra_uart_free_rx_dma(struct tegra_uart_port *t)
{
	if (!t->use_rx_dma)
               return;

	tegra_dma_free_channel(t->rx_dma);
	t->rx_dma = NULL;

	if (likely(t->rx_dma_req.dest_addr))
		dma_free_coherent(t->uport.dev, t->rx_dma_req.size,
			t->rx_dma_req.virt_addr, t->rx_dma_req.dest_addr);
	t->rx_dma_req.dest_addr = 0;
	t->rx_dma_req.virt_addr = NULL;

	t->use_rx_dma = false;
}

static int tegra_uart_hw_init(struct tegra_uart_port *t)
{
	unsigned char ier;

	dev_vdbg(t->uport.dev, "+tegra_uart_hw_init\n");

	t->fcr_shadow = 0;
	t->mcr_shadow = 0;
	t->lcr_shadow = 0;
	t->ier_shadow = 0;
	t->baud = 0;

	clk_enable(t->clk);

	/* Reset the UART controller to clear all previous status.*/
	tegra_periph_reset_assert(t->clk);
	udelay(100);
	tegra_periph_reset_deassert(t->clk);
	udelay(100);

	t->rx_in_progress = 0;

	/* Set the trigger level
	 *
	 * For PIO mode:
	 *
	 * For receive, this will interrupt the CPU after that many number of
	 * bytes are received, for the remaining bytes the receive timeout
	 * interrupt is received.
	 *
	 *  Rx high watermark is set to 4.
	 *
	 * For transmit, if the trasnmit interrupt is enabled, this will
	 * interrupt the CPU when the number of entries in the FIFO reaches the
	 * low watermark.
	 *
	 *  Tx low watermark is set to 8.
	 *
	 *  For DMA mode:
	 *
	 *  Set the Tx trigger to 4. This should match the DMA burst size that
	 *  programmed in the DMA registers.
	 * */
	t->fcr_shadow = UART_FCR_ENABLE_FIFO;
	t->fcr_shadow |= UART_FCR_R_TRIG_01;
	t->fcr_shadow |= TEGRA_UART_TX_TRIG_8B;
	uart_writeb(t, t->fcr_shadow, UART_FCR);

	if (t->use_rx_dma) {
		/* initialize the UART for a simple default configuration
		  * so that the receive DMA buffer may be enqueued */
		t->lcr_shadow = 3;  /* no parity, stop, 8 data bits */
		tegra_set_baudrate(t, 115200);
                t->fcr_shadow |= UART_FCR_DMA_SELECT;
		uart_writeb(t, t->fcr_shadow, UART_FCR);
		if (tegra_start_dma_rx(t)) {
			dev_err(t->uport.dev, "Rx DMA enqueue failed\n");
			tegra_uart_free_rx_dma(t);
			t->fcr_shadow &= ~UART_FCR_DMA_SELECT;
			uart_writeb(t, t->fcr_shadow, UART_FCR);
		}
	}
	else
		uart_writeb(t, t->fcr_shadow, UART_FCR);

	t->rx_in_progress = 1;

	/*
	 *  Enable IE_RXS for the receive status interrupts like line errros.
	 *  Enable IE_RX_TIMEOUT to get the bytes which cannot be DMA'd.
	 *
	 *  If using DMA mode, enable EORD instead of receive interrupt which
	 *  will interrupt after the UART is done with the receive instead of
	 *  the interrupt when the FIFO "threshold" is reached.
	 *
	 *  EORD is different interrupt than RX_TIMEOUT - RX_TIMEOUT occurs when
	 *  the DATA is sitting in the FIFO and couldn't be transferred to the
	 *  DMA as the DMA size alignment(4 bytes) is not met. EORD will be
	 *  triggered when there is a pause of the incomming data stream for 4
	 *  characters long.
	 *
	 *  For pauses in the data which is not aligned to 4 bytes, we get
	 *  both the EORD as well as RX_TIMEOUT - SW sees RX_TIMEOUT first
	 *  then the EORD.
	 *
	 *  Don't get confused, believe in the magic of nvidia hw...:-)
	 */
	ier = 0;
	ier |= UART_IER_RLSI | UART_IER_RTOIE;
	if (t->use_rx_dma)
		ier |= UART_IER_EORD;
	else
		ier |= UART_IER_RDI;
	t->ier_shadow = ier;
	uart_writeb(t, ier, UART_IER);

	dev_vdbg(t->uport.dev, "-tegra_uart_hw_init\n");
	return 0;
}

static int tegra_uart_init_rx_dma(struct tegra_uart_port *t)
{
	dma_addr_t rx_dma_phys;
	void *rx_dma_virt;

	t->rx_dma = tegra_dma_allocate_channel(TEGRA_DMA_MODE_CONTINUOUS);
	if (!t->rx_dma) {
		dev_err(t->uport.dev, "%s: failed to allocate RX DMA.\n", __func__);
		return -ENODEV;
	}

	t->rx_dma_req.size = UART_RX_DMA_BUFFER_SIZE;
	rx_dma_virt = dma_alloc_coherent(t->uport.dev,
		t->rx_dma_req.size, &rx_dma_phys, GFP_KERNEL);
	if (!rx_dma_virt) {
		dev_err(t->uport.dev, "DMA buffers allocate failed\n");
		goto fail;
	}
	t->rx_dma_req.dest_addr = rx_dma_phys;
	t->rx_dma_req.virt_addr = rx_dma_virt;

	t->rx_dma_req.source_addr = (unsigned long)t->uport.mapbase;
	t->rx_dma_req.source_wrap = 4;
	t->rx_dma_req.dest_wrap = 0;
	t->rx_dma_req.to_memory = 1;
	t->rx_dma_req.source_bus_width = 8;
	t->rx_dma_req.dest_bus_width = 32;
	t->rx_dma_req.req_sel = dma_req_sel[t->uport.line];
	t->rx_dma_req.complete = tegra_rx_dma_complete_callback;
	t->rx_dma_req.threshold = tegra_rx_dma_threshold_callback;
	t->rx_dma_req.dev = t;

	return 0;
fail:
	tegra_uart_free_rx_dma(t);
	return -ENODEV;
}

static int tegra_startup(struct uart_port *u)
{
	struct tegra_uart_port *t = container_of(u,
		struct tegra_uart_port, uport);
	int ret = 0;

	t = container_of(u, struct tegra_uart_port, uport);
	sprintf(t->port_name, "tegra_uart_%d", u->line);

	t->use_tx_dma = false;
	if (!TX_FORCE_PIO) {
		t->tx_dma = tegra_dma_allocate_channel(TEGRA_DMA_MODE_ONESHOT);
		if (t->tx_dma)
			t->use_tx_dma = true;
		else
			pr_err("%s: failed to allocate TX DMA.\n", __func__);
	}
	if (t->use_tx_dma) {
		t->tx_dma_req.instance = u->line;
		t->tx_dma_req.complete = tegra_tx_dma_complete_callback;
		t->tx_dma_req.to_memory = 0;

		t->tx_dma_req.dest_addr = (unsigned long)t->uport.mapbase;
		t->tx_dma_req.dest_wrap = 4;
		t->tx_dma_req.source_wrap = 0;
		t->tx_dma_req.source_bus_width = 32;
		t->tx_dma_req.dest_bus_width = 8;
		t->tx_dma_req.req_sel = dma_req_sel[t->uport.line];
		t->tx_dma_req.dev = t;
		t->tx_dma_req.size = 0;
		t->xmit_dma_addr = dma_map_single(t->uport.dev,
			t->uport.state->xmit.buf, UART_XMIT_SIZE,
			DMA_TO_DEVICE);
	}
	t->tx_in_progress = 0;

	t->use_rx_dma = false;
	if (!RX_FORCE_PIO) {
		if (!tegra_uart_init_rx_dma(t))
			t->use_rx_dma = true;
	}

	ret = tegra_uart_hw_init(t);
	if (ret)
		goto fail;

	dev_dbg(u->dev, "Requesting IRQ %d\n", u->irq);
	msleep(1);

	ret = request_irq(u->irq, tegra_uart_isr, IRQF_DISABLED,
		t->port_name, t);
	if (ret) {
		dev_err(u->dev, "Failed to register ISR for IRQ %d\n", u->irq);
		goto fail;
	}
	dev_dbg(u->dev,"Started UART port %d\n", u->line);

	return 0;
fail:
	dev_err(u->dev, "Tegra UART startup failed\n");
	return ret;
}

static void tegra_shutdown(struct uart_port *u)
{
	struct tegra_uart_port *t;

	t = container_of(u, struct tegra_uart_port, uport);
	dev_vdbg(u->dev, "+tegra_shutdown\n");

	tegra_uart_hw_deinit(t);

	t->rx_in_progress = 0;
	t->tx_in_progress = 0;

	tegra_uart_free_rx_dma(t);
	if (t->use_tx_dma) {
		tegra_dma_free_channel(t->tx_dma);
		t->tx_dma = NULL;
		t->use_tx_dma = false;
		dma_unmap_single(t->uport.dev, t->xmit_dma_addr, UART_XMIT_SIZE,
				DMA_TO_DEVICE);
		t->xmit_dma_addr = 0;
	}

	free_irq(u->irq, t);
	dev_vdbg(u->dev, "-tegra_shutdown\n");
}

static unsigned int tegra_get_mctrl(struct uart_port *u)
{
	/* RI - Ring detector is active
	 * CD/DCD/CAR - Carrier detect is always active. For some reason
	 *			  linux has different names for carrier detect.
	 * DSR - Data Set ready is active as the hardware doesn't support it.
	 *	   Don't know if the linux support this yet?
	 * CTS - Clear to send. Always set to active, as the hardware handles
	 *	   CTS automatically.
	 * */
	return TIOCM_RI | TIOCM_CD | TIOCM_DSR | TIOCM_CTS;
}

static void set_rts(struct tegra_uart_port *t, bool active)
{
	unsigned char mcr;
	mcr = t->mcr_shadow;
	if (active)
		mcr |= UART_MCR_RTS;
	else
		mcr &= ~UART_MCR_RTS;
	if (mcr != t->mcr_shadow) {
		uart_writeb(t, mcr, UART_MCR);
		t->mcr_shadow = mcr;
	}
	return;
}

static void set_dtr(struct tegra_uart_port *t, bool active)
{
	unsigned char mcr;
	mcr = t->mcr_shadow;
	if (active)
		mcr |= UART_MCR_DTR;
	else
		mcr &= ~UART_MCR_DTR;
	if (mcr != t->mcr_shadow) {
		uart_writeb(t, mcr, UART_MCR);
		t->mcr_shadow = mcr;
	}
	return;
}

static void tegra_set_mctrl(struct uart_port *u, unsigned int mctrl)
{
	unsigned char mcr;
	struct tegra_uart_port *t;

	dev_dbg(u->dev, "tegra_set_mctrl called with %d\n", mctrl);
	t = container_of(u, struct tegra_uart_port, uport);

	mcr = t->mcr_shadow;
	if (mctrl & TIOCM_RTS) {
		t->rts_active = true;
		set_rts(t, true);
	} else {
		t->rts_active = false;
		set_rts(t, false);
	}

	if (mctrl & TIOCM_DTR)
		set_dtr(t, true);
	else
		set_dtr(t, false);
	return;
}

static void tegra_break_ctl(struct uart_port *u, int break_ctl)
{
	struct tegra_uart_port *t;
	unsigned char lcr;

	t = container_of(u, struct tegra_uart_port, uport);
	lcr = t->lcr_shadow;
	if (break_ctl)
		lcr |= UART_LCR_SBC;
	else
		lcr &= ~UART_LCR_SBC;
	uart_writeb(t, lcr, UART_LCR);
	t->lcr_shadow = lcr;
}

static int tegra_request_port(struct uart_port *u)
{
	return 0;
}

static void tegra_release_port(struct uart_port *u)
{

}

static unsigned int tegra_tx_empty(struct uart_port *u)
{
	struct tegra_uart_port *t;
	unsigned int ret = 0;
	unsigned long flags;

	t = container_of(u, struct tegra_uart_port, uport);
	dev_vdbg(u->dev, "+tegra_tx_empty\n");

	spin_lock_irqsave(&u->lock, flags);
	if (!t->tx_in_progress)
		ret = TIOCSER_TEMT;
	spin_unlock_irqrestore(&u->lock, flags);

	dev_vdbg(u->dev, "-tegra_tx_empty\n");
	return ret;
}

static void tegra_stop_tx(struct uart_port *u)
{
	struct tegra_uart_port *t;

	t = container_of(u, struct tegra_uart_port, uport);

	if (t->use_tx_dma) {
		if (!tegra_dma_dequeue_req(t->tx_dma, &t->tx_dma_req))
			tegra_tx_dma_complete_req(t, &t->tx_dma_req);
	}

	return;
}

static void tegra_enable_ms(struct uart_port *u)
{
}

#define UART_CLOCK_ACCURACY 5

static void tegra_set_baudrate(struct tegra_uart_port *t, unsigned int baud)
{
	unsigned long rate;
	unsigned int divisor;
	unsigned char lcr;

	if (t->baud == baud)
		return;

	rate = clk_get_rate(t->clk);

	divisor = rate;
	do_div(divisor, 16);
	divisor += baud/2;
	do_div(divisor, baud);

	lcr = t->lcr_shadow;
	lcr |= UART_LCR_DLAB;
	uart_writeb(t, lcr, UART_LCR);

	uart_writel(t, divisor & 0xFF, UART_TX);
	uart_writel(t, ((divisor >> 8) & 0xFF), UART_IER);

	lcr &= ~UART_LCR_DLAB;
	uart_writeb(t, lcr, UART_LCR);
	uart_readb(t, UART_SCR); /* Dummy read to ensure the write is posted */

	t->baud = baud;
	wait_sym_time(t, 2); /* wait two character intervals at new rate */
	dev_dbg(t->uport.dev, "Baud %u clock freq %lu and divisor of %u\n",
		baud, rate, divisor);
}

static void tegra_set_termios(struct uart_port *u, struct ktermios *termios,
					   struct ktermios *oldtermios)
{
	struct tegra_uart_port *t;
	unsigned int baud;
	unsigned long flags;
	unsigned int lcr;
	unsigned int c_cflag = termios->c_cflag;
	unsigned char mcr;

	t = container_of(u, struct tegra_uart_port, uport);
	dev_vdbg(t->uport.dev, "+tegra_set_termios\n");

	spin_lock_irqsave(&u->lock, flags);

	/* Changing configuration, it is safe to stop any rx now */
	if (t->rts_active)
		set_rts(t, false);

	/* Parity */
	lcr = t->lcr_shadow;
	lcr &= ~UART_LCR_PARITY;
	if (PARENB == (c_cflag & PARENB)) {
		if (CMSPAR == (c_cflag & CMSPAR)) {
			/* FIXME What is space parity? */
			/* data |= SPACE_PARITY; */
		} else if (c_cflag & PARODD) {
			lcr |= UART_LCR_PARITY;
			lcr &= ~UART_LCR_EPAR;
			lcr &= ~UART_LCR_SPAR;
		} else {
			lcr |= UART_LCR_PARITY;
			lcr |= UART_LCR_EPAR;
			lcr &= ~UART_LCR_SPAR;
		}
	}

	lcr &= ~UART_LCR_WLEN8;
	switch (c_cflag & CSIZE) {
	case CS5:
		lcr |= UART_LCR_WLEN5;
		break;
	case CS6:
		lcr |= UART_LCR_WLEN6;
		break;
	case CS7:
		lcr |= UART_LCR_WLEN7;
		break;
	default:
		lcr |= UART_LCR_WLEN8;
		break;
	}

	/* Stop bits */
	if (termios->c_cflag & CSTOPB)
		lcr |= UART_LCR_STOP;
	else
		lcr &= ~UART_LCR_STOP;

	uart_writeb(t, lcr, UART_LCR);
	t->lcr_shadow = lcr;

	/* Baud rate. */
	baud = uart_get_baud_rate(u, termios, oldtermios, 200, 4000000);
	tegra_set_baudrate(t, baud);

	/* Flow control */
	if (termios->c_cflag & CRTSCTS)	{
		mcr = t->mcr_shadow;
		mcr |= UART_MCR_CTS_EN;
		mcr &= ~UART_MCR_RTS_EN;
		t->mcr_shadow = mcr;
		uart_writeb(t, mcr, UART_MCR);
		t->use_cts_control = true;
		/* if top layer has asked to set rts active then do so here */
		if (t->rts_active)
			set_rts(t, true);
	} else {
		mcr = t->mcr_shadow;
		mcr &= ~UART_MCR_CTS_EN;
		mcr &= ~UART_MCR_RTS_EN;
		t->mcr_shadow = mcr;
		uart_writeb(t, mcr, UART_MCR);
		t->use_cts_control = false;
	}

	/* update the port timeout based on new settings */
	uart_update_timeout(u, termios->c_cflag, baud);

	spin_unlock_irqrestore(&u->lock, flags);
	dev_vdbg(t->uport.dev, "-tegra_set_termios\n");
	return;
}

/*
 * Flush any TX data submitted for DMA. Called when the TX circular
 * buffer is reset.
 */
static void tegra_flush_buffer(struct uart_port *u)
{
	struct tegra_uart_port *t;

	dev_vdbg(u->dev, "%s called", __func__);

	t = container_of(u, struct tegra_uart_port, uport);

	if (t->use_tx_dma) {
		if (!tegra_dma_dequeue_req(t->tx_dma, &t->tx_dma_req))
			tegra_tx_dma_complete_req(t, &t->tx_dma_req);
		t->tx_dma_req.size = 0;
	}
	return;
}


static void tegra_pm(struct uart_port *u, unsigned int state,
	unsigned int oldstate)
{

}

static const char *tegra_type(struct uart_port *u)
{
	return 0;
}

static struct uart_ops tegra_uart_ops = {
	.tx_empty	= tegra_tx_empty,
	.set_mctrl	= tegra_set_mctrl,
	.get_mctrl	= tegra_get_mctrl,
	.stop_tx	= tegra_stop_tx,
	.start_tx	= tegra_start_tx,
	.stop_rx	= tegra_stop_rx,
	.flush_buffer	= tegra_flush_buffer,
	.enable_ms	= tegra_enable_ms,
	.break_ctl	= tegra_break_ctl,
	.startup	= tegra_startup,
	.shutdown	= tegra_shutdown,
	.set_termios	= tegra_set_termios,
	.pm		= tegra_pm,
	.type		= tegra_type,
	.request_port	= tegra_request_port,
	.release_port	= tegra_release_port,
};

static int tegra_uart_probe(struct platform_device *pdev);
static int __devexit tegra_uart_remove(struct platform_device *pdev);
static int tegra_uart_suspend(struct platform_device *pdev, pm_message_t state);
static int tegra_uart_resume(struct platform_device *pdev);

static struct platform_driver tegra_uart_platform_driver = {
	.remove		= tegra_uart_remove,
	.probe		= tegra_uart_probe,
	.suspend	= tegra_uart_suspend,
	.resume		= tegra_uart_resume,
	.driver		= {
		.name	= "tegra_uart"
	}
};

static struct uart_driver tegra_uart_driver =
{
	.owner		= THIS_MODULE,
	.driver_name	= "tegra_uart",
	.dev_name	= "ttyHS",
	.cons		= 0,
	.nr		= 5,
};

static int tegra_uart_suspend(struct platform_device *pdev, pm_message_t state)
{
	struct tegra_uart_port *t = platform_get_drvdata(pdev);
	struct uart_port *u;

	if (pdev->id < 0 || pdev->id > tegra_uart_driver.nr)
		pr_err("Invalid Uart instance (%d)\n", pdev->id);

	u = &t->uport;
	uart_suspend_port(&tegra_uart_driver, u);

	flush_work(&t->tx_work);
	return 0;
}

static int tegra_uart_resume(struct platform_device *pdev)
{
	struct tegra_uart_port *t = platform_get_drvdata(pdev);
	struct uart_port *u;

	if (pdev->id < 0 || pdev->id > tegra_uart_driver.nr)
		pr_err("Invalid Uart instance (%d)\n", pdev->id);

	u = &t->uport;
	uart_resume_port(&tegra_uart_driver, u);
	return 0;
}



static int __devexit tegra_uart_remove(struct platform_device *pdev)
{
	struct tegra_uart_port *t = platform_get_drvdata(pdev);
	struct uart_port *u;

	if (pdev->id < 0 || pdev->id > tegra_uart_driver.nr)
		pr_err("Invalid Uart instance (%d)\n", pdev->id);

	u = &t->uport;
	uart_remove_one_port(&tegra_uart_driver, u);

	platform_set_drvdata(pdev, NULL);

	pr_info("Unregistered UART port %s%d\n",
		tegra_uart_driver.dev_name, u->line);
	kfree(t);
	return 0;
}

static int tegra_uart_probe(struct platform_device *pdev)
{
	struct tegra_uart_port *t;
	struct uart_port *u;
	struct resource *resource;
	struct tegra_hsuart_platform_data *pdata = pdev->dev.platform_data;
	int ret;
	char name[64];
	if (pdev->id < 0 || pdev->id > tegra_uart_driver.nr) {
		pr_err("Invalid Uart instance (%d)\n", pdev->id);
		return -ENODEV;
	}

	t = kzalloc(sizeof(struct tegra_uart_port), GFP_KERNEL);
	if (!t) {
		pr_err("%s: Failed to allocate memory\n", __func__);
		return -ENOMEM;
	}
	u = &t->uport;
	u->dev = &pdev->dev;
	platform_set_drvdata(pdev, u);
	u->line = pdev->id;
	u->ops = &tegra_uart_ops;
	u->type = ~PORT_UNKNOWN;
	u->fifosize = 32;

	resource = platform_get_resource(pdev, IORESOURCE_MEM, 0);
	if (unlikely(!resource))
		return -ENXIO;

	u->mapbase = resource->start;
	u->membase = IO_ADDRESS(u->mapbase);
	if (unlikely(!u->membase))
		return -ENOMEM;

	u->irq = platform_get_irq(pdev, 0);
	if (unlikely(u->irq < 0))
		return -ENXIO;

	u->regshift = 2;

	if (pdata) {
		t->exit_lpm_cb = pdata->exit_lpm_cb;
		t->rx_done_cb = pdata->rx_done_cb;
	}

	t->clk = clk_get(&pdev->dev, NULL);
	if (!t->clk) {
		dev_err(&pdev->dev, "Couldn't get the clock\n");
		goto fail;
	}

	ret = uart_add_one_port(&tegra_uart_driver, u);
	if (ret) {
		pr_err("%s: Failed(%d) to add uart port %s%d\n",
			__func__, ret, tegra_uart_driver.dev_name, u->line);
		kfree(t);
		platform_set_drvdata(pdev, NULL);
		return ret;
	}

	snprintf(name, sizeof(name), "tegra_hsuart_%d", u->line);
	pr_info("Registered UART port %s%d\n",
		tegra_uart_driver.dev_name, u->line);

	INIT_WORK(&t->tx_work, tegra_tx_dma_complete_work);
	return ret;
fail:
	kfree(t);
	return -ENODEV;
}

static int __init tegra_uart_init(void)
{
	int ret;

	ret = uart_register_driver(&tegra_uart_driver);
	if (unlikely(ret)) {
		pr_err("Could not register %s driver\n",
			tegra_uart_driver.driver_name);
		return ret;
	}

	ret = platform_driver_register(&tegra_uart_platform_driver);
	if (unlikely(ret)) {
		pr_err("Could not register the UART platfrom "
			"driver\n");
		uart_unregister_driver(&tegra_uart_driver);
		return ret;
	}

	pr_info("Initialized tegra uart driver\n");
	return 0;
}

static void __exit tegra_uart_exit(void)
{
	pr_info("Unloading tegra uart driver\n");
	platform_driver_unregister(&tegra_uart_platform_driver);
	uart_unregister_driver(&tegra_uart_driver);
}

module_init(tegra_uart_init);
module_exit(tegra_uart_exit);
MODULE_DESCRIPTION("High speed UART driver for tegra chipset");<|MERGE_RESOLUTION|>--- conflicted
+++ resolved
@@ -299,12 +299,9 @@
 		return;
 
 	tty_flip_buffer_push(u->state->port.tty);
-<<<<<<< HEAD
-
-	spin_lock(&u->lock);
+
 	if (t->rx_done_cb)
 		t->rx_done_cb(u);
-=======
 }
 
 static void tegra_rx_dma_complete_callback(struct tegra_dma_req *req)
@@ -322,7 +319,6 @@
 	spin_lock_irqsave(&t->uport.lock, flags);
 	tegra_rx_dma_complete_req(t, req);
 	spin_unlock_irqrestore(&t->uport.lock, flags);
->>>>>>> 9b571241
 }
 
 /* Lock already taken */
