--- conflicted
+++ resolved
@@ -1032,7 +1032,7 @@
 	return rc;
 }
 
-static int __maybe_unused gsl_ts_suspend(struct device *dev)
+static int gsl_ts_suspend(struct device *dev)
 {
 	struct gsl_ts *ts = dev_get_drvdata(dev);
 	int i;
@@ -1068,7 +1068,7 @@
 	return 0;
 }
 
-static int __maybe_unused gsl_ts_resume(struct device *dev)
+static int gsl_ts_resume(struct device *dev)
 {
 	struct gsl_ts *ts = dev_get_drvdata(dev);
 	int i;
@@ -1122,8 +1122,6 @@
 	return 0;
 }
 
-<<<<<<< HEAD
-=======
 static int __maybe_unused gsl_ts_pm_resume(struct device *dev)
 {
 	struct gsl_ts *ts = dev_get_drvdata(dev);
@@ -1150,7 +1148,6 @@
 	return gsl_ts_resume(&ts->client->dev);
 }
 
->>>>>>> 73795337
 static void gsl_download_fw_work(struct work_struct *work)
 {
 	struct gsl_ts *ts = container_of(work, struct gsl_ts, download_fw_work);
@@ -1179,6 +1176,8 @@
 	ts = devm_kzalloc(&client->dev, sizeof(*ts), GFP_KERNEL);
 	if (!ts)
 		return -ENOMEM;
+	ts->tp.tp_resume = gsl_ts_late_resume;
+	ts->tp.tp_suspend = gsl_ts_early_suspend;
 	tp_register_fb(&ts->tp);
 	ts->client = client;
 	i2c_set_clientdata(client, ts);
@@ -1242,13 +1241,9 @@
 	return 0;
 }
 
-<<<<<<< HEAD
-static SIMPLE_DEV_PM_OPS(gsl_ts_pm, gsl_ts_suspend, gsl_ts_resume);
-=======
 static const struct dev_pm_ops gsl_ts_pm = {
 	SET_SYSTEM_SLEEP_PM_OPS(gsl_ts_pm_suspend, gsl_ts_pm_resume)
 };
->>>>>>> 73795337
 
 static const struct of_device_id gsl_ts_ids[] = {
 	{.compatible = "GSL,GSL3673"},
