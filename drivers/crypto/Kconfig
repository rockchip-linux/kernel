# SPDX-License-Identifier: GPL-2.0-only

menuconfig CRYPTO_HW
	bool "Hardware crypto devices"
	default y
	help
	  Say Y here to get to see options for hardware crypto devices and
	  processors. This option alone does not add any kernel code.

	  If you say N, all options in this submenu will be skipped and disabled.

if CRYPTO_HW

source "drivers/crypto/allwinner/Kconfig"

config CRYPTO_DEV_PADLOCK
	tristate "Support for VIA PadLock ACE"
	depends on X86 && !UML
	help
	  Some VIA processors come with an integrated crypto engine
	  (so called VIA PadLock ACE, Advanced Cryptography Engine)
	  that provides instructions for very fast cryptographic
	  operations with supported algorithms.
	  
	  The instructions are used only when the CPU supports them.
	  Otherwise software encryption is used.

config CRYPTO_DEV_PADLOCK_AES
	tristate "PadLock driver for AES algorithm"
	depends on CRYPTO_DEV_PADLOCK
	select CRYPTO_SKCIPHER
	select CRYPTO_LIB_AES
	help
	  Use VIA PadLock for AES algorithm.

	  Available in VIA C3 and newer CPUs.

	  If unsure say M. The compiled module will be
	  called padlock-aes.

config CRYPTO_DEV_PADLOCK_SHA
	tristate "PadLock driver for SHA1 and SHA256 algorithms"
	depends on CRYPTO_DEV_PADLOCK
	select CRYPTO_HASH
	select CRYPTO_SHA1
	select CRYPTO_SHA256
	help
	  Use VIA PadLock for SHA1/SHA256 algorithms.

	  Available in VIA C7 and newer processors.

	  If unsure say M. The compiled module will be
	  called padlock-sha.

config CRYPTO_DEV_GEODE
	tristate "Support for the Geode LX AES engine"
	depends on X86_32 && PCI
	select CRYPTO_ALGAPI
	select CRYPTO_SKCIPHER
	help
	  Say 'Y' here to use the AMD Geode LX processor on-board AES
	  engine for the CryptoAPI AES algorithm.

	  To compile this driver as a module, choose M here: the module
	  will be called geode-aes.

config ZCRYPT
	tristate "Support for s390 cryptographic adapters"
	depends on S390
	select HW_RANDOM
	help
	  Select this option if you want to enable support for
	  s390 cryptographic adapters like:
	  + Crypto Express 2 up to 7 Coprocessor (CEXxC)
	  + Crypto Express 2 up to 7 Accelerator (CEXxA)
	  + Crypto Express 4 up to 7 EP11 Coprocessor (CEXxP)

config ZCRYPT_DEBUG
	bool "Enable debug features for s390 cryptographic adapters"
	default n
	depends on DEBUG_KERNEL
	depends on ZCRYPT
	help
	  Say 'Y' here to enable some additional debug features on the
	  s390 cryptographic adapters driver.

	  There will be some more sysfs attributes displayed for ap cards
	  and queues and some flags on crypto requests are interpreted as
	  debugging messages to force error injection.

	  Do not enable on production level kernel build.

	  If unsure, say N.

config ZCRYPT_MULTIDEVNODES
	bool "Support for multiple zcrypt device nodes"
	default y
	depends on S390
	depends on ZCRYPT
	help
	  With this option enabled the zcrypt device driver can
	  provide multiple devices nodes in /dev. Each device
	  node can get customized to limit access and narrow
	  down the use of the available crypto hardware.

config PKEY
	tristate "Kernel API for protected key handling"
	depends on S390
	depends on ZCRYPT
	help
	  With this option enabled the pkey kernel module provides an API
	  for creation and handling of protected keys. Other parts of the
	  kernel or userspace applications may use these functions.

	  Select this option if you want to enable the kernel and userspace
	  API for proteced key handling.

	  Please note that creation of protected keys from secure keys
	  requires to have at least one CEX card in coprocessor mode
	  available at runtime.

config CRYPTO_PAES_S390
	tristate "PAES cipher algorithms"
	depends on S390
	depends on ZCRYPT
	depends on PKEY
	select CRYPTO_ALGAPI
	select CRYPTO_SKCIPHER
	help
	  This is the s390 hardware accelerated implementation of the
	  AES cipher algorithms for use with protected key.

	  Select this option if you want to use the paes cipher
	  for example to use protected key encrypted devices.

config CRYPTO_SHA1_S390
	tristate "SHA1 digest algorithm"
	depends on S390
	select CRYPTO_HASH
	help
	  This is the s390 hardware accelerated implementation of the
	  SHA-1 secure hash standard (FIPS 180-1/DFIPS 180-2).

	  It is available as of z990.

config CRYPTO_SHA256_S390
	tristate "SHA256 digest algorithm"
	depends on S390
	select CRYPTO_HASH
	help
	  This is the s390 hardware accelerated implementation of the
	  SHA256 secure hash standard (DFIPS 180-2).

	  It is available as of z9.

config CRYPTO_SHA512_S390
	tristate "SHA384 and SHA512 digest algorithm"
	depends on S390
	select CRYPTO_HASH
	help
	  This is the s390 hardware accelerated implementation of the
	  SHA512 secure hash standard.

	  It is available as of z10.

config CRYPTO_SHA3_256_S390
	tristate "SHA3_224 and SHA3_256 digest algorithm"
	depends on S390
	select CRYPTO_HASH
	help
	  This is the s390 hardware accelerated implementation of the
	  SHA3_256 secure hash standard.

	  It is available as of z14.

config CRYPTO_SHA3_512_S390
	tristate "SHA3_384 and SHA3_512 digest algorithm"
	depends on S390
	select CRYPTO_HASH
	help
	  This is the s390 hardware accelerated implementation of the
	  SHA3_512 secure hash standard.

	  It is available as of z14.

config CRYPTO_DES_S390
	tristate "DES and Triple DES cipher algorithms"
	depends on S390
	select CRYPTO_ALGAPI
	select CRYPTO_SKCIPHER
	select CRYPTO_LIB_DES
	help
	  This is the s390 hardware accelerated implementation of the
	  DES cipher algorithm (FIPS 46-2), and Triple DES EDE (FIPS 46-3).

	  As of z990 the ECB and CBC mode are hardware accelerated.
	  As of z196 the CTR mode is hardware accelerated.

config CRYPTO_AES_S390
	tristate "AES cipher algorithms"
	depends on S390
	select CRYPTO_ALGAPI
	select CRYPTO_SKCIPHER
	help
	  This is the s390 hardware accelerated implementation of the
	  AES cipher algorithms (FIPS-197).

	  As of z9 the ECB and CBC modes are hardware accelerated
	  for 128 bit keys.
	  As of z10 the ECB and CBC modes are hardware accelerated
	  for all AES key sizes.
	  As of z196 the CTR mode is hardware accelerated for all AES
	  key sizes and XTS mode is hardware accelerated for 256 and
	  512 bit keys.

config S390_PRNG
	tristate "Pseudo random number generator device driver"
	depends on S390
	default "m"
	help
	  Select this option if you want to use the s390 pseudo random number
	  generator. The PRNG is part of the cryptographic processor functions
	  and uses triple-DES to generate secure random numbers like the
	  ANSI X9.17 standard. User-space programs access the
	  pseudo-random-number device through the char device /dev/prandom.

	  It is available as of z9.

config CRYPTO_GHASH_S390
	tristate "GHASH hash function"
	depends on S390
	select CRYPTO_HASH
	help
	  This is the s390 hardware accelerated implementation of GHASH,
	  the hash function used in GCM (Galois/Counter mode).

	  It is available as of z196.

config CRYPTO_CRC32_S390
	tristate "CRC-32 algorithms"
	depends on S390
	select CRYPTO_HASH
	select CRC32
	help
	  Select this option if you want to use hardware accelerated
	  implementations of CRC algorithms.  With this option, you
	  can optimize the computation of CRC-32 (IEEE 802.3 Ethernet)
	  and CRC-32C (Castagnoli).

	  It is available with IBM z13 or later.

config CRYPTO_DEV_NIAGARA2
	tristate "Niagara2 Stream Processing Unit driver"
	select CRYPTO_LIB_DES
	select CRYPTO_SKCIPHER
	select CRYPTO_HASH
	select CRYPTO_MD5
	select CRYPTO_SHA1
	select CRYPTO_SHA256
	depends on SPARC64
	help
	  Each core of a Niagara2 processor contains a Stream
	  Processing Unit, which itself contains several cryptographic
	  sub-units.  One set provides the Modular Arithmetic Unit,
	  used for SSL offload.  The other set provides the Cipher
	  Group, which can perform encryption, decryption, hashing,
	  checksumming, and raw copies.

config CRYPTO_DEV_HIFN_795X
	tristate "Driver HIFN 795x crypto accelerator chips"
	select CRYPTO_LIB_DES
	select CRYPTO_SKCIPHER
	select HW_RANDOM if CRYPTO_DEV_HIFN_795X_RNG
	depends on PCI
	depends on !ARCH_DMA_ADDR_T_64BIT
	help
	  This option allows you to have support for HIFN 795x crypto adapters.

config CRYPTO_DEV_HIFN_795X_RNG
	bool "HIFN 795x random number generator"
	depends on CRYPTO_DEV_HIFN_795X
	help
	  Select this option if you want to enable the random number generator
	  on the HIFN 795x crypto adapters.

source "drivers/crypto/caam/Kconfig"

config CRYPTO_DEV_TALITOS
	tristate "Talitos Freescale Security Engine (SEC)"
	select CRYPTO_AEAD
	select CRYPTO_AUTHENC
	select CRYPTO_SKCIPHER
	select CRYPTO_HASH
	select CRYPTO_LIB_DES
	select HW_RANDOM
	depends on FSL_SOC
	help
	  Say 'Y' here to use the Freescale Security Engine (SEC)
	  to offload cryptographic algorithm computation.

	  The Freescale SEC is present on PowerQUICC 'E' processors, such
	  as the MPC8349E and MPC8548E.

	  To compile this driver as a module, choose M here: the module
	  will be called talitos.

config CRYPTO_DEV_TALITOS1
	bool "SEC1 (SEC 1.0 and SEC Lite 1.2)"
	depends on CRYPTO_DEV_TALITOS
	depends on PPC_8xx || PPC_82xx
	default y
	help
	  Say 'Y' here to use the Freescale Security Engine (SEC) version 1.0
	  found on MPC82xx or the Freescale Security Engine (SEC Lite)
	  version 1.2 found on MPC8xx

config CRYPTO_DEV_TALITOS2
	bool "SEC2+ (SEC version 2.0 or upper)"
	depends on CRYPTO_DEV_TALITOS
	default y if !PPC_8xx
	help
	  Say 'Y' here to use the Freescale Security Engine (SEC)
	  version 2 and following as found on MPC83xx, MPC85xx, etc ...

config CRYPTO_DEV_IXP4XX
	tristate "Driver for IXP4xx crypto hardware acceleration"
	depends on ARCH_IXP4XX && IXP4XX_QMGR && IXP4XX_NPE
	select CRYPTO_LIB_DES
	select CRYPTO_AEAD
	select CRYPTO_AUTHENC
	select CRYPTO_SKCIPHER
	help
	  Driver for the IXP4xx NPE crypto engine.

config CRYPTO_DEV_PPC4XX
	tristate "Driver AMCC PPC4xx crypto accelerator"
	depends on PPC && 4xx
	select CRYPTO_HASH
	select CRYPTO_AEAD
	select CRYPTO_AES
	select CRYPTO_LIB_AES
	select CRYPTO_CCM
	select CRYPTO_CTR
	select CRYPTO_GCM
	select CRYPTO_SKCIPHER
	help
	  This option allows you to have support for AMCC crypto acceleration.

config HW_RANDOM_PPC4XX
	bool "PowerPC 4xx generic true random number generator support"
	depends on CRYPTO_DEV_PPC4XX && HW_RANDOM
	default y
	help
	 This option provides the kernel-side support for the TRNG hardware
	 found in the security function of some PowerPC 4xx SoCs.

config CRYPTO_DEV_OMAP
	tristate "Support for OMAP crypto HW accelerators"
	depends on ARCH_OMAP2PLUS
	help
	  OMAP processors have various crypto HW accelerators. Select this if
	  you want to use the OMAP modules for any of the crypto algorithms.

if CRYPTO_DEV_OMAP

config CRYPTO_DEV_OMAP_SHAM
	tristate "Support for OMAP MD5/SHA1/SHA2 hw accelerator"
	depends on ARCH_OMAP2PLUS
	select CRYPTO_ENGINE
	select CRYPTO_SHA1
	select CRYPTO_MD5
	select CRYPTO_SHA256
	select CRYPTO_SHA512
	select CRYPTO_HMAC
	help
	  OMAP processors have MD5/SHA1/SHA2 hw accelerator. Select this if you
	  want to use the OMAP module for MD5/SHA1/SHA2 algorithms.

config CRYPTO_DEV_OMAP_AES
	tristate "Support for OMAP AES hw engine"
	depends on ARCH_OMAP2 || ARCH_OMAP3 || ARCH_OMAP2PLUS
	select CRYPTO_AES
	select CRYPTO_SKCIPHER
	select CRYPTO_ENGINE
	select CRYPTO_CBC
	select CRYPTO_ECB
	select CRYPTO_CTR
	select CRYPTO_AEAD
	help
	  OMAP processors have AES module accelerator. Select this if you
	  want to use the OMAP module for AES algorithms.

config CRYPTO_DEV_OMAP_DES
	tristate "Support for OMAP DES/3DES hw engine"
	depends on ARCH_OMAP2PLUS
	select CRYPTO_LIB_DES
	select CRYPTO_SKCIPHER
	select CRYPTO_ENGINE
	help
	  OMAP processors have DES/3DES module accelerator. Select this if you
	  want to use the OMAP module for DES and 3DES algorithms. Currently
	  the ECB and CBC modes of operation are supported by the driver. Also
	  accesses made on unaligned boundaries are supported.

endif # CRYPTO_DEV_OMAP

config CRYPTO_DEV_PICOXCELL
	tristate "Support for picoXcell IPSEC and Layer2 crypto engines"
	depends on (ARCH_PICOXCELL || COMPILE_TEST) && HAVE_CLK
	select CRYPTO_AEAD
	select CRYPTO_AES
	select CRYPTO_AUTHENC
	select CRYPTO_SKCIPHER
	select CRYPTO_LIB_DES
	select CRYPTO_CBC
	select CRYPTO_ECB
	select CRYPTO_SEQIV
	help
	  This option enables support for the hardware offload engines in the
	  Picochip picoXcell SoC devices. Select this for IPSEC ESP offload
	  and for 3gpp Layer 2 ciphering support.

	  Saying m here will build a module named picoxcell_crypto.

config CRYPTO_DEV_SAHARA
	tristate "Support for SAHARA crypto accelerator"
	depends on ARCH_MXC && OF
	select CRYPTO_SKCIPHER
	select CRYPTO_AES
	select CRYPTO_ECB
	help
	  This option enables support for the SAHARA HW crypto accelerator
	  found in some Freescale i.MX chips.

config CRYPTO_DEV_EXYNOS_RNG
	tristate "Exynos HW pseudo random number generator support"
	depends on ARCH_EXYNOS || COMPILE_TEST
	depends on HAS_IOMEM
	select CRYPTO_RNG
	help
	  This driver provides kernel-side support through the
	  cryptographic API for the pseudo random number generator hardware
	  found on Exynos SoCs.

	  To compile this driver as a module, choose M here: the
	  module will be called exynos-rng.

	  If unsure, say Y.

config CRYPTO_DEV_S5P
	tristate "Support for Samsung S5PV210/Exynos crypto accelerator"
	depends on ARCH_S5PV210 || ARCH_EXYNOS || COMPILE_TEST
	depends on HAS_IOMEM
	select CRYPTO_AES
	select CRYPTO_SKCIPHER
	help
	  This option allows you to have support for S5P crypto acceleration.
	  Select this to offload Samsung S5PV210 or S5PC110, Exynos from AES
	  algorithms execution.

config CRYPTO_DEV_EXYNOS_HASH
	bool "Support for Samsung Exynos HASH accelerator"
	depends on CRYPTO_DEV_S5P
	depends on !CRYPTO_DEV_EXYNOS_RNG && CRYPTO_DEV_EXYNOS_RNG!=m
	select CRYPTO_SHA1
	select CRYPTO_MD5
	select CRYPTO_SHA256
	help
	  Select this to offload Exynos from HASH MD5/SHA1/SHA256.
	  This will select software SHA1, MD5 and SHA256 as they are
	  needed for small and zero-size messages.
	  HASH algorithms will be disabled if EXYNOS_RNG
	  is enabled due to hw conflict.

config CRYPTO_DEV_NX
	bool "Support for IBM PowerPC Nest (NX) cryptographic acceleration"
	depends on PPC64
	help
	  This enables support for the NX hardware cryptographic accelerator
	  coprocessor that is in IBM PowerPC P7+ or later processors.  This
	  does not actually enable any drivers, it only allows you to select
	  which acceleration type (encryption and/or compression) to enable.

if CRYPTO_DEV_NX
	source "drivers/crypto/nx/Kconfig"
endif

config CRYPTO_DEV_UX500
	tristate "Driver for ST-Ericsson UX500 crypto hardware acceleration"
	depends on ARCH_U8500
	help
	  Driver for ST-Ericsson UX500 crypto engine.

if CRYPTO_DEV_UX500
	source "drivers/crypto/ux500/Kconfig"
endif # if CRYPTO_DEV_UX500

config CRYPTO_DEV_ATMEL_AUTHENC
	bool "Support for Atmel IPSEC/SSL hw accelerator"
	depends on ARCH_AT91 || COMPILE_TEST
	depends on CRYPTO_DEV_ATMEL_AES
	help
	  Some Atmel processors can combine the AES and SHA hw accelerators
	  to enhance support of IPSEC/SSL.
	  Select this if you want to use the Atmel modules for
	  authenc(hmac(shaX),Y(cbc)) algorithms.

config CRYPTO_DEV_ATMEL_AES
	tristate "Support for Atmel AES hw accelerator"
	depends on ARCH_AT91 || COMPILE_TEST
	select CRYPTO_AES
	select CRYPTO_AEAD
	select CRYPTO_SKCIPHER
	select CRYPTO_AUTHENC if CRYPTO_DEV_ATMEL_AUTHENC
	select CRYPTO_DEV_ATMEL_SHA if CRYPTO_DEV_ATMEL_AUTHENC
	help
	  Some Atmel processors have AES hw accelerator.
	  Select this if you want to use the Atmel module for
	  AES algorithms.

	  To compile this driver as a module, choose M here: the module
	  will be called atmel-aes.

config CRYPTO_DEV_ATMEL_TDES
	tristate "Support for Atmel DES/TDES hw accelerator"
	depends on ARCH_AT91 || COMPILE_TEST
	select CRYPTO_LIB_DES
	select CRYPTO_SKCIPHER
	help
	  Some Atmel processors have DES/TDES hw accelerator.
	  Select this if you want to use the Atmel module for
	  DES/TDES algorithms.

	  To compile this driver as a module, choose M here: the module
	  will be called atmel-tdes.

config CRYPTO_DEV_ATMEL_SHA
	tristate "Support for Atmel SHA hw accelerator"
	depends on ARCH_AT91 || COMPILE_TEST
	select CRYPTO_HASH
	help
	  Some Atmel processors have SHA1/SHA224/SHA256/SHA384/SHA512
	  hw accelerator.
	  Select this if you want to use the Atmel module for
	  SHA1/SHA224/SHA256/SHA384/SHA512 algorithms.

	  To compile this driver as a module, choose M here: the module
	  will be called atmel-sha.

config CRYPTO_DEV_ATMEL_I2C
	tristate
	select BITREVERSE

config CRYPTO_DEV_ATMEL_ECC
	tristate "Support for Microchip / Atmel ECC hw accelerator"
	depends on I2C
	select CRYPTO_DEV_ATMEL_I2C
	select CRYPTO_ECDH
	select CRC16
	help
	  Microhip / Atmel ECC hw accelerator.
	  Select this if you want to use the Microchip / Atmel module for
	  ECDH algorithm.

	  To compile this driver as a module, choose M here: the module
	  will be called atmel-ecc.

config CRYPTO_DEV_ATMEL_SHA204A
	tristate "Support for Microchip / Atmel SHA accelerator and RNG"
	depends on I2C
	select CRYPTO_DEV_ATMEL_I2C
	select HW_RANDOM
	select CRC16
	help
	  Microhip / Atmel SHA accelerator and RNG.
	  Select this if you want to use the Microchip / Atmel SHA204A
	  module as a random number generator. (Other functions of the
	  chip are currently not exposed by this driver)

	  To compile this driver as a module, choose M here: the module
	  will be called atmel-sha204a.

config CRYPTO_DEV_CCP
	bool "Support for AMD Secure Processor"
	depends on ((X86 && PCI) || (ARM64 && (OF_ADDRESS || ACPI))) && HAS_IOMEM
	help
	  The AMD Secure Processor provides support for the Cryptographic Coprocessor
	  (CCP) and the Platform Security Processor (PSP) devices.

if CRYPTO_DEV_CCP
	source "drivers/crypto/ccp/Kconfig"
endif

config CRYPTO_DEV_MXS_DCP
	tristate "Support for Freescale MXS DCP"
	depends on (ARCH_MXS || ARCH_MXC)
	select STMP_DEVICE
	select CRYPTO_CBC
	select CRYPTO_ECB
	select CRYPTO_AES
	select CRYPTO_SKCIPHER
	select CRYPTO_HASH
	help
	  The Freescale i.MX23/i.MX28 has SHA1/SHA256 and AES128 CBC/ECB
	  co-processor on the die.

	  To compile this driver as a module, choose M here: the module
	  will be called mxs-dcp.

source "drivers/crypto/qat/Kconfig"
source "drivers/crypto/cavium/cpt/Kconfig"
source "drivers/crypto/cavium/nitrox/Kconfig"
source "drivers/crypto/marvell/Kconfig"

config CRYPTO_DEV_CAVIUM_ZIP
	tristate "Cavium ZIP driver"
	depends on PCI && 64BIT && (ARM64 || COMPILE_TEST)
	help
	  Select this option if you want to enable compression/decompression
	  acceleration on Cavium's ARM based SoCs

config CRYPTO_DEV_QCE
	tristate "Qualcomm crypto engine accelerator"
	depends on ARCH_QCOM || COMPILE_TEST
	depends on HAS_IOMEM
	help
	  This driver supports Qualcomm crypto engine accelerator
	  hardware. To compile this driver as a module, choose M here. The
	  module will be called qcrypto.

config CRYPTO_DEV_QCE_SKCIPHER
	bool
	depends on CRYPTO_DEV_QCE
	select CRYPTO_AES
	select CRYPTO_LIB_DES
	select CRYPTO_ECB
	select CRYPTO_CBC
	select CRYPTO_XTS
	select CRYPTO_CTR
	select CRYPTO_SKCIPHER

config CRYPTO_DEV_QCE_SHA
	bool
	depends on CRYPTO_DEV_QCE
	select CRYPTO_SHA1
	select CRYPTO_SHA256

choice
	prompt "Algorithms enabled for QCE acceleration"
	default CRYPTO_DEV_QCE_ENABLE_ALL
	depends on CRYPTO_DEV_QCE
	help
	  This option allows to choose whether to build support for all algorihtms
	  (default), hashes-only, or skciphers-only.

	  The QCE engine does not appear to scale as well as the CPU to handle
	  multiple crypto requests.  While the ipq40xx chips have 4-core CPUs, the
	  QCE handles only 2 requests in parallel.

	  Ipsec throughput seems to improve when disabling either family of
	  algorithms, sharing the load with the CPU.  Enabling skciphers-only
	  appears to work best.

	config CRYPTO_DEV_QCE_ENABLE_ALL
		bool "All supported algorithms"
		select CRYPTO_DEV_QCE_SKCIPHER
		select CRYPTO_DEV_QCE_SHA
		help
		  Enable all supported algorithms:
			- AES (CBC, CTR, ECB, XTS)
			- 3DES (CBC, ECB)
			- DES (CBC, ECB)
			- SHA1, HMAC-SHA1
			- SHA256, HMAC-SHA256

	config CRYPTO_DEV_QCE_ENABLE_SKCIPHER
		bool "Symmetric-key ciphers only"
		select CRYPTO_DEV_QCE_SKCIPHER
		help
		  Enable symmetric-key ciphers only:
			- AES (CBC, CTR, ECB, XTS)
			- 3DES (ECB, CBC)
			- DES (ECB, CBC)

	config CRYPTO_DEV_QCE_ENABLE_SHA
		bool "Hash/HMAC only"
		select CRYPTO_DEV_QCE_SHA
		help
		  Enable hashes/HMAC algorithms only:
			- SHA1, HMAC-SHA1
			- SHA256, HMAC-SHA256

endchoice

config CRYPTO_DEV_QCE_SW_MAX_LEN
	int "Default maximum request size to use software for AES"
	depends on CRYPTO_DEV_QCE && CRYPTO_DEV_QCE_SKCIPHER
	default 512
	help
	  This sets the default maximum request size to perform AES requests
	  using software instead of the crypto engine.  It can be changed by
	  setting the aes_sw_max_len parameter.

	  Small blocks are processed faster in software than hardware.
	  Considering the 256-bit ciphers, software is 2-3 times faster than
	  qce at 256-bytes, 30% faster at 512, and about even at 768-bytes.
	  With 128-bit keys, the break-even point would be around 1024-bytes.

	  The default is set a little lower, to 512 bytes, to balance the
	  cost in CPU usage.  The minimum recommended setting is 16-bytes
	  (1 AES block), since AES-GCM will fail if you set it lower.
	  Setting this to zero will send all requests to the hardware.

	  Note that 192-bit keys are not supported by the hardware and are
	  always processed by the software fallback, and all DES requests
	  are done by the hardware.

config CRYPTO_DEV_QCOM_RNG
	tristate "Qualcomm Random Number Generator Driver"
	depends on ARCH_QCOM || COMPILE_TEST
	select CRYPTO_RNG
	help
	  This driver provides support for the Random Number
	  Generator hardware found on Qualcomm SoCs.

	  To compile this driver as a module, choose M here. The
	  module will be called qcom-rng. If unsure, say N.

config CRYPTO_DEV_VMX
	bool "Support for VMX cryptographic acceleration instructions"
	depends on PPC64 && VSX
	help
	  Support for VMX cryptographic acceleration instructions.

source "drivers/crypto/vmx/Kconfig"

config CRYPTO_DEV_IMGTEC_HASH
	tristate "Imagination Technologies hardware hash accelerator"
	depends on MIPS || COMPILE_TEST
	select CRYPTO_MD5
	select CRYPTO_SHA1
	select CRYPTO_SHA256
	select CRYPTO_HASH
	help
	  This driver interfaces with the Imagination Technologies
	  hardware hash accelerator. Supporting MD5/SHA1/SHA224/SHA256
	  hashing algorithms.

config CRYPTO_DEV_ROCKCHIP
	tristate "Rockchip's Cryptographic Engine driver"
	depends on OF && ARCH_ROCKCHIP
<<<<<<< HEAD
	select CRYPTO_DES
	select CRYPTO_AES
	select CRYPTO_ECB
	select CRYPTO_CBC
	select CRYPTO_XTS
	select CRYPTO_CFB
	select CRYPTO_OFB
	select CRYPTO_CTR
	select CRYPTO_GCM
=======
	depends on PM
	select CRYPTO_ECB
	select CRYPTO_CBC
	select CRYPTO_DES
	select CRYPTO_AES
	select CRYPTO_ENGINE
>>>>>>> 3cf93656
	select CRYPTO_LIB_DES
	select CRYPTO_MD5
	select CRYPTO_SHA1
	select CRYPTO_SM3
	select CRYPTO_SM4
	select CRYPTO_SHA256
	select CRTPTO_SHA512
	select CRYPTO_HASH
	select CRYPTO_SKCIPHER
	select CRYPTO_RSA

	help
	  This driver interfaces with the hardware crypto accelerator.
	  Supporting cbc/ecb chainmode, and aes/des/des3_ede cipher mode.

source "drivers/crypto/rockchip/Kconfig"

config CRYPTO_DEV_ZYNQMP_AES
	tristate "Support for Xilinx ZynqMP AES hw accelerator"
	depends on ZYNQMP_FIRMWARE || COMPILE_TEST
	select CRYPTO_AES
	select CRYPTO_ENGINE
	select CRYPTO_AEAD
	help
	  Xilinx ZynqMP has AES-GCM engine used for symmetric key
	  encryption and decryption. This driver interfaces with AES hw
	  accelerator. Select this if you want to use the ZynqMP module
	  for AES algorithms.

config CRYPTO_DEV_MEDIATEK
	tristate "MediaTek's EIP97 Cryptographic Engine driver"
	depends on (ARM && ARCH_MEDIATEK) || COMPILE_TEST
	select CRYPTO_LIB_AES
	select CRYPTO_AEAD
	select CRYPTO_SKCIPHER
	select CRYPTO_SHA1
	select CRYPTO_SHA256
	select CRYPTO_SHA512
	select CRYPTO_HMAC
	help
	  This driver allows you to utilize the hardware crypto accelerator
	  EIP97 which can be found on the MT7623 MT2701, MT8521p, etc ....
	  Select this if you want to use it for AES/SHA1/SHA2 algorithms.

source "drivers/crypto/chelsio/Kconfig"

source "drivers/crypto/virtio/Kconfig"

config CRYPTO_DEV_BCM_SPU
	tristate "Broadcom symmetric crypto/hash acceleration support"
	depends on ARCH_BCM_IPROC
	depends on MAILBOX
	default m
	select CRYPTO_AUTHENC
	select CRYPTO_LIB_DES
	select CRYPTO_MD5
	select CRYPTO_SHA1
	select CRYPTO_SHA256
	select CRYPTO_SHA512
	help
	  This driver provides support for Broadcom crypto acceleration using the
	  Secure Processing Unit (SPU). The SPU driver registers skcipher,
	  ahash, and aead algorithms with the kernel cryptographic API.

source "drivers/crypto/stm32/Kconfig"

config CRYPTO_DEV_SAFEXCEL
	tristate "Inside Secure's SafeXcel cryptographic engine driver"
	depends on (OF || PCI || COMPILE_TEST) && HAS_IOMEM
	select CRYPTO_LIB_AES
	select CRYPTO_AUTHENC
	select CRYPTO_SKCIPHER
	select CRYPTO_LIB_DES
	select CRYPTO_HASH
	select CRYPTO_HMAC
	select CRYPTO_MD5
	select CRYPTO_SHA1
	select CRYPTO_SHA256
	select CRYPTO_SHA512
	select CRYPTO_CHACHA20POLY1305
	select CRYPTO_SHA3
	help
	  This driver interfaces with the SafeXcel EIP-97 and EIP-197 cryptographic
	  engines designed by Inside Secure. It currently accelerates DES, 3DES and
	  AES block ciphers in ECB and CBC mode, as well as SHA1, SHA224, SHA256,
	  SHA384 and SHA512 hash algorithms for both basic hash and HMAC.
	  Additionally, it accelerates combined AES-CBC/HMAC-SHA AEAD operations.

config CRYPTO_DEV_ARTPEC6
	tristate "Support for Axis ARTPEC-6/7 hardware crypto acceleration."
	depends on ARM && (ARCH_ARTPEC || COMPILE_TEST)
	depends on OF
	select CRYPTO_AEAD
	select CRYPTO_AES
	select CRYPTO_ALGAPI
	select CRYPTO_SKCIPHER
	select CRYPTO_CTR
	select CRYPTO_HASH
	select CRYPTO_SHA1
	select CRYPTO_SHA256
	select CRYPTO_SHA512
	help
	  Enables the driver for the on-chip crypto accelerator
	  of Axis ARTPEC SoCs.

	  To compile this driver as a module, choose M here.

config CRYPTO_DEV_CCREE
	tristate "Support for ARM TrustZone CryptoCell family of security processors"
	depends on CRYPTO && CRYPTO_HW && OF && HAS_DMA
	default n
	select CRYPTO_HASH
	select CRYPTO_SKCIPHER
	select CRYPTO_LIB_DES
	select CRYPTO_AEAD
	select CRYPTO_AUTHENC
	select CRYPTO_SHA1
	select CRYPTO_MD5
	select CRYPTO_SHA256
	select CRYPTO_SHA512
	select CRYPTO_HMAC
	select CRYPTO_AES
	select CRYPTO_CBC
	select CRYPTO_ECB
	select CRYPTO_CTR
	select CRYPTO_XTS
	select CRYPTO_SM4
	select CRYPTO_SM3
	help
	  Say 'Y' to enable a driver for the REE interface of the Arm
	  TrustZone CryptoCell family of processors. Currently the
	  CryptoCell 713, 703, 712, 710 and 630 are supported.
	  Choose this if you wish to use hardware acceleration of
	  cryptographic operations on the system REE.
	  If unsure say Y.

source "drivers/crypto/hisilicon/Kconfig"

source "drivers/crypto/amlogic/Kconfig"

config CRYPTO_DEV_SA2UL
	tristate "Support for TI security accelerator"
	depends on ARCH_K3 || COMPILE_TEST
	select ARM64_CRYPTO
	select CRYPTO_AES
	select CRYPTO_AES_ARM64
	select CRYPTO_ALGAPI
	select CRYPTO_AUTHENC
	select CRYPTO_DES
	select CRYPTO_SHA1
	select CRYPTO_SHA256
	select CRYPTO_SHA512
	select HW_RANDOM
	select SG_SPLIT
	help
	  K3 devices include a security accelerator engine that may be
	  used for crypto offload.  Select this if you want to use hardware
	  acceleration for cryptographic algorithms on these devices.

endif # CRYPTO_HW<|MERGE_RESOLUTION|>--- conflicted
+++ resolved
@@ -749,7 +749,6 @@
 config CRYPTO_DEV_ROCKCHIP
 	tristate "Rockchip's Cryptographic Engine driver"
 	depends on OF && ARCH_ROCKCHIP
-<<<<<<< HEAD
 	select CRYPTO_DES
 	select CRYPTO_AES
 	select CRYPTO_ECB
@@ -759,14 +758,6 @@
 	select CRYPTO_OFB
 	select CRYPTO_CTR
 	select CRYPTO_GCM
-=======
-	depends on PM
-	select CRYPTO_ECB
-	select CRYPTO_CBC
-	select CRYPTO_DES
-	select CRYPTO_AES
-	select CRYPTO_ENGINE
->>>>>>> 3cf93656
 	select CRYPTO_LIB_DES
 	select CRYPTO_MD5
 	select CRYPTO_SHA1
