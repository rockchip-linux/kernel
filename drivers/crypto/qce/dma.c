// SPDX-License-Identifier: GPL-2.0-only
/*
 * Copyright (c) 2012-2014, The Linux Foundation. All rights reserved.
 */

#include <linux/dmaengine.h>
#include <crypto/scatterwalk.h>

#include "dma.h"

int qce_dma_request(struct device *dev, struct qce_dma_data *dma)
{
	int ret;

	dma->txchan = dma_request_chan(dev, "tx");
	if (IS_ERR(dma->txchan))
		return PTR_ERR(dma->txchan);

	dma->rxchan = dma_request_chan(dev, "rx");
	if (IS_ERR(dma->rxchan)) {
		ret = PTR_ERR(dma->rxchan);
		goto error_rx;
	}

	dma->result_buf = kmalloc(QCE_RESULT_BUF_SZ + QCE_IGNORE_BUF_SZ,
				  GFP_KERNEL);
	if (!dma->result_buf) {
		ret = -ENOMEM;
		goto error_nomem;
	}

	dma->ignore_buf = dma->result_buf + QCE_RESULT_BUF_SZ;

	return 0;
error_nomem:
	dma_release_channel(dma->rxchan);
error_rx:
	dma_release_channel(dma->txchan);
	return ret;
}

void qce_dma_release(struct qce_dma_data *dma)
{
	dma_release_channel(dma->txchan);
	dma_release_channel(dma->rxchan);
	kfree(dma->result_buf);
}

struct scatterlist *
qce_sgtable_add(struct sg_table *sgt, struct scatterlist *new_sgl,
<<<<<<< HEAD
		int max_ents)
=======
		unsigned int max_len)
>>>>>>> 04d5ce62
{
	struct scatterlist *sg = sgt->sgl, *sg_last = NULL;
	unsigned int new_len;

	while (sg) {
		if (!sg_page(sg))
			break;
		sg = sg_next(sg);
	}

	if (!sg)
		return ERR_PTR(-EINVAL);

<<<<<<< HEAD
	while (new_sgl && sg && max_ents) {
		sg_set_page(sg, sg_page(new_sgl), new_sgl->length,
			    new_sgl->offset);
		sg_last = sg;
		sg = sg_next(sg);
		new_sgl = sg_next(new_sgl);
		max_ents--;
=======
	while (new_sgl && sg && max_len) {
		new_len = new_sgl->length > max_len ? max_len : new_sgl->length;
		sg_set_page(sg, sg_page(new_sgl), new_len, new_sgl->offset);
		sg_last = sg;
		sg = sg_next(sg);
		new_sgl = sg_next(new_sgl);
		max_len -= new_len;
>>>>>>> 04d5ce62
	}

	return sg_last;
}

static int qce_dma_prep_sg(struct dma_chan *chan, struct scatterlist *sg,
			   int nents, unsigned long flags,
			   enum dma_transfer_direction dir,
			   dma_async_tx_callback cb, void *cb_param)
{
	struct dma_async_tx_descriptor *desc;
	dma_cookie_t cookie;

	if (!sg || !nents)
		return -EINVAL;

	desc = dmaengine_prep_slave_sg(chan, sg, nents, dir, flags);
	if (!desc)
		return -EINVAL;

	desc->callback = cb;
	desc->callback_param = cb_param;
	cookie = dmaengine_submit(desc);

	return dma_submit_error(cookie);
}

int qce_dma_prep_sgs(struct qce_dma_data *dma, struct scatterlist *rx_sg,
		     int rx_nents, struct scatterlist *tx_sg, int tx_nents,
		     dma_async_tx_callback cb, void *cb_param)
{
	struct dma_chan *rxchan = dma->rxchan;
	struct dma_chan *txchan = dma->txchan;
	unsigned long flags = DMA_PREP_INTERRUPT | DMA_CTRL_ACK;
	int ret;

	ret = qce_dma_prep_sg(rxchan, rx_sg, rx_nents, flags, DMA_MEM_TO_DEV,
			     NULL, NULL);
	if (ret)
		return ret;

	return qce_dma_prep_sg(txchan, tx_sg, tx_nents, flags, DMA_DEV_TO_MEM,
			       cb, cb_param);
}

void qce_dma_issue_pending(struct qce_dma_data *dma)
{
	dma_async_issue_pending(dma->rxchan);
	dma_async_issue_pending(dma->txchan);
}

int qce_dma_terminate_all(struct qce_dma_data *dma)
{
	int ret;

	ret = dmaengine_terminate_all(dma->rxchan);
	return ret ?: dmaengine_terminate_all(dma->txchan);
}<|MERGE_RESOLUTION|>--- conflicted
+++ resolved
@@ -48,11 +48,7 @@
 
 struct scatterlist *
 qce_sgtable_add(struct sg_table *sgt, struct scatterlist *new_sgl,
-<<<<<<< HEAD
-		int max_ents)
-=======
 		unsigned int max_len)
->>>>>>> 04d5ce62
 {
 	struct scatterlist *sg = sgt->sgl, *sg_last = NULL;
 	unsigned int new_len;
@@ -66,15 +62,6 @@
 	if (!sg)
 		return ERR_PTR(-EINVAL);
 
-<<<<<<< HEAD
-	while (new_sgl && sg && max_ents) {
-		sg_set_page(sg, sg_page(new_sgl), new_sgl->length,
-			    new_sgl->offset);
-		sg_last = sg;
-		sg = sg_next(sg);
-		new_sgl = sg_next(new_sgl);
-		max_ents--;
-=======
 	while (new_sgl && sg && max_len) {
 		new_len = new_sgl->length > max_len ? max_len : new_sgl->length;
 		sg_set_page(sg, sg_page(new_sgl), new_len, new_sgl->offset);
@@ -82,7 +69,6 @@
 		sg = sg_next(sg);
 		new_sgl = sg_next(new_sgl);
 		max_len -= new_len;
->>>>>>> 04d5ce62
 	}
 
 	return sg_last;
