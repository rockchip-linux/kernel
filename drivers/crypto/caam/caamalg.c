// SPDX-License-Identifier: GPL-2.0+
/*
 * caam - Freescale FSL CAAM support for crypto API
 *
 * Copyright 2008-2011 Freescale Semiconductor, Inc.
 * Copyright 2016-2018 NXP
 *
 * Based on talitos crypto API driver.
 *
 * relationship of job descriptors to shared descriptors (SteveC Dec 10 2008):
 *
 * ---------------                     ---------------
 * | JobDesc #1  |-------------------->|  ShareDesc  |
 * | *(packet 1) |                     |   (PDB)     |
 * ---------------      |------------->|  (hashKey)  |
 *       .              |              | (cipherKey) |
 *       .              |    |-------->| (operation) |
 * ---------------      |    |         ---------------
 * | JobDesc #2  |------|    |
 * | *(packet 2) |           |
 * ---------------           |
 *       .                   |
 *       .                   |
 * ---------------           |
 * | JobDesc #3  |------------
 * | *(packet 3) |
 * ---------------
 *
 * The SharedDesc never changes for a connection unless rekeyed, but
 * each packet will likely be in a different place. So all we need
 * to know to process the packet is where the input is, where the
 * output goes, and what context we want to process with. Context is
 * in the SharedDesc, packet references in the JobDesc.
 *
 * So, a job desc looks like:
 *
 * ---------------------
 * | Header            |
 * | ShareDesc Pointer |
 * | SEQ_OUT_PTR       |
 * | (output buffer)   |
 * | (output length)   |
 * | SEQ_IN_PTR        |
 * | (input buffer)    |
 * | (input length)    |
 * ---------------------
 */

#include "compat.h"

#include "regs.h"
#include "intern.h"
#include "desc_constr.h"
#include "jr.h"
#include "error.h"
#include "sg_sw_sec4.h"
#include "key_gen.h"
#include "caamalg_desc.h"

/*
 * crypto alg
 */
#define CAAM_CRA_PRIORITY		3000
/* max key is sum of AES_MAX_KEY_SIZE, max split key size */
#define CAAM_MAX_KEY_SIZE		(AES_MAX_KEY_SIZE + \
					 CTR_RFC3686_NONCE_SIZE + \
					 SHA512_DIGEST_SIZE * 2)

#define AEAD_DESC_JOB_IO_LEN		(DESC_JOB_IO_LEN + CAAM_CMD_SZ * 2)
#define GCM_DESC_JOB_IO_LEN		(AEAD_DESC_JOB_IO_LEN + \
					 CAAM_CMD_SZ * 4)
#define AUTHENC_DESC_JOB_IO_LEN		(AEAD_DESC_JOB_IO_LEN + \
					 CAAM_CMD_SZ * 5)

#define CHACHAPOLY_DESC_JOB_IO_LEN	(AEAD_DESC_JOB_IO_LEN + CAAM_CMD_SZ * 6)

#define DESC_MAX_USED_BYTES		(CAAM_DESC_BYTES_MAX - DESC_JOB_IO_LEN)
#define DESC_MAX_USED_LEN		(DESC_MAX_USED_BYTES / CAAM_CMD_SZ)

#ifdef DEBUG
/* for print_hex_dumps with line references */
#define debug(format, arg...) printk(format, arg)
#else
#define debug(format, arg...)
#endif

struct caam_alg_entry {
	int class1_alg_type;
	int class2_alg_type;
	bool rfc3686;
	bool geniv;
};

struct caam_aead_alg {
	struct aead_alg aead;
	struct caam_alg_entry caam;
	bool registered;
};

struct caam_skcipher_alg {
	struct skcipher_alg skcipher;
	struct caam_alg_entry caam;
	bool registered;
};

/*
 * per-session context
 */
struct caam_ctx {
	u32 sh_desc_enc[DESC_MAX_USED_LEN];
	u32 sh_desc_dec[DESC_MAX_USED_LEN];
	u8 key[CAAM_MAX_KEY_SIZE];
	dma_addr_t sh_desc_enc_dma;
	dma_addr_t sh_desc_dec_dma;
	dma_addr_t key_dma;
	enum dma_data_direction dir;
	struct device *jrdev;
	struct alginfo adata;
	struct alginfo cdata;
	unsigned int authsize;
};

static int aead_null_set_sh_desc(struct crypto_aead *aead)
{
	struct caam_ctx *ctx = crypto_aead_ctx(aead);
	struct device *jrdev = ctx->jrdev;
	struct caam_drv_private *ctrlpriv = dev_get_drvdata(jrdev->parent);
	u32 *desc;
	int rem_bytes = CAAM_DESC_BYTES_MAX - AEAD_DESC_JOB_IO_LEN -
			ctx->adata.keylen_pad;

	/*
	 * Job Descriptor and Shared Descriptors
	 * must all fit into the 64-word Descriptor h/w Buffer
	 */
	if (rem_bytes >= DESC_AEAD_NULL_ENC_LEN) {
		ctx->adata.key_inline = true;
		ctx->adata.key_virt = ctx->key;
	} else {
		ctx->adata.key_inline = false;
		ctx->adata.key_dma = ctx->key_dma;
	}

	/* aead_encrypt shared descriptor */
	desc = ctx->sh_desc_enc;
	cnstr_shdsc_aead_null_encap(desc, &ctx->adata, ctx->authsize,
				    ctrlpriv->era);
	dma_sync_single_for_device(jrdev, ctx->sh_desc_enc_dma,
				   desc_bytes(desc), ctx->dir);

	/*
	 * Job Descriptor and Shared Descriptors
	 * must all fit into the 64-word Descriptor h/w Buffer
	 */
	if (rem_bytes >= DESC_AEAD_NULL_DEC_LEN) {
		ctx->adata.key_inline = true;
		ctx->adata.key_virt = ctx->key;
	} else {
		ctx->adata.key_inline = false;
		ctx->adata.key_dma = ctx->key_dma;
	}

	/* aead_decrypt shared descriptor */
	desc = ctx->sh_desc_dec;
	cnstr_shdsc_aead_null_decap(desc, &ctx->adata, ctx->authsize,
				    ctrlpriv->era);
	dma_sync_single_for_device(jrdev, ctx->sh_desc_dec_dma,
				   desc_bytes(desc), ctx->dir);

	return 0;
}

static int aead_set_sh_desc(struct crypto_aead *aead)
{
	struct caam_aead_alg *alg = container_of(crypto_aead_alg(aead),
						 struct caam_aead_alg, aead);
	unsigned int ivsize = crypto_aead_ivsize(aead);
	struct caam_ctx *ctx = crypto_aead_ctx(aead);
	struct device *jrdev = ctx->jrdev;
	struct caam_drv_private *ctrlpriv = dev_get_drvdata(jrdev->parent);
	u32 ctx1_iv_off = 0;
	u32 *desc, *nonce = NULL;
	u32 inl_mask;
	unsigned int data_len[2];
	const bool ctr_mode = ((ctx->cdata.algtype & OP_ALG_AAI_MASK) ==
			       OP_ALG_AAI_CTR_MOD128);
	const bool is_rfc3686 = alg->caam.rfc3686;

	if (!ctx->authsize)
		return 0;

	/* NULL encryption / decryption */
	if (!ctx->cdata.keylen)
		return aead_null_set_sh_desc(aead);

	/*
	 * AES-CTR needs to load IV in CONTEXT1 reg
	 * at an offset of 128bits (16bytes)
	 * CONTEXT1[255:128] = IV
	 */
	if (ctr_mode)
		ctx1_iv_off = 16;

	/*
	 * RFC3686 specific:
	 *	CONTEXT1[255:128] = {NONCE, IV, COUNTER}
	 */
	if (is_rfc3686) {
		ctx1_iv_off = 16 + CTR_RFC3686_NONCE_SIZE;
		nonce = (u32 *)((void *)ctx->key + ctx->adata.keylen_pad +
				ctx->cdata.keylen - CTR_RFC3686_NONCE_SIZE);
	}

	data_len[0] = ctx->adata.keylen_pad;
	data_len[1] = ctx->cdata.keylen;

	if (alg->caam.geniv)
		goto skip_enc;

	/*
	 * Job Descriptor and Shared Descriptors
	 * must all fit into the 64-word Descriptor h/w Buffer
	 */
	if (desc_inline_query(DESC_AEAD_ENC_LEN +
			      (is_rfc3686 ? DESC_AEAD_CTR_RFC3686_LEN : 0),
			      AUTHENC_DESC_JOB_IO_LEN, data_len, &inl_mask,
			      ARRAY_SIZE(data_len)) < 0)
		return -EINVAL;

	if (inl_mask & 1)
		ctx->adata.key_virt = ctx->key;
	else
		ctx->adata.key_dma = ctx->key_dma;

	if (inl_mask & 2)
		ctx->cdata.key_virt = ctx->key + ctx->adata.keylen_pad;
	else
		ctx->cdata.key_dma = ctx->key_dma + ctx->adata.keylen_pad;

	ctx->adata.key_inline = !!(inl_mask & 1);
	ctx->cdata.key_inline = !!(inl_mask & 2);

	/* aead_encrypt shared descriptor */
	desc = ctx->sh_desc_enc;
	cnstr_shdsc_aead_encap(desc, &ctx->cdata, &ctx->adata, ivsize,
			       ctx->authsize, is_rfc3686, nonce, ctx1_iv_off,
			       false, ctrlpriv->era);
	dma_sync_single_for_device(jrdev, ctx->sh_desc_enc_dma,
				   desc_bytes(desc), ctx->dir);

skip_enc:
	/*
	 * Job Descriptor and Shared Descriptors
	 * must all fit into the 64-word Descriptor h/w Buffer
	 */
	if (desc_inline_query(DESC_AEAD_DEC_LEN +
			      (is_rfc3686 ? DESC_AEAD_CTR_RFC3686_LEN : 0),
			      AUTHENC_DESC_JOB_IO_LEN, data_len, &inl_mask,
			      ARRAY_SIZE(data_len)) < 0)
		return -EINVAL;

	if (inl_mask & 1)
		ctx->adata.key_virt = ctx->key;
	else
		ctx->adata.key_dma = ctx->key_dma;

	if (inl_mask & 2)
		ctx->cdata.key_virt = ctx->key + ctx->adata.keylen_pad;
	else
		ctx->cdata.key_dma = ctx->key_dma + ctx->adata.keylen_pad;

	ctx->adata.key_inline = !!(inl_mask & 1);
	ctx->cdata.key_inline = !!(inl_mask & 2);

	/* aead_decrypt shared descriptor */
	desc = ctx->sh_desc_dec;
	cnstr_shdsc_aead_decap(desc, &ctx->cdata, &ctx->adata, ivsize,
			       ctx->authsize, alg->caam.geniv, is_rfc3686,
			       nonce, ctx1_iv_off, false, ctrlpriv->era);
	dma_sync_single_for_device(jrdev, ctx->sh_desc_dec_dma,
				   desc_bytes(desc), ctx->dir);

	if (!alg->caam.geniv)
		goto skip_givenc;

	/*
	 * Job Descriptor and Shared Descriptors
	 * must all fit into the 64-word Descriptor h/w Buffer
	 */
	if (desc_inline_query(DESC_AEAD_GIVENC_LEN +
			      (is_rfc3686 ? DESC_AEAD_CTR_RFC3686_LEN : 0),
			      AUTHENC_DESC_JOB_IO_LEN, data_len, &inl_mask,
			      ARRAY_SIZE(data_len)) < 0)
		return -EINVAL;

	if (inl_mask & 1)
		ctx->adata.key_virt = ctx->key;
	else
		ctx->adata.key_dma = ctx->key_dma;

	if (inl_mask & 2)
		ctx->cdata.key_virt = ctx->key + ctx->adata.keylen_pad;
	else
		ctx->cdata.key_dma = ctx->key_dma + ctx->adata.keylen_pad;

	ctx->adata.key_inline = !!(inl_mask & 1);
	ctx->cdata.key_inline = !!(inl_mask & 2);

	/* aead_givencrypt shared descriptor */
	desc = ctx->sh_desc_enc;
	cnstr_shdsc_aead_givencap(desc, &ctx->cdata, &ctx->adata, ivsize,
				  ctx->authsize, is_rfc3686, nonce,
				  ctx1_iv_off, false, ctrlpriv->era);
	dma_sync_single_for_device(jrdev, ctx->sh_desc_enc_dma,
				   desc_bytes(desc), ctx->dir);

skip_givenc:
	return 0;
}

static int aead_setauthsize(struct crypto_aead *authenc,
				    unsigned int authsize)
{
	struct caam_ctx *ctx = crypto_aead_ctx(authenc);

	ctx->authsize = authsize;
	aead_set_sh_desc(authenc);

	return 0;
}

static int gcm_set_sh_desc(struct crypto_aead *aead)
{
	struct caam_ctx *ctx = crypto_aead_ctx(aead);
	struct device *jrdev = ctx->jrdev;
	unsigned int ivsize = crypto_aead_ivsize(aead);
	u32 *desc;
	int rem_bytes = CAAM_DESC_BYTES_MAX - GCM_DESC_JOB_IO_LEN -
			ctx->cdata.keylen;

	if (!ctx->cdata.keylen || !ctx->authsize)
		return 0;

	/*
	 * AES GCM encrypt shared descriptor
	 * Job Descriptor and Shared Descriptor
	 * must fit into the 64-word Descriptor h/w Buffer
	 */
	if (rem_bytes >= DESC_GCM_ENC_LEN) {
		ctx->cdata.key_inline = true;
		ctx->cdata.key_virt = ctx->key;
	} else {
		ctx->cdata.key_inline = false;
		ctx->cdata.key_dma = ctx->key_dma;
	}

	desc = ctx->sh_desc_enc;
	cnstr_shdsc_gcm_encap(desc, &ctx->cdata, ivsize, ctx->authsize, false);
	dma_sync_single_for_device(jrdev, ctx->sh_desc_enc_dma,
				   desc_bytes(desc), ctx->dir);

	/*
	 * Job Descriptor and Shared Descriptors
	 * must all fit into the 64-word Descriptor h/w Buffer
	 */
	if (rem_bytes >= DESC_GCM_DEC_LEN) {
		ctx->cdata.key_inline = true;
		ctx->cdata.key_virt = ctx->key;
	} else {
		ctx->cdata.key_inline = false;
		ctx->cdata.key_dma = ctx->key_dma;
	}

	desc = ctx->sh_desc_dec;
	cnstr_shdsc_gcm_decap(desc, &ctx->cdata, ivsize, ctx->authsize, false);
	dma_sync_single_for_device(jrdev, ctx->sh_desc_dec_dma,
				   desc_bytes(desc), ctx->dir);

	return 0;
}

static int gcm_setauthsize(struct crypto_aead *authenc, unsigned int authsize)
{
	struct caam_ctx *ctx = crypto_aead_ctx(authenc);

	ctx->authsize = authsize;
	gcm_set_sh_desc(authenc);

	return 0;
}

static int rfc4106_set_sh_desc(struct crypto_aead *aead)
{
	struct caam_ctx *ctx = crypto_aead_ctx(aead);
	struct device *jrdev = ctx->jrdev;
	unsigned int ivsize = crypto_aead_ivsize(aead);
	u32 *desc;
	int rem_bytes = CAAM_DESC_BYTES_MAX - GCM_DESC_JOB_IO_LEN -
			ctx->cdata.keylen;

	if (!ctx->cdata.keylen || !ctx->authsize)
		return 0;

	/*
	 * RFC4106 encrypt shared descriptor
	 * Job Descriptor and Shared Descriptor
	 * must fit into the 64-word Descriptor h/w Buffer
	 */
	if (rem_bytes >= DESC_RFC4106_ENC_LEN) {
		ctx->cdata.key_inline = true;
		ctx->cdata.key_virt = ctx->key;
	} else {
		ctx->cdata.key_inline = false;
		ctx->cdata.key_dma = ctx->key_dma;
	}

	desc = ctx->sh_desc_enc;
	cnstr_shdsc_rfc4106_encap(desc, &ctx->cdata, ivsize, ctx->authsize,
				  false);
	dma_sync_single_for_device(jrdev, ctx->sh_desc_enc_dma,
				   desc_bytes(desc), ctx->dir);

	/*
	 * Job Descriptor and Shared Descriptors
	 * must all fit into the 64-word Descriptor h/w Buffer
	 */
	if (rem_bytes >= DESC_RFC4106_DEC_LEN) {
		ctx->cdata.key_inline = true;
		ctx->cdata.key_virt = ctx->key;
	} else {
		ctx->cdata.key_inline = false;
		ctx->cdata.key_dma = ctx->key_dma;
	}

	desc = ctx->sh_desc_dec;
	cnstr_shdsc_rfc4106_decap(desc, &ctx->cdata, ivsize, ctx->authsize,
				  false);
	dma_sync_single_for_device(jrdev, ctx->sh_desc_dec_dma,
				   desc_bytes(desc), ctx->dir);

	return 0;
}

static int rfc4106_setauthsize(struct crypto_aead *authenc,
			       unsigned int authsize)
{
	struct caam_ctx *ctx = crypto_aead_ctx(authenc);

	ctx->authsize = authsize;
	rfc4106_set_sh_desc(authenc);

	return 0;
}

static int rfc4543_set_sh_desc(struct crypto_aead *aead)
{
	struct caam_ctx *ctx = crypto_aead_ctx(aead);
	struct device *jrdev = ctx->jrdev;
	unsigned int ivsize = crypto_aead_ivsize(aead);
	u32 *desc;
	int rem_bytes = CAAM_DESC_BYTES_MAX - GCM_DESC_JOB_IO_LEN -
			ctx->cdata.keylen;

	if (!ctx->cdata.keylen || !ctx->authsize)
		return 0;

	/*
	 * RFC4543 encrypt shared descriptor
	 * Job Descriptor and Shared Descriptor
	 * must fit into the 64-word Descriptor h/w Buffer
	 */
	if (rem_bytes >= DESC_RFC4543_ENC_LEN) {
		ctx->cdata.key_inline = true;
		ctx->cdata.key_virt = ctx->key;
	} else {
		ctx->cdata.key_inline = false;
		ctx->cdata.key_dma = ctx->key_dma;
	}

	desc = ctx->sh_desc_enc;
	cnstr_shdsc_rfc4543_encap(desc, &ctx->cdata, ivsize, ctx->authsize,
				  false);
	dma_sync_single_for_device(jrdev, ctx->sh_desc_enc_dma,
				   desc_bytes(desc), ctx->dir);

	/*
	 * Job Descriptor and Shared Descriptors
	 * must all fit into the 64-word Descriptor h/w Buffer
	 */
	if (rem_bytes >= DESC_RFC4543_DEC_LEN) {
		ctx->cdata.key_inline = true;
		ctx->cdata.key_virt = ctx->key;
	} else {
		ctx->cdata.key_inline = false;
		ctx->cdata.key_dma = ctx->key_dma;
	}

	desc = ctx->sh_desc_dec;
	cnstr_shdsc_rfc4543_decap(desc, &ctx->cdata, ivsize, ctx->authsize,
				  false);
	dma_sync_single_for_device(jrdev, ctx->sh_desc_dec_dma,
				   desc_bytes(desc), ctx->dir);

	return 0;
}

static int rfc4543_setauthsize(struct crypto_aead *authenc,
			       unsigned int authsize)
{
	struct caam_ctx *ctx = crypto_aead_ctx(authenc);

	ctx->authsize = authsize;
	rfc4543_set_sh_desc(authenc);

	return 0;
}

static int chachapoly_set_sh_desc(struct crypto_aead *aead)
{
	struct caam_ctx *ctx = crypto_aead_ctx(aead);
	struct device *jrdev = ctx->jrdev;
	unsigned int ivsize = crypto_aead_ivsize(aead);
	u32 *desc;

	if (!ctx->cdata.keylen || !ctx->authsize)
		return 0;

	desc = ctx->sh_desc_enc;
	cnstr_shdsc_chachapoly(desc, &ctx->cdata, &ctx->adata, ivsize,
			       ctx->authsize, true, false);
	dma_sync_single_for_device(jrdev, ctx->sh_desc_enc_dma,
				   desc_bytes(desc), ctx->dir);

	desc = ctx->sh_desc_dec;
	cnstr_shdsc_chachapoly(desc, &ctx->cdata, &ctx->adata, ivsize,
			       ctx->authsize, false, false);
	dma_sync_single_for_device(jrdev, ctx->sh_desc_dec_dma,
				   desc_bytes(desc), ctx->dir);

	return 0;
}

static int chachapoly_setauthsize(struct crypto_aead *aead,
				  unsigned int authsize)
{
	struct caam_ctx *ctx = crypto_aead_ctx(aead);

	if (authsize != POLY1305_DIGEST_SIZE)
		return -EINVAL;

	ctx->authsize = authsize;
	return chachapoly_set_sh_desc(aead);
}

static int chachapoly_setkey(struct crypto_aead *aead, const u8 *key,
			     unsigned int keylen)
{
	struct caam_ctx *ctx = crypto_aead_ctx(aead);
	unsigned int ivsize = crypto_aead_ivsize(aead);
	unsigned int saltlen = CHACHAPOLY_IV_SIZE - ivsize;

	if (keylen != CHACHA_KEY_SIZE + saltlen) {
		crypto_aead_set_flags(aead, CRYPTO_TFM_RES_BAD_KEY_LEN);
		return -EINVAL;
	}

	ctx->cdata.key_virt = key;
	ctx->cdata.keylen = keylen - saltlen;

	return chachapoly_set_sh_desc(aead);
}

static int aead_setkey(struct crypto_aead *aead,
			       const u8 *key, unsigned int keylen)
{
	struct caam_ctx *ctx = crypto_aead_ctx(aead);
	struct device *jrdev = ctx->jrdev;
	struct caam_drv_private *ctrlpriv = dev_get_drvdata(jrdev->parent);
	struct crypto_authenc_keys keys;
	int ret = 0;

	if (crypto_authenc_extractkeys(&keys, key, keylen) != 0)
		goto badkey;

#ifdef DEBUG
	printk(KERN_ERR "keylen %d enckeylen %d authkeylen %d\n",
	       keys.authkeylen + keys.enckeylen, keys.enckeylen,
	       keys.authkeylen);
	print_hex_dump(KERN_ERR, "key in @"__stringify(__LINE__)": ",
		       DUMP_PREFIX_ADDRESS, 16, 4, key, keylen, 1);
#endif

	/*
	 * If DKP is supported, use it in the shared descriptor to generate
	 * the split key.
	 */
	if (ctrlpriv->era >= 6) {
		ctx->adata.keylen = keys.authkeylen;
		ctx->adata.keylen_pad = split_key_len(ctx->adata.algtype &
						      OP_ALG_ALGSEL_MASK);

		if (ctx->adata.keylen_pad + keys.enckeylen > CAAM_MAX_KEY_SIZE)
			goto badkey;

		memcpy(ctx->key, keys.authkey, keys.authkeylen);
		memcpy(ctx->key + ctx->adata.keylen_pad, keys.enckey,
		       keys.enckeylen);
		dma_sync_single_for_device(jrdev, ctx->key_dma,
					   ctx->adata.keylen_pad +
					   keys.enckeylen, ctx->dir);
		goto skip_split_key;
	}

	ret = gen_split_key(ctx->jrdev, ctx->key, &ctx->adata, keys.authkey,
			    keys.authkeylen, CAAM_MAX_KEY_SIZE -
			    keys.enckeylen);
	if (ret) {
		goto badkey;
	}

	/* postpend encryption key to auth split key */
	memcpy(ctx->key + ctx->adata.keylen_pad, keys.enckey, keys.enckeylen);
	dma_sync_single_for_device(jrdev, ctx->key_dma, ctx->adata.keylen_pad +
				   keys.enckeylen, ctx->dir);
#ifdef DEBUG
	print_hex_dump(KERN_ERR, "ctx.key@"__stringify(__LINE__)": ",
		       DUMP_PREFIX_ADDRESS, 16, 4, ctx->key,
		       ctx->adata.keylen_pad + keys.enckeylen, 1);
#endif

skip_split_key:
	ctx->cdata.keylen = keys.enckeylen;
	memzero_explicit(&keys, sizeof(keys));
	return aead_set_sh_desc(aead);
badkey:
	crypto_aead_set_flags(aead, CRYPTO_TFM_RES_BAD_KEY_LEN);
	memzero_explicit(&keys, sizeof(keys));
	return -EINVAL;
}

static int gcm_setkey(struct crypto_aead *aead,
		      const u8 *key, unsigned int keylen)
{
	struct caam_ctx *ctx = crypto_aead_ctx(aead);
	struct device *jrdev = ctx->jrdev;

#ifdef DEBUG
	print_hex_dump(KERN_ERR, "key in @"__stringify(__LINE__)": ",
		       DUMP_PREFIX_ADDRESS, 16, 4, key, keylen, 1);
#endif

	memcpy(ctx->key, key, keylen);
	dma_sync_single_for_device(jrdev, ctx->key_dma, keylen, ctx->dir);
	ctx->cdata.keylen = keylen;

	return gcm_set_sh_desc(aead);
}

static int rfc4106_setkey(struct crypto_aead *aead,
			  const u8 *key, unsigned int keylen)
{
	struct caam_ctx *ctx = crypto_aead_ctx(aead);
	struct device *jrdev = ctx->jrdev;

	if (keylen < 4)
		return -EINVAL;

#ifdef DEBUG
	print_hex_dump(KERN_ERR, "key in @"__stringify(__LINE__)": ",
		       DUMP_PREFIX_ADDRESS, 16, 4, key, keylen, 1);
#endif

	memcpy(ctx->key, key, keylen);

	/*
	 * The last four bytes of the key material are used as the salt value
	 * in the nonce. Update the AES key length.
	 */
	ctx->cdata.keylen = keylen - 4;
	dma_sync_single_for_device(jrdev, ctx->key_dma, ctx->cdata.keylen,
				   ctx->dir);
	return rfc4106_set_sh_desc(aead);
}

static int rfc4543_setkey(struct crypto_aead *aead,
			  const u8 *key, unsigned int keylen)
{
	struct caam_ctx *ctx = crypto_aead_ctx(aead);
	struct device *jrdev = ctx->jrdev;

	if (keylen < 4)
		return -EINVAL;

#ifdef DEBUG
	print_hex_dump(KERN_ERR, "key in @"__stringify(__LINE__)": ",
		       DUMP_PREFIX_ADDRESS, 16, 4, key, keylen, 1);
#endif

	memcpy(ctx->key, key, keylen);

	/*
	 * The last four bytes of the key material are used as the salt value
	 * in the nonce. Update the AES key length.
	 */
	ctx->cdata.keylen = keylen - 4;
	dma_sync_single_for_device(jrdev, ctx->key_dma, ctx->cdata.keylen,
				   ctx->dir);
	return rfc4543_set_sh_desc(aead);
}

static int skcipher_setkey(struct crypto_skcipher *skcipher, const u8 *key,
			   unsigned int keylen)
{
	struct caam_ctx *ctx = crypto_skcipher_ctx(skcipher);
	struct caam_skcipher_alg *alg =
		container_of(crypto_skcipher_alg(skcipher), typeof(*alg),
			     skcipher);
	struct device *jrdev = ctx->jrdev;
	unsigned int ivsize = crypto_skcipher_ivsize(skcipher);
	u32 *desc;
	u32 ctx1_iv_off = 0;
	const bool ctr_mode = ((ctx->cdata.algtype & OP_ALG_AAI_MASK) ==
			       OP_ALG_AAI_CTR_MOD128);
	const bool is_rfc3686 = alg->caam.rfc3686;

#ifdef DEBUG
	print_hex_dump(KERN_ERR, "key in @"__stringify(__LINE__)": ",
		       DUMP_PREFIX_ADDRESS, 16, 4, key, keylen, 1);
#endif
	/*
	 * AES-CTR needs to load IV in CONTEXT1 reg
	 * at an offset of 128bits (16bytes)
	 * CONTEXT1[255:128] = IV
	 */
	if (ctr_mode)
		ctx1_iv_off = 16;

	/*
	 * RFC3686 specific:
	 *	| CONTEXT1[255:128] = {NONCE, IV, COUNTER}
	 *	| *key = {KEY, NONCE}
	 */
	if (is_rfc3686) {
		ctx1_iv_off = 16 + CTR_RFC3686_NONCE_SIZE;
		keylen -= CTR_RFC3686_NONCE_SIZE;
	}

	ctx->cdata.keylen = keylen;
	ctx->cdata.key_virt = key;
	ctx->cdata.key_inline = true;

	/* skcipher_encrypt shared descriptor */
	desc = ctx->sh_desc_enc;
	cnstr_shdsc_skcipher_encap(desc, &ctx->cdata, ivsize, is_rfc3686,
				   ctx1_iv_off);
	dma_sync_single_for_device(jrdev, ctx->sh_desc_enc_dma,
				   desc_bytes(desc), ctx->dir);

	/* skcipher_decrypt shared descriptor */
	desc = ctx->sh_desc_dec;
	cnstr_shdsc_skcipher_decap(desc, &ctx->cdata, ivsize, is_rfc3686,
				   ctx1_iv_off);
	dma_sync_single_for_device(jrdev, ctx->sh_desc_dec_dma,
				   desc_bytes(desc), ctx->dir);

	return 0;
}

static int xts_skcipher_setkey(struct crypto_skcipher *skcipher, const u8 *key,
			       unsigned int keylen)
{
	struct caam_ctx *ctx = crypto_skcipher_ctx(skcipher);
	struct device *jrdev = ctx->jrdev;
	u32 *desc;

	if (keylen != 2 * AES_MIN_KEY_SIZE  && keylen != 2 * AES_MAX_KEY_SIZE) {
		crypto_skcipher_set_flags(skcipher, CRYPTO_TFM_RES_BAD_KEY_LEN);
		dev_err(jrdev, "key size mismatch\n");
		return -EINVAL;
	}

	ctx->cdata.keylen = keylen;
	ctx->cdata.key_virt = key;
	ctx->cdata.key_inline = true;

	/* xts_skcipher_encrypt shared descriptor */
	desc = ctx->sh_desc_enc;
	cnstr_shdsc_xts_skcipher_encap(desc, &ctx->cdata);
	dma_sync_single_for_device(jrdev, ctx->sh_desc_enc_dma,
				   desc_bytes(desc), ctx->dir);

	/* xts_skcipher_decrypt shared descriptor */
	desc = ctx->sh_desc_dec;
	cnstr_shdsc_xts_skcipher_decap(desc, &ctx->cdata);
	dma_sync_single_for_device(jrdev, ctx->sh_desc_dec_dma,
				   desc_bytes(desc), ctx->dir);

	return 0;
}

/*
 * aead_edesc - s/w-extended aead descriptor
 * @src_nents: number of segments in input s/w scatterlist
 * @dst_nents: number of segments in output s/w scatterlist
 * @sec4_sg_bytes: length of dma mapped sec4_sg space
 * @sec4_sg_dma: bus physical mapped address of h/w link table
 * @sec4_sg: pointer to h/w link table
 * @hw_desc: the h/w job descriptor followed by any referenced link tables
 */
struct aead_edesc {
	int src_nents;
	int dst_nents;
	int sec4_sg_bytes;
	dma_addr_t sec4_sg_dma;
	struct sec4_sg_entry *sec4_sg;
	u32 hw_desc[];
};

/*
 * skcipher_edesc - s/w-extended skcipher descriptor
 * @src_nents: number of segments in input s/w scatterlist
 * @dst_nents: number of segments in output s/w scatterlist
 * @iv_dma: dma address of iv for checking continuity and link table
 * @sec4_sg_bytes: length of dma mapped sec4_sg space
 * @sec4_sg_dma: bus physical mapped address of h/w link table
 * @sec4_sg: pointer to h/w link table
 * @hw_desc: the h/w job descriptor followed by any referenced link tables
 *	     and IV
 */
struct skcipher_edesc {
	int src_nents;
	int dst_nents;
	dma_addr_t iv_dma;
	int sec4_sg_bytes;
	dma_addr_t sec4_sg_dma;
	struct sec4_sg_entry *sec4_sg;
	u32 hw_desc[0];
};

static void caam_unmap(struct device *dev, struct scatterlist *src,
		       struct scatterlist *dst, int src_nents,
		       int dst_nents,
		       dma_addr_t iv_dma, int ivsize, dma_addr_t sec4_sg_dma,
		       int sec4_sg_bytes)
{
	if (dst != src) {
		if (src_nents)
			dma_unmap_sg(dev, src, src_nents, DMA_TO_DEVICE);
		dma_unmap_sg(dev, dst, dst_nents, DMA_FROM_DEVICE);
	} else {
		dma_unmap_sg(dev, src, src_nents, DMA_BIDIRECTIONAL);
	}

	if (iv_dma)
		dma_unmap_single(dev, iv_dma, ivsize, DMA_TO_DEVICE);
	if (sec4_sg_bytes)
		dma_unmap_single(dev, sec4_sg_dma, sec4_sg_bytes,
				 DMA_TO_DEVICE);
}

static void aead_unmap(struct device *dev,
		       struct aead_edesc *edesc,
		       struct aead_request *req)
{
	caam_unmap(dev, req->src, req->dst,
		   edesc->src_nents, edesc->dst_nents, 0, 0,
		   edesc->sec4_sg_dma, edesc->sec4_sg_bytes);
}

static void skcipher_unmap(struct device *dev, struct skcipher_edesc *edesc,
			   struct skcipher_request *req)
{
	struct crypto_skcipher *skcipher = crypto_skcipher_reqtfm(req);
	int ivsize = crypto_skcipher_ivsize(skcipher);

	caam_unmap(dev, req->src, req->dst,
		   edesc->src_nents, edesc->dst_nents,
		   edesc->iv_dma, ivsize,
		   edesc->sec4_sg_dma, edesc->sec4_sg_bytes);
}

static void aead_encrypt_done(struct device *jrdev, u32 *desc, u32 err,
				   void *context)
{
	struct aead_request *req = context;
	struct aead_edesc *edesc;

#ifdef DEBUG
	dev_err(jrdev, "%s %d: err 0x%x\n", __func__, __LINE__, err);
#endif

	edesc = container_of(desc, struct aead_edesc, hw_desc[0]);

	if (err)
		caam_jr_strstatus(jrdev, err);

	aead_unmap(jrdev, edesc, req);

	kfree(edesc);

	aead_request_complete(req, err);
}

static void aead_decrypt_done(struct device *jrdev, u32 *desc, u32 err,
				   void *context)
{
	struct aead_request *req = context;
	struct aead_edesc *edesc;

#ifdef DEBUG
	dev_err(jrdev, "%s %d: err 0x%x\n", __func__, __LINE__, err);
#endif

	edesc = container_of(desc, struct aead_edesc, hw_desc[0]);

	if (err)
		caam_jr_strstatus(jrdev, err);

	aead_unmap(jrdev, edesc, req);

	/*
	 * verify hw auth check passed else return -EBADMSG
	 */
	if ((err & JRSTA_CCBERR_ERRID_MASK) == JRSTA_CCBERR_ERRID_ICVCHK)
		err = -EBADMSG;

	kfree(edesc);

	aead_request_complete(req, err);
}

static void skcipher_encrypt_done(struct device *jrdev, u32 *desc, u32 err,
				  void *context)
{
	struct skcipher_request *req = context;
	struct skcipher_edesc *edesc;
	struct crypto_skcipher *skcipher = crypto_skcipher_reqtfm(req);
	int ivsize = crypto_skcipher_ivsize(skcipher);

#ifdef DEBUG
	dev_err(jrdev, "%s %d: err 0x%x\n", __func__, __LINE__, err);
#endif

	edesc = container_of(desc, struct skcipher_edesc, hw_desc[0]);

	if (err)
		caam_jr_strstatus(jrdev, err);

#ifdef DEBUG
	print_hex_dump(KERN_ERR, "dstiv  @"__stringify(__LINE__)": ",
		       DUMP_PREFIX_ADDRESS, 16, 4, req->iv,
		       edesc->src_nents > 1 ? 100 : ivsize, 1);
#endif
	caam_dump_sg(KERN_ERR, "dst    @" __stringify(__LINE__)": ",
		     DUMP_PREFIX_ADDRESS, 16, 4, req->dst,
		     edesc->dst_nents > 1 ? 100 : req->cryptlen, 1);

	skcipher_unmap(jrdev, edesc, req);

	/*
	 * The crypto API expects us to set the IV (req->iv) to the last
	 * ciphertext block. This is used e.g. by the CTS mode.
	 */
	scatterwalk_map_and_copy(req->iv, req->dst, req->cryptlen - ivsize,
				 ivsize, 0);

	kfree(edesc);

	skcipher_request_complete(req, err);
}

static void skcipher_decrypt_done(struct device *jrdev, u32 *desc, u32 err,
				  void *context)
{
	struct skcipher_request *req = context;
	struct skcipher_edesc *edesc;
#ifdef DEBUG
	struct crypto_skcipher *skcipher = crypto_skcipher_reqtfm(req);
	int ivsize = crypto_skcipher_ivsize(skcipher);

	dev_err(jrdev, "%s %d: err 0x%x\n", __func__, __LINE__, err);
#endif

	edesc = container_of(desc, struct skcipher_edesc, hw_desc[0]);
	if (err)
		caam_jr_strstatus(jrdev, err);

#ifdef DEBUG
	print_hex_dump(KERN_ERR, "dstiv  @"__stringify(__LINE__)": ",
		       DUMP_PREFIX_ADDRESS, 16, 4, req->iv, ivsize, 1);
#endif
	caam_dump_sg(KERN_ERR, "dst    @" __stringify(__LINE__)": ",
		     DUMP_PREFIX_ADDRESS, 16, 4, req->dst,
		     edesc->dst_nents > 1 ? 100 : req->cryptlen, 1);

	skcipher_unmap(jrdev, edesc, req);
	kfree(edesc);

	skcipher_request_complete(req, err);
}

/*
 * Fill in aead job descriptor
 */
static void init_aead_job(struct aead_request *req,
			  struct aead_edesc *edesc,
			  bool all_contig, bool encrypt)
{
	struct crypto_aead *aead = crypto_aead_reqtfm(req);
	struct caam_ctx *ctx = crypto_aead_ctx(aead);
	int authsize = ctx->authsize;
	u32 *desc = edesc->hw_desc;
	u32 out_options, in_options;
	dma_addr_t dst_dma, src_dma;
	int len, sec4_sg_index = 0;
	dma_addr_t ptr;
	u32 *sh_desc;

	sh_desc = encrypt ? ctx->sh_desc_enc : ctx->sh_desc_dec;
	ptr = encrypt ? ctx->sh_desc_enc_dma : ctx->sh_desc_dec_dma;

	len = desc_len(sh_desc);
	init_job_desc_shared(desc, ptr, len, HDR_SHARE_DEFER | HDR_REVERSE);

	if (all_contig) {
		src_dma = edesc->src_nents ? sg_dma_address(req->src) : 0;
		in_options = 0;
	} else {
		src_dma = edesc->sec4_sg_dma;
		sec4_sg_index += edesc->src_nents;
		in_options = LDST_SGF;
	}

	append_seq_in_ptr(desc, src_dma, req->assoclen + req->cryptlen,
			  in_options);

	dst_dma = src_dma;
	out_options = in_options;

	if (unlikely(req->src != req->dst)) {
		if (edesc->dst_nents == 1) {
			dst_dma = sg_dma_address(req->dst);
		} else {
			dst_dma = edesc->sec4_sg_dma +
				  sec4_sg_index *
				  sizeof(struct sec4_sg_entry);
			out_options = LDST_SGF;
		}
	}

	if (encrypt)
		append_seq_out_ptr(desc, dst_dma,
				   req->assoclen + req->cryptlen + authsize,
				   out_options);
	else
		append_seq_out_ptr(desc, dst_dma,
				   req->assoclen + req->cryptlen - authsize,
				   out_options);
}

static void init_gcm_job(struct aead_request *req,
			 struct aead_edesc *edesc,
			 bool all_contig, bool encrypt)
{
	struct crypto_aead *aead = crypto_aead_reqtfm(req);
	struct caam_ctx *ctx = crypto_aead_ctx(aead);
	unsigned int ivsize = crypto_aead_ivsize(aead);
	u32 *desc = edesc->hw_desc;
	bool generic_gcm = (ivsize == GCM_AES_IV_SIZE);
	unsigned int last;

	init_aead_job(req, edesc, all_contig, encrypt);
	append_math_add_imm_u32(desc, REG3, ZERO, IMM, req->assoclen);

	/* BUG This should not be specific to generic GCM. */
	last = 0;
	if (encrypt && generic_gcm && !(req->assoclen + req->cryptlen))
		last = FIFOLD_TYPE_LAST1;

	/* Read GCM IV */
	append_cmd(desc, CMD_FIFO_LOAD | FIFOLD_CLASS_CLASS1 | IMMEDIATE |
			 FIFOLD_TYPE_IV | FIFOLD_TYPE_FLUSH1 | GCM_AES_IV_SIZE | last);
	/* Append Salt */
	if (!generic_gcm)
		append_data(desc, ctx->key + ctx->cdata.keylen, 4);
	/* Append IV */
	append_data(desc, req->iv, ivsize);
	/* End of blank commands */
}

static void init_chachapoly_job(struct aead_request *req,
				struct aead_edesc *edesc, bool all_contig,
				bool encrypt)
{
	struct crypto_aead *aead = crypto_aead_reqtfm(req);
	unsigned int ivsize = crypto_aead_ivsize(aead);
	unsigned int assoclen = req->assoclen;
	u32 *desc = edesc->hw_desc;
	u32 ctx_iv_off = 4;

	init_aead_job(req, edesc, all_contig, encrypt);

	if (ivsize != CHACHAPOLY_IV_SIZE) {
		/* IPsec specific: CONTEXT1[223:128] = {NONCE, IV} */
		ctx_iv_off += 4;

		/*
		 * The associated data comes already with the IV but we need
		 * to skip it when we authenticate or encrypt...
		 */
		assoclen -= ivsize;
	}

	append_math_add_imm_u32(desc, REG3, ZERO, IMM, assoclen);

	/*
	 * For IPsec load the IV further in the same register.
	 * For RFC7539 simply load the 12 bytes nonce in a single operation
	 */
	append_load_as_imm(desc, req->iv, ivsize, LDST_CLASS_1_CCB |
			   LDST_SRCDST_BYTE_CONTEXT |
			   ctx_iv_off << LDST_OFFSET_SHIFT);
}

static void init_authenc_job(struct aead_request *req,
			     struct aead_edesc *edesc,
			     bool all_contig, bool encrypt)
{
	struct crypto_aead *aead = crypto_aead_reqtfm(req);
	struct caam_aead_alg *alg = container_of(crypto_aead_alg(aead),
						 struct caam_aead_alg, aead);
	unsigned int ivsize = crypto_aead_ivsize(aead);
	struct caam_ctx *ctx = crypto_aead_ctx(aead);
	struct caam_drv_private *ctrlpriv = dev_get_drvdata(ctx->jrdev->parent);
	const bool ctr_mode = ((ctx->cdata.algtype & OP_ALG_AAI_MASK) ==
			       OP_ALG_AAI_CTR_MOD128);
	const bool is_rfc3686 = alg->caam.rfc3686;
	u32 *desc = edesc->hw_desc;
	u32 ivoffset = 0;

	/*
	 * AES-CTR needs to load IV in CONTEXT1 reg
	 * at an offset of 128bits (16bytes)
	 * CONTEXT1[255:128] = IV
	 */
	if (ctr_mode)
		ivoffset = 16;

	/*
	 * RFC3686 specific:
	 *	CONTEXT1[255:128] = {NONCE, IV, COUNTER}
	 */
	if (is_rfc3686)
		ivoffset = 16 + CTR_RFC3686_NONCE_SIZE;

	init_aead_job(req, edesc, all_contig, encrypt);

	/*
	 * {REG3, DPOVRD} = assoclen, depending on whether MATH command supports
	 * having DPOVRD as destination.
	 */
	if (ctrlpriv->era < 3)
		append_math_add_imm_u32(desc, REG3, ZERO, IMM, req->assoclen);
	else
		append_math_add_imm_u32(desc, DPOVRD, ZERO, IMM, req->assoclen);

	if (ivsize && ((is_rfc3686 && encrypt) || !alg->caam.geniv))
		append_load_as_imm(desc, req->iv, ivsize,
				   LDST_CLASS_1_CCB |
				   LDST_SRCDST_BYTE_CONTEXT |
				   (ivoffset << LDST_OFFSET_SHIFT));
}

/*
 * Fill in skcipher job descriptor
 */
static void init_skcipher_job(struct skcipher_request *req,
			      struct skcipher_edesc *edesc,
			      const bool encrypt)
{
	struct crypto_skcipher *skcipher = crypto_skcipher_reqtfm(req);
	struct caam_ctx *ctx = crypto_skcipher_ctx(skcipher);
	int ivsize = crypto_skcipher_ivsize(skcipher);
	u32 *desc = edesc->hw_desc;
	u32 *sh_desc;
	u32 out_options = 0;
	dma_addr_t dst_dma, ptr;
	int len;

#ifdef DEBUG
	print_hex_dump(KERN_ERR, "presciv@"__stringify(__LINE__)": ",
		       DUMP_PREFIX_ADDRESS, 16, 4, req->iv, ivsize, 1);
	pr_err("asked=%d, cryptlen%d\n",
	       (int)edesc->src_nents > 1 ? 100 : req->cryptlen, req->cryptlen);
#endif
	caam_dump_sg(KERN_ERR, "src    @" __stringify(__LINE__)": ",
		     DUMP_PREFIX_ADDRESS, 16, 4, req->src,
		     edesc->src_nents > 1 ? 100 : req->cryptlen, 1);

	sh_desc = encrypt ? ctx->sh_desc_enc : ctx->sh_desc_dec;
	ptr = encrypt ? ctx->sh_desc_enc_dma : ctx->sh_desc_dec_dma;

	len = desc_len(sh_desc);
	init_job_desc_shared(desc, ptr, len, HDR_SHARE_DEFER | HDR_REVERSE);

	append_seq_in_ptr(desc, edesc->sec4_sg_dma, req->cryptlen + ivsize,
			  LDST_SGF);

	if (likely(req->src == req->dst)) {
		dst_dma = edesc->sec4_sg_dma + sizeof(struct sec4_sg_entry);
		out_options = LDST_SGF;
	} else {
		if (edesc->dst_nents == 1) {
			dst_dma = sg_dma_address(req->dst);
		} else {
			dst_dma = edesc->sec4_sg_dma + (edesc->src_nents + 1) *
				  sizeof(struct sec4_sg_entry);
			out_options = LDST_SGF;
		}
	}
	append_seq_out_ptr(desc, dst_dma, req->cryptlen, out_options);
}

/*
 * allocate and map the aead extended descriptor
 */
static struct aead_edesc *aead_edesc_alloc(struct aead_request *req,
					   int desc_bytes, bool *all_contig_ptr,
					   bool encrypt)
{
	struct crypto_aead *aead = crypto_aead_reqtfm(req);
	struct caam_ctx *ctx = crypto_aead_ctx(aead);
	struct device *jrdev = ctx->jrdev;
	gfp_t flags = (req->base.flags & CRYPTO_TFM_REQ_MAY_SLEEP) ?
		       GFP_KERNEL : GFP_ATOMIC;
	int src_nents, mapped_src_nents, dst_nents = 0, mapped_dst_nents = 0;
	struct aead_edesc *edesc;
	int sec4_sg_index, sec4_sg_len, sec4_sg_bytes;
	unsigned int authsize = ctx->authsize;

	if (unlikely(req->dst != req->src)) {
		src_nents = sg_nents_for_len(req->src, req->assoclen +
					     req->cryptlen);
		if (unlikely(src_nents < 0)) {
			dev_err(jrdev, "Insufficient bytes (%d) in src S/G\n",
				req->assoclen + req->cryptlen);
			return ERR_PTR(src_nents);
		}

		dst_nents = sg_nents_for_len(req->dst, req->assoclen +
					     req->cryptlen +
						(encrypt ? authsize :
							   (-authsize)));
		if (unlikely(dst_nents < 0)) {
			dev_err(jrdev, "Insufficient bytes (%d) in dst S/G\n",
				req->assoclen + req->cryptlen +
				(encrypt ? authsize : (-authsize)));
			return ERR_PTR(dst_nents);
		}
	} else {
		src_nents = sg_nents_for_len(req->src, req->assoclen +
					     req->cryptlen +
					     (encrypt ? authsize : 0));
		if (unlikely(src_nents < 0)) {
			dev_err(jrdev, "Insufficient bytes (%d) in src S/G\n",
				req->assoclen + req->cryptlen +
				(encrypt ? authsize : 0));
			return ERR_PTR(src_nents);
		}
	}

	if (likely(req->src == req->dst)) {
		mapped_src_nents = dma_map_sg(jrdev, req->src, src_nents,
					      DMA_BIDIRECTIONAL);
		if (unlikely(!mapped_src_nents)) {
			dev_err(jrdev, "unable to map source\n");
			return ERR_PTR(-ENOMEM);
		}
	} else {
		/* Cover also the case of null (zero length) input data */
		if (src_nents) {
			mapped_src_nents = dma_map_sg(jrdev, req->src,
						      src_nents, DMA_TO_DEVICE);
			if (unlikely(!mapped_src_nents)) {
				dev_err(jrdev, "unable to map source\n");
				return ERR_PTR(-ENOMEM);
			}
		} else {
			mapped_src_nents = 0;
		}

		mapped_dst_nents = dma_map_sg(jrdev, req->dst, dst_nents,
					      DMA_FROM_DEVICE);
		if (unlikely(!mapped_dst_nents)) {
			dev_err(jrdev, "unable to map destination\n");
			dma_unmap_sg(jrdev, req->src, src_nents, DMA_TO_DEVICE);
			return ERR_PTR(-ENOMEM);
		}
	}

	sec4_sg_len = mapped_src_nents > 1 ? mapped_src_nents : 0;
	sec4_sg_len += mapped_dst_nents > 1 ? mapped_dst_nents : 0;
	sec4_sg_bytes = sec4_sg_len * sizeof(struct sec4_sg_entry);

	/* allocate space for base edesc and hw desc commands, link tables */
	edesc = kzalloc(sizeof(*edesc) + desc_bytes + sec4_sg_bytes,
			GFP_DMA | flags);
	if (!edesc) {
		caam_unmap(jrdev, req->src, req->dst, src_nents, dst_nents, 0,
			   0, 0, 0);
		return ERR_PTR(-ENOMEM);
	}

	edesc->src_nents = src_nents;
	edesc->dst_nents = dst_nents;
	edesc->sec4_sg = (void *)edesc + sizeof(struct aead_edesc) +
			 desc_bytes;
	*all_contig_ptr = !(mapped_src_nents > 1);

	sec4_sg_index = 0;
	if (mapped_src_nents > 1) {
		sg_to_sec4_sg_last(req->src, mapped_src_nents,
				   edesc->sec4_sg + sec4_sg_index, 0);
		sec4_sg_index += mapped_src_nents;
	}
	if (mapped_dst_nents > 1) {
		sg_to_sec4_sg_last(req->dst, mapped_dst_nents,
				   edesc->sec4_sg + sec4_sg_index, 0);
	}

	if (!sec4_sg_bytes)
		return edesc;

	edesc->sec4_sg_dma = dma_map_single(jrdev, edesc->sec4_sg,
					    sec4_sg_bytes, DMA_TO_DEVICE);
	if (dma_mapping_error(jrdev, edesc->sec4_sg_dma)) {
		dev_err(jrdev, "unable to map S/G table\n");
		aead_unmap(jrdev, edesc, req);
		kfree(edesc);
		return ERR_PTR(-ENOMEM);
	}

	edesc->sec4_sg_bytes = sec4_sg_bytes;

	return edesc;
}

static int gcm_encrypt(struct aead_request *req)
{
	struct aead_edesc *edesc;
	struct crypto_aead *aead = crypto_aead_reqtfm(req);
	struct caam_ctx *ctx = crypto_aead_ctx(aead);
	struct device *jrdev = ctx->jrdev;
	bool all_contig;
	u32 *desc;
	int ret = 0;

	/* allocate extended descriptor */
	edesc = aead_edesc_alloc(req, GCM_DESC_JOB_IO_LEN, &all_contig, true);
	if (IS_ERR(edesc))
		return PTR_ERR(edesc);

	/* Create and submit job descriptor */
	init_gcm_job(req, edesc, all_contig, true);
#ifdef DEBUG
	print_hex_dump(KERN_ERR, "aead jobdesc@"__stringify(__LINE__)": ",
		       DUMP_PREFIX_ADDRESS, 16, 4, edesc->hw_desc,
		       desc_bytes(edesc->hw_desc), 1);
#endif

	desc = edesc->hw_desc;
	ret = caam_jr_enqueue(jrdev, desc, aead_encrypt_done, req);
	if (!ret) {
		ret = -EINPROGRESS;
	} else {
		aead_unmap(jrdev, edesc, req);
		kfree(edesc);
	}

	return ret;
}

static int chachapoly_encrypt(struct aead_request *req)
{
	struct aead_edesc *edesc;
	struct crypto_aead *aead = crypto_aead_reqtfm(req);
	struct caam_ctx *ctx = crypto_aead_ctx(aead);
	struct device *jrdev = ctx->jrdev;
	bool all_contig;
	u32 *desc;
	int ret;

	edesc = aead_edesc_alloc(req, CHACHAPOLY_DESC_JOB_IO_LEN, &all_contig,
				 true);
	if (IS_ERR(edesc))
		return PTR_ERR(edesc);

	desc = edesc->hw_desc;

	init_chachapoly_job(req, edesc, all_contig, true);
	print_hex_dump_debug("chachapoly jobdesc@" __stringify(__LINE__)": ",
			     DUMP_PREFIX_ADDRESS, 16, 4, desc, desc_bytes(desc),
			     1);

	ret = caam_jr_enqueue(jrdev, desc, aead_encrypt_done, req);
	if (!ret) {
		ret = -EINPROGRESS;
	} else {
		aead_unmap(jrdev, edesc, req);
		kfree(edesc);
	}

	return ret;
}

static int chachapoly_decrypt(struct aead_request *req)
{
	struct aead_edesc *edesc;
	struct crypto_aead *aead = crypto_aead_reqtfm(req);
	struct caam_ctx *ctx = crypto_aead_ctx(aead);
	struct device *jrdev = ctx->jrdev;
	bool all_contig;
	u32 *desc;
	int ret;

	edesc = aead_edesc_alloc(req, CHACHAPOLY_DESC_JOB_IO_LEN, &all_contig,
				 false);
	if (IS_ERR(edesc))
		return PTR_ERR(edesc);

	desc = edesc->hw_desc;

	init_chachapoly_job(req, edesc, all_contig, false);
	print_hex_dump_debug("chachapoly jobdesc@" __stringify(__LINE__)": ",
			     DUMP_PREFIX_ADDRESS, 16, 4, desc, desc_bytes(desc),
			     1);

	ret = caam_jr_enqueue(jrdev, desc, aead_decrypt_done, req);
	if (!ret) {
		ret = -EINPROGRESS;
	} else {
		aead_unmap(jrdev, edesc, req);
		kfree(edesc);
	}

	return ret;
}

static int ipsec_gcm_encrypt(struct aead_request *req)
{
	if (req->assoclen < 8)
		return -EINVAL;

	return gcm_encrypt(req);
}

static int aead_encrypt(struct aead_request *req)
{
	struct aead_edesc *edesc;
	struct crypto_aead *aead = crypto_aead_reqtfm(req);
	struct caam_ctx *ctx = crypto_aead_ctx(aead);
	struct device *jrdev = ctx->jrdev;
	bool all_contig;
	u32 *desc;
	int ret = 0;

	/* allocate extended descriptor */
	edesc = aead_edesc_alloc(req, AUTHENC_DESC_JOB_IO_LEN,
				 &all_contig, true);
	if (IS_ERR(edesc))
		return PTR_ERR(edesc);

	/* Create and submit job descriptor */
	init_authenc_job(req, edesc, all_contig, true);
#ifdef DEBUG
	print_hex_dump(KERN_ERR, "aead jobdesc@"__stringify(__LINE__)": ",
		       DUMP_PREFIX_ADDRESS, 16, 4, edesc->hw_desc,
		       desc_bytes(edesc->hw_desc), 1);
#endif

	desc = edesc->hw_desc;
	ret = caam_jr_enqueue(jrdev, desc, aead_encrypt_done, req);
	if (!ret) {
		ret = -EINPROGRESS;
	} else {
		aead_unmap(jrdev, edesc, req);
		kfree(edesc);
	}

	return ret;
}

static int gcm_decrypt(struct aead_request *req)
{
	struct aead_edesc *edesc;
	struct crypto_aead *aead = crypto_aead_reqtfm(req);
	struct caam_ctx *ctx = crypto_aead_ctx(aead);
	struct device *jrdev = ctx->jrdev;
	bool all_contig;
	u32 *desc;
	int ret = 0;

	/* allocate extended descriptor */
	edesc = aead_edesc_alloc(req, GCM_DESC_JOB_IO_LEN, &all_contig, false);
	if (IS_ERR(edesc))
		return PTR_ERR(edesc);

	/* Create and submit job descriptor*/
	init_gcm_job(req, edesc, all_contig, false);
#ifdef DEBUG
	print_hex_dump(KERN_ERR, "aead jobdesc@"__stringify(__LINE__)": ",
		       DUMP_PREFIX_ADDRESS, 16, 4, edesc->hw_desc,
		       desc_bytes(edesc->hw_desc), 1);
#endif

	desc = edesc->hw_desc;
	ret = caam_jr_enqueue(jrdev, desc, aead_decrypt_done, req);
	if (!ret) {
		ret = -EINPROGRESS;
	} else {
		aead_unmap(jrdev, edesc, req);
		kfree(edesc);
	}

	return ret;
}

static int ipsec_gcm_decrypt(struct aead_request *req)
{
	if (req->assoclen < 8)
		return -EINVAL;

	return gcm_decrypt(req);
}

static int aead_decrypt(struct aead_request *req)
{
	struct aead_edesc *edesc;
	struct crypto_aead *aead = crypto_aead_reqtfm(req);
	struct caam_ctx *ctx = crypto_aead_ctx(aead);
	struct device *jrdev = ctx->jrdev;
	bool all_contig;
	u32 *desc;
	int ret = 0;

	caam_dump_sg(KERN_ERR, "dec src@" __stringify(__LINE__)": ",
		     DUMP_PREFIX_ADDRESS, 16, 4, req->src,
		     req->assoclen + req->cryptlen, 1);

	/* allocate extended descriptor */
	edesc = aead_edesc_alloc(req, AUTHENC_DESC_JOB_IO_LEN,
				 &all_contig, false);
	if (IS_ERR(edesc))
		return PTR_ERR(edesc);

	/* Create and submit job descriptor*/
	init_authenc_job(req, edesc, all_contig, false);
#ifdef DEBUG
	print_hex_dump(KERN_ERR, "aead jobdesc@"__stringify(__LINE__)": ",
		       DUMP_PREFIX_ADDRESS, 16, 4, edesc->hw_desc,
		       desc_bytes(edesc->hw_desc), 1);
#endif

	desc = edesc->hw_desc;
	ret = caam_jr_enqueue(jrdev, desc, aead_decrypt_done, req);
	if (!ret) {
		ret = -EINPROGRESS;
	} else {
		aead_unmap(jrdev, edesc, req);
		kfree(edesc);
	}

	return ret;
}

/*
 * allocate and map the skcipher extended descriptor for skcipher
 */
static struct skcipher_edesc *skcipher_edesc_alloc(struct skcipher_request *req,
						   int desc_bytes)
{
	struct crypto_skcipher *skcipher = crypto_skcipher_reqtfm(req);
	struct caam_ctx *ctx = crypto_skcipher_ctx(skcipher);
	struct device *jrdev = ctx->jrdev;
	gfp_t flags = (req->base.flags & CRYPTO_TFM_REQ_MAY_SLEEP) ?
		       GFP_KERNEL : GFP_ATOMIC;
	int src_nents, mapped_src_nents, dst_nents = 0, mapped_dst_nents = 0;
	struct skcipher_edesc *edesc;
	dma_addr_t iv_dma;
	u8 *iv;
	int ivsize = crypto_skcipher_ivsize(skcipher);
	int dst_sg_idx, sec4_sg_ents, sec4_sg_bytes;

	src_nents = sg_nents_for_len(req->src, req->cryptlen);
	if (unlikely(src_nents < 0)) {
		dev_err(jrdev, "Insufficient bytes (%d) in src S/G\n",
			req->cryptlen);
		return ERR_PTR(src_nents);
	}

	if (req->dst != req->src) {
		dst_nents = sg_nents_for_len(req->dst, req->cryptlen);
		if (unlikely(dst_nents < 0)) {
			dev_err(jrdev, "Insufficient bytes (%d) in dst S/G\n",
				req->cryptlen);
			return ERR_PTR(dst_nents);
		}
	}

	if (likely(req->src == req->dst)) {
		mapped_src_nents = dma_map_sg(jrdev, req->src, src_nents,
					      DMA_BIDIRECTIONAL);
		if (unlikely(!mapped_src_nents)) {
			dev_err(jrdev, "unable to map source\n");
			return ERR_PTR(-ENOMEM);
		}
	} else {
		mapped_src_nents = dma_map_sg(jrdev, req->src, src_nents,
					      DMA_TO_DEVICE);
		if (unlikely(!mapped_src_nents)) {
			dev_err(jrdev, "unable to map source\n");
			return ERR_PTR(-ENOMEM);
		}

		mapped_dst_nents = dma_map_sg(jrdev, req->dst, dst_nents,
					      DMA_FROM_DEVICE);
		if (unlikely(!mapped_dst_nents)) {
			dev_err(jrdev, "unable to map destination\n");
			dma_unmap_sg(jrdev, req->src, src_nents, DMA_TO_DEVICE);
			return ERR_PTR(-ENOMEM);
		}
	}

	sec4_sg_ents = 1 + mapped_src_nents;
	dst_sg_idx = sec4_sg_ents;
	sec4_sg_ents += mapped_dst_nents > 1 ? mapped_dst_nents : 0;
	sec4_sg_bytes = sec4_sg_ents * sizeof(struct sec4_sg_entry);

	/*
	 * allocate space for base edesc and hw desc commands, link tables, IV
	 */
	edesc = kzalloc(sizeof(*edesc) + desc_bytes + sec4_sg_bytes + ivsize,
			GFP_DMA | flags);
	if (!edesc) {
		dev_err(jrdev, "could not allocate extended descriptor\n");
		caam_unmap(jrdev, req->src, req->dst, src_nents, dst_nents, 0,
			   0, 0, 0);
		return ERR_PTR(-ENOMEM);
	}

	edesc->src_nents = src_nents;
	edesc->dst_nents = dst_nents;
	edesc->sec4_sg_bytes = sec4_sg_bytes;
	edesc->sec4_sg = (struct sec4_sg_entry *)((u8 *)edesc->hw_desc +
						  desc_bytes);

	/* Make sure IV is located in a DMAable area */
	iv = (u8 *)edesc->hw_desc + desc_bytes + sec4_sg_bytes;
	memcpy(iv, req->iv, ivsize);

	iv_dma = dma_map_single(jrdev, iv, ivsize, DMA_TO_DEVICE);
	if (dma_mapping_error(jrdev, iv_dma)) {
		dev_err(jrdev, "unable to map IV\n");
		caam_unmap(jrdev, req->src, req->dst, src_nents, dst_nents, 0,
			   0, 0, 0);
		kfree(edesc);
		return ERR_PTR(-ENOMEM);
	}

	dma_to_sec4_sg_one(edesc->sec4_sg, iv_dma, ivsize, 0);
	sg_to_sec4_sg_last(req->src, mapped_src_nents, edesc->sec4_sg + 1, 0);

	if (mapped_dst_nents > 1) {
		sg_to_sec4_sg_last(req->dst, mapped_dst_nents,
				   edesc->sec4_sg + dst_sg_idx, 0);
	}

	edesc->sec4_sg_dma = dma_map_single(jrdev, edesc->sec4_sg,
					    sec4_sg_bytes, DMA_TO_DEVICE);
	if (dma_mapping_error(jrdev, edesc->sec4_sg_dma)) {
		dev_err(jrdev, "unable to map S/G table\n");
		caam_unmap(jrdev, req->src, req->dst, src_nents, dst_nents,
			   iv_dma, ivsize, 0, 0);
		kfree(edesc);
		return ERR_PTR(-ENOMEM);
	}

	edesc->iv_dma = iv_dma;

#ifdef DEBUG
	print_hex_dump(KERN_ERR, "skcipher sec4_sg@" __stringify(__LINE__)": ",
		       DUMP_PREFIX_ADDRESS, 16, 4, edesc->sec4_sg,
		       sec4_sg_bytes, 1);
#endif

	return edesc;
}

static int skcipher_encrypt(struct skcipher_request *req)
{
	struct skcipher_edesc *edesc;
	struct crypto_skcipher *skcipher = crypto_skcipher_reqtfm(req);
	struct caam_ctx *ctx = crypto_skcipher_ctx(skcipher);
	struct device *jrdev = ctx->jrdev;
	u32 *desc;
	int ret = 0;

	/* allocate extended descriptor */
	edesc = skcipher_edesc_alloc(req, DESC_JOB_IO_LEN * CAAM_CMD_SZ);
	if (IS_ERR(edesc))
		return PTR_ERR(edesc);

	/* Create and submit job descriptor*/
	init_skcipher_job(req, edesc, true);
#ifdef DEBUG
	print_hex_dump(KERN_ERR, "skcipher jobdesc@" __stringify(__LINE__)": ",
		       DUMP_PREFIX_ADDRESS, 16, 4, edesc->hw_desc,
		       desc_bytes(edesc->hw_desc), 1);
#endif
	desc = edesc->hw_desc;
	ret = caam_jr_enqueue(jrdev, desc, skcipher_encrypt_done, req);

	if (!ret) {
		ret = -EINPROGRESS;
	} else {
		skcipher_unmap(jrdev, edesc, req);
		kfree(edesc);
	}

	return ret;
}

static int skcipher_decrypt(struct skcipher_request *req)
{
	struct skcipher_edesc *edesc;
	struct crypto_skcipher *skcipher = crypto_skcipher_reqtfm(req);
	struct caam_ctx *ctx = crypto_skcipher_ctx(skcipher);
	int ivsize = crypto_skcipher_ivsize(skcipher);
	struct device *jrdev = ctx->jrdev;
	u32 *desc;
	int ret = 0;

	/* allocate extended descriptor */
	edesc = skcipher_edesc_alloc(req, DESC_JOB_IO_LEN * CAAM_CMD_SZ);
	if (IS_ERR(edesc))
		return PTR_ERR(edesc);

	/*
	 * The crypto API expects us to set the IV (req->iv) to the last
	 * ciphertext block.
	 */
	scatterwalk_map_and_copy(req->iv, req->src, req->cryptlen - ivsize,
				 ivsize, 0);

	/* Create and submit job descriptor*/
	init_skcipher_job(req, edesc, false);
	desc = edesc->hw_desc;
#ifdef DEBUG
	print_hex_dump(KERN_ERR, "skcipher jobdesc@" __stringify(__LINE__)": ",
		       DUMP_PREFIX_ADDRESS, 16, 4, edesc->hw_desc,
		       desc_bytes(edesc->hw_desc), 1);
#endif

	ret = caam_jr_enqueue(jrdev, desc, skcipher_decrypt_done, req);
	if (!ret) {
		ret = -EINPROGRESS;
	} else {
		skcipher_unmap(jrdev, edesc, req);
		kfree(edesc);
	}

	return ret;
}

static struct caam_skcipher_alg driver_algs[] = {
	{
		.skcipher = {
			.base = {
				.cra_name = "cbc(aes)",
				.cra_driver_name = "cbc-aes-caam",
				.cra_blocksize = AES_BLOCK_SIZE,
			},
			.setkey = skcipher_setkey,
			.encrypt = skcipher_encrypt,
			.decrypt = skcipher_decrypt,
			.min_keysize = AES_MIN_KEY_SIZE,
			.max_keysize = AES_MAX_KEY_SIZE,
			.ivsize = AES_BLOCK_SIZE,
		},
		.caam.class1_alg_type = OP_ALG_ALGSEL_AES | OP_ALG_AAI_CBC,
	},
	{
		.skcipher = {
			.base = {
				.cra_name = "cbc(des3_ede)",
				.cra_driver_name = "cbc-3des-caam",
				.cra_blocksize = DES3_EDE_BLOCK_SIZE,
			},
			.setkey = skcipher_setkey,
			.encrypt = skcipher_encrypt,
			.decrypt = skcipher_decrypt,
			.min_keysize = DES3_EDE_KEY_SIZE,
			.max_keysize = DES3_EDE_KEY_SIZE,
			.ivsize = DES3_EDE_BLOCK_SIZE,
		},
		.caam.class1_alg_type = OP_ALG_ALGSEL_3DES | OP_ALG_AAI_CBC,
	},
	{
		.skcipher = {
			.base = {
				.cra_name = "cbc(des)",
				.cra_driver_name = "cbc-des-caam",
				.cra_blocksize = DES_BLOCK_SIZE,
			},
			.setkey = skcipher_setkey,
			.encrypt = skcipher_encrypt,
			.decrypt = skcipher_decrypt,
			.min_keysize = DES_KEY_SIZE,
			.max_keysize = DES_KEY_SIZE,
			.ivsize = DES_BLOCK_SIZE,
		},
		.caam.class1_alg_type = OP_ALG_ALGSEL_DES | OP_ALG_AAI_CBC,
	},
	{
		.skcipher = {
			.base = {
				.cra_name = "ctr(aes)",
				.cra_driver_name = "ctr-aes-caam",
				.cra_blocksize = 1,
			},
			.setkey = skcipher_setkey,
			.encrypt = skcipher_encrypt,
			.decrypt = skcipher_decrypt,
			.min_keysize = AES_MIN_KEY_SIZE,
			.max_keysize = AES_MAX_KEY_SIZE,
			.ivsize = AES_BLOCK_SIZE,
			.chunksize = AES_BLOCK_SIZE,
		},
		.caam.class1_alg_type = OP_ALG_ALGSEL_AES |
					OP_ALG_AAI_CTR_MOD128,
	},
	{
		.skcipher = {
			.base = {
				.cra_name = "rfc3686(ctr(aes))",
				.cra_driver_name = "rfc3686-ctr-aes-caam",
				.cra_blocksize = 1,
			},
			.setkey = skcipher_setkey,
			.encrypt = skcipher_encrypt,
			.decrypt = skcipher_decrypt,
			.min_keysize = AES_MIN_KEY_SIZE +
				       CTR_RFC3686_NONCE_SIZE,
			.max_keysize = AES_MAX_KEY_SIZE +
				       CTR_RFC3686_NONCE_SIZE,
			.ivsize = CTR_RFC3686_IV_SIZE,
			.chunksize = AES_BLOCK_SIZE,
		},
		.caam = {
			.class1_alg_type = OP_ALG_ALGSEL_AES |
					   OP_ALG_AAI_CTR_MOD128,
			.rfc3686 = true,
		},
	},
	{
		.skcipher = {
			.base = {
				.cra_name = "xts(aes)",
				.cra_driver_name = "xts-aes-caam",
				.cra_blocksize = AES_BLOCK_SIZE,
			},
			.setkey = xts_skcipher_setkey,
			.encrypt = skcipher_encrypt,
			.decrypt = skcipher_decrypt,
			.min_keysize = 2 * AES_MIN_KEY_SIZE,
			.max_keysize = 2 * AES_MAX_KEY_SIZE,
			.ivsize = AES_BLOCK_SIZE,
		},
		.caam.class1_alg_type = OP_ALG_ALGSEL_AES | OP_ALG_AAI_XTS,
	},
};

static struct caam_aead_alg driver_aeads[] = {
	{
		.aead = {
			.base = {
				.cra_name = "rfc4106(gcm(aes))",
				.cra_driver_name = "rfc4106-gcm-aes-caam",
				.cra_blocksize = 1,
			},
			.setkey = rfc4106_setkey,
			.setauthsize = rfc4106_setauthsize,
			.encrypt = ipsec_gcm_encrypt,
			.decrypt = ipsec_gcm_decrypt,
			.ivsize = GCM_RFC4106_IV_SIZE,
			.maxauthsize = AES_BLOCK_SIZE,
		},
		.caam = {
			.class1_alg_type = OP_ALG_ALGSEL_AES | OP_ALG_AAI_GCM,
		},
	},
	{
		.aead = {
			.base = {
				.cra_name = "rfc4543(gcm(aes))",
				.cra_driver_name = "rfc4543-gcm-aes-caam",
				.cra_blocksize = 1,
			},
			.setkey = rfc4543_setkey,
			.setauthsize = rfc4543_setauthsize,
			.encrypt = ipsec_gcm_encrypt,
			.decrypt = ipsec_gcm_decrypt,
			.ivsize = GCM_RFC4543_IV_SIZE,
			.maxauthsize = AES_BLOCK_SIZE,
		},
		.caam = {
			.class1_alg_type = OP_ALG_ALGSEL_AES | OP_ALG_AAI_GCM,
		},
	},
	/* Galois Counter Mode */
	{
		.aead = {
			.base = {
				.cra_name = "gcm(aes)",
				.cra_driver_name = "gcm-aes-caam",
				.cra_blocksize = 1,
			},
			.setkey = gcm_setkey,
			.setauthsize = gcm_setauthsize,
			.encrypt = gcm_encrypt,
			.decrypt = gcm_decrypt,
			.ivsize = GCM_AES_IV_SIZE,
			.maxauthsize = AES_BLOCK_SIZE,
		},
		.caam = {
			.class1_alg_type = OP_ALG_ALGSEL_AES | OP_ALG_AAI_GCM,
		},
	},
	/* single-pass ipsec_esp descriptor */
	{
		.aead = {
			.base = {
				.cra_name = "authenc(hmac(md5),"
					    "ecb(cipher_null))",
				.cra_driver_name = "authenc-hmac-md5-"
						   "ecb-cipher_null-caam",
				.cra_blocksize = NULL_BLOCK_SIZE,
			},
			.setkey = aead_setkey,
			.setauthsize = aead_setauthsize,
			.encrypt = aead_encrypt,
			.decrypt = aead_decrypt,
			.ivsize = NULL_IV_SIZE,
			.maxauthsize = MD5_DIGEST_SIZE,
		},
		.caam = {
			.class2_alg_type = OP_ALG_ALGSEL_MD5 |
					   OP_ALG_AAI_HMAC_PRECOMP,
		},
	},
	{
		.aead = {
			.base = {
				.cra_name = "authenc(hmac(sha1),"
					    "ecb(cipher_null))",
				.cra_driver_name = "authenc-hmac-sha1-"
						   "ecb-cipher_null-caam",
				.cra_blocksize = NULL_BLOCK_SIZE,
			},
			.setkey = aead_setkey,
			.setauthsize = aead_setauthsize,
			.encrypt = aead_encrypt,
			.decrypt = aead_decrypt,
			.ivsize = NULL_IV_SIZE,
			.maxauthsize = SHA1_DIGEST_SIZE,
		},
		.caam = {
			.class2_alg_type = OP_ALG_ALGSEL_SHA1 |
					   OP_ALG_AAI_HMAC_PRECOMP,
		},
	},
	{
		.aead = {
			.base = {
				.cra_name = "authenc(hmac(sha224),"
					    "ecb(cipher_null))",
				.cra_driver_name = "authenc-hmac-sha224-"
						   "ecb-cipher_null-caam",
				.cra_blocksize = NULL_BLOCK_SIZE,
			},
			.setkey = aead_setkey,
			.setauthsize = aead_setauthsize,
			.encrypt = aead_encrypt,
			.decrypt = aead_decrypt,
			.ivsize = NULL_IV_SIZE,
			.maxauthsize = SHA224_DIGEST_SIZE,
		},
		.caam = {
			.class2_alg_type = OP_ALG_ALGSEL_SHA224 |
					   OP_ALG_AAI_HMAC_PRECOMP,
		},
	},
	{
		.aead = {
			.base = {
				.cra_name = "authenc(hmac(sha256),"
					    "ecb(cipher_null))",
				.cra_driver_name = "authenc-hmac-sha256-"
						   "ecb-cipher_null-caam",
				.cra_blocksize = NULL_BLOCK_SIZE,
			},
			.setkey = aead_setkey,
			.setauthsize = aead_setauthsize,
			.encrypt = aead_encrypt,
			.decrypt = aead_decrypt,
			.ivsize = NULL_IV_SIZE,
			.maxauthsize = SHA256_DIGEST_SIZE,
		},
		.caam = {
			.class2_alg_type = OP_ALG_ALGSEL_SHA256 |
					   OP_ALG_AAI_HMAC_PRECOMP,
		},
	},
	{
		.aead = {
			.base = {
				.cra_name = "authenc(hmac(sha384),"
					    "ecb(cipher_null))",
				.cra_driver_name = "authenc-hmac-sha384-"
						   "ecb-cipher_null-caam",
				.cra_blocksize = NULL_BLOCK_SIZE,
			},
			.setkey = aead_setkey,
			.setauthsize = aead_setauthsize,
			.encrypt = aead_encrypt,
			.decrypt = aead_decrypt,
			.ivsize = NULL_IV_SIZE,
			.maxauthsize = SHA384_DIGEST_SIZE,
		},
		.caam = {
			.class2_alg_type = OP_ALG_ALGSEL_SHA384 |
					   OP_ALG_AAI_HMAC_PRECOMP,
		},
	},
	{
		.aead = {
			.base = {
				.cra_name = "authenc(hmac(sha512),"
					    "ecb(cipher_null))",
				.cra_driver_name = "authenc-hmac-sha512-"
						   "ecb-cipher_null-caam",
				.cra_blocksize = NULL_BLOCK_SIZE,
			},
			.setkey = aead_setkey,
			.setauthsize = aead_setauthsize,
			.encrypt = aead_encrypt,
			.decrypt = aead_decrypt,
			.ivsize = NULL_IV_SIZE,
			.maxauthsize = SHA512_DIGEST_SIZE,
		},
		.caam = {
			.class2_alg_type = OP_ALG_ALGSEL_SHA512 |
					   OP_ALG_AAI_HMAC_PRECOMP,
		},
	},
	{
		.aead = {
			.base = {
				.cra_name = "authenc(hmac(md5),cbc(aes))",
				.cra_driver_name = "authenc-hmac-md5-"
						   "cbc-aes-caam",
				.cra_blocksize = AES_BLOCK_SIZE,
			},
			.setkey = aead_setkey,
			.setauthsize = aead_setauthsize,
			.encrypt = aead_encrypt,
			.decrypt = aead_decrypt,
			.ivsize = AES_BLOCK_SIZE,
			.maxauthsize = MD5_DIGEST_SIZE,
		},
		.caam = {
			.class1_alg_type = OP_ALG_ALGSEL_AES | OP_ALG_AAI_CBC,
			.class2_alg_type = OP_ALG_ALGSEL_MD5 |
					   OP_ALG_AAI_HMAC_PRECOMP,
		},
	},
	{
		.aead = {
			.base = {
				.cra_name = "echainiv(authenc(hmac(md5),"
					    "cbc(aes)))",
				.cra_driver_name = "echainiv-authenc-hmac-md5-"
						   "cbc-aes-caam",
				.cra_blocksize = AES_BLOCK_SIZE,
			},
			.setkey = aead_setkey,
			.setauthsize = aead_setauthsize,
			.encrypt = aead_encrypt,
			.decrypt = aead_decrypt,
			.ivsize = AES_BLOCK_SIZE,
			.maxauthsize = MD5_DIGEST_SIZE,
		},
		.caam = {
			.class1_alg_type = OP_ALG_ALGSEL_AES | OP_ALG_AAI_CBC,
			.class2_alg_type = OP_ALG_ALGSEL_MD5 |
					   OP_ALG_AAI_HMAC_PRECOMP,
			.geniv = true,
		},
	},
	{
		.aead = {
			.base = {
				.cra_name = "authenc(hmac(sha1),cbc(aes))",
				.cra_driver_name = "authenc-hmac-sha1-"
						   "cbc-aes-caam",
				.cra_blocksize = AES_BLOCK_SIZE,
			},
			.setkey = aead_setkey,
			.setauthsize = aead_setauthsize,
			.encrypt = aead_encrypt,
			.decrypt = aead_decrypt,
			.ivsize = AES_BLOCK_SIZE,
			.maxauthsize = SHA1_DIGEST_SIZE,
		},
		.caam = {
			.class1_alg_type = OP_ALG_ALGSEL_AES | OP_ALG_AAI_CBC,
			.class2_alg_type = OP_ALG_ALGSEL_SHA1 |
					   OP_ALG_AAI_HMAC_PRECOMP,
		},
	},
	{
		.aead = {
			.base = {
				.cra_name = "echainiv(authenc(hmac(sha1),"
					    "cbc(aes)))",
				.cra_driver_name = "echainiv-authenc-"
						   "hmac-sha1-cbc-aes-caam",
				.cra_blocksize = AES_BLOCK_SIZE,
			},
			.setkey = aead_setkey,
			.setauthsize = aead_setauthsize,
			.encrypt = aead_encrypt,
			.decrypt = aead_decrypt,
			.ivsize = AES_BLOCK_SIZE,
			.maxauthsize = SHA1_DIGEST_SIZE,
		},
		.caam = {
			.class1_alg_type = OP_ALG_ALGSEL_AES | OP_ALG_AAI_CBC,
			.class2_alg_type = OP_ALG_ALGSEL_SHA1 |
					   OP_ALG_AAI_HMAC_PRECOMP,
			.geniv = true,
		},
	},
	{
		.aead = {
			.base = {
				.cra_name = "authenc(hmac(sha224),cbc(aes))",
				.cra_driver_name = "authenc-hmac-sha224-"
						   "cbc-aes-caam",
				.cra_blocksize = AES_BLOCK_SIZE,
			},
			.setkey = aead_setkey,
			.setauthsize = aead_setauthsize,
			.encrypt = aead_encrypt,
			.decrypt = aead_decrypt,
			.ivsize = AES_BLOCK_SIZE,
			.maxauthsize = SHA224_DIGEST_SIZE,
		},
		.caam = {
			.class1_alg_type = OP_ALG_ALGSEL_AES | OP_ALG_AAI_CBC,
			.class2_alg_type = OP_ALG_ALGSEL_SHA224 |
					   OP_ALG_AAI_HMAC_PRECOMP,
		},
	},
	{
		.aead = {
			.base = {
				.cra_name = "echainiv(authenc(hmac(sha224),"
					    "cbc(aes)))",
				.cra_driver_name = "echainiv-authenc-"
						   "hmac-sha224-cbc-aes-caam",
				.cra_blocksize = AES_BLOCK_SIZE,
			},
			.setkey = aead_setkey,
			.setauthsize = aead_setauthsize,
			.encrypt = aead_encrypt,
			.decrypt = aead_decrypt,
			.ivsize = AES_BLOCK_SIZE,
			.maxauthsize = SHA224_DIGEST_SIZE,
		},
		.caam = {
			.class1_alg_type = OP_ALG_ALGSEL_AES | OP_ALG_AAI_CBC,
			.class2_alg_type = OP_ALG_ALGSEL_SHA224 |
					   OP_ALG_AAI_HMAC_PRECOMP,
			.geniv = true,
		},
	},
	{
		.aead = {
			.base = {
				.cra_name = "authenc(hmac(sha256),cbc(aes))",
				.cra_driver_name = "authenc-hmac-sha256-"
						   "cbc-aes-caam",
				.cra_blocksize = AES_BLOCK_SIZE,
			},
			.setkey = aead_setkey,
			.setauthsize = aead_setauthsize,
			.encrypt = aead_encrypt,
			.decrypt = aead_decrypt,
			.ivsize = AES_BLOCK_SIZE,
			.maxauthsize = SHA256_DIGEST_SIZE,
		},
		.caam = {
			.class1_alg_type = OP_ALG_ALGSEL_AES | OP_ALG_AAI_CBC,
			.class2_alg_type = OP_ALG_ALGSEL_SHA256 |
					   OP_ALG_AAI_HMAC_PRECOMP,
		},
	},
	{
		.aead = {
			.base = {
				.cra_name = "echainiv(authenc(hmac(sha256),"
					    "cbc(aes)))",
				.cra_driver_name = "echainiv-authenc-"
						   "hmac-sha256-cbc-aes-caam",
				.cra_blocksize = AES_BLOCK_SIZE,
			},
			.setkey = aead_setkey,
			.setauthsize = aead_setauthsize,
			.encrypt = aead_encrypt,
			.decrypt = aead_decrypt,
			.ivsize = AES_BLOCK_SIZE,
			.maxauthsize = SHA256_DIGEST_SIZE,
		},
		.caam = {
			.class1_alg_type = OP_ALG_ALGSEL_AES | OP_ALG_AAI_CBC,
			.class2_alg_type = OP_ALG_ALGSEL_SHA256 |
					   OP_ALG_AAI_HMAC_PRECOMP,
			.geniv = true,
		},
	},
	{
		.aead = {
			.base = {
				.cra_name = "authenc(hmac(sha384),cbc(aes))",
				.cra_driver_name = "authenc-hmac-sha384-"
						   "cbc-aes-caam",
				.cra_blocksize = AES_BLOCK_SIZE,
			},
			.setkey = aead_setkey,
			.setauthsize = aead_setauthsize,
			.encrypt = aead_encrypt,
			.decrypt = aead_decrypt,
			.ivsize = AES_BLOCK_SIZE,
			.maxauthsize = SHA384_DIGEST_SIZE,
		},
		.caam = {
			.class1_alg_type = OP_ALG_ALGSEL_AES | OP_ALG_AAI_CBC,
			.class2_alg_type = OP_ALG_ALGSEL_SHA384 |
					   OP_ALG_AAI_HMAC_PRECOMP,
		},
	},
	{
		.aead = {
			.base = {
				.cra_name = "echainiv(authenc(hmac(sha384),"
					    "cbc(aes)))",
				.cra_driver_name = "echainiv-authenc-"
						   "hmac-sha384-cbc-aes-caam",
				.cra_blocksize = AES_BLOCK_SIZE,
			},
			.setkey = aead_setkey,
			.setauthsize = aead_setauthsize,
			.encrypt = aead_encrypt,
			.decrypt = aead_decrypt,
			.ivsize = AES_BLOCK_SIZE,
			.maxauthsize = SHA384_DIGEST_SIZE,
		},
		.caam = {
			.class1_alg_type = OP_ALG_ALGSEL_AES | OP_ALG_AAI_CBC,
			.class2_alg_type = OP_ALG_ALGSEL_SHA384 |
					   OP_ALG_AAI_HMAC_PRECOMP,
			.geniv = true,
		},
	},
	{
		.aead = {
			.base = {
				.cra_name = "authenc(hmac(sha512),cbc(aes))",
				.cra_driver_name = "authenc-hmac-sha512-"
						   "cbc-aes-caam",
				.cra_blocksize = AES_BLOCK_SIZE,
			},
			.setkey = aead_setkey,
			.setauthsize = aead_setauthsize,
			.encrypt = aead_encrypt,
			.decrypt = aead_decrypt,
			.ivsize = AES_BLOCK_SIZE,
			.maxauthsize = SHA512_DIGEST_SIZE,
		},
		.caam = {
			.class1_alg_type = OP_ALG_ALGSEL_AES | OP_ALG_AAI_CBC,
			.class2_alg_type = OP_ALG_ALGSEL_SHA512 |
					   OP_ALG_AAI_HMAC_PRECOMP,
		},
	},
	{
		.aead = {
			.base = {
				.cra_name = "echainiv(authenc(hmac(sha512),"
					    "cbc(aes)))",
				.cra_driver_name = "echainiv-authenc-"
						   "hmac-sha512-cbc-aes-caam",
				.cra_blocksize = AES_BLOCK_SIZE,
			},
			.setkey = aead_setkey,
			.setauthsize = aead_setauthsize,
			.encrypt = aead_encrypt,
			.decrypt = aead_decrypt,
			.ivsize = AES_BLOCK_SIZE,
			.maxauthsize = SHA512_DIGEST_SIZE,
		},
		.caam = {
			.class1_alg_type = OP_ALG_ALGSEL_AES | OP_ALG_AAI_CBC,
			.class2_alg_type = OP_ALG_ALGSEL_SHA512 |
					   OP_ALG_AAI_HMAC_PRECOMP,
			.geniv = true,
		},
	},
	{
		.aead = {
			.base = {
				.cra_name = "authenc(hmac(md5),cbc(des3_ede))",
				.cra_driver_name = "authenc-hmac-md5-"
						   "cbc-des3_ede-caam",
				.cra_blocksize = DES3_EDE_BLOCK_SIZE,
			},
			.setkey = aead_setkey,
			.setauthsize = aead_setauthsize,
			.encrypt = aead_encrypt,
			.decrypt = aead_decrypt,
			.ivsize = DES3_EDE_BLOCK_SIZE,
			.maxauthsize = MD5_DIGEST_SIZE,
		},
		.caam = {
			.class1_alg_type = OP_ALG_ALGSEL_3DES | OP_ALG_AAI_CBC,
			.class2_alg_type = OP_ALG_ALGSEL_MD5 |
					   OP_ALG_AAI_HMAC_PRECOMP,
		}
	},
	{
		.aead = {
			.base = {
				.cra_name = "echainiv(authenc(hmac(md5),"
					    "cbc(des3_ede)))",
				.cra_driver_name = "echainiv-authenc-hmac-md5-"
						   "cbc-des3_ede-caam",
				.cra_blocksize = DES3_EDE_BLOCK_SIZE,
			},
			.setkey = aead_setkey,
			.setauthsize = aead_setauthsize,
			.encrypt = aead_encrypt,
			.decrypt = aead_decrypt,
			.ivsize = DES3_EDE_BLOCK_SIZE,
			.maxauthsize = MD5_DIGEST_SIZE,
		},
		.caam = {
			.class1_alg_type = OP_ALG_ALGSEL_3DES | OP_ALG_AAI_CBC,
			.class2_alg_type = OP_ALG_ALGSEL_MD5 |
					   OP_ALG_AAI_HMAC_PRECOMP,
			.geniv = true,
		}
	},
	{
		.aead = {
			.base = {
				.cra_name = "authenc(hmac(sha1),"
					    "cbc(des3_ede))",
				.cra_driver_name = "authenc-hmac-sha1-"
						   "cbc-des3_ede-caam",
				.cra_blocksize = DES3_EDE_BLOCK_SIZE,
			},
			.setkey = aead_setkey,
			.setauthsize = aead_setauthsize,
			.encrypt = aead_encrypt,
			.decrypt = aead_decrypt,
			.ivsize = DES3_EDE_BLOCK_SIZE,
			.maxauthsize = SHA1_DIGEST_SIZE,
		},
		.caam = {
			.class1_alg_type = OP_ALG_ALGSEL_3DES | OP_ALG_AAI_CBC,
			.class2_alg_type = OP_ALG_ALGSEL_SHA1 |
					   OP_ALG_AAI_HMAC_PRECOMP,
		},
	},
	{
		.aead = {
			.base = {
				.cra_name = "echainiv(authenc(hmac(sha1),"
					    "cbc(des3_ede)))",
				.cra_driver_name = "echainiv-authenc-"
						   "hmac-sha1-"
						   "cbc-des3_ede-caam",
				.cra_blocksize = DES3_EDE_BLOCK_SIZE,
			},
			.setkey = aead_setkey,
			.setauthsize = aead_setauthsize,
			.encrypt = aead_encrypt,
			.decrypt = aead_decrypt,
			.ivsize = DES3_EDE_BLOCK_SIZE,
			.maxauthsize = SHA1_DIGEST_SIZE,
		},
		.caam = {
			.class1_alg_type = OP_ALG_ALGSEL_3DES | OP_ALG_AAI_CBC,
			.class2_alg_type = OP_ALG_ALGSEL_SHA1 |
					   OP_ALG_AAI_HMAC_PRECOMP,
			.geniv = true,
		},
	},
	{
		.aead = {
			.base = {
				.cra_name = "authenc(hmac(sha224),"
					    "cbc(des3_ede))",
				.cra_driver_name = "authenc-hmac-sha224-"
						   "cbc-des3_ede-caam",
				.cra_blocksize = DES3_EDE_BLOCK_SIZE,
			},
			.setkey = aead_setkey,
			.setauthsize = aead_setauthsize,
			.encrypt = aead_encrypt,
			.decrypt = aead_decrypt,
			.ivsize = DES3_EDE_BLOCK_SIZE,
			.maxauthsize = SHA224_DIGEST_SIZE,
		},
		.caam = {
			.class1_alg_type = OP_ALG_ALGSEL_3DES | OP_ALG_AAI_CBC,
			.class2_alg_type = OP_ALG_ALGSEL_SHA224 |
					   OP_ALG_AAI_HMAC_PRECOMP,
		},
	},
	{
		.aead = {
			.base = {
				.cra_name = "echainiv(authenc(hmac(sha224),"
					    "cbc(des3_ede)))",
				.cra_driver_name = "echainiv-authenc-"
						   "hmac-sha224-"
						   "cbc-des3_ede-caam",
				.cra_blocksize = DES3_EDE_BLOCK_SIZE,
			},
			.setkey = aead_setkey,
			.setauthsize = aead_setauthsize,
			.encrypt = aead_encrypt,
			.decrypt = aead_decrypt,
			.ivsize = DES3_EDE_BLOCK_SIZE,
			.maxauthsize = SHA224_DIGEST_SIZE,
		},
		.caam = {
			.class1_alg_type = OP_ALG_ALGSEL_3DES | OP_ALG_AAI_CBC,
			.class2_alg_type = OP_ALG_ALGSEL_SHA224 |
					   OP_ALG_AAI_HMAC_PRECOMP,
			.geniv = true,
		},
	},
	{
		.aead = {
			.base = {
				.cra_name = "authenc(hmac(sha256),"
					    "cbc(des3_ede))",
				.cra_driver_name = "authenc-hmac-sha256-"
						   "cbc-des3_ede-caam",
				.cra_blocksize = DES3_EDE_BLOCK_SIZE,
			},
			.setkey = aead_setkey,
			.setauthsize = aead_setauthsize,
			.encrypt = aead_encrypt,
			.decrypt = aead_decrypt,
			.ivsize = DES3_EDE_BLOCK_SIZE,
			.maxauthsize = SHA256_DIGEST_SIZE,
		},
		.caam = {
			.class1_alg_type = OP_ALG_ALGSEL_3DES | OP_ALG_AAI_CBC,
			.class2_alg_type = OP_ALG_ALGSEL_SHA256 |
					   OP_ALG_AAI_HMAC_PRECOMP,
		},
	},
	{
		.aead = {
			.base = {
				.cra_name = "echainiv(authenc(hmac(sha256),"
					    "cbc(des3_ede)))",
				.cra_driver_name = "echainiv-authenc-"
						   "hmac-sha256-"
						   "cbc-des3_ede-caam",
				.cra_blocksize = DES3_EDE_BLOCK_SIZE,
			},
			.setkey = aead_setkey,
			.setauthsize = aead_setauthsize,
			.encrypt = aead_encrypt,
			.decrypt = aead_decrypt,
			.ivsize = DES3_EDE_BLOCK_SIZE,
			.maxauthsize = SHA256_DIGEST_SIZE,
		},
		.caam = {
			.class1_alg_type = OP_ALG_ALGSEL_3DES | OP_ALG_AAI_CBC,
			.class2_alg_type = OP_ALG_ALGSEL_SHA256 |
					   OP_ALG_AAI_HMAC_PRECOMP,
			.geniv = true,
		},
	},
	{
		.aead = {
			.base = {
				.cra_name = "authenc(hmac(sha384),"
					    "cbc(des3_ede))",
				.cra_driver_name = "authenc-hmac-sha384-"
						   "cbc-des3_ede-caam",
				.cra_blocksize = DES3_EDE_BLOCK_SIZE,
			},
			.setkey = aead_setkey,
			.setauthsize = aead_setauthsize,
			.encrypt = aead_encrypt,
			.decrypt = aead_decrypt,
			.ivsize = DES3_EDE_BLOCK_SIZE,
			.maxauthsize = SHA384_DIGEST_SIZE,
		},
		.caam = {
			.class1_alg_type = OP_ALG_ALGSEL_3DES | OP_ALG_AAI_CBC,
			.class2_alg_type = OP_ALG_ALGSEL_SHA384 |
					   OP_ALG_AAI_HMAC_PRECOMP,
		},
	},
	{
		.aead = {
			.base = {
				.cra_name = "echainiv(authenc(hmac(sha384),"
					    "cbc(des3_ede)))",
				.cra_driver_name = "echainiv-authenc-"
						   "hmac-sha384-"
						   "cbc-des3_ede-caam",
				.cra_blocksize = DES3_EDE_BLOCK_SIZE,
			},
			.setkey = aead_setkey,
			.setauthsize = aead_setauthsize,
			.encrypt = aead_encrypt,
			.decrypt = aead_decrypt,
			.ivsize = DES3_EDE_BLOCK_SIZE,
			.maxauthsize = SHA384_DIGEST_SIZE,
		},
		.caam = {
			.class1_alg_type = OP_ALG_ALGSEL_3DES | OP_ALG_AAI_CBC,
			.class2_alg_type = OP_ALG_ALGSEL_SHA384 |
					   OP_ALG_AAI_HMAC_PRECOMP,
			.geniv = true,
		},
	},
	{
		.aead = {
			.base = {
				.cra_name = "authenc(hmac(sha512),"
					    "cbc(des3_ede))",
				.cra_driver_name = "authenc-hmac-sha512-"
						   "cbc-des3_ede-caam",
				.cra_blocksize = DES3_EDE_BLOCK_SIZE,
			},
			.setkey = aead_setkey,
			.setauthsize = aead_setauthsize,
			.encrypt = aead_encrypt,
			.decrypt = aead_decrypt,
			.ivsize = DES3_EDE_BLOCK_SIZE,
			.maxauthsize = SHA512_DIGEST_SIZE,
		},
		.caam = {
			.class1_alg_type = OP_ALG_ALGSEL_3DES | OP_ALG_AAI_CBC,
			.class2_alg_type = OP_ALG_ALGSEL_SHA512 |
					   OP_ALG_AAI_HMAC_PRECOMP,
		},
	},
	{
		.aead = {
			.base = {
				.cra_name = "echainiv(authenc(hmac(sha512),"
					    "cbc(des3_ede)))",
				.cra_driver_name = "echainiv-authenc-"
						   "hmac-sha512-"
						   "cbc-des3_ede-caam",
				.cra_blocksize = DES3_EDE_BLOCK_SIZE,
			},
			.setkey = aead_setkey,
			.setauthsize = aead_setauthsize,
			.encrypt = aead_encrypt,
			.decrypt = aead_decrypt,
			.ivsize = DES3_EDE_BLOCK_SIZE,
			.maxauthsize = SHA512_DIGEST_SIZE,
		},
		.caam = {
			.class1_alg_type = OP_ALG_ALGSEL_3DES | OP_ALG_AAI_CBC,
			.class2_alg_type = OP_ALG_ALGSEL_SHA512 |
					   OP_ALG_AAI_HMAC_PRECOMP,
			.geniv = true,
		},
	},
	{
		.aead = {
			.base = {
				.cra_name = "authenc(hmac(md5),cbc(des))",
				.cra_driver_name = "authenc-hmac-md5-"
						   "cbc-des-caam",
				.cra_blocksize = DES_BLOCK_SIZE,
			},
			.setkey = aead_setkey,
			.setauthsize = aead_setauthsize,
			.encrypt = aead_encrypt,
			.decrypt = aead_decrypt,
			.ivsize = DES_BLOCK_SIZE,
			.maxauthsize = MD5_DIGEST_SIZE,
		},
		.caam = {
			.class1_alg_type = OP_ALG_ALGSEL_DES | OP_ALG_AAI_CBC,
			.class2_alg_type = OP_ALG_ALGSEL_MD5 |
					   OP_ALG_AAI_HMAC_PRECOMP,
		},
	},
	{
		.aead = {
			.base = {
				.cra_name = "echainiv(authenc(hmac(md5),"
					    "cbc(des)))",
				.cra_driver_name = "echainiv-authenc-hmac-md5-"
						   "cbc-des-caam",
				.cra_blocksize = DES_BLOCK_SIZE,
			},
			.setkey = aead_setkey,
			.setauthsize = aead_setauthsize,
			.encrypt = aead_encrypt,
			.decrypt = aead_decrypt,
			.ivsize = DES_BLOCK_SIZE,
			.maxauthsize = MD5_DIGEST_SIZE,
		},
		.caam = {
			.class1_alg_type = OP_ALG_ALGSEL_DES | OP_ALG_AAI_CBC,
			.class2_alg_type = OP_ALG_ALGSEL_MD5 |
					   OP_ALG_AAI_HMAC_PRECOMP,
			.geniv = true,
		},
	},
	{
		.aead = {
			.base = {
				.cra_name = "authenc(hmac(sha1),cbc(des))",
				.cra_driver_name = "authenc-hmac-sha1-"
						   "cbc-des-caam",
				.cra_blocksize = DES_BLOCK_SIZE,
			},
			.setkey = aead_setkey,
			.setauthsize = aead_setauthsize,
			.encrypt = aead_encrypt,
			.decrypt = aead_decrypt,
			.ivsize = DES_BLOCK_SIZE,
			.maxauthsize = SHA1_DIGEST_SIZE,
		},
		.caam = {
			.class1_alg_type = OP_ALG_ALGSEL_DES | OP_ALG_AAI_CBC,
			.class2_alg_type = OP_ALG_ALGSEL_SHA1 |
					   OP_ALG_AAI_HMAC_PRECOMP,
		},
	},
	{
		.aead = {
			.base = {
				.cra_name = "echainiv(authenc(hmac(sha1),"
					    "cbc(des)))",
				.cra_driver_name = "echainiv-authenc-"
						   "hmac-sha1-cbc-des-caam",
				.cra_blocksize = DES_BLOCK_SIZE,
			},
			.setkey = aead_setkey,
			.setauthsize = aead_setauthsize,
			.encrypt = aead_encrypt,
			.decrypt = aead_decrypt,
			.ivsize = DES_BLOCK_SIZE,
			.maxauthsize = SHA1_DIGEST_SIZE,
		},
		.caam = {
			.class1_alg_type = OP_ALG_ALGSEL_DES | OP_ALG_AAI_CBC,
			.class2_alg_type = OP_ALG_ALGSEL_SHA1 |
					   OP_ALG_AAI_HMAC_PRECOMP,
			.geniv = true,
		},
	},
	{
		.aead = {
			.base = {
				.cra_name = "authenc(hmac(sha224),cbc(des))",
				.cra_driver_name = "authenc-hmac-sha224-"
						   "cbc-des-caam",
				.cra_blocksize = DES_BLOCK_SIZE,
			},
			.setkey = aead_setkey,
			.setauthsize = aead_setauthsize,
			.encrypt = aead_encrypt,
			.decrypt = aead_decrypt,
			.ivsize = DES_BLOCK_SIZE,
			.maxauthsize = SHA224_DIGEST_SIZE,
		},
		.caam = {
			.class1_alg_type = OP_ALG_ALGSEL_DES | OP_ALG_AAI_CBC,
			.class2_alg_type = OP_ALG_ALGSEL_SHA224 |
					   OP_ALG_AAI_HMAC_PRECOMP,
		},
	},
	{
		.aead = {
			.base = {
				.cra_name = "echainiv(authenc(hmac(sha224),"
					    "cbc(des)))",
				.cra_driver_name = "echainiv-authenc-"
						   "hmac-sha224-cbc-des-caam",
				.cra_blocksize = DES_BLOCK_SIZE,
			},
			.setkey = aead_setkey,
			.setauthsize = aead_setauthsize,
			.encrypt = aead_encrypt,
			.decrypt = aead_decrypt,
			.ivsize = DES_BLOCK_SIZE,
			.maxauthsize = SHA224_DIGEST_SIZE,
		},
		.caam = {
			.class1_alg_type = OP_ALG_ALGSEL_DES | OP_ALG_AAI_CBC,
			.class2_alg_type = OP_ALG_ALGSEL_SHA224 |
					   OP_ALG_AAI_HMAC_PRECOMP,
			.geniv = true,
		},
	},
	{
		.aead = {
			.base = {
				.cra_name = "authenc(hmac(sha256),cbc(des))",
				.cra_driver_name = "authenc-hmac-sha256-"
						   "cbc-des-caam",
				.cra_blocksize = DES_BLOCK_SIZE,
			},
			.setkey = aead_setkey,
			.setauthsize = aead_setauthsize,
			.encrypt = aead_encrypt,
			.decrypt = aead_decrypt,
			.ivsize = DES_BLOCK_SIZE,
			.maxauthsize = SHA256_DIGEST_SIZE,
		},
		.caam = {
			.class1_alg_type = OP_ALG_ALGSEL_DES | OP_ALG_AAI_CBC,
			.class2_alg_type = OP_ALG_ALGSEL_SHA256 |
					   OP_ALG_AAI_HMAC_PRECOMP,
		},
	},
	{
		.aead = {
			.base = {
				.cra_name = "echainiv(authenc(hmac(sha256),"
					    "cbc(des)))",
				.cra_driver_name = "echainiv-authenc-"
						   "hmac-sha256-cbc-des-caam",
				.cra_blocksize = DES_BLOCK_SIZE,
			},
			.setkey = aead_setkey,
			.setauthsize = aead_setauthsize,
			.encrypt = aead_encrypt,
			.decrypt = aead_decrypt,
			.ivsize = DES_BLOCK_SIZE,
			.maxauthsize = SHA256_DIGEST_SIZE,
		},
		.caam = {
			.class1_alg_type = OP_ALG_ALGSEL_DES | OP_ALG_AAI_CBC,
			.class2_alg_type = OP_ALG_ALGSEL_SHA256 |
					   OP_ALG_AAI_HMAC_PRECOMP,
			.geniv = true,
		},
	},
	{
		.aead = {
			.base = {
				.cra_name = "authenc(hmac(sha384),cbc(des))",
				.cra_driver_name = "authenc-hmac-sha384-"
						   "cbc-des-caam",
				.cra_blocksize = DES_BLOCK_SIZE,
			},
			.setkey = aead_setkey,
			.setauthsize = aead_setauthsize,
			.encrypt = aead_encrypt,
			.decrypt = aead_decrypt,
			.ivsize = DES_BLOCK_SIZE,
			.maxauthsize = SHA384_DIGEST_SIZE,
		},
		.caam = {
			.class1_alg_type = OP_ALG_ALGSEL_DES | OP_ALG_AAI_CBC,
			.class2_alg_type = OP_ALG_ALGSEL_SHA384 |
					   OP_ALG_AAI_HMAC_PRECOMP,
		},
	},
	{
		.aead = {
			.base = {
				.cra_name = "echainiv(authenc(hmac(sha384),"
					    "cbc(des)))",
				.cra_driver_name = "echainiv-authenc-"
						   "hmac-sha384-cbc-des-caam",
				.cra_blocksize = DES_BLOCK_SIZE,
			},
			.setkey = aead_setkey,
			.setauthsize = aead_setauthsize,
			.encrypt = aead_encrypt,
			.decrypt = aead_decrypt,
			.ivsize = DES_BLOCK_SIZE,
			.maxauthsize = SHA384_DIGEST_SIZE,
		},
		.caam = {
			.class1_alg_type = OP_ALG_ALGSEL_DES | OP_ALG_AAI_CBC,
			.class2_alg_type = OP_ALG_ALGSEL_SHA384 |
					   OP_ALG_AAI_HMAC_PRECOMP,
			.geniv = true,
		},
	},
	{
		.aead = {
			.base = {
				.cra_name = "authenc(hmac(sha512),cbc(des))",
				.cra_driver_name = "authenc-hmac-sha512-"
						   "cbc-des-caam",
				.cra_blocksize = DES_BLOCK_SIZE,
			},
			.setkey = aead_setkey,
			.setauthsize = aead_setauthsize,
			.encrypt = aead_encrypt,
			.decrypt = aead_decrypt,
			.ivsize = DES_BLOCK_SIZE,
			.maxauthsize = SHA512_DIGEST_SIZE,
		},
		.caam = {
			.class1_alg_type = OP_ALG_ALGSEL_DES | OP_ALG_AAI_CBC,
			.class2_alg_type = OP_ALG_ALGSEL_SHA512 |
					   OP_ALG_AAI_HMAC_PRECOMP,
		},
	},
	{
		.aead = {
			.base = {
				.cra_name = "echainiv(authenc(hmac(sha512),"
					    "cbc(des)))",
				.cra_driver_name = "echainiv-authenc-"
						   "hmac-sha512-cbc-des-caam",
				.cra_blocksize = DES_BLOCK_SIZE,
			},
			.setkey = aead_setkey,
			.setauthsize = aead_setauthsize,
			.encrypt = aead_encrypt,
			.decrypt = aead_decrypt,
			.ivsize = DES_BLOCK_SIZE,
			.maxauthsize = SHA512_DIGEST_SIZE,
		},
		.caam = {
			.class1_alg_type = OP_ALG_ALGSEL_DES | OP_ALG_AAI_CBC,
			.class2_alg_type = OP_ALG_ALGSEL_SHA512 |
					   OP_ALG_AAI_HMAC_PRECOMP,
			.geniv = true,
		},
	},
	{
		.aead = {
			.base = {
				.cra_name = "authenc(hmac(md5),"
					    "rfc3686(ctr(aes)))",
				.cra_driver_name = "authenc-hmac-md5-"
						   "rfc3686-ctr-aes-caam",
				.cra_blocksize = 1,
			},
			.setkey = aead_setkey,
			.setauthsize = aead_setauthsize,
			.encrypt = aead_encrypt,
			.decrypt = aead_decrypt,
			.ivsize = CTR_RFC3686_IV_SIZE,
			.maxauthsize = MD5_DIGEST_SIZE,
		},
		.caam = {
			.class1_alg_type = OP_ALG_ALGSEL_AES |
					   OP_ALG_AAI_CTR_MOD128,
			.class2_alg_type = OP_ALG_ALGSEL_MD5 |
					   OP_ALG_AAI_HMAC_PRECOMP,
			.rfc3686 = true,
		},
	},
	{
		.aead = {
			.base = {
				.cra_name = "seqiv(authenc("
					    "hmac(md5),rfc3686(ctr(aes))))",
				.cra_driver_name = "seqiv-authenc-hmac-md5-"
						   "rfc3686-ctr-aes-caam",
				.cra_blocksize = 1,
			},
			.setkey = aead_setkey,
			.setauthsize = aead_setauthsize,
			.encrypt = aead_encrypt,
			.decrypt = aead_decrypt,
			.ivsize = CTR_RFC3686_IV_SIZE,
			.maxauthsize = MD5_DIGEST_SIZE,
		},
		.caam = {
			.class1_alg_type = OP_ALG_ALGSEL_AES |
					   OP_ALG_AAI_CTR_MOD128,
			.class2_alg_type = OP_ALG_ALGSEL_MD5 |
					   OP_ALG_AAI_HMAC_PRECOMP,
			.rfc3686 = true,
			.geniv = true,
		},
	},
	{
		.aead = {
			.base = {
				.cra_name = "authenc(hmac(sha1),"
					    "rfc3686(ctr(aes)))",
				.cra_driver_name = "authenc-hmac-sha1-"
						   "rfc3686-ctr-aes-caam",
				.cra_blocksize = 1,
			},
			.setkey = aead_setkey,
			.setauthsize = aead_setauthsize,
			.encrypt = aead_encrypt,
			.decrypt = aead_decrypt,
			.ivsize = CTR_RFC3686_IV_SIZE,
			.maxauthsize = SHA1_DIGEST_SIZE,
		},
		.caam = {
			.class1_alg_type = OP_ALG_ALGSEL_AES |
					   OP_ALG_AAI_CTR_MOD128,
			.class2_alg_type = OP_ALG_ALGSEL_SHA1 |
					   OP_ALG_AAI_HMAC_PRECOMP,
			.rfc3686 = true,
		},
	},
	{
		.aead = {
			.base = {
				.cra_name = "seqiv(authenc("
					    "hmac(sha1),rfc3686(ctr(aes))))",
				.cra_driver_name = "seqiv-authenc-hmac-sha1-"
						   "rfc3686-ctr-aes-caam",
				.cra_blocksize = 1,
			},
			.setkey = aead_setkey,
			.setauthsize = aead_setauthsize,
			.encrypt = aead_encrypt,
			.decrypt = aead_decrypt,
			.ivsize = CTR_RFC3686_IV_SIZE,
			.maxauthsize = SHA1_DIGEST_SIZE,
		},
		.caam = {
			.class1_alg_type = OP_ALG_ALGSEL_AES |
					   OP_ALG_AAI_CTR_MOD128,
			.class2_alg_type = OP_ALG_ALGSEL_SHA1 |
					   OP_ALG_AAI_HMAC_PRECOMP,
			.rfc3686 = true,
			.geniv = true,
		},
	},
	{
		.aead = {
			.base = {
				.cra_name = "authenc(hmac(sha224),"
					    "rfc3686(ctr(aes)))",
				.cra_driver_name = "authenc-hmac-sha224-"
						   "rfc3686-ctr-aes-caam",
				.cra_blocksize = 1,
			},
			.setkey = aead_setkey,
			.setauthsize = aead_setauthsize,
			.encrypt = aead_encrypt,
			.decrypt = aead_decrypt,
			.ivsize = CTR_RFC3686_IV_SIZE,
			.maxauthsize = SHA224_DIGEST_SIZE,
		},
		.caam = {
			.class1_alg_type = OP_ALG_ALGSEL_AES |
					   OP_ALG_AAI_CTR_MOD128,
			.class2_alg_type = OP_ALG_ALGSEL_SHA224 |
					   OP_ALG_AAI_HMAC_PRECOMP,
			.rfc3686 = true,
		},
	},
	{
		.aead = {
			.base = {
				.cra_name = "seqiv(authenc("
					    "hmac(sha224),rfc3686(ctr(aes))))",
				.cra_driver_name = "seqiv-authenc-hmac-sha224-"
						   "rfc3686-ctr-aes-caam",
				.cra_blocksize = 1,
			},
			.setkey = aead_setkey,
			.setauthsize = aead_setauthsize,
			.encrypt = aead_encrypt,
			.decrypt = aead_decrypt,
			.ivsize = CTR_RFC3686_IV_SIZE,
			.maxauthsize = SHA224_DIGEST_SIZE,
		},
		.caam = {
			.class1_alg_type = OP_ALG_ALGSEL_AES |
					   OP_ALG_AAI_CTR_MOD128,
			.class2_alg_type = OP_ALG_ALGSEL_SHA224 |
					   OP_ALG_AAI_HMAC_PRECOMP,
			.rfc3686 = true,
			.geniv = true,
		},
	},
	{
		.aead = {
			.base = {
				.cra_name = "authenc(hmac(sha256),"
					    "rfc3686(ctr(aes)))",
				.cra_driver_name = "authenc-hmac-sha256-"
						   "rfc3686-ctr-aes-caam",
				.cra_blocksize = 1,
			},
			.setkey = aead_setkey,
			.setauthsize = aead_setauthsize,
			.encrypt = aead_encrypt,
			.decrypt = aead_decrypt,
			.ivsize = CTR_RFC3686_IV_SIZE,
			.maxauthsize = SHA256_DIGEST_SIZE,
		},
		.caam = {
			.class1_alg_type = OP_ALG_ALGSEL_AES |
					   OP_ALG_AAI_CTR_MOD128,
			.class2_alg_type = OP_ALG_ALGSEL_SHA256 |
					   OP_ALG_AAI_HMAC_PRECOMP,
			.rfc3686 = true,
		},
	},
	{
		.aead = {
			.base = {
				.cra_name = "seqiv(authenc(hmac(sha256),"
					    "rfc3686(ctr(aes))))",
				.cra_driver_name = "seqiv-authenc-hmac-sha256-"
						   "rfc3686-ctr-aes-caam",
				.cra_blocksize = 1,
			},
			.setkey = aead_setkey,
			.setauthsize = aead_setauthsize,
			.encrypt = aead_encrypt,
			.decrypt = aead_decrypt,
			.ivsize = CTR_RFC3686_IV_SIZE,
			.maxauthsize = SHA256_DIGEST_SIZE,
		},
		.caam = {
			.class1_alg_type = OP_ALG_ALGSEL_AES |
					   OP_ALG_AAI_CTR_MOD128,
			.class2_alg_type = OP_ALG_ALGSEL_SHA256 |
					   OP_ALG_AAI_HMAC_PRECOMP,
			.rfc3686 = true,
			.geniv = true,
		},
	},
	{
		.aead = {
			.base = {
				.cra_name = "authenc(hmac(sha384),"
					    "rfc3686(ctr(aes)))",
				.cra_driver_name = "authenc-hmac-sha384-"
						   "rfc3686-ctr-aes-caam",
				.cra_blocksize = 1,
			},
			.setkey = aead_setkey,
			.setauthsize = aead_setauthsize,
			.encrypt = aead_encrypt,
			.decrypt = aead_decrypt,
			.ivsize = CTR_RFC3686_IV_SIZE,
			.maxauthsize = SHA384_DIGEST_SIZE,
		},
		.caam = {
			.class1_alg_type = OP_ALG_ALGSEL_AES |
					   OP_ALG_AAI_CTR_MOD128,
			.class2_alg_type = OP_ALG_ALGSEL_SHA384 |
					   OP_ALG_AAI_HMAC_PRECOMP,
			.rfc3686 = true,
		},
	},
	{
		.aead = {
			.base = {
				.cra_name = "seqiv(authenc(hmac(sha384),"
					    "rfc3686(ctr(aes))))",
				.cra_driver_name = "seqiv-authenc-hmac-sha384-"
						   "rfc3686-ctr-aes-caam",
				.cra_blocksize = 1,
			},
			.setkey = aead_setkey,
			.setauthsize = aead_setauthsize,
			.encrypt = aead_encrypt,
			.decrypt = aead_decrypt,
			.ivsize = CTR_RFC3686_IV_SIZE,
			.maxauthsize = SHA384_DIGEST_SIZE,
		},
		.caam = {
			.class1_alg_type = OP_ALG_ALGSEL_AES |
					   OP_ALG_AAI_CTR_MOD128,
			.class2_alg_type = OP_ALG_ALGSEL_SHA384 |
					   OP_ALG_AAI_HMAC_PRECOMP,
			.rfc3686 = true,
			.geniv = true,
		},
	},
	{
		.aead = {
			.base = {
				.cra_name = "authenc(hmac(sha512),"
					    "rfc3686(ctr(aes)))",
				.cra_driver_name = "authenc-hmac-sha512-"
						   "rfc3686-ctr-aes-caam",
				.cra_blocksize = 1,
			},
			.setkey = aead_setkey,
			.setauthsize = aead_setauthsize,
			.encrypt = aead_encrypt,
			.decrypt = aead_decrypt,
			.ivsize = CTR_RFC3686_IV_SIZE,
			.maxauthsize = SHA512_DIGEST_SIZE,
		},
		.caam = {
			.class1_alg_type = OP_ALG_ALGSEL_AES |
					   OP_ALG_AAI_CTR_MOD128,
			.class2_alg_type = OP_ALG_ALGSEL_SHA512 |
					   OP_ALG_AAI_HMAC_PRECOMP,
			.rfc3686 = true,
		},
	},
	{
		.aead = {
			.base = {
				.cra_name = "seqiv(authenc(hmac(sha512),"
					    "rfc3686(ctr(aes))))",
				.cra_driver_name = "seqiv-authenc-hmac-sha512-"
						   "rfc3686-ctr-aes-caam",
				.cra_blocksize = 1,
			},
			.setkey = aead_setkey,
			.setauthsize = aead_setauthsize,
			.encrypt = aead_encrypt,
			.decrypt = aead_decrypt,
			.ivsize = CTR_RFC3686_IV_SIZE,
			.maxauthsize = SHA512_DIGEST_SIZE,
		},
		.caam = {
			.class1_alg_type = OP_ALG_ALGSEL_AES |
					   OP_ALG_AAI_CTR_MOD128,
			.class2_alg_type = OP_ALG_ALGSEL_SHA512 |
					   OP_ALG_AAI_HMAC_PRECOMP,
			.rfc3686 = true,
			.geniv = true,
		},
	},
	{
		.aead = {
			.base = {
				.cra_name = "rfc7539(chacha20,poly1305)",
				.cra_driver_name = "rfc7539-chacha20-poly1305-"
						   "caam",
				.cra_blocksize = 1,
			},
			.setkey = chachapoly_setkey,
			.setauthsize = chachapoly_setauthsize,
			.encrypt = chachapoly_encrypt,
			.decrypt = chachapoly_decrypt,
			.ivsize = CHACHAPOLY_IV_SIZE,
			.maxauthsize = POLY1305_DIGEST_SIZE,
		},
		.caam = {
			.class1_alg_type = OP_ALG_ALGSEL_CHACHA20 |
					   OP_ALG_AAI_AEAD,
			.class2_alg_type = OP_ALG_ALGSEL_POLY1305 |
					   OP_ALG_AAI_AEAD,
		},
	},
	{
		.aead = {
			.base = {
				.cra_name = "rfc7539esp(chacha20,poly1305)",
				.cra_driver_name = "rfc7539esp-chacha20-"
						   "poly1305-caam",
				.cra_blocksize = 1,
			},
			.setkey = chachapoly_setkey,
			.setauthsize = chachapoly_setauthsize,
			.encrypt = chachapoly_encrypt,
			.decrypt = chachapoly_decrypt,
			.ivsize = 8,
			.maxauthsize = POLY1305_DIGEST_SIZE,
		},
		.caam = {
			.class1_alg_type = OP_ALG_ALGSEL_CHACHA20 |
					   OP_ALG_AAI_AEAD,
			.class2_alg_type = OP_ALG_ALGSEL_POLY1305 |
					   OP_ALG_AAI_AEAD,
		},
	},
};

static int caam_init_common(struct caam_ctx *ctx, struct caam_alg_entry *caam,
			    bool uses_dkp)
{
	dma_addr_t dma_addr;
	struct caam_drv_private *priv;

	ctx->jrdev = caam_jr_alloc();
	if (IS_ERR(ctx->jrdev)) {
		pr_err("Job Ring Device allocation for transform failed\n");
		return PTR_ERR(ctx->jrdev);
	}

	priv = dev_get_drvdata(ctx->jrdev->parent);
	if (priv->era >= 6 && uses_dkp)
		ctx->dir = DMA_BIDIRECTIONAL;
	else
		ctx->dir = DMA_TO_DEVICE;

	dma_addr = dma_map_single_attrs(ctx->jrdev, ctx->sh_desc_enc,
					offsetof(struct caam_ctx,
						 sh_desc_enc_dma),
					ctx->dir, DMA_ATTR_SKIP_CPU_SYNC);
	if (dma_mapping_error(ctx->jrdev, dma_addr)) {
		dev_err(ctx->jrdev, "unable to map key, shared descriptors\n");
		caam_jr_free(ctx->jrdev);
		return -ENOMEM;
	}

	ctx->sh_desc_enc_dma = dma_addr;
	ctx->sh_desc_dec_dma = dma_addr + offsetof(struct caam_ctx,
						   sh_desc_dec);
	ctx->key_dma = dma_addr + offsetof(struct caam_ctx, key);

	/* copy descriptor header template value */
	ctx->cdata.algtype = OP_TYPE_CLASS1_ALG | caam->class1_alg_type;
	ctx->adata.algtype = OP_TYPE_CLASS2_ALG | caam->class2_alg_type;

	return 0;
}

static int caam_cra_init(struct crypto_skcipher *tfm)
{
	struct skcipher_alg *alg = crypto_skcipher_alg(tfm);
	struct caam_skcipher_alg *caam_alg =
		container_of(alg, typeof(*caam_alg), skcipher);

	return caam_init_common(crypto_skcipher_ctx(tfm), &caam_alg->caam,
				false);
}

static int caam_aead_init(struct crypto_aead *tfm)
{
	struct aead_alg *alg = crypto_aead_alg(tfm);
	struct caam_aead_alg *caam_alg =
		 container_of(alg, struct caam_aead_alg, aead);
	struct caam_ctx *ctx = crypto_aead_ctx(tfm);

	return caam_init_common(ctx, &caam_alg->caam,
				alg->setkey == aead_setkey);
}

static void caam_exit_common(struct caam_ctx *ctx)
{
	dma_unmap_single_attrs(ctx->jrdev, ctx->sh_desc_enc_dma,
			       offsetof(struct caam_ctx, sh_desc_enc_dma),
			       ctx->dir, DMA_ATTR_SKIP_CPU_SYNC);
	caam_jr_free(ctx->jrdev);
}

static void caam_cra_exit(struct crypto_skcipher *tfm)
{
	caam_exit_common(crypto_skcipher_ctx(tfm));
}

static void caam_aead_exit(struct crypto_aead *tfm)
{
	caam_exit_common(crypto_aead_ctx(tfm));
}

static void __exit caam_algapi_exit(void)
{
	int i;

	for (i = 0; i < ARRAY_SIZE(driver_aeads); i++) {
		struct caam_aead_alg *t_alg = driver_aeads + i;

		if (t_alg->registered)
			crypto_unregister_aead(&t_alg->aead);
	}

	for (i = 0; i < ARRAY_SIZE(driver_algs); i++) {
		struct caam_skcipher_alg *t_alg = driver_algs + i;

		if (t_alg->registered)
			crypto_unregister_skcipher(&t_alg->skcipher);
	}
}

static void caam_skcipher_alg_init(struct caam_skcipher_alg *t_alg)
{
	struct skcipher_alg *alg = &t_alg->skcipher;

	alg->base.cra_module = THIS_MODULE;
	alg->base.cra_priority = CAAM_CRA_PRIORITY;
	alg->base.cra_ctxsize = sizeof(struct caam_ctx);
	alg->base.cra_flags = CRYPTO_ALG_ASYNC | CRYPTO_ALG_KERN_DRIVER_ONLY;

	alg->init = caam_cra_init;
	alg->exit = caam_cra_exit;
}

static void caam_aead_alg_init(struct caam_aead_alg *t_alg)
{
	struct aead_alg *alg = &t_alg->aead;

	alg->base.cra_module = THIS_MODULE;
	alg->base.cra_priority = CAAM_CRA_PRIORITY;
	alg->base.cra_ctxsize = sizeof(struct caam_ctx);
	alg->base.cra_flags = CRYPTO_ALG_ASYNC | CRYPTO_ALG_KERN_DRIVER_ONLY;

	alg->init = caam_aead_init;
	alg->exit = caam_aead_exit;
}

static int __init caam_algapi_init(void)
{
	struct device_node *dev_node;
	struct platform_device *pdev;
	struct device *ctrldev;
	struct caam_drv_private *priv;
	int i = 0, err = 0;
	u32 aes_vid, aes_inst, des_inst, md_vid, md_inst, ccha_inst, ptha_inst;
	unsigned int md_limit = SHA512_DIGEST_SIZE;
	bool registered = false;

	dev_node = of_find_compatible_node(NULL, NULL, "fsl,sec-v4.0");
	if (!dev_node) {
		dev_node = of_find_compatible_node(NULL, NULL, "fsl,sec4.0");
		if (!dev_node)
			return -ENODEV;
	}

	pdev = of_find_device_by_node(dev_node);
	if (!pdev) {
		of_node_put(dev_node);
		return -ENODEV;
	}

	ctrldev = &pdev->dev;
	priv = dev_get_drvdata(ctrldev);
	of_node_put(dev_node);

	/*
	 * If priv is NULL, it's probably because the caam driver wasn't
	 * properly initialized (e.g. RNG4 init failed). Thus, bail out here.
	 */
	if (!priv)
		return -ENODEV;


	/*
	 * Register crypto algorithms the device supports.
	 * First, detect presence and attributes of DES, AES, and MD blocks.
	 */
	if (priv->era < 10) {
		u32 cha_vid, cha_inst;

		cha_vid = rd_reg32(&priv->ctrl->perfmon.cha_id_ls);
		aes_vid = cha_vid & CHA_ID_LS_AES_MASK;
		md_vid = (cha_vid & CHA_ID_LS_MD_MASK) >> CHA_ID_LS_MD_SHIFT;

		cha_inst = rd_reg32(&priv->ctrl->perfmon.cha_num_ls);
		des_inst = (cha_inst & CHA_ID_LS_DES_MASK) >>
			   CHA_ID_LS_DES_SHIFT;
		aes_inst = cha_inst & CHA_ID_LS_AES_MASK;
		md_inst = (cha_inst & CHA_ID_LS_MD_MASK) >> CHA_ID_LS_MD_SHIFT;
		ccha_inst = 0;
		ptha_inst = 0;
	} else {
		u32 aesa, mdha;

		aesa = rd_reg32(&priv->ctrl->vreg.aesa);
		mdha = rd_reg32(&priv->ctrl->vreg.mdha);

		aes_vid = (aesa & CHA_VER_VID_MASK) >> CHA_VER_VID_SHIFT;
		md_vid = (mdha & CHA_VER_VID_MASK) >> CHA_VER_VID_SHIFT;

		des_inst = rd_reg32(&priv->ctrl->vreg.desa) & CHA_VER_NUM_MASK;
		aes_inst = aesa & CHA_VER_NUM_MASK;
		md_inst = mdha & CHA_VER_NUM_MASK;
		ccha_inst = rd_reg32(&priv->ctrl->vreg.ccha) & CHA_VER_NUM_MASK;
		ptha_inst = rd_reg32(&priv->ctrl->vreg.ptha) & CHA_VER_NUM_MASK;
	}

	/* If MD is present, limit digest size based on LP256 */
	if (md_inst && md_vid  == CHA_VER_VID_MD_LP256)
		md_limit = SHA256_DIGEST_SIZE;

	for (i = 0; i < ARRAY_SIZE(driver_algs); i++) {
		struct caam_skcipher_alg *t_alg = driver_algs + i;
		u32 alg_sel = t_alg->caam.class1_alg_type & OP_ALG_ALGSEL_MASK;

		/* Skip DES algorithms if not supported by device */
		if (!des_inst &&
		    ((alg_sel == OP_ALG_ALGSEL_3DES) ||
		     (alg_sel == OP_ALG_ALGSEL_DES)))
				continue;

		/* Skip AES algorithms if not supported by device */
		if (!aes_inst && (alg_sel == OP_ALG_ALGSEL_AES))
				continue;

		/*
		 * Check support for AES modes not available
		 * on LP devices.
		 */
		if (aes_vid == CHA_VER_VID_AES_LP &&
		    (t_alg->caam.class1_alg_type & OP_ALG_AAI_MASK) ==
		    OP_ALG_AAI_XTS)
			continue;

		caam_skcipher_alg_init(t_alg);

		err = crypto_register_skcipher(&t_alg->skcipher);
		if (err) {
			pr_warn("%s alg registration failed\n",
				t_alg->skcipher.base.cra_driver_name);
			continue;
		}

		t_alg->registered = true;
		registered = true;
	}

	for (i = 0; i < ARRAY_SIZE(driver_aeads); i++) {
		struct caam_aead_alg *t_alg = driver_aeads + i;
		u32 c1_alg_sel = t_alg->caam.class1_alg_type &
				 OP_ALG_ALGSEL_MASK;
		u32 c2_alg_sel = t_alg->caam.class2_alg_type &
				 OP_ALG_ALGSEL_MASK;
		u32 alg_aai = t_alg->caam.class1_alg_type & OP_ALG_AAI_MASK;

		/* Skip DES algorithms if not supported by device */
		if (!des_inst &&
		    ((c1_alg_sel == OP_ALG_ALGSEL_3DES) ||
		     (c1_alg_sel == OP_ALG_ALGSEL_DES)))
				continue;

		/* Skip AES algorithms if not supported by device */
		if (!aes_inst && (c1_alg_sel == OP_ALG_ALGSEL_AES))
				continue;

		/* Skip CHACHA20 algorithms if not supported by device */
		if (c1_alg_sel == OP_ALG_ALGSEL_CHACHA20 && !ccha_inst)
			continue;

		/* Skip POLY1305 algorithms if not supported by device */
		if (c2_alg_sel == OP_ALG_ALGSEL_POLY1305 && !ptha_inst)
			continue;

		/*
		 * Check support for AES algorithms not available
		 * on LP devices.
		 */
		if (aes_vid  == CHA_VER_VID_AES_LP && alg_aai == OP_ALG_AAI_GCM)
			continue;

		/*
		 * Skip algorithms requiring message digests
		 * if MD or MD size is not supported by device.
		 */
<<<<<<< HEAD
		if ((c2_alg_sel & ~OP_ALG_ALGSEL_SUBMASK) == 0x40 &&
=======
		if (is_mdha(c2_alg_sel) &&
>>>>>>> f17b5f06
		    (!md_inst || t_alg->aead.maxauthsize > md_limit))
			continue;

		caam_aead_alg_init(t_alg);

		err = crypto_register_aead(&t_alg->aead);
		if (err) {
			pr_warn("%s alg registration failed\n",
				t_alg->aead.base.cra_driver_name);
			continue;
		}

		t_alg->registered = true;
		registered = true;
	}

	if (registered)
		pr_info("caam algorithms registered in /proc/crypto\n");

	return err;
}

module_init(caam_algapi_init);
module_exit(caam_algapi_exit);

MODULE_LICENSE("GPL");
MODULE_DESCRIPTION("FSL CAAM support for crypto API");
MODULE_AUTHOR("Freescale Semiconductor - NMG/STC");<|MERGE_RESOLUTION|>--- conflicted
+++ resolved
@@ -3476,11 +3476,7 @@
 		 * Skip algorithms requiring message digests
 		 * if MD or MD size is not supported by device.
 		 */
-<<<<<<< HEAD
-		if ((c2_alg_sel & ~OP_ALG_ALGSEL_SUBMASK) == 0x40 &&
-=======
 		if (is_mdha(c2_alg_sel) &&
->>>>>>> f17b5f06
 		    (!md_inst || t_alg->aead.maxauthsize > md_limit))
 			continue;
 
