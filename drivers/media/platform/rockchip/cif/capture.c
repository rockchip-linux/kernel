// SPDX-License-Identifier: GPL-2.0
/*
 * Rockchip CIF Driver
 *
 * Copyright (C) 2018 Rockchip Electronics Co., Ltd.
 */

#include <linux/delay.h>
#include <linux/pm_runtime.h>
#include <linux/reset.h>
#include <linux/iommu.h>
#include <media/v4l2-common.h>
#include <media/v4l2-event.h>
#include <media/v4l2-fh.h>
#include <media/v4l2-fwnode.h>
#include <media/v4l2-ioctl.h>
#include <media/v4l2-subdev.h>
#include <media/videobuf2-dma-contig.h>
#include <media/videobuf2-dma-sg.h>
#include <soc/rockchip/rockchip-system-status.h>
#include <soc/rockchip/rockchip_iommu.h>
#include <linux/rk-isp32-config.h>

#include "dev.h"
#include "mipi-csi2.h"
#include "common.h"
#include "rkcif-externel.h"

#define CIF_REQ_BUFS_MIN	1
#define CIF_MIN_WIDTH		64
#define CIF_MIN_HEIGHT		64
#define CIF_MAX_WIDTH		8192
#define CIF_MAX_HEIGHT		8192

#define OUTPUT_STEP_WISE	8

#define RKCIF_PLANE_Y		0
#define RKCIF_PLANE_CBCR	1
#define RKCIF_MAX_PLANE		3

#define STREAM_PAD_SINK		0
#define STREAM_PAD_SOURCE	1

#define CIF_TIMEOUT_FRAME_NUM	(2)

#define CIF_DVP_PCLK_DUAL_EDGE	(V4L2_MBUS_PCLK_SAMPLE_RISING |\
				 V4L2_MBUS_PCLK_SAMPLE_FALLING)

/*
 * Round up height when allocate memory so that Rockchip encoder can
 * use DMA buffer directly, though this may waste a bit of memory.
 */
#define MEMORY_ALIGN_ROUND_UP_HEIGHT		16

/* Get xsubs and ysubs for fourcc formats
 *
 * @xsubs: horizontal color samples in a 4*4 matrix, for yuv
 * @ysubs: vertical color samples in a 4*4 matrix, for yuv
 */
static int fcc_xysubs(u32 fcc, u32 *xsubs, u32 *ysubs)
{
	switch (fcc) {
	case V4L2_PIX_FMT_NV16:
	case V4L2_PIX_FMT_NV61:
	case V4L2_PIX_FMT_UYVY:
	case V4L2_PIX_FMT_VYUY:
	case V4L2_PIX_FMT_YUYV:
	case V4L2_PIX_FMT_YVYU:
		*xsubs = 2;
		*ysubs = 1;
		break;
	case V4L2_PIX_FMT_NV21:
	case V4L2_PIX_FMT_NV12:
		*xsubs = 2;
		*ysubs = 2;
		break;
	default:
		return -EINVAL;
	}

	return 0;
}

static const struct cif_output_fmt out_fmts[] = {
	{
		.fourcc = V4L2_PIX_FMT_NV16,
		.cplanes = 2,
		.mplanes = 1,
		.fmt_val = YUV_OUTPUT_422 | UV_STORAGE_ORDER_UVUV,
		.bpp = { 8, 16 },
		.csi_fmt_val = CSI_WRDDR_TYPE_YUV422,
		.fmt_type = CIF_FMT_TYPE_YUV,
	}, {
		.fourcc = V4L2_PIX_FMT_NV61,
		.fmt_val = YUV_OUTPUT_422 | UV_STORAGE_ORDER_VUVU,
		.cplanes = 2,
		.mplanes = 1,
		.bpp = { 8, 16 },
		.csi_fmt_val = CSI_WRDDR_TYPE_YUV422,
		.fmt_type = CIF_FMT_TYPE_YUV,
	}, {
		.fourcc = V4L2_PIX_FMT_NV12,
		.fmt_val = YUV_OUTPUT_420 | UV_STORAGE_ORDER_UVUV,
		.cplanes = 2,
		.mplanes = 1,
		.bpp = { 8, 16 },
		.csi_fmt_val = CSI_WRDDR_TYPE_YUV420SP,
		.fmt_type = CIF_FMT_TYPE_YUV,
	}, {
		.fourcc = V4L2_PIX_FMT_NV21,
		.fmt_val = YUV_OUTPUT_420 | UV_STORAGE_ORDER_VUVU,
		.cplanes = 2,
		.mplanes = 1,
		.bpp = { 8, 16 },
		.csi_fmt_val = CSI_WRDDR_TYPE_YUV420SP,
		.fmt_type = CIF_FMT_TYPE_YUV,
	}, {
		.fourcc = V4L2_PIX_FMT_YUYV,
		.cplanes = 2,
		.mplanes = 1,
		.bpp = { 8, 16 },
		.csi_fmt_val = CSI_WRDDR_TYPE_RAW8,
		.fmt_type = CIF_FMT_TYPE_YUV,
	}, {
		.fourcc = V4L2_PIX_FMT_YVYU,
		.cplanes = 2,
		.mplanes = 1,
		.bpp = { 8, 16 },
		.csi_fmt_val = CSI_WRDDR_TYPE_RAW8,
		.fmt_type = CIF_FMT_TYPE_YUV,
	}, {
		.fourcc = V4L2_PIX_FMT_UYVY,
		.cplanes = 2,
		.mplanes = 1,
		.bpp = { 8, 16 },
		.csi_fmt_val = CSI_WRDDR_TYPE_RAW8,
		.fmt_type = CIF_FMT_TYPE_YUV,
	}, {
		.fourcc = V4L2_PIX_FMT_VYUY,
		.cplanes = 2,
		.mplanes = 1,
		.bpp = { 8, 16 },
		.csi_fmt_val = CSI_WRDDR_TYPE_RAW8,
		.fmt_type = CIF_FMT_TYPE_YUV,
	}, {
		.fourcc = V4L2_PIX_FMT_RGB24,
		.cplanes = 1,
		.mplanes = 1,
		.bpp = { 24 },
		.csi_fmt_val = CSI_WRDDR_TYPE_RGB888,
		.fmt_type = CIF_FMT_TYPE_RAW,
	}, {
		.fourcc = V4L2_PIX_FMT_BGR24,
		.cplanes = 1,
		.mplanes = 1,
		.bpp = { 24 },
		.csi_fmt_val = CSI_WRDDR_TYPE_RGB888,
		.fmt_type = CIF_FMT_TYPE_RAW,
	}, {
		.fourcc = V4L2_PIX_FMT_RGB565,
		.cplanes = 1,
		.mplanes = 1,
		.bpp = { 16 },
		.csi_fmt_val = CSI_WRDDR_TYPE_RGB565,
		.fmt_type = CIF_FMT_TYPE_RAW,
	}, {
		.fourcc = V4L2_PIX_FMT_BGR666,
		.cplanes = 1,
		.mplanes = 1,
		.bpp = { 18 },
		.fmt_type = CIF_FMT_TYPE_RAW,
	}, {
		.fourcc = V4L2_PIX_FMT_SRGGB8,
		.cplanes = 1,
		.mplanes = 1,
		.bpp = { 8 },
		.raw_bpp = 8,
		.csi_fmt_val = CSI_WRDDR_TYPE_RAW8,
		.fmt_type = CIF_FMT_TYPE_RAW,
	}, {
		.fourcc = V4L2_PIX_FMT_SGRBG8,
		.cplanes = 1,
		.mplanes = 1,
		.bpp = { 8 },
		.raw_bpp = 8,
		.csi_fmt_val = CSI_WRDDR_TYPE_RAW8,
		.fmt_type = CIF_FMT_TYPE_RAW,
	}, {
		.fourcc = V4L2_PIX_FMT_SGBRG8,
		.cplanes = 1,
		.mplanes = 1,
		.bpp = { 8 },
		.raw_bpp = 8,
		.csi_fmt_val = CSI_WRDDR_TYPE_RAW8,
		.fmt_type = CIF_FMT_TYPE_RAW,
	}, {
		.fourcc = V4L2_PIX_FMT_SBGGR8,
		.cplanes = 1,
		.mplanes = 1,
		.bpp = { 8 },
		.raw_bpp = 8,
		.csi_fmt_val = CSI_WRDDR_TYPE_RAW8,
		.fmt_type = CIF_FMT_TYPE_RAW,
	}, {
		.fourcc = V4L2_PIX_FMT_SRGGB10,
		.cplanes = 1,
		.mplanes = 1,
		.bpp = { 16 },
		.raw_bpp = 10,
		.csi_fmt_val = CSI_WRDDR_TYPE_RAW10,
		.fmt_type = CIF_FMT_TYPE_RAW,
	}, {
		.fourcc = V4L2_PIX_FMT_SGRBG10,
		.cplanes = 1,
		.mplanes = 1,
		.bpp = { 16 },
		.raw_bpp = 10,
		.csi_fmt_val = CSI_WRDDR_TYPE_RAW10,
		.fmt_type = CIF_FMT_TYPE_RAW,
	}, {
		.fourcc = V4L2_PIX_FMT_SGBRG10,
		.cplanes = 1,
		.mplanes = 1,
		.bpp = { 16 },
		.raw_bpp = 10,
		.csi_fmt_val = CSI_WRDDR_TYPE_RAW10,
		.fmt_type = CIF_FMT_TYPE_RAW,
	}, {
		.fourcc = V4L2_PIX_FMT_SBGGR10,
		.cplanes = 1,
		.mplanes = 1,
		.bpp = { 16 },
		.raw_bpp = 10,
		.csi_fmt_val = CSI_WRDDR_TYPE_RAW10,
		.fmt_type = CIF_FMT_TYPE_RAW,
	}, {
		.fourcc = V4L2_PIX_FMT_SRGGB12,
		.cplanes = 1,
		.mplanes = 1,
		.bpp = { 16 },
		.raw_bpp = 12,
		.csi_fmt_val = CSI_WRDDR_TYPE_RAW12,
		.fmt_type = CIF_FMT_TYPE_RAW,
	}, {
		.fourcc = V4L2_PIX_FMT_SGRBG12,
		.cplanes = 1,
		.mplanes = 1,
		.bpp = { 16 },
		.raw_bpp = 12,
		.csi_fmt_val = CSI_WRDDR_TYPE_RAW12,
		.fmt_type = CIF_FMT_TYPE_RAW,
	}, {
		.fourcc = V4L2_PIX_FMT_SGBRG12,
		.cplanes = 1,
		.mplanes = 1,
		.bpp = { 16 },
		.raw_bpp = 12,
		.csi_fmt_val = CSI_WRDDR_TYPE_RAW12,
		.fmt_type = CIF_FMT_TYPE_RAW,
	}, {
		.fourcc = V4L2_PIX_FMT_SBGGR12,
		.cplanes = 1,
		.mplanes = 1,
		.bpp = { 16 },
		.raw_bpp = 12,
		.csi_fmt_val = CSI_WRDDR_TYPE_RAW12,
		.fmt_type = CIF_FMT_TYPE_RAW,
	}, {
		.fourcc = V4L2_PIX_FMT_SBGGR16,
		.cplanes = 1,
		.mplanes = 1,
		.bpp = { 16 },
		.raw_bpp = 16,
		.csi_fmt_val = CSI_WRDDR_TYPE_RAW8,
		.fmt_type = CIF_FMT_TYPE_RAW,
	}, {
		.fourcc = V4L2_PIX_FMT_SGBRG16,
		.cplanes = 1,
		.mplanes = 1,
		.bpp = { 16 },
		.raw_bpp = 16,
		.csi_fmt_val = CSI_WRDDR_TYPE_RAW8,
		.fmt_type = CIF_FMT_TYPE_RAW,
	}, {
		.fourcc = V4L2_PIX_FMT_SGRBG16,
		.cplanes = 1,
		.mplanes = 1,
		.bpp = { 16 },
		.raw_bpp = 16,
		.csi_fmt_val = CSI_WRDDR_TYPE_RAW8,
		.fmt_type = CIF_FMT_TYPE_RAW,
	}, {
		.fourcc = V4L2_PIX_FMT_SRGGB16,
		.cplanes = 1,
		.mplanes = 1,
		.bpp = { 16 },
		.raw_bpp = 16,
		.csi_fmt_val = CSI_WRDDR_TYPE_RAW8,
		.fmt_type = CIF_FMT_TYPE_RAW,
	}, {
		.fourcc = V4L2_PIX_FMT_Y16,
		.cplanes = 1,
		.mplanes = 1,
		.bpp = { 16 },
		.raw_bpp = 16,
		.csi_fmt_val	= CSI_WRDDR_TYPE_RAW8,
		.fmt_type = CIF_FMT_TYPE_RAW,
	}, {
		.fourcc = V4L2_PIX_FMT_GREY,
		.cplanes = 1,
		.mplanes = 1,
		.bpp = {8},
		.raw_bpp = 8,
		.csi_fmt_val	= CSI_WRDDR_TYPE_RAW8,
		.fmt_type = CIF_FMT_TYPE_RAW,
	}, {
		.fourcc = V4l2_PIX_FMT_EBD8,
		.cplanes = 1,
		.mplanes = 1,
		.bpp = {8},
		.raw_bpp = 8,
		.csi_fmt_val	= CSI_WRDDR_TYPE_RAW8,
		.fmt_type = CIF_FMT_TYPE_RAW,
	}, {
		.fourcc = V4l2_PIX_FMT_SPD16,
		.cplanes = 1,
		.mplanes = 1,
		.bpp = {16},
		.raw_bpp = 16,
		.csi_fmt_val	= CSI_WRDDR_TYPE_RAW8,
		.fmt_type = CIF_FMT_TYPE_RAW,
	}, {
		.fourcc = V4L2_PIX_FMT_Y12,
		.cplanes = 1,
		.mplanes = 1,
		.bpp = { 16 },
		.raw_bpp = 12,
		.csi_fmt_val = CSI_WRDDR_TYPE_RAW12,
		.fmt_type = CIF_FMT_TYPE_RAW,
	}, {
		.fourcc = V4L2_PIX_FMT_Y10,
		.cplanes = 1,
		.mplanes = 1,
		.bpp = { 16 },
		.raw_bpp = 10,
		.csi_fmt_val = CSI_WRDDR_TYPE_RAW10,
		.fmt_type = CIF_FMT_TYPE_RAW,
	}, {
		.fourcc = V4L2_PIX_FMT_SRGGB16,
		.cplanes = 1,
		.mplanes = 1,
		.bpp = { 16 },
		.raw_bpp = 16,
		.fmt_type = CIF_FMT_TYPE_RAW,
	}, {
		.fourcc = V4L2_PIX_FMT_SGRBG16,
		.cplanes = 1,
		.mplanes = 1,
		.bpp = { 16 },
		.raw_bpp = 16,
		.fmt_type = CIF_FMT_TYPE_RAW,
	}, {
		.fourcc = V4L2_PIX_FMT_SGBRG16,
		.cplanes = 1,
		.mplanes = 1,
		.bpp = { 16 },
		.raw_bpp = 16,
		.fmt_type = CIF_FMT_TYPE_RAW,
	}, {
		.fourcc = V4L2_PIX_FMT_SBGGR16,
		.cplanes = 1,
		.mplanes = 1,
		.bpp = { 16 },
		.raw_bpp = 16,
		.fmt_type = CIF_FMT_TYPE_RAW,
	}
	/* TODO: We can support NV12M/NV21M/NV16M/NV61M too */
};

static const struct cif_input_fmt in_fmts[] = {
	{
		.mbus_code	= MEDIA_BUS_FMT_YUYV8_2X8,
		.dvp_fmt_val	= YUV_INPUT_422 | YUV_INPUT_ORDER_YUYV,
		.csi_fmt_val	= CSI_WRDDR_TYPE_YUV422,
		.csi_yuv_order	= CSI_YUV_INPUT_ORDER_YUYV,
		.fmt_type	= CIF_FMT_TYPE_YUV,
		.field		= V4L2_FIELD_NONE,
	}, {
		.mbus_code	= MEDIA_BUS_FMT_YUYV8_2X8,
		.dvp_fmt_val	= YUV_INPUT_422 | YUV_INPUT_ORDER_YUYV,
		.csi_fmt_val	= CSI_WRDDR_TYPE_YUV422,
		.csi_yuv_order	= CSI_YUV_INPUT_ORDER_YUYV,
		.fmt_type	= CIF_FMT_TYPE_YUV,
		.field		= V4L2_FIELD_INTERLACED,
	}, {
		.mbus_code	= MEDIA_BUS_FMT_YVYU8_2X8,
		.dvp_fmt_val	= YUV_INPUT_422 | YUV_INPUT_ORDER_YVYU,
		.csi_fmt_val	= CSI_WRDDR_TYPE_YUV422,
		.csi_yuv_order	= CSI_YUV_INPUT_ORDER_YVYU,
		.fmt_type	= CIF_FMT_TYPE_YUV,
		.field		= V4L2_FIELD_NONE,
	}, {
		.mbus_code	= MEDIA_BUS_FMT_YVYU8_2X8,
		.dvp_fmt_val	= YUV_INPUT_422 | YUV_INPUT_ORDER_YVYU,
		.csi_fmt_val	= CSI_WRDDR_TYPE_YUV422,
		.csi_yuv_order	= CSI_YUV_INPUT_ORDER_YVYU,
		.fmt_type	= CIF_FMT_TYPE_YUV,
		.field		= V4L2_FIELD_INTERLACED,
	}, {
		.mbus_code	= MEDIA_BUS_FMT_UYVY8_2X8,
		.dvp_fmt_val	= YUV_INPUT_422 | YUV_INPUT_ORDER_UYVY,
		.csi_fmt_val	= CSI_WRDDR_TYPE_YUV422,
		.csi_yuv_order	= CSI_YUV_INPUT_ORDER_UYVY,
		.fmt_type	= CIF_FMT_TYPE_YUV,
		.field		= V4L2_FIELD_NONE,
	}, {
		.mbus_code	= MEDIA_BUS_FMT_UYVY8_2X8,
		.dvp_fmt_val	= YUV_INPUT_422 | YUV_INPUT_ORDER_UYVY,
		.csi_fmt_val	= CSI_WRDDR_TYPE_YUV422,
		.csi_yuv_order	= CSI_YUV_INPUT_ORDER_UYVY,
		.fmt_type	= CIF_FMT_TYPE_YUV,
		.field		= V4L2_FIELD_INTERLACED,
	}, {
		.mbus_code	= MEDIA_BUS_FMT_VYUY8_2X8,
		.dvp_fmt_val	= YUV_INPUT_422 | YUV_INPUT_ORDER_VYUY,
		.csi_fmt_val	= CSI_WRDDR_TYPE_YUV422,
		.csi_yuv_order	= CSI_YUV_INPUT_ORDER_VYUY,
		.fmt_type	= CIF_FMT_TYPE_YUV,
		.field		= V4L2_FIELD_NONE,
	}, {
		.mbus_code	= MEDIA_BUS_FMT_VYUY8_2X8,
		.dvp_fmt_val	= YUV_INPUT_422 | YUV_INPUT_ORDER_VYUY,
		.csi_fmt_val	= CSI_WRDDR_TYPE_YUV422,
		.csi_yuv_order	= CSI_YUV_INPUT_ORDER_VYUY,
		.fmt_type	= CIF_FMT_TYPE_YUV,
		.field		= V4L2_FIELD_INTERLACED,
	}, {
		.mbus_code	= MEDIA_BUS_FMT_SBGGR8_1X8,
		.dvp_fmt_val	= INPUT_MODE_RAW | RAW_DATA_WIDTH_8,
		.csi_fmt_val	= CSI_WRDDR_TYPE_RAW8,
		.fmt_type	= CIF_FMT_TYPE_RAW,
		.field		= V4L2_FIELD_NONE,
	}, {
		.mbus_code	= MEDIA_BUS_FMT_SGBRG8_1X8,
		.dvp_fmt_val	= INPUT_MODE_RAW | RAW_DATA_WIDTH_8,
		.csi_fmt_val	= CSI_WRDDR_TYPE_RAW8,
		.fmt_type	= CIF_FMT_TYPE_RAW,
		.field		= V4L2_FIELD_NONE,
	}, {
		.mbus_code	= MEDIA_BUS_FMT_SGRBG8_1X8,
		.dvp_fmt_val	= INPUT_MODE_RAW | RAW_DATA_WIDTH_8,
		.csi_fmt_val	= CSI_WRDDR_TYPE_RAW8,
		.fmt_type	= CIF_FMT_TYPE_RAW,
		.field		= V4L2_FIELD_NONE,
	}, {
		.mbus_code	= MEDIA_BUS_FMT_SRGGB8_1X8,
		.dvp_fmt_val	= INPUT_MODE_RAW | RAW_DATA_WIDTH_8,
		.csi_fmt_val	= CSI_WRDDR_TYPE_RAW8,
		.fmt_type	= CIF_FMT_TYPE_RAW,
		.field		= V4L2_FIELD_NONE,
	}, {
		.mbus_code	= MEDIA_BUS_FMT_SBGGR10_1X10,
		.dvp_fmt_val	= INPUT_MODE_RAW | RAW_DATA_WIDTH_10,
		.csi_fmt_val	= CSI_WRDDR_TYPE_RAW10,
		.fmt_type	= CIF_FMT_TYPE_RAW,
		.field		= V4L2_FIELD_NONE,
	}, {
		.mbus_code	= MEDIA_BUS_FMT_SGBRG10_1X10,
		.dvp_fmt_val	= INPUT_MODE_RAW | RAW_DATA_WIDTH_10,
		.csi_fmt_val	= CSI_WRDDR_TYPE_RAW10,
		.fmt_type	= CIF_FMT_TYPE_RAW,
		.field		= V4L2_FIELD_NONE,
	}, {
		.mbus_code	= MEDIA_BUS_FMT_SGRBG10_1X10,
		.dvp_fmt_val	= INPUT_MODE_RAW | RAW_DATA_WIDTH_10,
		.csi_fmt_val	= CSI_WRDDR_TYPE_RAW10,
		.fmt_type	= CIF_FMT_TYPE_RAW,
		.field		= V4L2_FIELD_NONE,
	}, {
		.mbus_code	= MEDIA_BUS_FMT_SRGGB10_1X10,
		.dvp_fmt_val	= INPUT_MODE_RAW | RAW_DATA_WIDTH_10,
		.csi_fmt_val	= CSI_WRDDR_TYPE_RAW10,
		.fmt_type	= CIF_FMT_TYPE_RAW,
		.field		= V4L2_FIELD_NONE,
	}, {
		.mbus_code	= MEDIA_BUS_FMT_SBGGR12_1X12,
		.dvp_fmt_val	= INPUT_MODE_RAW | RAW_DATA_WIDTH_12,
		.csi_fmt_val	= CSI_WRDDR_TYPE_RAW12,
		.fmt_type	= CIF_FMT_TYPE_RAW,
		.field		= V4L2_FIELD_NONE,
	}, {
		.mbus_code	= MEDIA_BUS_FMT_SGBRG12_1X12,
		.dvp_fmt_val	= INPUT_MODE_RAW | RAW_DATA_WIDTH_12,
		.csi_fmt_val	= CSI_WRDDR_TYPE_RAW12,
		.fmt_type	= CIF_FMT_TYPE_RAW,
		.field		= V4L2_FIELD_NONE,
	}, {
		.mbus_code	= MEDIA_BUS_FMT_SGRBG12_1X12,
		.dvp_fmt_val	= INPUT_MODE_RAW | RAW_DATA_WIDTH_12,
		.csi_fmt_val	= CSI_WRDDR_TYPE_RAW12,
		.fmt_type	= CIF_FMT_TYPE_RAW,
		.field		= V4L2_FIELD_NONE,
	}, {
		.mbus_code	= MEDIA_BUS_FMT_SRGGB12_1X12,
		.dvp_fmt_val	= INPUT_MODE_RAW | RAW_DATA_WIDTH_12,
		.csi_fmt_val	= CSI_WRDDR_TYPE_RAW12,
		.fmt_type	= CIF_FMT_TYPE_RAW,
		.field		= V4L2_FIELD_NONE,
	}, {
		.mbus_code	= MEDIA_BUS_FMT_RGB888_1X24,
		.csi_fmt_val	= CSI_WRDDR_TYPE_RGB888,
		.field		= V4L2_FIELD_NONE,
	}, {
		.mbus_code	= MEDIA_BUS_FMT_BGR888_1X24,
		.csi_fmt_val	= CSI_WRDDR_TYPE_RGB888,
		.field		= V4L2_FIELD_NONE,
	}, {
		.mbus_code	= MEDIA_BUS_FMT_GBR888_1X24,
		.csi_fmt_val	= CSI_WRDDR_TYPE_RGB888,
		.field		= V4L2_FIELD_NONE,
	}, {
		.mbus_code	= MEDIA_BUS_FMT_RGB565_1X16,
		.csi_fmt_val	= CSI_WRDDR_TYPE_RGB565,
		.field		= V4L2_FIELD_NONE,
	}, {
		.mbus_code	= MEDIA_BUS_FMT_Y8_1X8,
		.dvp_fmt_val	= INPUT_MODE_RAW | RAW_DATA_WIDTH_8,
		.csi_fmt_val	= CSI_WRDDR_TYPE_RAW8,
		.fmt_type	= CIF_FMT_TYPE_RAW,
		.field		= V4L2_FIELD_NONE,
	}, {
		.mbus_code	= MEDIA_BUS_FMT_Y10_1X10,
		.dvp_fmt_val	= INPUT_MODE_RAW | RAW_DATA_WIDTH_10,
		.csi_fmt_val	= CSI_WRDDR_TYPE_RAW10,
		.fmt_type	= CIF_FMT_TYPE_RAW,
		.field		= V4L2_FIELD_NONE,
	}, {
		.mbus_code	= MEDIA_BUS_FMT_Y12_1X12,
		.dvp_fmt_val	= INPUT_MODE_RAW | RAW_DATA_WIDTH_12,
		.csi_fmt_val	= CSI_WRDDR_TYPE_RAW12,
		.fmt_type	= CIF_FMT_TYPE_RAW,
		.field		= V4L2_FIELD_NONE,
	}, {
		.mbus_code	= MEDIA_BUS_FMT_EBD_1X8,
		.dvp_fmt_val	= INPUT_MODE_RAW | RAW_DATA_WIDTH_8,
		.csi_fmt_val	= CSI_WRDDR_TYPE_RAW8,
		.fmt_type	= CIF_FMT_TYPE_RAW,
		.field		= V4L2_FIELD_NONE,
	}, {
		.mbus_code	= MEDIA_BUS_FMT_SPD_2X8,
		.dvp_fmt_val	= INPUT_MODE_RAW | RAW_DATA_WIDTH_12,
		.csi_fmt_val	= CSI_WRDDR_TYPE_RAW12,
		.fmt_type	= CIF_FMT_TYPE_RAW,
		.field		= V4L2_FIELD_NONE,
	}
};

static int rkcif_output_fmt_check(struct rkcif_stream *stream,
				  const struct cif_output_fmt *output_fmt)
{
	const struct cif_input_fmt *input_fmt = stream->cif_fmt_in;
	struct csi_channel_info *channel = &stream->cifdev->channels[stream->id];
	int ret = -EINVAL;

	switch (input_fmt->mbus_code) {
	case MEDIA_BUS_FMT_YUYV8_2X8:
	case MEDIA_BUS_FMT_YVYU8_2X8:
	case MEDIA_BUS_FMT_UYVY8_2X8:
	case MEDIA_BUS_FMT_VYUY8_2X8:
		if (output_fmt->fourcc == V4L2_PIX_FMT_NV16 ||
		    output_fmt->fourcc == V4L2_PIX_FMT_NV61 ||
		    output_fmt->fourcc == V4L2_PIX_FMT_NV12 ||
		    output_fmt->fourcc == V4L2_PIX_FMT_NV21 ||
		    output_fmt->fourcc == V4L2_PIX_FMT_YUYV ||
		    output_fmt->fourcc == V4L2_PIX_FMT_YVYU ||
		    output_fmt->fourcc == V4L2_PIX_FMT_UYVY ||
		    output_fmt->fourcc == V4L2_PIX_FMT_VYUY)
			ret = 0;
		break;
	case MEDIA_BUS_FMT_SBGGR8_1X8:
	case MEDIA_BUS_FMT_SGBRG8_1X8:
	case MEDIA_BUS_FMT_SGRBG8_1X8:
	case MEDIA_BUS_FMT_SRGGB8_1X8:
	case MEDIA_BUS_FMT_Y8_1X8:
		if (output_fmt->fourcc == V4L2_PIX_FMT_SRGGB8 ||
		    output_fmt->fourcc == V4L2_PIX_FMT_SGRBG8 ||
		    output_fmt->fourcc == V4L2_PIX_FMT_SGBRG8 ||
		    output_fmt->fourcc == V4L2_PIX_FMT_SBGGR8 ||
		    output_fmt->fourcc == V4L2_PIX_FMT_GREY)
			ret = 0;
		break;
	case MEDIA_BUS_FMT_SBGGR10_1X10:
	case MEDIA_BUS_FMT_SGBRG10_1X10:
	case MEDIA_BUS_FMT_SGRBG10_1X10:
	case MEDIA_BUS_FMT_SRGGB10_1X10:
	case MEDIA_BUS_FMT_Y10_1X10:
		if (output_fmt->fourcc == V4L2_PIX_FMT_SRGGB10 ||
		    output_fmt->fourcc == V4L2_PIX_FMT_SGRBG10 ||
		    output_fmt->fourcc == V4L2_PIX_FMT_SGBRG10 ||
		    output_fmt->fourcc == V4L2_PIX_FMT_SBGGR10 ||
		    output_fmt->fourcc == V4L2_PIX_FMT_Y10)
			ret = 0;
		break;
	case MEDIA_BUS_FMT_SBGGR12_1X12:
	case MEDIA_BUS_FMT_SGBRG12_1X12:
	case MEDIA_BUS_FMT_SGRBG12_1X12:
	case MEDIA_BUS_FMT_SRGGB12_1X12:
	case MEDIA_BUS_FMT_Y12_1X12:
		if (output_fmt->fourcc == V4L2_PIX_FMT_SRGGB12 ||
		    output_fmt->fourcc == V4L2_PIX_FMT_SGRBG12 ||
		    output_fmt->fourcc == V4L2_PIX_FMT_SGBRG12 ||
		    output_fmt->fourcc == V4L2_PIX_FMT_SBGGR12 ||
		    output_fmt->fourcc == V4L2_PIX_FMT_Y12)
			ret = 0;
		break;
	case MEDIA_BUS_FMT_RGB888_1X24:
	case MEDIA_BUS_FMT_BGR888_1X24:
	case MEDIA_BUS_FMT_GBR888_1X24:
		if (output_fmt->fourcc == V4L2_PIX_FMT_RGB24 ||
		    output_fmt->fourcc == V4L2_PIX_FMT_BGR24)
			ret = 0;
		break;
	case MEDIA_BUS_FMT_RGB565_1X16:
		if (output_fmt->fourcc == V4L2_PIX_FMT_RGB565)
			ret = 0;
		break;
	case MEDIA_BUS_FMT_EBD_1X8:
		if (output_fmt->fourcc == V4l2_PIX_FMT_EBD8 ||
		    (channel->data_bit == 8 &&
		     (output_fmt->fourcc == V4L2_PIX_FMT_SRGGB8 ||
		      output_fmt->fourcc == V4L2_PIX_FMT_SGRBG8 ||
		      output_fmt->fourcc == V4L2_PIX_FMT_SGBRG8 ||
		      output_fmt->fourcc == V4L2_PIX_FMT_SBGGR8)) ||
		    (channel->data_bit == 10 &&
		     (output_fmt->fourcc == V4L2_PIX_FMT_SRGGB10 ||
		      output_fmt->fourcc == V4L2_PIX_FMT_SGRBG10 ||
		      output_fmt->fourcc == V4L2_PIX_FMT_SGBRG10 ||
		      output_fmt->fourcc == V4L2_PIX_FMT_SBGGR10)) ||
		    (channel->data_bit == 12 &&
		     (output_fmt->fourcc == V4L2_PIX_FMT_SRGGB12 ||
		      output_fmt->fourcc == V4L2_PIX_FMT_SGRBG12 ||
		      output_fmt->fourcc == V4L2_PIX_FMT_SGBRG12 ||
		      output_fmt->fourcc == V4L2_PIX_FMT_SBGGR12)) ||
		    (channel->data_bit == 16 &&
		     (output_fmt->fourcc == V4L2_PIX_FMT_SRGGB16 ||
		      output_fmt->fourcc == V4L2_PIX_FMT_SGRBG16 ||
		      output_fmt->fourcc == V4L2_PIX_FMT_SGBRG16 ||
		      output_fmt->fourcc == V4L2_PIX_FMT_SBGGR16)))
			ret = 0;
		break;
	case MEDIA_BUS_FMT_SPD_2X8:
		if (output_fmt->fourcc == V4l2_PIX_FMT_SPD16 ||
		    (channel->data_bit == 8 &&
		     (output_fmt->fourcc == V4L2_PIX_FMT_SRGGB8 ||
		      output_fmt->fourcc == V4L2_PIX_FMT_SGRBG8 ||
		      output_fmt->fourcc == V4L2_PIX_FMT_SGBRG8 ||
		      output_fmt->fourcc == V4L2_PIX_FMT_SBGGR8)) ||
		    (channel->data_bit == 10 &&
		     (output_fmt->fourcc == V4L2_PIX_FMT_SRGGB10 ||
		      output_fmt->fourcc == V4L2_PIX_FMT_SGRBG10 ||
		      output_fmt->fourcc == V4L2_PIX_FMT_SGBRG10 ||
		      output_fmt->fourcc == V4L2_PIX_FMT_SBGGR10)) ||
		    (channel->data_bit == 12 &&
		     (output_fmt->fourcc == V4L2_PIX_FMT_SRGGB12 ||
		      output_fmt->fourcc == V4L2_PIX_FMT_SGRBG12 ||
		      output_fmt->fourcc == V4L2_PIX_FMT_SGBRG12 ||
		      output_fmt->fourcc == V4L2_PIX_FMT_SBGGR12)) ||
		    (channel->data_bit == 16 &&
		     (output_fmt->fourcc == V4L2_PIX_FMT_SRGGB16 ||
		      output_fmt->fourcc == V4L2_PIX_FMT_SGRBG16 ||
		      output_fmt->fourcc == V4L2_PIX_FMT_SGBRG16 ||
		      output_fmt->fourcc == V4L2_PIX_FMT_SBGGR16)))
			ret = 0;
		break;
	default:
		break;
	}
	if (ret)
		v4l2_dbg(4, rkcif_debug, &stream->cifdev->v4l2_dev,
			 "input mbus_code 0x%x, can't transform to %c%c%c%c\n",
			 input_fmt->mbus_code,
			 output_fmt->fourcc & 0xff,
			 (output_fmt->fourcc >> 8) & 0xff,
			 (output_fmt->fourcc >> 16) & 0xff,
			 (output_fmt->fourcc >> 24) & 0xff);
	return ret;
}

static int rkcif_stop_dma_capture(struct rkcif_stream *stream);

struct rkcif_rx_buffer *to_cif_rx_buf(struct rkisp_rx_buf *dbufs)
{
	return container_of(dbufs, struct rkcif_rx_buffer, dbufs);
}

static struct v4l2_subdev *get_remote_sensor(struct rkcif_stream *stream, u16 *index)
{
	struct media_pad *local, *remote;
	struct media_entity *sensor_me;
	struct v4l2_subdev *sub = NULL;

	local = &stream->vnode.vdev.entity.pads[0];
	if (!local) {
		v4l2_err(&stream->cifdev->v4l2_dev,
			 "%s: video pad[0] is null\n", __func__);
		return NULL;
	}

	remote = media_entity_remote_pad(local);
	if (!remote) {
		v4l2_err(&stream->cifdev->v4l2_dev,
			 "%s: remote pad is null\n", __func__);
		return NULL;
	}

	if (index)
		*index = remote->index;

	sensor_me = remote->entity;

	sub = media_entity_to_v4l2_subdev(sensor_me);

	return sub;

}

static void get_remote_terminal_sensor(struct rkcif_stream *stream,
				       struct v4l2_subdev **sensor_sd)
{
	struct media_graph graph;
	struct media_entity *entity = &stream->vnode.vdev.entity;
	struct media_device *mdev = entity->graph_obj.mdev;
	int ret;

	/* Walk the graph to locate sensor nodes. */
	mutex_lock(&mdev->graph_mutex);
	ret = media_graph_walk_init(&graph, mdev);
	if (ret) {
		mutex_unlock(&mdev->graph_mutex);
		*sensor_sd = NULL;
		return;
	}

	media_graph_walk_start(&graph, entity);
	while ((entity = media_graph_walk_next(&graph))) {
		if (entity->function == MEDIA_ENT_F_CAM_SENSOR)
			break;
	}
	mutex_unlock(&mdev->graph_mutex);
	media_graph_walk_cleanup(&graph);

	if (entity)
		*sensor_sd = media_entity_to_v4l2_subdev(entity);
	else
		*sensor_sd = NULL;
}

static struct rkcif_sensor_info *sd_to_sensor(struct rkcif_device *dev,
					      struct v4l2_subdev *sd)
{
	u32 i;

	for (i = 0; i < dev->num_sensors; ++i)
		if (dev->sensors[i].sd == sd)
			return &dev->sensors[i];

	if (i == dev->num_sensors) {
		for (i = 0; i < dev->num_sensors; ++i) {
			if (dev->sensors[i].mbus.type == V4L2_MBUS_CCP2)
				return &dev->lvds_subdev.sensor_self;
		}
	}

	return NULL;
}

static unsigned char get_data_type(u32 pixelformat, u8 cmd_mode_en, u8 dsi_input)
{
	switch (pixelformat) {
	/* csi raw8 */
	case MEDIA_BUS_FMT_SBGGR8_1X8:
	case MEDIA_BUS_FMT_SGBRG8_1X8:
	case MEDIA_BUS_FMT_SGRBG8_1X8:
	case MEDIA_BUS_FMT_SRGGB8_1X8:
	case MEDIA_BUS_FMT_Y8_1X8:
		return 0x2a;
	/* csi raw10 */
	case MEDIA_BUS_FMT_SBGGR10_1X10:
	case MEDIA_BUS_FMT_SGBRG10_1X10:
	case MEDIA_BUS_FMT_SGRBG10_1X10:
	case MEDIA_BUS_FMT_SRGGB10_1X10:
	case MEDIA_BUS_FMT_Y10_1X10:
		return 0x2b;
	/* csi raw12 */
	case MEDIA_BUS_FMT_SBGGR12_1X12:
	case MEDIA_BUS_FMT_SGBRG12_1X12:
	case MEDIA_BUS_FMT_SGRBG12_1X12:
	case MEDIA_BUS_FMT_SRGGB12_1X12:
	case MEDIA_BUS_FMT_Y12_1X12:
		return 0x2c;
	/* csi uyvy 422 */
	case MEDIA_BUS_FMT_UYVY8_2X8:
	case MEDIA_BUS_FMT_VYUY8_2X8:
	case MEDIA_BUS_FMT_YUYV8_2X8:
	case MEDIA_BUS_FMT_YVYU8_2X8:
		return 0x1e;
	case MEDIA_BUS_FMT_RGB888_1X24:
	case MEDIA_BUS_FMT_BGR888_1X24:
	case MEDIA_BUS_FMT_GBR888_1X24:
		if (dsi_input) {
			if (cmd_mode_en) /* dsi command mode*/
				return 0x39;
			else /* dsi video mode */
				return 0x3e;
		} else {
			return 0x24;
		}
	case MEDIA_BUS_FMT_RGB565_1X16:
		if (dsi_input) {
			if (cmd_mode_en) /* dsi command mode*/
				return 0x39;
			else /* dsi video mode */
				return 0x0e;
		} else {
			return 0x22;
		}
	case MEDIA_BUS_FMT_EBD_1X8:
		return 0x12;
	case MEDIA_BUS_FMT_SPD_2X8:
		return 0x2f;

	default:
		return 0x2b;
	}
}

static int get_csi_crop_align(const struct cif_input_fmt *fmt_in)
{
	switch (fmt_in->csi_fmt_val) {
	case CSI_WRDDR_TYPE_RGB888:
		return 24;
	case CSI_WRDDR_TYPE_RGB565:
		return 16;
	case CSI_WRDDR_TYPE_RAW10:
	case CSI_WRDDR_TYPE_RAW12:
		return 4;
	case CSI_WRDDR_TYPE_RAW8:
	case CSI_WRDDR_TYPE_YUV422:
		return 8;
	default:
		return -1;
	}
}

const struct
cif_input_fmt *rkcif_get_input_fmt(struct rkcif_device *dev, struct v4l2_rect *rect,
			     u32 pad_id, struct csi_channel_info *csi_info)
{
	struct v4l2_subdev_format fmt;
	struct v4l2_subdev *sd = dev->terminal_sensor.sd;
	struct rkmodule_channel_info ch_info = {0};
	struct rkmodule_capture_info capture_info;
	int ret;
	u32 i;

	fmt.pad = 0;
	fmt.which = V4L2_SUBDEV_FORMAT_ACTIVE;
	fmt.reserved[0] = 0;
	fmt.format.field = V4L2_FIELD_NONE;
	ret = v4l2_subdev_call(sd, pad, get_fmt, NULL, &fmt);
	if (ret < 0) {
		v4l2_warn(sd->v4l2_dev,
			  "sensor fmt invalid, set to default size\n");
		goto set_default;
	}
	ch_info.index = pad_id;
	ret = v4l2_subdev_call(sd,
			       core, ioctl,
			       RKMODULE_GET_CHANNEL_INFO,
			       &ch_info);
	if (!ret) {
		fmt.format.width = ch_info.width;
		fmt.format.height = ch_info.height;
		fmt.format.code = ch_info.bus_fmt;
		switch (ch_info.vc) {
		case V4L2_MBUS_CSI2_CHANNEL_3:
			csi_info->vc = 3;
			break;
		case V4L2_MBUS_CSI2_CHANNEL_2:
			csi_info->vc = 2;
			break;
		case V4L2_MBUS_CSI2_CHANNEL_1:
			csi_info->vc = 1;
			break;
		case V4L2_MBUS_CSI2_CHANNEL_0:
			csi_info->vc = 0;
			break;
		default:
			csi_info->vc = 0xff;
		}
		if (ch_info.bus_fmt == MEDIA_BUS_FMT_SPD_2X8 ||
		    ch_info.bus_fmt == MEDIA_BUS_FMT_EBD_1X8) {
			if (ch_info.data_type > 0)
				csi_info->data_type = ch_info.data_type;
			if (ch_info.data_bit > 0)
				csi_info->data_bit = ch_info.data_bit;
		}
	} else {
		csi_info->vc = 0xff;
	}

	v4l2_dbg(1, rkcif_debug, sd->v4l2_dev,
		 "remote fmt: mbus code:0x%x, size:%dx%d, field: %d\n",
		 fmt.format.code, fmt.format.width,
		 fmt.format.height, fmt.format.field);
	rect->left = 0;
	rect->top = 0;
	rect->width = fmt.format.width;
	rect->height = fmt.format.height;
	ret = v4l2_subdev_call(sd,
			       core, ioctl,
			       RKMODULE_GET_CAPTURE_MODE,
			       &capture_info);
	if (!ret) {
		if (capture_info.mode == RKMODULE_MULTI_DEV_COMBINE_ONE &&
		    dev->hw_dev->is_rk3588s2) {
			for (i = 0; i < capture_info.multi_dev.dev_num; i++) {
				if (capture_info.multi_dev.dev_idx[i] == 0)
					capture_info.multi_dev.dev_idx[i] = 2;
				else if (capture_info.multi_dev.dev_idx[i] == 2)
					capture_info.multi_dev.dev_idx[i] = 4;
				else if (capture_info.multi_dev.dev_idx[i] == 3)
					capture_info.multi_dev.dev_idx[i] = 5;
			}
		}
		csi_info->capture_info = capture_info;
	} else {
		csi_info->capture_info.mode = RKMODULE_CAPTURE_MODE_NONE;
	}
	for (i = 0; i < ARRAY_SIZE(in_fmts); i++)
		if (fmt.format.code == in_fmts[i].mbus_code &&
		    fmt.format.field == in_fmts[i].field)
			return &in_fmts[i];

	v4l2_err(sd->v4l2_dev, "remote sensor mbus code not supported\n");

set_default:
	rect->left = 0;
	rect->top = 0;
	rect->width = RKCIF_DEFAULT_WIDTH;
	rect->height = RKCIF_DEFAULT_HEIGHT;

	return NULL;
}

const struct
cif_output_fmt *rkcif_find_output_fmt(struct rkcif_stream *stream, u32 pixelfmt)
{
	const struct cif_output_fmt *fmt;
	u32 i;

	for (i = 0; i < ARRAY_SIZE(out_fmts); i++) {
		fmt = &out_fmts[i];
		if (fmt->fourcc == pixelfmt)
			return fmt;
	}

	return NULL;
}

static enum cif_reg_index get_reg_index_of_id_ctrl0(int channel_id)
{
	enum cif_reg_index index;

	switch (channel_id) {
	case 0:
		index = CIF_REG_MIPI_LVDS_ID0_CTRL0;
		break;
	case 1:
		index = CIF_REG_MIPI_LVDS_ID1_CTRL0;
		break;
	case 2:
		index = CIF_REG_MIPI_LVDS_ID2_CTRL0;
		break;
	case 3:
		index = CIF_REG_MIPI_LVDS_ID3_CTRL0;
		break;
	default:
		index = CIF_REG_MIPI_LVDS_ID0_CTRL0;
		break;
	}

	return index;
}

static enum cif_reg_index get_reg_index_of_lvds_id_ctrl0(int channel_id)
{
	enum cif_reg_index index;

	switch (channel_id) {
	case 0:
		index = CIF_REG_LVDS_ID0_CTRL0;
		break;
	case 1:
		index = CIF_REG_LVDS_ID1_CTRL0;
		break;
	case 2:
		index = CIF_REG_LVDS_ID2_CTRL0;
		break;
	case 3:
		index = CIF_REG_LVDS_ID3_CTRL0;
		break;
	default:
		index = CIF_REG_LVDS_ID0_CTRL0;
		break;
	}

	return index;
}

static enum cif_reg_index get_reg_index_of_id_ctrl1(int channel_id)
{
	enum cif_reg_index index;

	switch (channel_id) {
	case 0:
		index = CIF_REG_MIPI_LVDS_ID0_CTRL1;
		break;
	case 1:
		index = CIF_REG_MIPI_LVDS_ID1_CTRL1;
		break;
	case 2:
		index = CIF_REG_MIPI_LVDS_ID2_CTRL1;
		break;
	case 3:
		index = CIF_REG_MIPI_LVDS_ID3_CTRL1;
		break;
	default:
		index = CIF_REG_MIPI_LVDS_ID0_CTRL1;
		break;
	}

	return index;
}

static enum cif_reg_index get_reg_index_of_frm0_y_addr(int channel_id)
{
	enum cif_reg_index index;

	switch (channel_id) {
	case 0:
		index = CIF_REG_MIPI_LVDS_FRAME0_ADDR_Y_ID0;
		break;
	case 1:
		index = CIF_REG_MIPI_LVDS_FRAME0_ADDR_Y_ID1;
		break;
	case 2:
		index = CIF_REG_MIPI_LVDS_FRAME0_ADDR_Y_ID2;
		break;
	case 3:
		index = CIF_REG_MIPI_LVDS_FRAME0_ADDR_Y_ID3;
		break;
	default:
		index = CIF_REG_MIPI_LVDS_FRAME0_ADDR_Y_ID0;
		break;
	}

	return index;
}

static enum cif_reg_index get_reg_index_of_frm1_y_addr(int channel_id)
{
	enum cif_reg_index index;

	switch (channel_id) {
	case 0:
		index = CIF_REG_MIPI_LVDS_FRAME1_ADDR_Y_ID0;
		break;
	case 1:
		index = CIF_REG_MIPI_LVDS_FRAME1_ADDR_Y_ID1;
		break;
	case 2:
		index = CIF_REG_MIPI_LVDS_FRAME1_ADDR_Y_ID2;
		break;
	case 3:
		index = CIF_REG_MIPI_LVDS_FRAME1_ADDR_Y_ID3;
		break;
	default:
		index = CIF_REG_MIPI_LVDS_FRAME1_ADDR_Y_ID0;
		break;
	}

	return index;
}

static enum cif_reg_index get_reg_index_of_frm0_uv_addr(int channel_id)
{
	enum cif_reg_index index;

	switch (channel_id) {
	case 0:
		index = CIF_REG_MIPI_LVDS_FRAME0_ADDR_UV_ID0;
		break;
	case 1:
		index = CIF_REG_MIPI_LVDS_FRAME0_ADDR_UV_ID1;
		break;
	case 2:
		index = CIF_REG_MIPI_LVDS_FRAME0_ADDR_UV_ID2;
		break;
	case 3:
		index = CIF_REG_MIPI_LVDS_FRAME0_ADDR_UV_ID3;
		break;
	default:
		index = CIF_REG_MIPI_LVDS_FRAME0_ADDR_UV_ID0;
		break;
	}

	return index;
}

static enum cif_reg_index get_reg_index_of_frm1_uv_addr(int channel_id)
{
	enum cif_reg_index index;

	switch (channel_id) {
	case 0:
		index = CIF_REG_MIPI_LVDS_FRAME1_ADDR_UV_ID0;
		break;
	case 1:
		index = CIF_REG_MIPI_LVDS_FRAME1_ADDR_UV_ID1;
		break;
	case 2:
		index = CIF_REG_MIPI_LVDS_FRAME1_ADDR_UV_ID2;
		break;
	case 3:
		index = CIF_REG_MIPI_LVDS_FRAME1_ADDR_UV_ID3;
		break;
	default:
		index = CIF_REG_MIPI_LVDS_FRAME1_ADDR_UV_ID0;
		break;
	}

	return index;
}

static enum cif_reg_index get_reg_index_of_frm0_y_vlw(int channel_id)
{
	enum cif_reg_index index;

	switch (channel_id) {
	case 0:
		index = CIF_REG_MIPI_LVDS_FRAME0_VLW_Y_ID0;
		break;
	case 1:
		index = CIF_REG_MIPI_LVDS_FRAME0_VLW_Y_ID1;
		break;
	case 2:
		index = CIF_REG_MIPI_LVDS_FRAME0_VLW_Y_ID2;
		break;
	case 3:
		index = CIF_REG_MIPI_LVDS_FRAME0_VLW_Y_ID3;
		break;
	default:
		index = CIF_REG_MIPI_LVDS_FRAME0_VLW_Y_ID0;
		break;
	}

	return index;
}

static enum cif_reg_index get_reg_index_of_frm1_y_vlw(int channel_id)
{
	enum cif_reg_index index;

	switch (channel_id) {
	case 0:
		index = CIF_REG_MIPI_LVDS_FRAME1_VLW_Y_ID0;
		break;
	case 1:
		index = CIF_REG_MIPI_LVDS_FRAME1_VLW_Y_ID1;
		break;
	case 2:
		index = CIF_REG_MIPI_LVDS_FRAME1_VLW_Y_ID2;
		break;
	case 3:
		index = CIF_REG_MIPI_LVDS_FRAME1_VLW_Y_ID3;
		break;
	default:
		index = CIF_REG_MIPI_LVDS_FRAME1_VLW_Y_ID0;
		break;
	}

	return index;
}

static enum cif_reg_index get_reg_index_of_frm0_uv_vlw(int channel_id)
{
	enum cif_reg_index index;

	switch (channel_id) {
	case 0:
		index = CIF_REG_MIPI_LVDS_FRAME0_VLW_UV_ID0;
		break;
	case 1:
		index = CIF_REG_MIPI_LVDS_FRAME0_VLW_UV_ID1;
		break;
	case 2:
		index = CIF_REG_MIPI_LVDS_FRAME0_VLW_UV_ID2;
		break;
	case 3:
		index = CIF_REG_MIPI_LVDS_FRAME0_VLW_UV_ID3;
		break;
	default:
		index = CIF_REG_MIPI_LVDS_FRAME0_VLW_UV_ID0;
		break;
	}

	return index;
}

static enum cif_reg_index get_reg_index_of_frm1_uv_vlw(int channel_id)
{
	enum cif_reg_index index;

	switch (channel_id) {
	case 0:
		index = CIF_REG_MIPI_LVDS_FRAME1_VLW_UV_ID0;
		break;
	case 1:
		index = CIF_REG_MIPI_LVDS_FRAME1_VLW_UV_ID1;
		break;
	case 2:
		index = CIF_REG_MIPI_LVDS_FRAME1_VLW_UV_ID2;
		break;
	case 3:
		index = CIF_REG_MIPI_LVDS_FRAME1_VLW_UV_ID3;
		break;
	default:
		index = CIF_REG_MIPI_LVDS_FRAME1_VLW_UV_ID0;
		break;
	}

	return index;
}

static enum cif_reg_index get_reg_index_of_id_crop_start(int channel_id)
{
	enum cif_reg_index index;

	switch (channel_id) {
	case 0:
		index = CIF_REG_MIPI_LVDS_ID0_CROP_START;
		break;
	case 1:
		index = CIF_REG_MIPI_LVDS_ID1_CROP_START;
		break;
	case 2:
		index = CIF_REG_MIPI_LVDS_ID2_CROP_START;
		break;
	case 3:
		index = CIF_REG_MIPI_LVDS_ID3_CROP_START;
		break;
	default:
		index = CIF_REG_MIPI_LVDS_ID0_CROP_START;
		break;
	}

	return index;
}

static enum cif_reg_index get_reg_index_of_lvds_sav_eav_act0(int channel_id)
{
	enum cif_reg_index index;

	switch (channel_id) {
	case 0:
		index = CIF_REG_LVDS_SAV_EAV_ACT0_ID0;
		break;
	case 1:
		index = CIF_REG_LVDS_SAV_EAV_ACT0_ID1;
		break;
	case 2:
		index = CIF_REG_LVDS_SAV_EAV_ACT0_ID2;
		break;
	case 3:
		index = CIF_REG_LVDS_SAV_EAV_ACT0_ID3;
		break;
	default:
		index = CIF_REG_LVDS_SAV_EAV_ACT0_ID0;
		break;
	}

	return index;
}

static enum cif_reg_index get_reg_index_of_lvds_sav_eav_act1(int channel_id)
{
	enum cif_reg_index index;

	switch (channel_id) {
	case 0:
		index = CIF_REG_LVDS_SAV_EAV_ACT1_ID0;
		break;
	case 1:
		index = CIF_REG_LVDS_SAV_EAV_ACT1_ID1;
		break;
	case 2:
		index = CIF_REG_LVDS_SAV_EAV_ACT1_ID2;
		break;
	case 3:
		index = CIF_REG_LVDS_SAV_EAV_ACT1_ID3;
		break;
	default:
		index = CIF_REG_LVDS_SAV_EAV_ACT1_ID0;
		break;
	}

	return index;
}

static enum cif_reg_index get_reg_index_of_lvds_sav_eav_blk0(int channel_id)
{
	enum cif_reg_index index;

	switch (channel_id) {
	case 0:
		index = CIF_REG_LVDS_SAV_EAV_BLK0_ID0;
		break;
	case 1:
		index = CIF_REG_LVDS_SAV_EAV_BLK0_ID1;
		break;
	case 2:
		index = CIF_REG_LVDS_SAV_EAV_BLK0_ID2;
		break;
	case 3:
		index = CIF_REG_LVDS_SAV_EAV_BLK0_ID3;
		break;
	default:
		index = CIF_REG_LVDS_SAV_EAV_BLK0_ID0;
		break;
	}

	return index;
}

static enum cif_reg_index get_reg_index_of_lvds_sav_eav_blk1(int channel_id)
{
	enum cif_reg_index index;

	switch (channel_id) {
	case 0:
		index = CIF_REG_LVDS_SAV_EAV_BLK1_ID0;
		break;
	case 1:
		index = CIF_REG_LVDS_SAV_EAV_BLK1_ID1;
		break;
	case 2:
		index = CIF_REG_LVDS_SAV_EAV_BLK1_ID2;
		break;
	case 3:
		index = CIF_REG_LVDS_SAV_EAV_BLK1_ID3;
		break;
	default:
		index = CIF_REG_LVDS_SAV_EAV_BLK1_ID0;
		break;
	}

	return index;
}

static enum cif_reg_index get_dvp_reg_index_of_frm0_y_addr(int channel_id)
{
	enum cif_reg_index index;

	switch (channel_id) {
	case 0:
		index = CIF_REG_DVP_FRM0_ADDR_Y;
		break;
	case 1:
		index = CIF_REG_DVP_FRM0_ADDR_Y_ID1;
		break;
	case 2:
		index = CIF_REG_DVP_FRM0_ADDR_Y_ID2;
		break;
	case 3:
		index = CIF_REG_DVP_FRM0_ADDR_Y_ID3;
		break;
	default:
		index = CIF_REG_DVP_FRM0_ADDR_Y;
		break;
	}

	return index;
}

static enum cif_reg_index get_dvp_reg_index_of_frm1_y_addr(int channel_id)
{
	enum cif_reg_index index;

	switch (channel_id) {
	case 0:
		index = CIF_REG_DVP_FRM1_ADDR_Y;
		break;
	case 1:
		index = CIF_REG_DVP_FRM1_ADDR_Y_ID1;
		break;
	case 2:
		index = CIF_REG_DVP_FRM1_ADDR_Y_ID2;
		break;
	case 3:
		index = CIF_REG_DVP_FRM1_ADDR_Y_ID3;
		break;
	default:
		index = CIF_REG_DVP_FRM0_ADDR_Y;
		break;
	}

	return index;
}

static enum cif_reg_index get_dvp_reg_index_of_frm0_uv_addr(int channel_id)
{
	enum cif_reg_index index;

	switch (channel_id) {
	case 0:
		index = CIF_REG_DVP_FRM0_ADDR_UV;
		break;
	case 1:
		index = CIF_REG_DVP_FRM0_ADDR_UV_ID1;
		break;
	case 2:
		index = CIF_REG_DVP_FRM0_ADDR_UV_ID2;
		break;
	case 3:
		index = CIF_REG_DVP_FRM0_ADDR_UV_ID3;
		break;
	default:
		index = CIF_REG_DVP_FRM0_ADDR_UV;
		break;
	}

	return index;
}

static enum cif_reg_index get_dvp_reg_index_of_frm1_uv_addr(int channel_id)
{
	enum cif_reg_index index;

	switch (channel_id) {
	case 0:
		index = CIF_REG_DVP_FRM1_ADDR_UV;
		break;
	case 1:
		index = CIF_REG_DVP_FRM1_ADDR_UV_ID1;
		break;
	case 2:
		index = CIF_REG_DVP_FRM1_ADDR_UV_ID2;
		break;
	case 3:
		index = CIF_REG_DVP_FRM1_ADDR_UV_ID3;
		break;
	default:
		index = CIF_REG_DVP_FRM1_ADDR_UV;
		break;
	}

	return index;
}

int rkcif_get_linetime(struct rkcif_stream *stream)
{
	struct rkcif_device *cif_dev = stream->cifdev;
	struct rkcif_sensor_info *sensor = &cif_dev->terminal_sensor;
	u32 numerator, denominator;
	u32 def_fps = 0;
	int line_time = 0;
	int vblank_def = 0;
	int vblank_curr = 0;

	numerator = sensor->fi.interval.numerator;
	denominator = sensor->fi.interval.denominator;
	if (!numerator || !denominator) {
		v4l2_err(&cif_dev->v4l2_dev,
			 "get frame interval fail, numerator %d, denominator %d\n",
			 numerator, denominator);
		return -EINVAL;
	}
	def_fps = denominator / numerator;
	if (!def_fps) {
		v4l2_err(&cif_dev->v4l2_dev,
			 "get fps fail, numerator %d, denominator %d\n",
			 numerator, denominator);
		return -EINVAL;
	}
	vblank_def = rkcif_get_sensor_vblank_def(cif_dev);
	vblank_curr = rkcif_get_sensor_vblank(cif_dev);
	if (!vblank_def || !vblank_curr) {
		v4l2_err(&cif_dev->v4l2_dev,
			 "get vblank fail, vblank_def %d, vblank_curr %d\n",
			 vblank_def, vblank_curr);
		return -EINVAL;
	}
	line_time = div_u64(1000000000, def_fps);
	line_time = div_u64(line_time, vblank_def + sensor->raw_rect.height);
	return line_time;
}

/***************************** stream operations ******************************/
static int rkcif_assign_new_buffer_oneframe(struct rkcif_stream *stream,
					    enum rkcif_yuvaddr_state stat)
{
	struct rkcif_device *dev = stream->cifdev;
	struct rkcif_dummy_buffer *dummy_buf = &dev->hw_dev->dummy_buf;
	struct rkcif_buffer *buffer = NULL;
	u32 frm_addr_y = CIF_REG_DVP_FRM0_ADDR_Y;
	u32 frm_addr_uv = CIF_REG_DVP_FRM0_ADDR_UV;
	unsigned long flags;
	int ret = 0;

	spin_lock_irqsave(&stream->vbq_lock, flags);
	if (stat == RKCIF_YUV_ADDR_STATE_INIT) {
		if (!stream->curr_buf) {
			if (!list_empty(&stream->buf_head)) {
				stream->curr_buf = list_first_entry(&stream->buf_head,
								    struct rkcif_buffer,
								    queue);
				list_del(&stream->curr_buf->queue);
			}
		}

		if (stream->curr_buf) {
			rkcif_write_register(dev, CIF_REG_DVP_FRM0_ADDR_Y,
					     stream->curr_buf->buff_addr[RKCIF_PLANE_Y]);
			rkcif_write_register(dev, CIF_REG_DVP_FRM0_ADDR_UV,
					     stream->curr_buf->buff_addr[RKCIF_PLANE_CBCR]);
		} else {
			if (dummy_buf->vaddr) {
				rkcif_write_register(dev, CIF_REG_DVP_FRM0_ADDR_Y,
						     dummy_buf->dma_addr);
				rkcif_write_register(dev, CIF_REG_DVP_FRM0_ADDR_UV,
						     dummy_buf->dma_addr);
			}
		}

		if (!stream->next_buf) {
			if (!list_empty(&stream->buf_head)) {
				stream->next_buf = list_first_entry(&stream->buf_head,
								    struct rkcif_buffer, queue);
				list_del(&stream->next_buf->queue);
			}
		}

		if (stream->next_buf) {
			rkcif_write_register(dev, CIF_REG_DVP_FRM1_ADDR_Y,
					     stream->next_buf->buff_addr[RKCIF_PLANE_Y]);
			rkcif_write_register(dev, CIF_REG_DVP_FRM1_ADDR_UV,
					     stream->next_buf->buff_addr[RKCIF_PLANE_CBCR]);
		} else {
			if (dummy_buf->vaddr) {
				rkcif_write_register(dev, CIF_REG_DVP_FRM1_ADDR_Y,
						     dummy_buf->dma_addr);
				rkcif_write_register(dev, CIF_REG_DVP_FRM1_ADDR_UV,
						     dummy_buf->dma_addr);
			}
		}
	} else if (stat == RKCIF_YUV_ADDR_STATE_UPDATE) {
		if (!list_empty(&stream->buf_head)) {
			if (stream->frame_phase == CIF_CSI_FRAME0_READY) {
				stream->curr_buf = list_first_entry(&stream->buf_head,
								    struct rkcif_buffer, queue);
				list_del(&stream->curr_buf->queue);
				buffer = stream->curr_buf;
			} else if (stream->frame_phase == CIF_CSI_FRAME1_READY) {
				stream->next_buf = list_first_entry(&stream->buf_head,
								    struct rkcif_buffer, queue);
				list_del(&stream->next_buf->queue);
				buffer = stream->next_buf;
			}
		} else {
			if (dummy_buf->vaddr && stream->frame_phase == CIF_CSI_FRAME0_READY)
				stream->curr_buf = NULL;
			if (dummy_buf->vaddr && stream->frame_phase == CIF_CSI_FRAME1_READY)
				stream->next_buf = NULL;
			buffer = NULL;
		}
		if (stream->frame_phase == CIF_CSI_FRAME0_READY) {
			frm_addr_y = CIF_REG_DVP_FRM0_ADDR_Y;
			frm_addr_uv = CIF_REG_DVP_FRM0_ADDR_UV;
		} else if (stream->frame_phase == CIF_CSI_FRAME1_READY) {
			frm_addr_y = CIF_REG_DVP_FRM1_ADDR_Y;
			frm_addr_uv = CIF_REG_DVP_FRM1_ADDR_UV;
		}

		if (buffer) {
			rkcif_write_register(dev, frm_addr_y,
					     buffer->buff_addr[RKCIF_PLANE_Y]);
			rkcif_write_register(dev, frm_addr_uv,
					     buffer->buff_addr[RKCIF_PLANE_CBCR]);
		} else {
			if (dummy_buf->vaddr) {
				rkcif_write_register(dev, frm_addr_y,
					     dummy_buf->dma_addr);
				rkcif_write_register(dev, frm_addr_uv,
					     dummy_buf->dma_addr);
			} else {
				ret = -EINVAL;
			}
			dev->err_state |= (RKCIF_ERR_ID0_NOT_BUF << stream->id);
			dev->irq_stats.not_active_buf_cnt[stream->id]++;
		}
	}
	spin_unlock_irqrestore(&stream->vbq_lock, flags);
	return ret;
}

static struct v4l2_subdev *get_rkisp_sd(struct sditf_priv *priv)
{
	struct media_pad *pad = NULL;

	if (priv && priv->pads[0].entity->num_links) {
		if (priv->is_combine_mode)
			pad = media_entity_remote_pad(&priv->pads[1]);
		else
			pad = media_entity_remote_pad(&priv->pads[0]);
		if (pad)
			return media_entity_to_v4l2_subdev(pad->entity);
	}
	return NULL;
}

static void rkcif_rx_buffer_free(struct rkcif_stream *stream)
{
	struct v4l2_subdev *sd;
	struct rkisp_rx_buf *dbufs;
	struct rkcif_device *dev = stream->cifdev;

	sd = get_rkisp_sd(dev->sditf[0]);
	if (!sd)
		return;

	while (!list_empty(&stream->rx_buf_head_vicap)) {
		dbufs = list_first_entry(&stream->rx_buf_head_vicap, struct rkisp_rx_buf, list);
		if (dbufs->is_init)
			v4l2_subdev_call(sd, core, ioctl,
					 RKISP_VICAP_CMD_RX_BUFFER_FREE, dbufs);
		dma_buf_put(dbufs->dbuf);
		list_del(&dbufs->list);
		kfree(dbufs);
	}
}

static void rkcif_s_rx_buffer(struct rkcif_stream *stream, struct rkisp_rx_buf *dbufs)
{
	struct rkcif_device *dev = stream->cifdev;
	struct v4l2_subdev *sd;
	struct rkcif_rx_buffer *rx_buf = NULL;

	sd = get_rkisp_sd(dev->sditf[0]);
	if (!sd)
		return;
	if ((dev->rdbk_debug &&
	     dbufs->sequence < 15) ||
	    rkcif_debug == 3) {
		rx_buf = to_cif_rx_buf(dbufs);
		v4l2_info(&dev->v4l2_dev,
			  "s_buf seq %d type %d, dma addr %x, %lld\n",
			  dbufs->sequence, dbufs->type, (u32)rx_buf->dummy.dma_addr,
			  rkcif_time_get_ns(dev));
	}
	v4l2_subdev_call(sd, video, s_rx_buffer, dbufs, NULL);
}

static void rkcif_enable_skip_frame(struct rkcif_stream *stream, int cap_m, int skip_n)
{
	struct rkcif_device *dev = stream->cifdev;
	u32 val = 0;

	val = rkcif_read_register(dev, CIF_REG_MIPI_LVDS_CTRL);
	val &= 0xc00fffff;
	val |= cap_m << RKCIF_CAP_SHIFT | skip_n << RKCIF_SKIP_SHIFT | RKCIF_SKIP_EN(stream->id);
	rkcif_write_register(dev, CIF_REG_MIPI_LVDS_CTRL, val);
	stream->skip_info.skip_en = true;
}

static void rkcif_disable_skip_frame(struct rkcif_stream *stream)
{	struct rkcif_device *dev = stream->cifdev;
	u32 val = 0;

	val = rkcif_read_register(dev, CIF_REG_MIPI_LVDS_CTRL);
	val &= ~(RKCIF_SKIP_EN(stream->id));
	rkcif_write_register(dev, CIF_REG_MIPI_LVDS_CTRL, val);
	stream->skip_info.skip_en = false;
}

static void rkcif_rdbk_with_tools(struct rkcif_stream *stream,
				      struct rkcif_rx_buffer *active_buf)
{
	unsigned long flags;

	spin_lock_irqsave(&stream->tools_vdev->vbq_lock, flags);
	if (stream->tools_vdev->state == RKCIF_STATE_STREAMING) {
		list_add_tail(&active_buf->list, &stream->tools_vdev->buf_done_head);
		if (!work_busy(&stream->tools_vdev->work))
			schedule_work(&stream->tools_vdev->work);
	}
	spin_unlock_irqrestore(&stream->tools_vdev->vbq_lock, flags);
}

static void rkcif_rdbk_frame_end_toisp(struct rkcif_stream *stream,
				       struct rkcif_rx_buffer *buffer)
{
	struct rkcif_device *dev = stream->cifdev;
	struct rkcif_sensor_info *sensor = &stream->cifdev->terminal_sensor;
	u32 denominator, numerator;
	u64 l_ts, m_ts, s_ts, time = 30000000LL;
	int ret, fps = -1;
	unsigned long flags;

	spin_lock_irqsave(&dev->hdr_lock, flags);
	if (dev->rdbk_rx_buf[stream->id]) {
		list_add_tail(&dev->rdbk_rx_buf[stream->id]->list, &stream->rx_buf_head);
		dev->rdbk_rx_buf[stream->id] = buffer;
	} else {
		dev->rdbk_rx_buf[stream->id] = buffer;
	}

	numerator = sensor->fi.interval.numerator;
	denominator = sensor->fi.interval.denominator;
	if (denominator && numerator)
		time = numerator * 1000 / denominator * 1000 * 1000;

	if (dev->hdr.hdr_mode == HDR_X3 &&
	    dev->rdbk_rx_buf[RDBK_L] &&
	    dev->rdbk_rx_buf[RDBK_M] &&
	    dev->rdbk_rx_buf[RDBK_S]) {
		l_ts = dev->rdbk_rx_buf[RDBK_L]->fe_timestamp;
		m_ts = dev->rdbk_rx_buf[RDBK_M]->fe_timestamp;
		s_ts = dev->rdbk_rx_buf[RDBK_S]->fe_timestamp;

		if (m_ts < l_ts || s_ts < m_ts) {
			v4l2_err(&dev->v4l2_dev,
				 "s/m/l frame err, timestamp s:%lld m:%lld l:%lld\n",
				 s_ts, m_ts, l_ts);
			goto RDBK_TOISP_UNMATCH;
		}

		if ((m_ts - l_ts) > time || (s_ts - m_ts) > time) {
			ret = v4l2_subdev_call(sensor->sd,
					       video,
					       g_frame_interval,
					       &sensor->fi);
			if (!ret) {
				denominator = sensor->fi.interval.denominator;
				numerator = sensor->fi.interval.numerator;
				if (denominator && numerator) {
					time = numerator * 1000 / denominator * 1000 * 1000;
					fps = denominator / numerator;
				}
			}

			if ((m_ts - l_ts) > time || (s_ts - m_ts) > time) {
				v4l2_err(&dev->v4l2_dev,
					 "timestamp no match, s:%lld m:%lld l:%lld, fps:%d\n",
					 s_ts, m_ts, l_ts, fps);
				goto RDBK_TOISP_UNMATCH;
			}
		}
		dev->rdbk_rx_buf[RDBK_M]->dbufs.sequence = dev->rdbk_rx_buf[RDBK_L]->dbufs.sequence;
		dev->rdbk_rx_buf[RDBK_S]->dbufs.sequence = dev->rdbk_rx_buf[RDBK_L]->dbufs.sequence;
		rkcif_s_rx_buffer(&dev->stream[RDBK_L], &dev->rdbk_rx_buf[RDBK_L]->dbufs);
		rkcif_s_rx_buffer(&dev->stream[RDBK_M], &dev->rdbk_rx_buf[RDBK_M]->dbufs);
		rkcif_s_rx_buffer(&dev->stream[RDBK_S], &dev->rdbk_rx_buf[RDBK_S]->dbufs);
		rkcif_rdbk_with_tools(&dev->stream[RDBK_L], dev->rdbk_rx_buf[RDBK_L]);
		rkcif_rdbk_with_tools(&dev->stream[RDBK_M], dev->rdbk_rx_buf[RDBK_M]);
		rkcif_rdbk_with_tools(&dev->stream[RDBK_S], dev->rdbk_rx_buf[RDBK_S]);
		atomic_dec(&dev->stream[RDBK_L].buf_cnt);
		atomic_dec(&dev->stream[RDBK_M].buf_cnt);
		atomic_dec(&dev->stream[RDBK_S].buf_cnt);
		dev->rdbk_rx_buf[RDBK_L] = NULL;
		dev->rdbk_rx_buf[RDBK_M] = NULL;
		dev->rdbk_rx_buf[RDBK_S] = NULL;
	} else if (dev->hdr.hdr_mode == HDR_X2 &&
		dev->rdbk_rx_buf[RDBK_L] && dev->rdbk_rx_buf[RDBK_M]) {
		l_ts = dev->rdbk_rx_buf[RDBK_L]->fe_timestamp;
		s_ts = dev->rdbk_rx_buf[RDBK_M]->fe_timestamp;

		if (s_ts < l_ts) {
			v4l2_err(&dev->v4l2_dev,
				 "s/l frame err, timestamp s:%lld l:%lld\n",
				 s_ts, l_ts);
			goto RDBK_TOISP_UNMATCH;
		}

		if ((s_ts - l_ts) > time) {
			ret = v4l2_subdev_call(sensor->sd,
					       video,
					       g_frame_interval,
					       &sensor->fi);
			if (!ret) {
				denominator = sensor->fi.interval.denominator;
				numerator = sensor->fi.interval.numerator;
				if (denominator && numerator) {
					time = numerator * 1000 / denominator * 1000 * 1000;
					fps = denominator / numerator;
				}
			}
			if ((s_ts - l_ts) > time) {
				v4l2_err(&dev->v4l2_dev,
					 "timestamp no match, s:%lld l:%lld, fps:%d\n",
					 s_ts, l_ts, fps);
				goto RDBK_TOISP_UNMATCH;
			}
		}
		dev->rdbk_rx_buf[RDBK_M]->dbufs.sequence = dev->rdbk_rx_buf[RDBK_L]->dbufs.sequence;
		rkcif_s_rx_buffer(&dev->stream[RDBK_L], &dev->rdbk_rx_buf[RDBK_L]->dbufs);
		rkcif_s_rx_buffer(&dev->stream[RDBK_M], &dev->rdbk_rx_buf[RDBK_M]->dbufs);
		rkcif_rdbk_with_tools(&dev->stream[RDBK_L], dev->rdbk_rx_buf[RDBK_L]);
		rkcif_rdbk_with_tools(&dev->stream[RDBK_M], dev->rdbk_rx_buf[RDBK_M]);
		atomic_dec(&dev->stream[RDBK_L].buf_cnt);
		atomic_dec(&dev->stream[RDBK_M].buf_cnt);
		dev->rdbk_rx_buf[RDBK_L] = NULL;
		dev->rdbk_rx_buf[RDBK_M] = NULL;
	}

	spin_unlock_irqrestore(&dev->hdr_lock, flags);
	return;

RDBK_TOISP_UNMATCH:
	spin_unlock_irqrestore(&dev->hdr_lock, flags);
}

static void rkcif_write_buff_addr_multi_dev_combine(struct rkcif_stream *stream,
						    u32 frm_addr_y, u32 frm_addr_uv,
						    u32 buff_addr_y, u32 buff_addr_cbcr,
						    bool is_dummy_buf)
{
	struct rkcif_device *dev = stream->cifdev;
	struct rkmodule_capture_info *capture_info = &dev->channels[stream->id].capture_info;
	u32 addr_y, addr_cbcr;
	int addr_offset = 0;
	int i = 0;
	int tmp_host_index = dev->csi_host_idx;

	for (i = 0; i < capture_info->multi_dev.dev_num; i++) {
		if (is_dummy_buf) {
			addr_y = buff_addr_y;
		} else {
			addr_offset = dev->channels[stream->id].left_virtual_width;
			addr_y = buff_addr_y + addr_offset * i;
		}
		dev->csi_host_idx = capture_info->multi_dev.dev_idx[i];
		rkcif_write_register(dev, frm_addr_y, addr_y);
		if (stream->cif_fmt_out->fmt_type != CIF_FMT_TYPE_RAW &&
		    frm_addr_uv && buff_addr_cbcr) {
			if (is_dummy_buf) {
				addr_cbcr = buff_addr_cbcr;
			} else {
				addr_offset = dev->channels[stream->id].left_virtual_width;
				addr_cbcr = buff_addr_cbcr + addr_offset * i;
			}
			rkcif_write_register(dev, frm_addr_uv, addr_cbcr);
		}
	}
	dev->csi_host_idx = tmp_host_index;
}

static void rkcif_assign_new_buffer_init_toisp(struct rkcif_stream *stream,
					       int channel_id)
{
	struct rkcif_device *dev = stream->cifdev;
	struct rkcif_rx_buffer *rx_buf;
	struct v4l2_mbus_config *mbus_cfg = &dev->active_sensor->mbus;
	struct rkmodule_capture_info *capture_info = &dev->channels[channel_id].capture_info;
	u32 frm0_addr_y;
	u32 frm1_addr_y;
	u32 buff_addr_y;
	unsigned long flags;

	if (mbus_cfg->type == V4L2_MBUS_CSI2_DPHY ||
	    mbus_cfg->type == V4L2_MBUS_CSI2_CPHY ||
	    mbus_cfg->type == V4L2_MBUS_CCP2) {
		frm0_addr_y = get_reg_index_of_frm0_y_addr(channel_id);
		frm1_addr_y = get_reg_index_of_frm1_y_addr(channel_id);
	} else {
		frm0_addr_y = get_dvp_reg_index_of_frm0_y_addr(channel_id);
		frm1_addr_y = get_dvp_reg_index_of_frm1_y_addr(channel_id);
	}

	spin_lock_irqsave(&stream->vbq_lock, flags);

	if (!stream->curr_buf_toisp) {
		if (!list_empty(&stream->rx_buf_head)) {
			rx_buf = list_first_entry(&stream->rx_buf_head,
						 struct rkcif_rx_buffer,
						 list);
			if (rx_buf) {
				list_del(&rx_buf->list);
				stream->curr_buf_toisp = rx_buf;
			}
		}
	}

	if (stream->curr_buf_toisp) {
		buff_addr_y = stream->curr_buf_toisp->dummy.dma_addr;
		if (capture_info->mode == RKMODULE_MULTI_DEV_COMBINE_ONE) {
			rkcif_write_buff_addr_multi_dev_combine(stream, frm0_addr_y, 0,
								buff_addr_y, 0, false);
		} else {
			rkcif_write_register(dev, frm0_addr_y, buff_addr_y);
		}
	} else {
		if (stream->lack_buf_cnt < 2)
			stream->lack_buf_cnt++;
	}

	if (!stream->next_buf_toisp) {
		if (!list_empty(&stream->rx_buf_head)) {
			rx_buf = list_first_entry(&stream->rx_buf_head,
						 struct rkcif_rx_buffer, list);
			if (rx_buf) {
				list_del(&rx_buf->list);
				stream->next_buf_toisp = rx_buf;
			} else {
				stream->next_buf_toisp = stream->curr_buf_toisp;
			}
		} else {
			stream->next_buf_toisp = stream->curr_buf_toisp;
		}
	}

	if (stream->next_buf_toisp) {
		buff_addr_y = stream->next_buf_toisp->dummy.dma_addr;
		if (capture_info->mode == RKMODULE_MULTI_DEV_COMBINE_ONE) {
			rkcif_write_buff_addr_multi_dev_combine(stream, frm1_addr_y, 0,
								buff_addr_y, 0, false);
		} else {
			rkcif_write_register(dev, frm1_addr_y, buff_addr_y);
		}
	} else {
		if (stream->lack_buf_cnt < 2)
			stream->lack_buf_cnt++;
	}

	spin_unlock_irqrestore(&stream->vbq_lock, flags);
	stream->buf_owner = RKCIF_DMAEN_BY_ISP;
}

static void rkcif_dphy_quick_stream(struct rkcif_device *dev, int on)
{
	struct rkcif_pipeline *p = NULL;
	int j = 0;

	if (dev->active_sensor->mbus.type == V4L2_MBUS_CSI2_DPHY ||
	    dev->active_sensor->mbus.type == V4L2_MBUS_CSI2_CPHY ||
	    dev->active_sensor->mbus.type == V4L2_MBUS_CCP2) {
		p = &dev->pipe;
		for (j = 0; j < p->num_subdevs; j++) {
			if (p->subdevs[j] != dev->terminal_sensor.sd &&
			    p->subdevs[j] != dev->active_sensor->sd) {
				v4l2_subdev_call(p->subdevs[j], core, ioctl,
						 RKMODULE_SET_QUICK_STREAM, &on);
				break;
			}
		}
	}
}

static int rkcif_assign_new_buffer_update_toisp(struct rkcif_stream *stream,
						int channel_id)
{
	struct rkcif_device *dev = stream->cifdev;
	struct v4l2_mbus_config *mbus_cfg = &dev->active_sensor->mbus;
	struct rkmodule_capture_info *capture_info = &dev->channels[channel_id].capture_info;
	struct rkcif_rx_buffer *buffer = NULL;
	struct rkcif_rx_buffer *active_buf = NULL;
	struct sditf_priv *priv = dev->sditf[0];
	u32 frm_addr_y, buff_addr_y;
	unsigned long flags;


	if (mbus_cfg->type == V4L2_MBUS_CSI2_DPHY ||
	    mbus_cfg->type == V4L2_MBUS_CSI2_CPHY ||
	    mbus_cfg->type == V4L2_MBUS_CCP2) {
		frm_addr_y = stream->frame_phase & CIF_CSI_FRAME0_READY ?
			     get_reg_index_of_frm0_y_addr(channel_id) :
			     get_reg_index_of_frm1_y_addr(channel_id);
	} else {
		frm_addr_y = stream->frame_phase & CIF_CSI_FRAME0_READY ?
			     get_dvp_reg_index_of_frm0_y_addr(channel_id) :
			     get_dvp_reg_index_of_frm1_y_addr(channel_id);
	}

	spin_lock_irqsave(&stream->vbq_lock, flags);
	if (stream->cur_skip_frame)
		goto out_get_buf;
	memset(&stream->toisp_buf_state, 0, sizeof(stream->toisp_buf_state));
	if (!list_empty(&stream->rx_buf_head)) {
		if (stream->curr_buf_toisp && stream->next_buf_toisp &&
		    stream->curr_buf_toisp != stream->next_buf_toisp)
			stream->toisp_buf_state.state = RKCIF_TOISP_BUF_ROTATE;
		else
			stream->toisp_buf_state.state = RKCIF_TOISP_BUF_LOSS;
		if (stream->frame_phase == CIF_CSI_FRAME0_READY) {
			active_buf = stream->curr_buf_toisp;

			buffer = list_first_entry(&stream->rx_buf_head,
						 struct rkcif_rx_buffer, list);
			if (buffer) {
				list_del(&buffer->list);
				stream->curr_buf_toisp = buffer;
			}
			if (priv && priv->mode.rdbk_mode == RKISP_VICAP_RDBK_AUTO) {
				if (!active_buf)
					goto out_get_buf;
				if (stream->frame_idx == 1)
					active_buf->dbufs.is_first = true;
				active_buf->dbufs.sequence = stream->frame_idx - 1;
				active_buf->dbufs.timestamp = stream->readout.fs_timestamp;
				active_buf->fe_timestamp = rkcif_time_get_ns(dev);
				stream->last_frame_idx = stream->frame_idx;
				if (dev->hdr.hdr_mode == NO_HDR) {
					rkcif_s_rx_buffer(stream, &active_buf->dbufs);
					if (dev->is_support_tools && stream->tools_vdev)
						rkcif_rdbk_with_tools(stream, active_buf);
					atomic_dec(&stream->buf_cnt);
				} else {
					rkcif_rdbk_frame_end_toisp(stream, active_buf);
				}
			} else {
				if (active_buf)
					rkcif_s_rx_buffer(stream, &active_buf->dbufs);
				if (dev->is_support_tools && stream->tools_vdev)
					rkcif_rdbk_with_tools(stream, active_buf);
			}
		} else if (stream->frame_phase == CIF_CSI_FRAME1_READY) {
			active_buf = stream->next_buf_toisp;
			buffer = list_first_entry(&stream->rx_buf_head,
						 struct rkcif_rx_buffer, list);
			if (buffer) {
				list_del(&buffer->list);
				stream->next_buf_toisp = buffer;
			}
			if (priv && priv->mode.rdbk_mode == RKISP_VICAP_RDBK_AUTO) {
				if (!active_buf)
					goto out_get_buf;
				if (stream->frame_idx == 1)
					active_buf->dbufs.is_first = true;
				active_buf->dbufs.sequence = stream->frame_idx - 1;
				active_buf->dbufs.timestamp = stream->readout.fs_timestamp;
				active_buf->fe_timestamp = rkcif_time_get_ns(dev);
				stream->last_frame_idx = stream->frame_idx;
				if (dev->hdr.hdr_mode == NO_HDR) {
					rkcif_s_rx_buffer(stream, &active_buf->dbufs);
					if (dev->is_support_tools && stream->tools_vdev)
						rkcif_rdbk_with_tools(stream, active_buf);
					atomic_dec(&stream->buf_cnt);
				} else {
					rkcif_rdbk_frame_end_toisp(stream, active_buf);
				}
			} else {
				if (active_buf)
					rkcif_s_rx_buffer(stream, &active_buf->dbufs);
				if (dev->is_support_tools && stream->tools_vdev)
					rkcif_rdbk_with_tools(stream, active_buf);
			}
		}
		if (stream->lack_buf_cnt)
			stream->lack_buf_cnt--;
	} else {
		if (priv->mode.rdbk_mode == RKISP_VICAP_ONLINE)
			goto out_get_buf;
		if (stream->lack_buf_cnt < 2)
			stream->lack_buf_cnt++;
		if (dev->hw_dev->dummy_buf.vaddr) {
			if (stream->frame_phase == CIF_CSI_FRAME0_READY) {
				active_buf = stream->curr_buf_toisp;
			} else {
				active_buf = stream->next_buf_toisp;
			}
		} else if (stream->curr_buf_toisp && stream->next_buf_toisp &&
			   stream->curr_buf_toisp != stream->next_buf_toisp) {
			if (stream->frame_phase == CIF_CSI_FRAME0_READY) {
				active_buf = stream->curr_buf_toisp;
				stream->curr_buf_toisp = stream->next_buf_toisp;
				buffer = stream->next_buf_toisp;
			} else if (stream->frame_phase == CIF_CSI_FRAME1_READY) {
				active_buf = stream->next_buf_toisp;
				stream->next_buf_toisp = stream->curr_buf_toisp;
				buffer = stream->curr_buf_toisp;
			}
			stream->toisp_buf_state.state = RKCIF_TOISP_BUF_THESAME;
			if (stream->cifdev->rdbk_debug)
				v4l2_info(&stream->cifdev->v4l2_dev,
					  "stream[%d] hold buf %x\n",
					  stream->id,
					  (u32)stream->next_buf_toisp->dummy.dma_addr);
		} else {
			stream->toisp_buf_state.state = RKCIF_TOISP_BUF_LOSS;
			if (stream->is_single_cap) {
				active_buf = stream->curr_buf_toisp;
				stream->curr_buf_toisp = NULL;
				stream->next_buf_toisp = NULL;
			}
		}

		if (active_buf) {
			if (stream->frame_idx == 1)
				active_buf->dbufs.is_first = true;
			active_buf->dbufs.sequence = stream->frame_idx - 1;
			active_buf->dbufs.timestamp = stream->readout.fs_timestamp;
			active_buf->fe_timestamp = rkcif_time_get_ns(dev);
			stream->last_frame_idx = stream->frame_idx;
			if (dev->hdr.hdr_mode == NO_HDR) {
				rkcif_s_rx_buffer(stream, &active_buf->dbufs);
				atomic_dec(&stream->buf_cnt);
			} else {
				rkcif_rdbk_frame_end_toisp(stream, active_buf);
			}
		} else {
			if (stream->cifdev->rdbk_debug && dev->hw_dev->dummy_buf.vaddr)
				v4l2_info(&stream->cifdev->v4l2_dev,
					  "stream[%d] loss frame %d\n",
					  stream->id,
					  stream->frame_idx - 1);
		}
		if (dev->is_support_tools && stream->tools_vdev && active_buf)
			rkcif_rdbk_with_tools(stream, active_buf);
	}
out_get_buf:
	stream->frame_phase_cache = stream->frame_phase;
	if (buffer) {
		buff_addr_y = buffer->dummy.dma_addr;
		if (capture_info->mode == RKMODULE_MULTI_DEV_COMBINE_ONE) {
			rkcif_write_buff_addr_multi_dev_combine(stream, frm_addr_y, 0,
								buff_addr_y, 0, false);
		} else {
			rkcif_write_register(dev, frm_addr_y, buff_addr_y);
		}
		if (dev->rdbk_debug > 1 &&
		    stream->frame_idx < 15)
			v4l2_info(&dev->v4l2_dev,
				  "stream[%d] update, seq %d, reg %x, buf %x\n",
				  stream->id,
				  stream->frame_idx - 1,
				  frm_addr_y, (u32)buffer->dummy.dma_addr);
	} else if (dev->hw_dev->dummy_buf.vaddr && priv &&
		   priv->mode.rdbk_mode == RKISP_VICAP_RDBK_AUTO) {
		buff_addr_y = dev->hw_dev->dummy_buf.dma_addr;
		if (capture_info->mode == RKMODULE_MULTI_DEV_COMBINE_ONE) {
			rkcif_write_buff_addr_multi_dev_combine(stream, frm_addr_y, 0,
								buff_addr_y, 0, true);
		} else {
			rkcif_write_register(dev, frm_addr_y, buff_addr_y);
		}
	}
	spin_unlock_irqrestore(&stream->vbq_lock, flags);
	return 0;
}

static int rkcif_assign_new_buffer_pingpong_toisp(struct rkcif_stream *stream,
						  int init, int channel_id)
{
	int ret = 0;

	if (init)
		rkcif_assign_new_buffer_init_toisp(stream, channel_id);
	else
		ret = rkcif_assign_new_buffer_update_toisp(stream, channel_id);
	return ret;
}

void rkcif_assign_check_buffer_update_toisp(struct rkcif_stream *stream)
{
	struct rkcif_device *dev = stream->cifdev;
	struct v4l2_mbus_config *mbus_cfg = &dev->active_sensor->mbus;
	struct rkcif_rx_buffer *buffer = NULL;
	struct rkmodule_capture_info *capture_info = &dev->channels[stream->id].capture_info;
	struct rkcif_rx_buffer *active_buf = NULL;
	u32 frm_addr_y, buff_addr_y;
	u32 vblank = 0;
	u32 vblank_ns = 0;
	u64 cur_time = 0;
	int frame_phase = 0;
	int frame_phase_next = 0;

	if (stream->toisp_buf_state.state == RKCIF_TOISP_BUF_ROTATE ||
	    (stream->toisp_buf_state.state == RKCIF_TOISP_BUF_THESAME &&
	     stream->toisp_buf_state.check_cnt >= 1) ||
	    (stream->toisp_buf_state.state == RKCIF_TOISP_BUF_LOSS &&
	     stream->toisp_buf_state.check_cnt >= 2)) {
		if (dev->rdbk_debug > 2 &&
		    stream->frame_idx < 15)
			v4l2_info(&dev->v4l2_dev,
				  "stream[%d] addr check not equal 0x%x 0x%x\n",
				  stream->id,
				  (u32)stream->curr_buf_toisp->dummy.dma_addr,
				  (u32)stream->next_buf_toisp->dummy.dma_addr);
		return;
	}
	if (!dev->sensor_linetime)
		dev->sensor_linetime = rkcif_get_linetime(stream);
	vblank = rkcif_get_sensor_vblank(dev);
	vblank_ns = vblank * dev->sensor_linetime;
	cur_time = rkcif_time_get_ns(dev);

	if (stream->toisp_buf_state.state == RKCIF_TOISP_BUF_THESAME) {
		frame_phase = stream->frame_phase;
	} else {
		if (stream->toisp_buf_state.state == RKCIF_TOISP_BUF_LOSS &&
		    stream->toisp_buf_state.check_cnt == 0 &&
		    cur_time - stream->readout.fe_timestamp < (vblank_ns - 500000)) {
			stream->toisp_buf_state.is_early_update = true;
			frame_phase = stream->frame_phase & CIF_CSI_FRAME0_READY ?
				CIF_CSI_FRAME1_READY : CIF_CSI_FRAME0_READY;
			frame_phase_next = stream->frame_phase & CIF_CSI_FRAME0_READY ?
				CIF_CSI_FRAME0_READY : CIF_CSI_FRAME1_READY;
		} else {
			if (stream->toisp_buf_state.check_cnt == 1 &&
			    (!stream->toisp_buf_state.is_early_update))
				return;
			frame_phase = stream->frame_phase;
			stream->toisp_buf_state.is_early_update = false;
		}
	}
	if (dev->rdbk_debug > 2 &&
	    stream->frame_idx < 15)
		v4l2_info(&dev->v4l2_dev,
			  "stream[%d] check update, cur %lld, fe %lld, vb %u lack_buf %d\n",
			  stream->id,
			  cur_time, stream->readout.fe_timestamp,
			  vblank_ns, stream->lack_buf_cnt);
	if (mbus_cfg->type == V4L2_MBUS_CSI2_DPHY ||
	    mbus_cfg->type == V4L2_MBUS_CSI2_CPHY ||
	    mbus_cfg->type == V4L2_MBUS_CCP2) {
		frm_addr_y = frame_phase & CIF_CSI_FRAME0_READY ?
			     get_reg_index_of_frm0_y_addr(stream->id) :
			     get_reg_index_of_frm1_y_addr(stream->id);
	} else {
		frm_addr_y = frame_phase & CIF_CSI_FRAME0_READY ?
			     get_dvp_reg_index_of_frm0_y_addr(stream->id) :
			     get_dvp_reg_index_of_frm1_y_addr(stream->id);
	}
	if (!list_empty(&stream->rx_buf_head)) {
		if (frame_phase == CIF_CSI_FRAME0_READY) {
			active_buf = stream->curr_buf_toisp;
			buffer = list_first_entry(&stream->rx_buf_head,
						 struct rkcif_rx_buffer, list);
			if (buffer) {
				list_del(&buffer->list);
				stream->curr_buf_toisp = buffer;
				buff_addr_y = stream->curr_buf_toisp->dummy.dma_addr;
				if (capture_info->mode == RKMODULE_MULTI_DEV_COMBINE_ONE) {
					rkcif_write_buff_addr_multi_dev_combine(stream,
										frm_addr_y, 0,
										buff_addr_y, 0,
										false);
				} else {
					rkcif_write_register(dev, frm_addr_y, buff_addr_y);
				}
				if (dev->rdbk_debug > 1 &&
				    stream->frame_idx < 15)
					v4l2_info(&dev->v4l2_dev,
						  "stream[%d] check update, seq %d, addr 0x%x, buf 0x%x\n",
						  stream->id,
						  stream->frame_idx - 1, frm_addr_y,
						  (u32)stream->curr_buf_toisp->dummy.dma_addr);
			}
		} else if (frame_phase == CIF_CSI_FRAME1_READY) {
			active_buf = stream->next_buf_toisp;
			buffer = list_first_entry(&stream->rx_buf_head,
						 struct rkcif_rx_buffer, list);
			if (buffer) {
				list_del(&buffer->list);
				stream->next_buf_toisp = buffer;
				buff_addr_y = stream->next_buf_toisp->dummy.dma_addr;
				if (capture_info->mode == RKMODULE_MULTI_DEV_COMBINE_ONE) {
					rkcif_write_buff_addr_multi_dev_combine(stream,
										frm_addr_y, 0,
										buff_addr_y, 0,
										false);
				} else {
					rkcif_write_register(dev, frm_addr_y, buff_addr_y);
				}
				if (dev->rdbk_debug > 1 &&
				    stream->frame_idx < 15)
					v4l2_info(&dev->v4l2_dev,
						  "stream[%d] check update, seq %d, addr 0x%x, buf 0x%x\n",
						  stream->id,
						  stream->frame_idx - 1, frm_addr_y,
						  (u32)stream->next_buf_toisp->dummy.dma_addr);
			}
		}
		if (stream->lack_buf_cnt)
			stream->lack_buf_cnt--;
	}
	if (stream->toisp_buf_state.is_early_update) {
		if (dev->rdbk_debug > 1 &&
		    stream->frame_idx < 15)
			v4l2_info(&dev->v4l2_dev,
				  "stream[%d] early update, seq %d\n",
				  stream->id,
				  stream->frame_idx - 1);
		if (mbus_cfg->type == V4L2_MBUS_CSI2_DPHY ||
		    mbus_cfg->type == V4L2_MBUS_CSI2_CPHY)
			rkcif_write_register_or(dev, CIF_REG_MIPI_LVDS_CTRL, 0x00010000);
		else
			rkcif_write_register_or(dev, CIF_REG_DVP_CTRL, 0x00010000);
		if (active_buf) {
			active_buf->dbufs.sequence = stream->frame_idx - 1;
			active_buf->dbufs.timestamp = stream->readout.fs_timestamp;
			stream->last_frame_idx = stream->frame_idx;
			rkcif_s_rx_buffer(stream, &active_buf->dbufs);
		}
		if (dev->hw_dev->dummy_buf.vaddr)
			return;
		if (mbus_cfg->type == V4L2_MBUS_CSI2_DPHY ||
		    mbus_cfg->type == V4L2_MBUS_CSI2_CPHY ||
		    mbus_cfg->type == V4L2_MBUS_CCP2) {
			frm_addr_y = frame_phase_next & CIF_CSI_FRAME0_READY ?
			     get_reg_index_of_frm0_y_addr(stream->id) :
			     get_reg_index_of_frm1_y_addr(stream->id);
		} else {
			frm_addr_y = frame_phase_next & CIF_CSI_FRAME0_READY ?
				     get_dvp_reg_index_of_frm0_y_addr(stream->id) :
				     get_dvp_reg_index_of_frm1_y_addr(stream->id);
		}
		if (frame_phase == CIF_CSI_FRAME0_READY)
			stream->next_buf_toisp = stream->curr_buf_toisp;
		else
			stream->curr_buf_toisp = stream->next_buf_toisp;
		buff_addr_y = stream->curr_buf_toisp->dummy.dma_addr;
		if (capture_info->mode == RKMODULE_MULTI_DEV_COMBINE_ONE) {
			rkcif_write_buff_addr_multi_dev_combine(stream, frm_addr_y, 0,
								buff_addr_y, 0, false);
		} else {
			rkcif_write_register(dev, frm_addr_y, buff_addr_y);
		}
	}
	stream->toisp_buf_state.check_cnt++;
}

static void rkcif_assign_new_buffer_init(struct rkcif_stream *stream,
					 int channel_id)
{
	struct rkcif_device *dev = stream->cifdev;
	struct v4l2_mbus_config *mbus_cfg = &dev->active_sensor->mbus;
	u32 frm0_addr_y, frm0_addr_uv;
	u32 frm1_addr_y, frm1_addr_uv;
	u32 buff_addr_y, buff_addr_cbcr;
	unsigned long flags;
	struct rkcif_dummy_buffer *dummy_buf = &dev->hw_dev->dummy_buf;
	struct csi_channel_info *channel = &dev->channels[channel_id];

	stream->lack_buf_cnt = 0;
	if (mbus_cfg->type == V4L2_MBUS_CSI2_DPHY ||
	    mbus_cfg->type == V4L2_MBUS_CSI2_CPHY ||
	    mbus_cfg->type == V4L2_MBUS_CCP2) {
		frm0_addr_y = get_reg_index_of_frm0_y_addr(channel_id);
		frm0_addr_uv = get_reg_index_of_frm0_uv_addr(channel_id);
		frm1_addr_y = get_reg_index_of_frm1_y_addr(channel_id);
		frm1_addr_uv = get_reg_index_of_frm1_uv_addr(channel_id);
	} else {
		frm0_addr_y = get_dvp_reg_index_of_frm0_y_addr(channel_id);
		frm0_addr_uv = get_dvp_reg_index_of_frm0_uv_addr(channel_id);
		frm1_addr_y = get_dvp_reg_index_of_frm1_y_addr(channel_id);
		frm1_addr_uv = get_dvp_reg_index_of_frm1_uv_addr(channel_id);
	}

	spin_lock_irqsave(&stream->vbq_lock, flags);

	if (!stream->curr_buf) {
		if (!list_empty(&stream->buf_head)) {
			stream->curr_buf = list_first_entry(&stream->buf_head,
							    struct rkcif_buffer,
							    queue);
			v4l2_dbg(4, rkcif_debug, &dev->v4l2_dev, "%s %d, stream[%d] buf idx %d\n",
				 __func__, __LINE__, stream->id, stream->curr_buf->vb.vb2_buf.index);
			list_del(&stream->curr_buf->queue);
		}
	}

	if (stream->curr_buf) {
		buff_addr_y = stream->curr_buf->buff_addr[RKCIF_PLANE_Y];
		buff_addr_cbcr = stream->curr_buf->buff_addr[RKCIF_PLANE_CBCR];
		if (channel->capture_info.mode == RKMODULE_MULTI_DEV_COMBINE_ONE) {
			rkcif_write_buff_addr_multi_dev_combine(stream,
								frm0_addr_y,
								frm0_addr_uv,
								buff_addr_y,
								buff_addr_cbcr,
								false);
		} else {
			rkcif_write_register(dev, frm0_addr_y,
					     stream->curr_buf->buff_addr[RKCIF_PLANE_Y]);
			if (stream->cif_fmt_out->fmt_type != CIF_FMT_TYPE_RAW)
				rkcif_write_register(dev, frm0_addr_uv,
						     stream->curr_buf->buff_addr[RKCIF_PLANE_CBCR]);
		}
	} else {
		if (dummy_buf->vaddr) {
			buff_addr_y = dummy_buf->dma_addr;
			buff_addr_cbcr = dummy_buf->dma_addr;
			if (channel->capture_info.mode == RKMODULE_MULTI_DEV_COMBINE_ONE) {
				rkcif_write_buff_addr_multi_dev_combine(stream,
									frm0_addr_y,
									frm0_addr_uv,
									buff_addr_y,
									buff_addr_cbcr,
									true);
			} else {
				rkcif_write_register(dev, frm0_addr_y, buff_addr_y);
				if (stream->cif_fmt_out->fmt_type != CIF_FMT_TYPE_RAW)
					rkcif_write_register(dev, frm0_addr_uv, buff_addr_cbcr);
			}
		} else {
			if (stream->lack_buf_cnt < 2)
				stream->lack_buf_cnt++;
		}
	}

	if (stream->cif_fmt_in->field == V4L2_FIELD_INTERLACED) {
		stream->next_buf = stream->curr_buf;
		if (stream->next_buf) {
			buff_addr_y = stream->next_buf->buff_addr[RKCIF_PLANE_Y];
			buff_addr_cbcr = stream->next_buf->buff_addr[RKCIF_PLANE_CBCR];
			if (channel->capture_info.mode == RKMODULE_MULTI_DEV_COMBINE_ONE) {
				rkcif_write_buff_addr_multi_dev_combine(stream,
									frm1_addr_y,
									frm1_addr_uv,
									buff_addr_y,
									buff_addr_cbcr,
									false);
			} else {
				rkcif_write_register(dev, frm1_addr_y,
						     buff_addr_y + (channel->virtual_width / 2));
				if (stream->cif_fmt_out->fmt_type != CIF_FMT_TYPE_RAW)
					rkcif_write_register(dev, frm1_addr_uv,
							     buff_addr_cbcr + (channel->virtual_width / 2));
			}
		}
	} else {
		if (!stream->next_buf) {
			if (!list_empty(&stream->buf_head)) {
				stream->next_buf = list_first_entry(&stream->buf_head,
								    struct rkcif_buffer, queue);
				v4l2_dbg(4, rkcif_debug, &dev->v4l2_dev, "%s %d, stream[%d] buf idx %d\n",
					 __func__, __LINE__, stream->id, stream->next_buf->vb.vb2_buf.index);
				list_del(&stream->next_buf->queue);
			} else if (stream->curr_buf) {
				stream->next_buf = stream->curr_buf;
			}
		}

		if (!stream->next_buf && dummy_buf->vaddr) {
			buff_addr_y = dummy_buf->dma_addr;
			buff_addr_cbcr = dummy_buf->dma_addr;
			if (channel->capture_info.mode == RKMODULE_MULTI_DEV_COMBINE_ONE) {
				rkcif_write_buff_addr_multi_dev_combine(stream,
									frm1_addr_y,
									frm1_addr_uv,
									buff_addr_y,
									buff_addr_cbcr,
									true);
			} else {
				rkcif_write_register(dev, frm1_addr_y, dummy_buf->dma_addr);
				if (stream->cif_fmt_out->fmt_type != CIF_FMT_TYPE_RAW)
					rkcif_write_register(dev, frm1_addr_uv, dummy_buf->dma_addr);
			}

		} else if (!stream->next_buf && stream->curr_buf) {
			stream->next_buf = stream->curr_buf;
			if (stream->lack_buf_cnt < 2)
				stream->lack_buf_cnt++;
		}
		if (stream->next_buf) {
			buff_addr_y = stream->next_buf->buff_addr[RKCIF_PLANE_Y];
			buff_addr_cbcr = stream->next_buf->buff_addr[RKCIF_PLANE_CBCR];
			if (channel->capture_info.mode == RKMODULE_MULTI_DEV_COMBINE_ONE) {
				rkcif_write_buff_addr_multi_dev_combine(stream,
									frm1_addr_y,
									frm1_addr_uv,
									buff_addr_y,
									buff_addr_cbcr,
									false);
			} else {
				rkcif_write_register(dev, frm1_addr_y, buff_addr_y);
				if (stream->cif_fmt_out->fmt_type != CIF_FMT_TYPE_RAW)
					rkcif_write_register(dev, frm1_addr_uv, buff_addr_cbcr);
			}
		}
	}
	spin_unlock_irqrestore(&stream->vbq_lock, flags);

	stream->is_dvp_yuv_addr_init = true;

	/* for BT.656/BT.1120 multi channels function,
	 * yuv addr of unused channel must be set
	 */
	if (mbus_cfg->type == V4L2_MBUS_BT656) {
		int ch_id;

		for (ch_id = 0; ch_id < RKCIF_MAX_STREAM_DVP; ch_id++) {
			if (dev->stream[ch_id].is_dvp_yuv_addr_init)
				continue;
			if (dummy_buf->dma_addr) {
				rkcif_write_register(dev,
						     get_dvp_reg_index_of_frm0_y_addr(ch_id),
						     dummy_buf->dma_addr);
				rkcif_write_register(dev,
						     get_dvp_reg_index_of_frm0_uv_addr(ch_id),
						     dummy_buf->dma_addr);
				rkcif_write_register(dev,
						     get_dvp_reg_index_of_frm1_y_addr(ch_id),
						     dummy_buf->dma_addr);
				rkcif_write_register(dev,
						     get_dvp_reg_index_of_frm1_uv_addr(ch_id),
						     dummy_buf->dma_addr);
			}
		}
	}
	stream->buf_owner = RKCIF_DMAEN_BY_VICAP;
}

static int rkcif_assign_new_buffer_update(struct rkcif_stream *stream,
					  int channel_id)
{
	struct rkcif_device *dev = stream->cifdev;
	struct rkcif_dummy_buffer *dummy_buf = &dev->hw_dev->dummy_buf;
	struct v4l2_mbus_config *mbus_cfg = &dev->active_sensor->mbus;
	struct rkcif_buffer *buffer = NULL;
	u32 frm_addr_y, frm_addr_uv;
	struct csi_channel_info *channel = &dev->channels[channel_id];
	struct rkisp_rx_buf *dbufs = NULL;
	struct dma_buf *dbuf = NULL;
	int ret = 0;
	u32 buff_addr_y, buff_addr_cbcr;
	unsigned long flags;

	if (mbus_cfg->type == V4L2_MBUS_CSI2_DPHY ||
	    mbus_cfg->type == V4L2_MBUS_CSI2_CPHY ||
	    mbus_cfg->type == V4L2_MBUS_CCP2) {
		frm_addr_y = stream->frame_phase & CIF_CSI_FRAME0_READY ?
			     get_reg_index_of_frm0_y_addr(channel_id) :
			     get_reg_index_of_frm1_y_addr(channel_id);
		frm_addr_uv = stream->frame_phase & CIF_CSI_FRAME0_READY ?
			      get_reg_index_of_frm0_uv_addr(channel_id) :
			      get_reg_index_of_frm1_uv_addr(channel_id);
	} else {
		frm_addr_y = stream->frame_phase & CIF_CSI_FRAME0_READY ?
			     get_dvp_reg_index_of_frm0_y_addr(channel_id) :
			     get_dvp_reg_index_of_frm1_y_addr(channel_id);
		frm_addr_uv = stream->frame_phase & CIF_CSI_FRAME0_READY ?
			      get_dvp_reg_index_of_frm0_uv_addr(channel_id) :
			      get_dvp_reg_index_of_frm1_uv_addr(channel_id);
	}

	if (stream->to_stop_dma && (stream->dma_en & RKCIF_DMAEN_BY_ISP)) {
		v4l2_dbg(3, rkcif_debug, &dev->v4l2_dev, "%s %d\n", __func__, __LINE__);
		goto stop_dma;
	}

	spin_lock_irqsave(&stream->vbq_lock, flags);
	if (!list_empty(&stream->buf_head)) {

		if (!dummy_buf->vaddr &&
		    stream->curr_buf == stream->next_buf &&
		    stream->cif_fmt_in->field != V4L2_FIELD_INTERLACED)
			ret = -EINVAL;

		if (stream->frame_phase == CIF_CSI_FRAME0_READY) {
			if (!stream->curr_buf)
				ret = -EINVAL;
			stream->curr_buf = list_first_entry(&stream->buf_head,
							    struct rkcif_buffer, queue);
			if (stream->curr_buf) {
				list_del(&stream->curr_buf->queue);
				buffer = stream->curr_buf;
				v4l2_dbg(3, rkcif_debug, &dev->v4l2_dev,
					 "stream[%d] update curr_buf 0x%x, buf idx %d\n",
					 stream->id, buffer->buff_addr[0], stream->curr_buf->vb.vb2_buf.index);
			}
		} else if (stream->frame_phase == CIF_CSI_FRAME1_READY) {
			if (!stream->next_buf)
				ret = -EINVAL;
			if (stream->cif_fmt_in->field == V4L2_FIELD_INTERLACED) {
				if (stream->next_buf != stream->curr_buf) {
					stream->next_buf = stream->curr_buf;
					buffer = stream->next_buf;
				} else {
					buffer = NULL;
				}

			} else {
				stream->next_buf = list_first_entry(&stream->buf_head,
								    struct rkcif_buffer, queue);
				if (stream->next_buf) {
					list_del(&stream->next_buf->queue);
					buffer = stream->next_buf;
					v4l2_dbg(3, rkcif_debug, &dev->v4l2_dev,
						 "stream[%d] update next_buf 0x%x, buf idx %d\n",
						 stream->id, buffer->buff_addr[0], stream->next_buf->vb.vb2_buf.index);
				}
			}
		}
	} else {
		buffer = NULL;
		if (!(stream->cur_stream_mode & RKCIF_STREAM_MODE_TOISP) && dummy_buf->vaddr) {
			if (stream->frame_phase == CIF_CSI_FRAME0_READY) {
				stream->curr_buf  = NULL;
			} else if (stream->frame_phase == CIF_CSI_FRAME1_READY) {
				if (stream->cif_fmt_in->field == V4L2_FIELD_INTERLACED) {
					stream->next_buf = stream->curr_buf;
					buffer = stream->next_buf;
				} else {
					stream->next_buf = NULL;
				}
			}
		} else if (stream->curr_buf != stream->next_buf) {
			if (stream->frame_phase == CIF_CSI_FRAME0_READY && stream->next_buf) {
				stream->curr_buf = stream->next_buf;
				buffer = stream->next_buf;
			} else if (stream->frame_phase == CIF_CSI_FRAME1_READY && stream->curr_buf) {
				stream->next_buf = stream->curr_buf;
				buffer = stream->curr_buf;
			}
			if (stream->lack_buf_cnt < 2)
				stream->lack_buf_cnt++;
		} else {
			stream->curr_buf = NULL;
			stream->next_buf = NULL;
			if (stream->lack_buf_cnt < 2)
				stream->lack_buf_cnt++;
		}
	}
	stream->frame_phase_cache = stream->frame_phase;

	if (buffer) {
		buff_addr_y = buffer->buff_addr[RKCIF_PLANE_Y];
		buff_addr_cbcr = buffer->buff_addr[RKCIF_PLANE_CBCR];
		if (stream->cif_fmt_in->field == V4L2_FIELD_INTERLACED &&
		    stream->frame_phase == CIF_CSI_FRAME1_READY) {
			if (channel->capture_info.mode == RKMODULE_MULTI_DEV_COMBINE_ONE) {
				rkcif_write_buff_addr_multi_dev_combine(stream,
									frm_addr_y,
									frm_addr_uv,
									buff_addr_y,
									buff_addr_cbcr,
									false);
			} else {
				rkcif_write_register(dev, frm_addr_y,
						     buff_addr_y + (channel->virtual_width / 2));
				if (stream->cif_fmt_out->fmt_type != CIF_FMT_TYPE_RAW)
					rkcif_write_register(dev, frm_addr_uv,
							     buff_addr_cbcr + (channel->virtual_width / 2));
			}
		} else {
			if (channel->capture_info.mode == RKMODULE_MULTI_DEV_COMBINE_ONE) {
				rkcif_write_buff_addr_multi_dev_combine(stream,
									frm_addr_y,
									frm_addr_uv,
									buff_addr_y,
									buff_addr_cbcr,
									false);
			} else {
				rkcif_write_register(dev, frm_addr_y, buff_addr_y);
				if (stream->cif_fmt_out->fmt_type != CIF_FMT_TYPE_RAW)
					rkcif_write_register(dev, frm_addr_uv, buff_addr_cbcr);
			}
		}
		if (stream->dma_en & RKCIF_DMAEN_BY_ISP) {
			if (stream->buf_replace_cnt < 2)
				stream->buf_replace_cnt++;
			if (stream->frame_phase == CIF_CSI_FRAME0_READY &&
			    stream->next_buf)
				dbuf = stream->next_buf->dbuf;
			else if (stream->frame_phase == CIF_CSI_FRAME1_READY &&
				 stream->curr_buf)
				dbuf = stream->curr_buf->dbuf;

			if (dbuf) {
				list_for_each_entry(dbufs, &stream->rx_buf_head_vicap, list) {
					if (dbufs->dbuf == dbuf)
						break;
				}
			}
			if (dbufs)
				rkcif_s_rx_buffer(stream, dbufs);
		}
	}
	spin_unlock_irqrestore(&stream->vbq_lock, flags);
	return ret;
stop_dma:
	if (stream->buf_replace_cnt) {
		spin_lock_irqsave(&stream->vbq_lock, flags);
		buff_addr_y = stream->curr_buf_toisp->dummy.dma_addr;
		if (channel->capture_info.mode == RKMODULE_MULTI_DEV_COMBINE_ONE)
			rkcif_write_buff_addr_multi_dev_combine(stream,
								frm_addr_y, 0,
								buff_addr_y, 0, false);
		else
			rkcif_write_register(dev, frm_addr_y, buff_addr_y);
		if (stream->frame_phase == CIF_CSI_FRAME0_READY &&
		    stream->next_buf)
			dbuf = stream->next_buf->dbuf;
		else if (stream->frame_phase == CIF_CSI_FRAME1_READY &&
			 stream->curr_buf)
			dbuf = stream->curr_buf->dbuf;

		if (dbuf) {
			list_for_each_entry(dbufs, &stream->rx_buf_head_vicap, list)
				if (dbufs->dbuf == dbuf)
					break;
		} else {
			dbufs = &stream->curr_buf_toisp->dbufs;
		}
		if (dbufs)
			rkcif_s_rx_buffer(stream, dbufs);

		if (stream->frame_phase == CIF_CSI_FRAME0_READY &&
		    stream->curr_buf) {
			stream->curr_buf = NULL;
		} else if (stream->frame_phase == CIF_CSI_FRAME1_READY &&
			   stream->next_buf) {
			stream->next_buf = NULL;
		}
		stream->buf_replace_cnt--;
		spin_unlock_irqrestore(&stream->vbq_lock, flags);
	}
	return -EINVAL;
}

static int rkcif_get_new_buffer_wake_up_mode(struct rkcif_stream *stream)
{
	struct rkcif_device *dev = stream->cifdev;
	struct rkcif_dummy_buffer *dummy_buf = &dev->hw_dev->dummy_buf;
	int ret = 0;
	unsigned long flags;

	spin_lock_irqsave(&stream->vbq_lock, flags);
	if (!list_empty(&stream->buf_head)) {
		if (!dummy_buf->vaddr &&
		    stream->curr_buf == stream->next_buf)
			ret = -EINVAL;
		if (stream->line_int_cnt % 2) {
			stream->curr_buf = list_first_entry(&stream->buf_head,
							    struct rkcif_buffer, queue);
			if (stream->curr_buf)
				list_del(&stream->curr_buf->queue);
		} else {
			stream->next_buf = list_first_entry(&stream->buf_head,
							    struct rkcif_buffer, queue);
			if (stream->next_buf)
				list_del(&stream->next_buf->queue);
		}
		stream->is_buf_active = true;
		if (stream->lack_buf_cnt)
			stream->lack_buf_cnt--;
	} else {
		stream->is_buf_active = false;
		if (dummy_buf->vaddr) {
			if (stream->line_int_cnt % 2)
				stream->curr_buf = NULL;
			else
				stream->next_buf = NULL;
		} else if (stream->curr_buf != stream->next_buf) {
			if (stream->line_int_cnt % 2) {
				stream->curr_buf = stream->next_buf;
				stream->frame_phase_cache = CIF_CSI_FRAME0_READY;
			} else {
				stream->next_buf = stream->curr_buf;
				stream->frame_phase_cache = CIF_CSI_FRAME1_READY;
			}
			stream->is_buf_active = true;
			if (stream->lack_buf_cnt < 2)
				stream->lack_buf_cnt++;
		} else {
			if (dev->chip_id < CHIP_RK3588_CIF)
				ret = -EINVAL;
			else
				ret = 0;
			if (stream->lack_buf_cnt < 2)
				stream->lack_buf_cnt++;
		}
	}
	spin_unlock_irqrestore(&stream->vbq_lock, flags);

	return ret;
}

static int rkcif_update_new_buffer_wake_up_mode(struct rkcif_stream *stream)
{
	struct rkcif_device *dev = stream->cifdev;
	struct rkcif_dummy_buffer *dummy_buf = &dev->hw_dev->dummy_buf;
	struct v4l2_mbus_config *mbus_cfg = &dev->active_sensor->mbus;
	struct rkmodule_capture_info *capture_info = &dev->channels[stream->id].capture_info;
	struct rkcif_buffer *buffer = NULL;
	u32 frm_addr_y, frm_addr_uv;
	u32 buff_addr_y, buff_addr_cbcr;
	int channel_id = stream->id;
	int ret = 0;
	unsigned long flags;

	if (mbus_cfg->type == V4L2_MBUS_CSI2_DPHY ||
	    mbus_cfg->type == V4L2_MBUS_CSI2_CPHY ||
	    mbus_cfg->type == V4L2_MBUS_CCP2) {
		frm_addr_y = stream->frame_phase & CIF_CSI_FRAME0_READY ?
			     get_reg_index_of_frm0_y_addr(channel_id) :
			     get_reg_index_of_frm1_y_addr(channel_id);
		frm_addr_uv = stream->frame_phase & CIF_CSI_FRAME0_READY ?
			      get_reg_index_of_frm0_uv_addr(channel_id) :
			      get_reg_index_of_frm1_uv_addr(channel_id);
	} else {
		frm_addr_y = stream->frame_phase & CIF_CSI_FRAME0_READY ?
			     get_dvp_reg_index_of_frm0_y_addr(channel_id) :
			     get_dvp_reg_index_of_frm1_y_addr(channel_id);
		frm_addr_uv = stream->frame_phase & CIF_CSI_FRAME0_READY ?
			      get_dvp_reg_index_of_frm0_uv_addr(channel_id) :
			      get_dvp_reg_index_of_frm1_uv_addr(channel_id);
	}
	spin_lock_irqsave(&stream->vbq_lock, flags);
	if (stream->is_buf_active) {
		if (stream->frame_phase == CIF_CSI_FRAME0_READY)
			buffer = stream->curr_buf;
		else if (stream->frame_phase == CIF_CSI_FRAME1_READY)
			buffer = stream->next_buf;
	}
	spin_unlock_irqrestore(&stream->vbq_lock, flags);
	if (buffer) {
		buff_addr_y = buffer->buff_addr[RKCIF_PLANE_Y];
		buff_addr_cbcr = buffer->buff_addr[RKCIF_PLANE_CBCR];
		if (capture_info->mode == RKMODULE_MULTI_DEV_COMBINE_ONE) {
			rkcif_write_buff_addr_multi_dev_combine(stream, frm_addr_y,
								frm_addr_uv,
								buff_addr_y,
								buff_addr_cbcr,
								false);
		} else {
			rkcif_write_register(dev, frm_addr_y, buff_addr_y);
			if (stream->cif_fmt_out->fmt_type != CIF_FMT_TYPE_RAW)
				rkcif_write_register(dev, frm_addr_uv, buff_addr_cbcr);
		}
	} else {
		if (dummy_buf->vaddr) {
			buff_addr_y = dummy_buf->dma_addr;
			buff_addr_cbcr = dummy_buf->dma_addr;
			if (capture_info->mode == RKMODULE_MULTI_DEV_COMBINE_ONE) {
				rkcif_write_buff_addr_multi_dev_combine(stream,
									frm_addr_y,
									frm_addr_uv,
									buff_addr_y,
									buff_addr_cbcr,
									true);
			} else {
				rkcif_write_register(dev, frm_addr_y, buff_addr_y);
				if (stream->cif_fmt_out->fmt_type != CIF_FMT_TYPE_RAW)
					rkcif_write_register(dev, frm_addr_uv, buff_addr_cbcr);
			}
		} else {
			if (dev->chip_id < CHIP_RK3588_CIF)
				ret = -EINVAL;
			else
				ret = 0;
		}
		dev->err_state |= (RKCIF_ERR_ID0_NOT_BUF << stream->id);
		dev->irq_stats.not_active_buf_cnt[stream->id]++;
	}

	return ret;
}

static int rkcif_get_new_buffer_wake_up_mode_rdbk(struct rkcif_stream *stream)
{
	struct rkcif_rx_buffer *buffer = NULL;
	struct rkcif_device *dev = stream->cifdev;
	struct v4l2_mbus_config *mbus_cfg = &dev->active_sensor->mbus;
	int ret = 0;
	unsigned long flags;
	u32 frm_addr_y;
	int frame_phase = 0;

	spin_lock_irqsave(&stream->vbq_lock, flags);
	memset(&stream->toisp_buf_state, 0, sizeof(stream->toisp_buf_state));
	if (!list_empty(&stream->rx_buf_head)) {
		if (stream->curr_buf_toisp && stream->next_buf_toisp &&
		    stream->curr_buf_toisp != stream->next_buf_toisp)
			stream->toisp_buf_state.state = RKCIF_TOISP_BUF_ROTATE;
		else
			stream->toisp_buf_state.state = RKCIF_TOISP_BUF_LOSS;
		if (stream->line_int_cnt % 2) {
			buffer = list_first_entry(&stream->rx_buf_head,
						 struct rkcif_rx_buffer, list);
			if (buffer) {
				list_del(&buffer->list);
				stream->curr_buf_toisp = buffer;
			}
			frame_phase = CIF_CSI_FRAME0_READY;
		} else {
			buffer = list_first_entry(&stream->rx_buf_head,
						 struct rkcif_rx_buffer, list);
			if (buffer) {
				list_del(&buffer->list);
				stream->next_buf_toisp = buffer;
			}
			frame_phase = CIF_CSI_FRAME1_READY;
		}
		if (stream->lack_buf_cnt)
			stream->lack_buf_cnt--;
	} else {
		if (stream->lack_buf_cnt < 2)
			stream->lack_buf_cnt++;
		if (stream->curr_buf_toisp && stream->next_buf_toisp &&
		    stream->curr_buf_toisp != stream->next_buf_toisp) {
			if (stream->line_int_cnt % 2)
				stream->curr_buf_toisp = stream->next_buf_toisp;
			else
				stream->next_buf_toisp = stream->curr_buf_toisp;
			buffer = stream->curr_buf_toisp;
			ret = 0;
			if (stream->cifdev->rdbk_debug)
				v4l2_info(&stream->cifdev->v4l2_dev,
					  "stream[%d] hold buf %x\n",
					  stream->id,
					  (u32)stream->next_buf_toisp->dummy.dma_addr);
			stream->toisp_buf_state.state = RKCIF_TOISP_BUF_THESAME;
		} else {
			ret = -EINVAL;
			stream->toisp_buf_state.state = RKCIF_TOISP_BUF_LOSS;
		}
	}
	if (buffer) {
		if (mbus_cfg->type == V4L2_MBUS_CSI2_DPHY ||
		    mbus_cfg->type == V4L2_MBUS_CSI2_CPHY ||
		    mbus_cfg->type == V4L2_MBUS_CCP2) {
			frm_addr_y = frame_phase & CIF_CSI_FRAME0_READY ?
				     get_reg_index_of_frm0_y_addr(stream->id) :
				     get_reg_index_of_frm1_y_addr(stream->id);
		} else {
			frm_addr_y = frame_phase & CIF_CSI_FRAME0_READY ?
				     get_dvp_reg_index_of_frm0_y_addr(stream->id) :
				     get_dvp_reg_index_of_frm1_y_addr(stream->id);
		}
		rkcif_write_register(dev, frm_addr_y,
				     buffer->dummy.dma_addr);
		if (dev->rdbk_debug > 1 &&
		    stream->frame_idx < 15)
			v4l2_info(&dev->v4l2_dev,
				  "stream[%d] rdbk update, seq %d, reg %x, buf %x\n",
				  stream->id,
				  stream->frame_idx - 1,
				  frm_addr_y, (u32)buffer->dummy.dma_addr);
	}
	spin_unlock_irqrestore(&stream->vbq_lock, flags);

	return ret;
}

static void rkcif_assign_dummy_buffer(struct rkcif_stream *stream)
{
	struct rkcif_device *dev = stream->cifdev;
	struct v4l2_mbus_config *mbus_cfg = &dev->active_sensor->mbus;
	struct rkcif_dummy_buffer *dummy_buf = &dev->hw_dev->dummy_buf;
	unsigned long flags;

	spin_lock_irqsave(&stream->vbq_lock, flags);

	/* for BT.656/BT.1120 multi channels function,
	 * yuv addr of unused channel must be set
	 */
	if (mbus_cfg->type == V4L2_MBUS_BT656 && dummy_buf->vaddr) {
		rkcif_write_register(dev,
				     get_dvp_reg_index_of_frm0_y_addr(stream->id),
				     dummy_buf->dma_addr);
		rkcif_write_register(dev,
				     get_dvp_reg_index_of_frm0_uv_addr(stream->id),
				     dummy_buf->dma_addr);
		rkcif_write_register(dev,
				     get_dvp_reg_index_of_frm1_y_addr(stream->id),
				     dummy_buf->dma_addr);
		rkcif_write_register(dev,
				     get_dvp_reg_index_of_frm1_uv_addr(stream->id),
				     dummy_buf->dma_addr);
	}

	spin_unlock_irqrestore(&stream->vbq_lock, flags);
}

static int rkcif_assign_new_buffer_pingpong(struct rkcif_stream *stream,
					     int init, int channel_id)
{
	int ret = 0;

	if (init)
		rkcif_assign_new_buffer_init(stream, channel_id);
	else
		ret = rkcif_assign_new_buffer_update(stream, channel_id);
	return ret;
}

static void rkcif_assign_new_buffer_init_rockit(struct rkcif_stream *stream,
							  int channel_id)
{
	struct rkcif_device *dev = stream->cifdev;
	struct v4l2_mbus_config *mbus_cfg = &dev->active_sensor->mbus;
	u32 frm0_addr_y, frm0_addr_uv;
	u32 frm1_addr_y, frm1_addr_uv;
	unsigned long flags;
	struct rkcif_dummy_buffer *dummy_buf = &dev->hw_dev->dummy_buf;
	struct csi_channel_info *channel = &dev->channels[channel_id];

	if (mbus_cfg->type == V4L2_MBUS_CSI2_DPHY ||
	    mbus_cfg->type == V4L2_MBUS_CSI2_CPHY ||
	    mbus_cfg->type == V4L2_MBUS_CCP2) {
		frm0_addr_y = get_reg_index_of_frm0_y_addr(channel_id);
		frm0_addr_uv = get_reg_index_of_frm0_uv_addr(channel_id);
		frm1_addr_y = get_reg_index_of_frm1_y_addr(channel_id);
		frm1_addr_uv = get_reg_index_of_frm1_uv_addr(channel_id);
	} else {
		frm0_addr_y = get_dvp_reg_index_of_frm0_y_addr(channel_id);
		frm0_addr_uv = get_dvp_reg_index_of_frm0_uv_addr(channel_id);
		frm1_addr_y = get_dvp_reg_index_of_frm1_y_addr(channel_id);
		frm1_addr_uv = get_dvp_reg_index_of_frm1_uv_addr(channel_id);
	}

	spin_lock_irqsave(&stream->vbq_lock, flags);

	if (!stream->curr_buf_rockit) {
		if (!list_empty(&stream->rockit_buf_head)) {
			stream->curr_buf_rockit = list_first_entry(&stream->rockit_buf_head,
							    struct rkcif_buffer,
							    queue);
			list_del(&stream->curr_buf_rockit->queue);
		}
	}

	if (stream->curr_buf_rockit) {
		rkcif_write_register(dev, frm0_addr_y,
				     stream->curr_buf_rockit->buff_addr[RKCIF_PLANE_Y]);
		if (stream->cif_fmt_out->fmt_type != CIF_FMT_TYPE_RAW)
			rkcif_write_register(dev, frm0_addr_uv,
					     stream->curr_buf_rockit->buff_addr[RKCIF_PLANE_CBCR]);
	} else {
		if (dummy_buf->vaddr) {
			rkcif_write_register(dev, frm0_addr_y, dummy_buf->dma_addr);
			if (stream->cif_fmt_out->fmt_type != CIF_FMT_TYPE_RAW)
				rkcif_write_register(dev, frm0_addr_uv, dummy_buf->dma_addr);
		} else {
			if (stream->lack_buf_cnt < 2)
				stream->lack_buf_cnt++;
		}
	}

	if (stream->cif_fmt_in->field == V4L2_FIELD_INTERLACED) {
		stream->next_buf_rockit = stream->curr_buf_rockit;
		if (stream->next_buf_rockit) {
			rkcif_write_register(dev, frm1_addr_y,
					     stream->next_buf_rockit->buff_addr[RKCIF_PLANE_Y] + (channel->virtual_width / 2));
			if (stream->cif_fmt_out->fmt_type != CIF_FMT_TYPE_RAW)
				rkcif_write_register(dev, frm1_addr_uv,
						     stream->next_buf_rockit->buff_addr[RKCIF_PLANE_CBCR] + (channel->virtual_width / 2));
		}
	} else {
		if (!stream->next_buf_rockit) {
			if (!list_empty(&stream->rockit_buf_head)) {
				stream->next_buf_rockit = list_first_entry(&stream->rockit_buf_head,
								    struct rkcif_buffer, queue);
				list_del(&stream->next_buf_rockit->queue);
			}
		}

		if (stream->next_buf_rockit) {
			rkcif_write_register(dev, frm1_addr_y,
					     stream->next_buf_rockit->buff_addr[RKCIF_PLANE_Y]);
			if (stream->cif_fmt_out->fmt_type != CIF_FMT_TYPE_RAW)
				rkcif_write_register(dev, frm1_addr_uv,
						     stream->next_buf_rockit->buff_addr[RKCIF_PLANE_CBCR]);
		} else {
			if (dummy_buf->vaddr) {
				rkcif_write_register(dev, frm1_addr_y, dummy_buf->dma_addr);
				if (stream->cif_fmt_out->fmt_type != CIF_FMT_TYPE_RAW)
					rkcif_write_register(dev, frm1_addr_uv, dummy_buf->dma_addr);
			} else {
				if (stream->curr_buf_rockit) {
					stream->next_buf_rockit = stream->curr_buf_rockit;
					rkcif_write_register(dev, frm1_addr_y,
							     stream->next_buf_rockit->buff_addr[RKCIF_PLANE_Y]);
					if (stream->cif_fmt_out->fmt_type != CIF_FMT_TYPE_RAW)
						rkcif_write_register(dev, frm1_addr_uv,
								     stream->next_buf_rockit->buff_addr[RKCIF_PLANE_CBCR]);
				}
				if (stream->lack_buf_cnt < 2)
					stream->lack_buf_cnt++;
			}
		}
	}
	spin_unlock_irqrestore(&stream->vbq_lock, flags);

	stream->is_dvp_yuv_addr_init = true;

	/* for BT.656/BT.1120 multi channels function,
	 * yuv addr of unused channel must be set
	 */
	if (mbus_cfg->type == V4L2_MBUS_BT656) {
		int ch_id;

		for (ch_id = 0; ch_id < RKCIF_MAX_STREAM_DVP; ch_id++) {
			if (dev->stream[ch_id].is_dvp_yuv_addr_init)
				continue;
			if (dummy_buf->dma_addr) {
				rkcif_write_register(dev,
						     get_dvp_reg_index_of_frm0_y_addr(ch_id),
						     dummy_buf->dma_addr);
				rkcif_write_register(dev,
						     get_dvp_reg_index_of_frm0_uv_addr(ch_id),
						     dummy_buf->dma_addr);
				rkcif_write_register(dev,
						     get_dvp_reg_index_of_frm1_y_addr(ch_id),
						     dummy_buf->dma_addr);
				rkcif_write_register(dev,
						     get_dvp_reg_index_of_frm1_uv_addr(ch_id),
						     dummy_buf->dma_addr);
			}
		}
	}
	stream->buf_owner = RKCIF_DMAEN_BY_ROCKIT;
}

static int rkcif_assign_new_buffer_update_rockit(struct rkcif_stream *stream,
							    int channel_id)
{
	struct rkcif_device *dev = stream->cifdev;
	struct rkcif_dummy_buffer *dummy_buf = &dev->hw_dev->dummy_buf;
	struct v4l2_mbus_config *mbus_cfg = &dev->active_sensor->mbus;
	struct rkcif_buffer *buffer = NULL;
	u32 frm_addr_y, frm_addr_uv;
	struct csi_channel_info *channel = &dev->channels[channel_id];
	int ret = 0;
	unsigned long flags;

	if (mbus_cfg->type == V4L2_MBUS_CSI2_DPHY ||
	    mbus_cfg->type == V4L2_MBUS_CSI2_CPHY ||
	    mbus_cfg->type == V4L2_MBUS_CCP2) {
		frm_addr_y = stream->frame_phase & CIF_CSI_FRAME0_READY ?
			     get_reg_index_of_frm0_y_addr(channel_id) :
			     get_reg_index_of_frm1_y_addr(channel_id);
		frm_addr_uv = stream->frame_phase & CIF_CSI_FRAME0_READY ?
			      get_reg_index_of_frm0_uv_addr(channel_id) :
			      get_reg_index_of_frm1_uv_addr(channel_id);
	} else {
		frm_addr_y = stream->frame_phase & CIF_CSI_FRAME0_READY ?
			     get_dvp_reg_index_of_frm0_y_addr(channel_id) :
			     get_dvp_reg_index_of_frm1_y_addr(channel_id);
		frm_addr_uv = stream->frame_phase & CIF_CSI_FRAME0_READY ?
			      get_dvp_reg_index_of_frm0_uv_addr(channel_id) :
			      get_dvp_reg_index_of_frm1_uv_addr(channel_id);
	}

	spin_lock_irqsave(&stream->vbq_lock, flags);
	if (!list_empty(&stream->rockit_buf_head)) {

		if (!dummy_buf->vaddr &&
		    stream->curr_buf_rockit == stream->next_buf_rockit &&
		    stream->cif_fmt_in->field != V4L2_FIELD_INTERLACED)
			ret = -EINVAL;

		if (stream->frame_phase == CIF_CSI_FRAME0_READY) {
			if (!stream->curr_buf_rockit)
				ret = -EINVAL;
			stream->curr_buf_rockit = list_first_entry(&stream->rockit_buf_head,
							    struct rkcif_buffer, queue);
			if (stream->curr_buf_rockit) {
				list_del(&stream->curr_buf_rockit->queue);
				buffer = stream->curr_buf_rockit;
			}
		} else if (stream->frame_phase == CIF_CSI_FRAME1_READY) {
			if (!stream->next_buf_rockit)
				ret = -EINVAL;
			if (stream->cif_fmt_in->field == V4L2_FIELD_INTERLACED) {
				if (stream->next_buf_rockit != stream->curr_buf_rockit) {
					stream->next_buf_rockit = stream->curr_buf_rockit;
					buffer = stream->next_buf_rockit;
				} else {
					buffer = NULL;
				}

			} else {
				stream->next_buf_rockit = list_first_entry(&stream->rockit_buf_head,
								    struct rkcif_buffer, queue);
				if (stream->next_buf_rockit) {
					list_del(&stream->next_buf_rockit->queue);
					buffer = stream->next_buf_rockit;
				}
			}
		}
	} else {
		buffer = NULL;
		if (dummy_buf->vaddr) {
			if (stream->frame_phase == CIF_CSI_FRAME0_READY) {
				stream->curr_buf_rockit  = NULL;
			} else if (stream->frame_phase == CIF_CSI_FRAME1_READY) {
				if (stream->cif_fmt_in->field == V4L2_FIELD_INTERLACED) {
					stream->next_buf_rockit = stream->curr_buf_rockit;
					buffer = stream->next_buf_rockit;
				} else {
					stream->next_buf_rockit = NULL;
				}
			}
		} else if (stream->curr_buf_rockit && stream->next_buf_rockit &&
			   stream->curr_buf_rockit != stream->next_buf_rockit) {
			if (stream->frame_phase == CIF_CSI_FRAME0_READY) {
				stream->curr_buf_rockit = stream->next_buf_rockit;
				buffer = stream->next_buf_rockit;
			} else if (stream->frame_phase == CIF_CSI_FRAME1_READY) {
				stream->next_buf_rockit = stream->curr_buf_rockit;
				buffer = stream->curr_buf_rockit;
			}
			if (stream->lack_buf_cnt < 2)
				stream->lack_buf_cnt++;
		} else {
			if (stream->lack_buf_cnt < 2)
				stream->lack_buf_cnt++;
		}
	}
	stream->frame_phase_cache = stream->frame_phase;

	if (buffer) {
		if (stream->cif_fmt_in->field == V4L2_FIELD_INTERLACED &&
		    stream->frame_phase == CIF_CSI_FRAME1_READY) {
			rkcif_write_register(dev, frm_addr_y,
					     buffer->buff_addr[RKCIF_PLANE_Y] + (channel->virtual_width / 2));
			if (stream->cif_fmt_out->fmt_type != CIF_FMT_TYPE_RAW)
				rkcif_write_register(dev, frm_addr_uv,
						     buffer->buff_addr[RKCIF_PLANE_CBCR] + (channel->virtual_width / 2));
		} else {
			rkcif_write_register(dev, frm_addr_y,
					     buffer->buff_addr[RKCIF_PLANE_Y]);
			if (stream->cif_fmt_out->fmt_type != CIF_FMT_TYPE_RAW)
				rkcif_write_register(dev, frm_addr_uv,
						     buffer->buff_addr[RKCIF_PLANE_CBCR]);
		}
	} else {
		if (dummy_buf->vaddr) {
			rkcif_write_register(dev, frm_addr_y, dummy_buf->dma_addr);
			if (stream->cif_fmt_out->fmt_type != CIF_FMT_TYPE_RAW)
				rkcif_write_register(dev, frm_addr_uv, dummy_buf->dma_addr);
			dev->err_state |= (RKCIF_ERR_ID0_NOT_BUF << stream->id);
			dev->irq_stats.not_active_buf_cnt[stream->id]++;
		} else {
			ret = -EINVAL;
			dev->err_state |= (RKCIF_ERR_ID0_NOT_BUF << stream->id);
			dev->irq_stats.not_active_buf_cnt[stream->id]++;
		}
	}
	spin_unlock_irqrestore(&stream->vbq_lock, flags);
	return ret;
}

static int rkcif_assign_new_buffer_pingpong_rockit(struct rkcif_stream *stream,
					     int init, int channel_id)
{
	int ret = 0;

	if (init)
		rkcif_assign_new_buffer_init_rockit(stream, channel_id);
	else
		ret = rkcif_assign_new_buffer_update_rockit(stream, channel_id);
	return ret;
}

static void rkcif_csi_get_vc_num(struct rkcif_device *dev,
				 unsigned int mbus_flags)
{
	int i, vc_num = 0;

	for (i = 0; i < RKCIF_MAX_CSI_CHANNEL; i++) {
		if (mbus_flags & V4L2_MBUS_CSI2_CHANNEL_0) {
			dev->channels[vc_num].vc = vc_num;
			vc_num++;
			mbus_flags ^= V4L2_MBUS_CSI2_CHANNEL_0;
			continue;
		}
		if (mbus_flags & V4L2_MBUS_CSI2_CHANNEL_1) {
			dev->channels[vc_num].vc = vc_num;
			vc_num++;
			mbus_flags ^= V4L2_MBUS_CSI2_CHANNEL_1;
			continue;
		}

		if (mbus_flags & V4L2_MBUS_CSI2_CHANNEL_2) {
			dev->channels[vc_num].vc = vc_num;
			vc_num++;
			mbus_flags ^= V4L2_MBUS_CSI2_CHANNEL_2;
			continue;
		}

		if (mbus_flags & V4L2_MBUS_CSI2_CHANNEL_3) {
			dev->channels[vc_num].vc = vc_num;
			vc_num++;
			mbus_flags ^= V4L2_MBUS_CSI2_CHANNEL_3;
			continue;
		}
	}

	dev->num_channels = vc_num ? vc_num : 1;
	if (dev->num_channels == 1)
		dev->channels[0].vc = 0;
}

static void rkcif_csi_set_lvds_sav_eav(struct rkcif_stream *stream,
				       struct csi_channel_info *channel)
{
	struct rkcif_device *dev = stream->cifdev;
	struct rkmodule_lvds_cfg *lvds_cfg = &channel->lvds_cfg;
	struct rkmodule_lvds_frame_sync_code *frm_sync_code = NULL;
	struct rkmodule_lvds_frm_sync_code *odd_sync_code = NULL;
	struct rkmodule_lvds_frm_sync_code *even_sync_code = NULL;

	if (dev->hdr.hdr_mode == NO_HDR || dev->hdr.hdr_mode == HDR_COMPR) {
		frm_sync_code = &lvds_cfg->frm_sync_code[LVDS_CODE_GRP_LINEAR];
		odd_sync_code = &frm_sync_code->odd_sync_code;
		even_sync_code = odd_sync_code;
	} else {
		if (channel->id == RKCIF_STREAM_MIPI_ID0)
			frm_sync_code = &lvds_cfg->frm_sync_code[LVDS_CODE_GRP_LONG];

		if (dev->hdr.hdr_mode == HDR_X2) {
			if (channel->id == RKCIF_STREAM_MIPI_ID1)
				frm_sync_code = &lvds_cfg->frm_sync_code[LVDS_CODE_GRP_SHORT];
			else
				frm_sync_code = &lvds_cfg->frm_sync_code[LVDS_CODE_GRP_LONG];
		} else if (dev->hdr.hdr_mode == HDR_X3) {
			if (channel->id == RKCIF_STREAM_MIPI_ID1)
				frm_sync_code = &lvds_cfg->frm_sync_code[LVDS_CODE_GRP_MEDIUM];
			else if (channel->id == RKCIF_STREAM_MIPI_ID2)
				frm_sync_code = &lvds_cfg->frm_sync_code[LVDS_CODE_GRP_SHORT];
			else
				frm_sync_code = &lvds_cfg->frm_sync_code[LVDS_CODE_GRP_LONG];
		}

		odd_sync_code = &frm_sync_code->odd_sync_code;
		even_sync_code = &frm_sync_code->even_sync_code;
	}

	if (odd_sync_code &&  even_sync_code) {
		rkcif_write_register(stream->cifdev,
				     get_reg_index_of_lvds_sav_eav_act0(channel->id),
				     SW_LVDS_EAV_ACT(odd_sync_code->act.eav) |
				     SW_LVDS_SAV_ACT(odd_sync_code->act.sav));

		rkcif_write_register(stream->cifdev,
				     get_reg_index_of_lvds_sav_eav_blk0(channel->id),
				     SW_LVDS_EAV_BLK(odd_sync_code->blk.eav) |
				     SW_LVDS_SAV_BLK(odd_sync_code->blk.sav));

		rkcif_write_register(stream->cifdev,
				     get_reg_index_of_lvds_sav_eav_act1(channel->id),
				     SW_LVDS_EAV_ACT(even_sync_code->act.eav) |
				     SW_LVDS_SAV_ACT(even_sync_code->act.sav));

		rkcif_write_register(stream->cifdev,
				     get_reg_index_of_lvds_sav_eav_blk1(channel->id),
				     SW_LVDS_EAV_BLK(even_sync_code->blk.eav) |
				     SW_LVDS_SAV_BLK(even_sync_code->blk.sav));
	}
}

static unsigned char get_csi_fmt_val(const struct cif_input_fmt	*cif_fmt_in,
				     struct csi_channel_info *csi_info)
{
	unsigned char csi_fmt_val = 0;

	if (cif_fmt_in->mbus_code == MEDIA_BUS_FMT_SPD_2X8 ||
	    cif_fmt_in->mbus_code == MEDIA_BUS_FMT_EBD_1X8) {
		switch (csi_info->data_bit) {
		case 8:
			csi_fmt_val = CSI_WRDDR_TYPE_RAW8;
			break;
		case 10:
			csi_fmt_val = CSI_WRDDR_TYPE_RAW10;
			break;
		case 12:
			csi_fmt_val = CSI_WRDDR_TYPE_RAW12;
			break;
		default:
			csi_fmt_val = CSI_WRDDR_TYPE_RAW12;
			break;
		}
	} else if (cif_fmt_in->csi_fmt_val == CSI_WRDDR_TYPE_RGB888 ||
		   cif_fmt_in->csi_fmt_val == CSI_WRDDR_TYPE_RGB565) {
		csi_fmt_val = CSI_WRDDR_TYPE_RAW8;
	} else {
		csi_fmt_val = cif_fmt_in->csi_fmt_val;
	}
	return csi_fmt_val;
}

static int rkcif_csi_channel_init(struct rkcif_stream *stream,
				  struct csi_channel_info *channel)
{
	struct rkcif_device *dev = stream->cifdev;
	struct sditf_priv *priv = dev->sditf[0];
	const struct cif_output_fmt *fmt;
	u32 fourcc;
	int vc = dev->channels[stream->id].vc;

	channel->enable = 1;
	channel->width = stream->pixm.width;
	channel->height = stream->pixm.height;

	channel->fmt_val = stream->cif_fmt_out->csi_fmt_val;

	channel->cmd_mode_en = 0; /* default use DSI Video Mode */
	channel->dsi_input = dev->terminal_sensor.dsi_input_en;

	if (stream->crop_enable) {
		channel->crop_en = 1;

		if (channel->fmt_val == CSI_WRDDR_TYPE_RGB888)
			channel->crop_st_x = 3 * stream->crop[CROP_SRC_ACT].left;
		else if (channel->fmt_val == CSI_WRDDR_TYPE_RGB565)
			channel->crop_st_x = 2 * stream->crop[CROP_SRC_ACT].left;
		else
			channel->crop_st_x = stream->crop[CROP_SRC_ACT].left;

		channel->crop_st_y = stream->crop[CROP_SRC_ACT].top;
		if (priv && priv->is_combine_mode && dev->sditf_cnt <= RKCIF_MAX_SDITF)
			channel->crop_st_y *= dev->sditf_cnt;
		channel->width = stream->crop[CROP_SRC_ACT].width;
		channel->height = stream->crop[CROP_SRC_ACT].height;
	} else {
		channel->width = stream->pixm.width;
		channel->height = stream->pixm.height;
		channel->crop_en = 0;
	}

	if (priv && priv->is_combine_mode && dev->sditf_cnt <= RKCIF_MAX_SDITF)
		channel->height *= dev->sditf_cnt;

	fmt = rkcif_find_output_fmt(stream, stream->pixm.pixelformat);
	if (!fmt) {
		v4l2_err(&dev->v4l2_dev, "can not find output format: 0x%x",
			 stream->pixm.pixelformat);
		return -EINVAL;
	}

	if (channel->capture_info.mode == RKMODULE_MULTI_DEV_COMBINE_ONE)
		channel->width /=  channel->capture_info.multi_dev.dev_num;
	/*
	 * for mipi or lvds, when enable compact, the virtual width of raw10/raw12
	 * needs aligned with :ALIGN(bits_per_pixel * width / 8, 8), if enable 16bit mode
	 * needs aligned with :ALIGN(bits_per_pixel * width * 2, 8), to optimize reading and
	 * writing of ddr, aliged with 256
	 */
	if (fmt->fmt_type == CIF_FMT_TYPE_RAW && stream->is_compact &&
	    fmt->csi_fmt_val != CSI_WRDDR_TYPE_RGB888 &&
	    fmt->csi_fmt_val != CSI_WRDDR_TYPE_RGB565) {
		if (channel->capture_info.mode == RKMODULE_MULTI_DEV_COMBINE_ONE) {
			channel->virtual_width = ALIGN(channel->width * 2 * fmt->raw_bpp / 8, 256);
			channel->left_virtual_width = channel->width * fmt->raw_bpp / 8;
		} else {
			channel->virtual_width = ALIGN(channel->width * fmt->raw_bpp / 8, 256);
		}
	} else {
		if (channel->capture_info.mode == RKMODULE_MULTI_DEV_COMBINE_ONE) {
			channel->virtual_width = ALIGN(channel->width * 2 * fmt->bpp[0] / 8, 8);
			channel->left_virtual_width = ALIGN(channel->width * fmt->bpp[0] / 8, 8);
		} else {
			channel->virtual_width = ALIGN(channel->width * fmt->bpp[0] / 8, 8);
		}
	}

	if (channel->fmt_val == CSI_WRDDR_TYPE_RGB888 || channel->fmt_val == CSI_WRDDR_TYPE_RGB565)
		channel->width = channel->width * fmt->bpp[0] / 8;
	/*
	 * rk cif don't support output yuyv fmt data
	 * if user request yuyv fmt, the input mode must be RAW8
	 * and the width is double Because the real input fmt is
	 * yuyv
	 */
	fourcc = stream->cif_fmt_out->fourcc;
	if (fourcc == V4L2_PIX_FMT_YUYV || fourcc == V4L2_PIX_FMT_YVYU ||
	    fourcc == V4L2_PIX_FMT_UYVY || fourcc == V4L2_PIX_FMT_VYUY) {
		if (dev->chip_id < CHIP_RK3588_CIF) {
			channel->fmt_val = CSI_WRDDR_TYPE_RAW8;
			channel->width *= 2;
		}
		channel->virtual_width *= 2;
		if (channel->capture_info.mode == RKMODULE_MULTI_DEV_COMBINE_ONE)
			channel->left_virtual_width *= 2;
	}
	if (stream->cif_fmt_in->field == V4L2_FIELD_INTERLACED) {
		channel->virtual_width *= 2;
		channel->height /= 2;
	}
	if (stream->cif_fmt_in->mbus_code == MEDIA_BUS_FMT_EBD_1X8 ||
	    stream->cif_fmt_in->mbus_code == MEDIA_BUS_FMT_SPD_2X8) {
		if (dev->channels[stream->id].data_type)
			channel->data_type = dev->channels[stream->id].data_type;
		else
			channel->data_type = get_data_type(stream->cif_fmt_in->mbus_code,
							   channel->cmd_mode_en,
							   channel->dsi_input);
	} else {
		channel->data_type = get_data_type(stream->cif_fmt_in->mbus_code,
						   channel->cmd_mode_en,
						   channel->dsi_input);
	}
	channel->csi_fmt_val = get_csi_fmt_val(stream->cif_fmt_in,
					       &dev->channels[stream->id]);

	if (dev->hdr.hdr_mode == NO_HDR ||
	    dev->hdr.hdr_mode == HDR_COMPR ||
	    (dev->hdr.hdr_mode == HDR_X2 && stream->id > 1) ||
	    (dev->hdr.hdr_mode == HDR_X3 && stream->id > 2))
		channel->vc = vc < 4 ? vc : channel->id;
	else
		channel->vc = channel->id;
	v4l2_dbg(1, rkcif_debug, &dev->v4l2_dev,
		 "%s: channel width %d, height %d, virtual_width %d, vc %d\n", __func__,
		 channel->width, channel->height, channel->virtual_width, channel->vc);
	return 0;
}

static int rkcif_csi_channel_set(struct rkcif_stream *stream,
				 struct csi_channel_info *channel,
				 enum v4l2_mbus_type mbus_type)
{
	unsigned int val = 0x0;
	struct rkcif_device *dev = stream->cifdev;
	struct rkcif_stream *detect_stream = &dev->stream[0];
	unsigned int wait_line = 0x3fff;

	if (channel->id >= 4)
		return -EINVAL;

	if (!channel->enable) {
		rkcif_write_register(dev, get_reg_index_of_id_ctrl0(channel->id),
				     CSI_DISABLE_CAPTURE);
		return 0;
	}

	rkcif_write_register_and(dev, CIF_REG_MIPI_LVDS_INTSTAT,
				 ~(CSI_START_INTSTAT(channel->id) |
				 CSI_DMA_END_INTSTAT(channel->id) |
				 CSI_LINE_INTSTAT(channel->id)));

	rkcif_write_register_or(dev, CIF_REG_MIPI_LVDS_INTEN,
				CSI_START_INTEN(channel->id));

	if (detect_stream->is_line_wake_up) {
		rkcif_write_register_or(dev, CIF_REG_MIPI_LVDS_INTEN,
					CSI_LINE_INTEN(channel->id));
		wait_line = dev->wait_line;
	}
	rkcif_write_register(dev, CIF_REG_MIPI_LVDS_LINE_INT_NUM_ID0_1,
			     wait_line << 16 | wait_line);
	rkcif_write_register(dev, CIF_REG_MIPI_LVDS_LINE_INT_NUM_ID2_3,
			     wait_line << 16 | wait_line);

	rkcif_write_register_or(dev, CIF_REG_MIPI_LVDS_INTEN,
				CSI_DMA_END_INTEN(channel->id));
	rkcif_write_register(dev, CIF_REG_MIPI_WATER_LINE,
			     CIF_MIPI_LVDS_SW_WATER_LINE_25_RK1808 |
			     CIF_MIPI_LVDS_SW_WATER_LINE_ENABLE_RK1808 |
			     CIF_MIPI_LVDS_SW_HURRY_VALUE_RK1808(0x3) |
			     CIF_MIPI_LVDS_SW_HURRY_ENABLE_RK1808);

	val = CIF_MIPI_LVDS_SW_PRESS_VALUE(0x3) |
		CIF_MIPI_LVDS_SW_PRESS_ENABLE |
		CIF_MIPI_LVDS_SW_HURRY_VALUE(0x3) |
		CIF_MIPI_LVDS_SW_HURRY_ENABLE |
		CIF_MIPI_LVDS_SW_WATER_LINE_25 |
		CIF_MIPI_LVDS_SW_WATER_LINE_ENABLE;
	if (mbus_type == V4L2_MBUS_CSI2_DPHY) {
		val &= ~CIF_MIPI_LVDS_SW_SEL_LVDS;
	} else if (mbus_type == V4L2_MBUS_CCP2) {
		if (channel->fmt_val == CSI_WRDDR_TYPE_RAW12)
			val |= CIF_MIPI_LVDS_SW_LVDS_WIDTH_12BITS;
		else if (channel->fmt_val == CSI_WRDDR_TYPE_RAW10)
			val |= CIF_MIPI_LVDS_SW_LVDS_WIDTH_10BITS;
		else
			val |= CIF_MIPI_LVDS_SW_LVDS_WIDTH_8BITS;
		val |= CIF_MIPI_LVDS_SW_SEL_LVDS;
	}
	rkcif_write_register(dev, CIF_REG_MIPI_LVDS_CTRL, val);

	rkcif_write_register_or(dev, CIF_REG_MIPI_LVDS_INTEN,
				CSI_ALL_ERROR_INTEN);

	rkcif_write_register(dev, get_reg_index_of_id_ctrl1(channel->id),
			     channel->width | (channel->height << 16));

	rkcif_write_register(dev, get_reg_index_of_frm0_y_vlw(channel->id),
			     channel->virtual_width);
	rkcif_write_register(dev, get_reg_index_of_frm1_y_vlw(channel->id),
			     channel->virtual_width);
	rkcif_write_register(dev, get_reg_index_of_frm0_uv_vlw(channel->id),
			     channel->virtual_width);
	rkcif_write_register(dev, get_reg_index_of_frm1_uv_vlw(channel->id),
			     channel->virtual_width);

	if (channel->crop_en)
		rkcif_write_register(dev, get_reg_index_of_id_crop_start(channel->id),
				     channel->crop_st_y << 16 | channel->crop_st_x);

	/* Set up an buffer for the next frame */
	rkcif_assign_new_buffer_pingpong(stream,
					 RKCIF_YUV_ADDR_STATE_INIT,
					 channel->id);

	if (mbus_type == V4L2_MBUS_CSI2_DPHY) {
		//need always enable crop
		val = CSI_ENABLE_CAPTURE | channel->fmt_val |
		      channel->cmd_mode_en << 4 | CSI_ENABLE_CROP |
		      channel->vc << 8 | channel->data_type << 10;
		if (stream->is_compact)
			val |= CSI_ENABLE_MIPI_COMPACT;
		else
			val &= ~CSI_ENABLE_MIPI_COMPACT;

		if (stream->cifdev->chip_id >= CHIP_RK3568_CIF)
			val |= stream->cif_fmt_in->csi_yuv_order;
	} else if (mbus_type == V4L2_MBUS_CCP2) {
		rkcif_csi_set_lvds_sav_eav(stream, channel);
		val = LVDS_ENABLE_CAPTURE | LVDS_MODE(channel->lvds_cfg.mode) |
		      LVDS_MAIN_LANE(0) | LVDS_FID(0) |
		      LVDS_LANES_ENABLED(dev->active_sensor->lanes);

		if (stream->is_compact)
			val |= LVDS_COMPACT;
		else
			val &= ~LVDS_COMPACT;
	}
	if (stream->is_high_align)
		val |= CSI_HIGH_ALIGN;
	else
		val &= ~CSI_HIGH_ALIGN;
	rkcif_write_register(dev, get_reg_index_of_id_ctrl0(channel->id), val);

	dev->intr_mask = rkcif_read_register(dev, CIF_REG_MIPI_LVDS_INTEN);
	return 0;
}

static int rkcif_dvp_get_input_yuv_order(struct rkcif_stream *stream)
{
	unsigned int mask;
	const struct cif_input_fmt *fmt = stream->cif_fmt_in;

	switch (fmt->mbus_code) {
	case MEDIA_BUS_FMT_UYVY8_2X8:
		mask = CSI_YUV_INPUT_ORDER_UYVY >> 11;
		break;
	case MEDIA_BUS_FMT_VYUY8_2X8:
		mask = CSI_YUV_INPUT_ORDER_VYUY >> 11;
		break;
	case MEDIA_BUS_FMT_YUYV8_2X8:
		mask = CSI_YUV_INPUT_ORDER_YUYV >> 11;
		break;
	case MEDIA_BUS_FMT_YVYU8_2X8:
		mask = CSI_YUV_INPUT_ORDER_YVYU >> 11;
		break;
	default:
		mask = CSI_YUV_INPUT_ORDER_UYVY >> 11;
		break;
	}
	return mask;
}

static int rkcif_csi_get_output_type_mask(struct rkcif_stream *stream)
{
	unsigned int mask;
	const struct cif_output_fmt *fmt = stream->cif_fmt_out;

	switch (fmt->fourcc) {
	case V4L2_PIX_FMT_NV16:
		mask = CSI_WRDDR_TYPE_YUV422SP_RK3588 | CSI_YUV_OUTPUT_ORDER_UYVY;
		break;
	case V4L2_PIX_FMT_NV61:
		mask = CSI_WRDDR_TYPE_YUV422SP_RK3588 | CSI_YUV_OUTPUT_ORDER_VYUY;
		break;
	case V4L2_PIX_FMT_NV12:
		mask = CSI_WRDDR_TYPE_YUV420SP_RK3588 | CSI_YUV_OUTPUT_ORDER_UYVY;
		break;
	case V4L2_PIX_FMT_NV21:
		mask = CSI_WRDDR_TYPE_YUV420SP_RK3588 | CSI_YUV_OUTPUT_ORDER_VYUY;
		break;
	case V4L2_PIX_FMT_YUYV:
		mask = CSI_WRDDR_TYPE_YUV_PACKET | CSI_YUV_OUTPUT_ORDER_YUYV;
		break;
	case V4L2_PIX_FMT_YVYU:
		mask = CSI_WRDDR_TYPE_YUV_PACKET | CSI_YUV_OUTPUT_ORDER_YVYU;
		break;
	case V4L2_PIX_FMT_UYVY:
		mask = CSI_WRDDR_TYPE_YUV_PACKET | CSI_YUV_OUTPUT_ORDER_UYVY;
		break;
	case V4L2_PIX_FMT_VYUY:
		mask = CSI_WRDDR_TYPE_YUV_PACKET | CSI_YUV_OUTPUT_ORDER_VYUY;
		break;
	case V4L2_PIX_FMT_RGB24:
	case V4L2_PIX_FMT_BGR24:
	case V4L2_PIX_FMT_RGB565:
	case V4L2_PIX_FMT_BGR666:
		mask = CSI_WRDDR_TYPE_RAW_COMPACT;
		break;
	case V4L2_PIX_FMT_SRGGB8:
	case V4L2_PIX_FMT_SGRBG8:
	case V4L2_PIX_FMT_SGBRG8:
	case V4L2_PIX_FMT_SBGGR8:
	case V4L2_PIX_FMT_SRGGB10:
	case V4L2_PIX_FMT_SGRBG10:
	case V4L2_PIX_FMT_SGBRG10:
	case V4L2_PIX_FMT_SBGGR10:
	case V4L2_PIX_FMT_SRGGB12:
	case V4L2_PIX_FMT_SGRBG12:
	case V4L2_PIX_FMT_SGBRG12:
	case V4L2_PIX_FMT_SBGGR12:
	case V4L2_PIX_FMT_GREY:
	case V4L2_PIX_FMT_Y10:
	case V4L2_PIX_FMT_Y12:
		if (stream->is_compact)
			mask = CSI_WRDDR_TYPE_RAW_COMPACT;
		else
			mask = CSI_WRDDR_TYPE_RAW_UNCOMPACT;
		break;
	case V4L2_PIX_FMT_SBGGR16:
	case V4L2_PIX_FMT_SGBRG16:
	case V4L2_PIX_FMT_SGRBG16:
	case V4L2_PIX_FMT_SRGGB16:
	case V4L2_PIX_FMT_Y16:
		mask = CSI_WRDDR_TYPE_RAW_UNCOMPACT;
		break;
	default:
		mask = CSI_WRDDR_TYPE_RAW_COMPACT;
		break;
	}
	return mask;
}

static int rkcif_lvds_get_output_type_mask(struct rkcif_stream *stream)
{
	unsigned int mask;
	const struct cif_output_fmt *fmt = stream->cif_fmt_out;
	int wr_type_offset = 0;
	int yuvout_offset = 0;

	if (stream->cifdev->chip_id == CHIP_RV1106_CIF) {
		wr_type_offset = 17;
		yuvout_offset = 9;
	}

	switch (fmt->fourcc) {
	case V4L2_PIX_FMT_NV16:
		mask = (CSI_WRDDR_TYPE_YUV422SP_RK3588 << wr_type_offset) |
			(CSI_YUV_OUTPUT_ORDER_UYVY << yuvout_offset);
		break;
	case V4L2_PIX_FMT_NV61:
		mask = (CSI_WRDDR_TYPE_YUV422SP_RK3588 << wr_type_offset) |
			(CSI_YUV_OUTPUT_ORDER_VYUY << yuvout_offset);
		break;
	case V4L2_PIX_FMT_NV12:
		mask = (CSI_WRDDR_TYPE_YUV420SP_RK3588 << wr_type_offset) |
			(CSI_YUV_OUTPUT_ORDER_UYVY << yuvout_offset);
		break;
	case V4L2_PIX_FMT_NV21:
		mask = (CSI_WRDDR_TYPE_YUV420SP_RK3588 << wr_type_offset) |
			(CSI_YUV_OUTPUT_ORDER_VYUY << yuvout_offset);
		break;
	case V4L2_PIX_FMT_YUYV:
		mask = (CSI_WRDDR_TYPE_YUV_PACKET << wr_type_offset) |
			(CSI_YUV_OUTPUT_ORDER_YUYV << yuvout_offset);
		break;
	case V4L2_PIX_FMT_YVYU:
		mask = (CSI_WRDDR_TYPE_YUV_PACKET << wr_type_offset) |
			(CSI_YUV_OUTPUT_ORDER_YVYU << yuvout_offset);
		break;
	case V4L2_PIX_FMT_UYVY:
		mask = (CSI_WRDDR_TYPE_YUV_PACKET << wr_type_offset) |
			(CSI_YUV_OUTPUT_ORDER_UYVY << yuvout_offset);
		break;
	case V4L2_PIX_FMT_VYUY:
		mask = (CSI_WRDDR_TYPE_YUV_PACKET << wr_type_offset) |
			(CSI_YUV_OUTPUT_ORDER_VYUY << yuvout_offset);
		break;
	case V4L2_PIX_FMT_RGB24:
	case V4L2_PIX_FMT_BGR24:
	case V4L2_PIX_FMT_RGB565:
	case V4L2_PIX_FMT_BGR666:
		mask = CSI_WRDDR_TYPE_RAW_COMPACT << wr_type_offset;
		break;
	case V4L2_PIX_FMT_SRGGB8:
	case V4L2_PIX_FMT_SGRBG8:
	case V4L2_PIX_FMT_SGBRG8:
	case V4L2_PIX_FMT_SBGGR8:
	case V4L2_PIX_FMT_SRGGB10:
	case V4L2_PIX_FMT_SGRBG10:
	case V4L2_PIX_FMT_SGBRG10:
	case V4L2_PIX_FMT_SBGGR10:
	case V4L2_PIX_FMT_SRGGB12:
	case V4L2_PIX_FMT_SGRBG12:
	case V4L2_PIX_FMT_SGBRG12:
	case V4L2_PIX_FMT_SBGGR12:
	case V4L2_PIX_FMT_GREY:
	case V4L2_PIX_FMT_Y10:
	case V4L2_PIX_FMT_Y12:
		if (stream->is_compact)
			mask = CSI_WRDDR_TYPE_RAW_COMPACT << wr_type_offset;
		else
			mask = CSI_WRDDR_TYPE_RAW_UNCOMPACT << wr_type_offset;
		break;
	case V4L2_PIX_FMT_SBGGR16:
	case V4L2_PIX_FMT_SGBRG16:
	case V4L2_PIX_FMT_SGRBG16:
	case V4L2_PIX_FMT_SRGGB16:
	case V4L2_PIX_FMT_Y16:
		mask = CSI_WRDDR_TYPE_RAW_UNCOMPACT << wr_type_offset;
		break;
	default:
		mask = CSI_WRDDR_TYPE_RAW_COMPACT << wr_type_offset;
		break;
	}
	return mask;
}

static void rkcif_modify_frame_skip_config(struct rkcif_stream *stream)
{
	if (stream->skip_info.skip_to_en) {
		rkcif_disable_skip_frame(stream);
		rkcif_enable_skip_frame(stream,
					stream->skip_info.cap_m,
					stream->skip_info.skip_n);
		stream->skip_info.skip_to_en = false;
	} else if (stream->skip_info.skip_to_dis) {
		rkcif_disable_skip_frame(stream);
	}
}

/*config reg for rk3588*/
static int rkcif_csi_channel_set_v1(struct rkcif_stream *stream,
				       struct csi_channel_info *channel,
				       enum v4l2_mbus_type mbus_type, unsigned int mode,
				       int index)
{
	unsigned int val = 0x0;
	struct rkcif_device *dev = stream->cifdev;
	struct rkcif_stream *detect_stream = &dev->stream[0];
	struct sditf_priv *priv = dev->sditf[0];
	struct rkmodule_capture_info *capture_info = &channel->capture_info;
	unsigned int wait_line = 0x3fff;
	unsigned int dma_en = 0;
	int offset = 0;

	if (channel->id >= 4)
		return -EINVAL;

	if (!channel->enable) {
		rkcif_write_register(dev, get_reg_index_of_id_ctrl0(channel->id),
				     CSI_DISABLE_CAPTURE);
		return 0;
	}

	rkcif_write_register_and(dev, CIF_REG_MIPI_LVDS_INTSTAT,
				 ~(CSI_START_INTSTAT(channel->id) |
				 CSI_DMA_END_INTSTAT(channel->id) |
				 CSI_LINE_INTSTAT_V1(channel->id)));

	if (!(capture_info->mode == RKMODULE_MULTI_DEV_COMBINE_ONE &&
	      index < capture_info->multi_dev.dev_num - 1)) {

		rkcif_write_register_or(dev, CIF_REG_MIPI_LVDS_INTEN,
					CSI_START_INTEN(channel->id));

		if (priv && priv->mode.rdbk_mode && detect_stream->is_line_wake_up) {
			rkcif_write_register_or(dev, CIF_REG_MIPI_LVDS_INTEN,
						CSI_LINE_INTEN_RK3588(channel->id));
			wait_line = dev->wait_line;
		}
		rkcif_write_register(dev, CIF_REG_MIPI_LVDS_LINE_INT_NUM_ID0_1,
				     wait_line << 16 | wait_line);
		rkcif_write_register(dev, CIF_REG_MIPI_LVDS_LINE_INT_NUM_ID2_3,
				     wait_line << 16 | wait_line);

		rkcif_write_register_or(dev, CIF_REG_MIPI_LVDS_INTEN,
					CSI_DMA_END_INTEN(channel->id));

		rkcif_write_register_or(dev, CIF_REG_MIPI_LVDS_INTEN,
					CSI_ALL_ERROR_INTEN_V1);
	}
	if (stream->cifdev->id_use_cnt == 0) {
		val = CIF_MIPI_LVDS_SW_PRESS_VALUE_RK3588(0x3) |
			CIF_MIPI_LVDS_SW_PRESS_ENABLE |
			CIF_MIPI_LVDS_SW_HURRY_VALUE_RK3588(0x3) |
			CIF_MIPI_LVDS_SW_HURRY_ENABLE |
			CIF_MIPI_LVDS_SW_WATER_LINE_25 |
			CIF_MIPI_LVDS_SW_WATER_LINE_ENABLE;
		if (mbus_type == V4L2_MBUS_CSI2_DPHY ||
		    mbus_type == V4L2_MBUS_CSI2_CPHY)
			val &= ~CIF_MIPI_LVDS_SW_SEL_LVDS_RV1106;
		else
			val |= CIF_MIPI_LVDS_SW_SEL_LVDS_RV1106;
		rkcif_write_register(dev, CIF_REG_MIPI_LVDS_CTRL, val);
	}
#if IS_ENABLED(CONFIG_CPU_RV1106)
	if (channel->id == 1)
		rv1106_sdmmc_get_lock();
#endif
	if (capture_info->mode == RKMODULE_MULTI_DEV_COMBINE_ONE &&
	    priv && priv->mode.rdbk_mode == RKISP_VICAP_ONLINE &&
	    (dev->hdr.hdr_mode == NO_HDR ||
	     (dev->hdr.hdr_mode == HDR_X2 && stream->id == 1) ||
	     (dev->hdr.hdr_mode == HDR_X3 && stream->id == 2)))
		offset = channel->capture_info.multi_dev.pixel_offset;

	rkcif_write_register(dev, get_reg_index_of_id_ctrl1(channel->id),
			     (channel->width + offset) | (channel->height << 16));

#if IS_ENABLED(CONFIG_CPU_RV1106)
	if (channel->id == 1)
		rv1106_sdmmc_put_lock();
#endif

	if (channel->crop_en)
		rkcif_write_register(dev, get_reg_index_of_id_crop_start(channel->id),
				     channel->crop_st_y << 16 | channel->crop_st_x);

	if (mode == RKCIF_STREAM_MODE_CAPTURE)
		rkcif_assign_new_buffer_pingpong(stream,
						 RKCIF_YUV_ADDR_STATE_INIT,
						 channel->id);
	else if (mode == RKCIF_STREAM_MODE_TOISP ||
		 mode == RKCIF_STREAM_MODE_TOISP_RDBK)
		rkcif_assign_new_buffer_pingpong_toisp(stream,
						       RKCIF_YUV_ADDR_STATE_INIT,
						       channel->id);
	else if (mode == RKCIF_STREAM_MODE_ROCKIT)
		rkcif_assign_new_buffer_pingpong_rockit(stream,
							RKCIF_YUV_ADDR_STATE_INIT,
							channel->id);

	if (capture_info->mode == RKMODULE_MULTI_DEV_COMBINE_ONE &&
	    index == (capture_info->multi_dev.dev_num - 1) &&
	    priv && priv->mode.rdbk_mode != RKISP_VICAP_ONLINE)
		rkcif_write_register(dev, get_reg_index_of_id_crop_start(channel->id),
				     channel->crop_st_y << 16 |
				     (channel->crop_st_x + capture_info->multi_dev.pixel_offset));

	rkcif_write_register(dev, get_reg_index_of_frm0_y_vlw(channel->id),
			     channel->virtual_width);

	if (stream->lack_buf_cnt == 2)
		stream->dma_en = 0;

	if (stream->dma_en) {
		if (mbus_type == V4L2_MBUS_CSI2_DPHY ||
		    mbus_type == V4L2_MBUS_CSI2_CPHY)
			dma_en = CSI_DMA_ENABLE;
		else
			dma_en = LVDS_DMAEN_RV1106;
	}
	if (mbus_type == V4L2_MBUS_CSI2_DPHY ||
	    mbus_type == V4L2_MBUS_CSI2_CPHY) {

		if (stream->cifdev->hdr.esp.mode == HDR_LINE_CNT ||
		    stream->cifdev->hdr.esp.mode == HDR_ID_CODE)
			channel->vc = 0;

		val = CSI_ENABLE_CAPTURE | dma_en |
		      channel->cmd_mode_en << 26 | CSI_ENABLE_CROP_V1 |
		      channel->vc << 8 | channel->data_type << 10 |
		      channel->csi_fmt_val;

		val |= stream->cif_fmt_in->csi_yuv_order;
		val |= rkcif_csi_get_output_type_mask(stream);
		if (stream->cifdev->hdr.hdr_mode == NO_HDR ||
		    stream->cifdev->hdr.hdr_mode == HDR_COMPR)
			val |= CSI_NO_HDR;
		else if (stream->cifdev->hdr.hdr_mode == HDR_X2)
			val |= CSI_HDR2;
		else if (stream->cifdev->hdr.hdr_mode == HDR_X3)
			val |= CSI_HDR3;
		if (stream->cifdev->hdr.esp.mode == HDR_NORMAL_VC)
			val |= CSI_HDR_MODE_VC;
		else if (stream->cifdev->hdr.esp.mode == HDR_LINE_CNT)
			val |= CSI_HDR_MODE_LINE_CNT;
		else if (stream->cifdev->hdr.esp.mode == HDR_ID_CODE)
			val |= CSI_HDR_MODE_LINE_INFO;
		if (stream->cifdev->hdr.hdr_mode != NO_HDR &&
		    stream->cifdev->hdr.esp.mode == HDR_NORMAL_VC)
			val |= CSI_HDR_VC_MODE_PROTECT;
		if (stream->is_high_align)
			val |= CSI_HIGH_ALIGN_RK3588;
		else
			val &= ~CSI_HIGH_ALIGN_RK3588;
		rkcif_write_register(dev, get_reg_index_of_id_ctrl0(channel->id), val);
		rkcif_write_register(dev, CIF_REG_MIPI_EFFECT_CODE_ID0, 0x02410251);
		rkcif_write_register(dev, CIF_REG_MIPI_EFFECT_CODE_ID1, 0x02420252);
	} else if (mbus_type == V4L2_MBUS_CCP2) {
		rkcif_csi_set_lvds_sav_eav(stream, channel);
		val = LVDS_ENABLE_CAPTURE_RV1106 | LVDS_MODE_RV1106(channel->lvds_cfg.mode) |
		      LVDS_MAIN_LANE_RV1106(0) | LVDS_FID_RV1106(0) |
		      LVDS_LANES_ENABLED_RV1106(dev->active_sensor->lanes) |
		      (channel->csi_fmt_val << 18) |
		      rkcif_lvds_get_output_type_mask(stream) |
		      (stream->cif_fmt_in->csi_yuv_order << 9) |
		      dma_en;
		if (stream->cifdev->hdr.hdr_mode == HDR_X3)
			val |= BIT(12);
		rkcif_write_register(dev, get_reg_index_of_lvds_id_ctrl0(channel->id), val);
	}
	if (dev->chip_id >= CHIP_RV1106_CIF)
		rkcif_modify_frame_skip_config(stream);
	if (capture_info->mode == RKMODULE_MULTI_DEV_COMBINE_ONE) {
		if (index == (capture_info->multi_dev.dev_num - 1))
			stream->cifdev->id_use_cnt++;
	} else {
		stream->cifdev->id_use_cnt++;
	}
	if (!(capture_info->mode == RKMODULE_MULTI_DEV_COMBINE_ONE &&
	      index < capture_info->multi_dev.dev_num - 1)) {
		if (mode == RKCIF_STREAM_MODE_CAPTURE)
			rkcif_assign_new_buffer_pingpong(stream,
						 RKCIF_YUV_ADDR_STATE_INIT,
						 channel->id);
		else if (mode == RKCIF_STREAM_MODE_TOISP ||
			 mode == RKCIF_STREAM_MODE_TOISP_RDBK)
			rkcif_assign_new_buffer_pingpong_toisp(stream,
						       RKCIF_YUV_ADDR_STATE_INIT,
						       channel->id);
	}
	dev->intr_mask = rkcif_read_register(dev, CIF_REG_MIPI_LVDS_INTEN);
	return 0;
}

static int rkcif_csi_stream_start(struct rkcif_stream *stream, unsigned int mode)
{
	struct rkcif_device *dev = stream->cifdev;
	struct rkcif_sensor_info *active_sensor = dev->active_sensor;
	unsigned int flags = active_sensor->mbus.flags;
	enum v4l2_mbus_type mbus_type = active_sensor->mbus.type;
	struct csi_channel_info *channel;
	u32 ret = 0;
	int i;

	if (stream->state < RKCIF_STATE_STREAMING) {
		stream->frame_idx = 0;
		stream->buf_wake_up_cnt = 0;
		stream->frame_phase = 0;
		stream->lack_buf_cnt = 0;
		stream->is_in_vblank = false;
		stream->is_change_toisp = false;
	}

	rkcif_csi_get_vc_num(dev, flags);

	channel = &dev->channels[stream->id];
	channel->id = stream->id;
	if (mbus_type == V4L2_MBUS_CCP2) {
		ret = v4l2_subdev_call(dev->terminal_sensor.sd, core,
				       ioctl, RKMODULE_GET_LVDS_CFG,
				       &channel->lvds_cfg);
		if (ret) {
			v4l2_err(&dev->v4l2_dev, "Err: get lvds config failed!!\n");
			return ret;
		}
	}
	rkcif_csi_channel_init(stream, channel);
	if (stream->state != RKCIF_STATE_STREAMING) {
		if (mode  == RKCIF_STREAM_MODE_CAPTURE) {
			stream->dma_en |= RKCIF_DMAEN_BY_VICAP;
		} else if (mode == RKCIF_STREAM_MODE_TOISP_RDBK) {
			stream->dma_en |= RKCIF_DMAEN_BY_ISP;
		} else if (mode == RKCIF_STREAM_MODE_TOISP) {
			if (dev->hdr.hdr_mode == HDR_X2 &&
			    stream->id == 0)
				stream->dma_en |= RKCIF_DMAEN_BY_ISP;
			else if (dev->hdr.hdr_mode == HDR_X3 && (stream->id == 0 || stream->id == 1))
				stream->dma_en |= RKCIF_DMAEN_BY_ISP;
		} else if (mode == RKCIF_STREAM_MODE_ROCKIT) {
			stream->dma_en |= RKCIF_DMAEN_BY_ROCKIT;
		}
		if (stream->cifdev->chip_id < CHIP_RK3588_CIF) {
			rkcif_csi_channel_set(stream, channel, mbus_type);
		} else {
			if (channel->capture_info.mode == RKMODULE_MULTI_DEV_COMBINE_ONE) {
				for (i = 0; i < channel->capture_info.multi_dev.dev_num; i++) {
					dev->csi_host_idx = channel->capture_info.multi_dev.dev_idx[i];
					rkcif_csi_channel_set_v1(stream, channel, mbus_type, mode, i);
				}
			} else {
				rkcif_csi_channel_set_v1(stream, channel, mbus_type, mode, 0);
			}
		}
	} else {
		if (stream->cifdev->chip_id >= CHIP_RK3588_CIF) {
			if (mode == RKCIF_STREAM_MODE_CAPTURE) {
				stream->to_en_dma = RKCIF_DMAEN_BY_VICAP;
			} else if (mode == RKCIF_STREAM_MODE_TOISP_RDBK) {
				stream->to_en_dma = RKCIF_DMAEN_BY_ISP;
			} else if (mode == RKCIF_STREAM_MODE_TOISP) {
				if (dev->hdr.hdr_mode == HDR_X2 &&
				    stream->id == 0 &&
				    (!stream->dma_en))
					stream->to_en_dma = RKCIF_DMAEN_BY_ISP;
				else if (dev->hdr.hdr_mode == HDR_X3 &&
					 (stream->id == 0 || stream->id == 1) &&
					 (!stream->dma_en))
					stream->to_en_dma = RKCIF_DMAEN_BY_ISP;
			} else if (mode == RKCIF_STREAM_MODE_ROCKIT) {
				stream->to_en_dma = RKCIF_DMAEN_BY_ROCKIT;
			}
		}
	}
	if (stream->state != RKCIF_STATE_STREAMING) {
		stream->line_int_cnt = 0;
		if (stream->is_line_wake_up)
			stream->is_can_stop = false;
		else
			stream->is_can_stop = true;
		stream->state = RKCIF_STATE_STREAMING;
		dev->workmode = RKCIF_WORKMODE_PINGPONG;
	}

	return 0;
}

static void rkcif_stream_stop(struct rkcif_stream *stream)
{
	struct rkcif_device *cif_dev = stream->cifdev;
	struct v4l2_mbus_config *mbus_cfg = &cif_dev->active_sensor->mbus;
	u32 val;
	int id;
	int i = 0;

	stream->cifdev->id_use_cnt--;
	if (mbus_cfg->type == V4L2_MBUS_CSI2_DPHY ||
	    mbus_cfg->type == V4L2_MBUS_CSI2_CPHY ||
	    mbus_cfg->type == V4L2_MBUS_CCP2) {
		id = stream->id;
		val = rkcif_read_register(cif_dev, get_reg_index_of_id_ctrl0(id));
		if (mbus_cfg->type == V4L2_MBUS_CSI2_DPHY ||
		    mbus_cfg->type == V4L2_MBUS_CSI2_CPHY)
			val &= ~(CSI_ENABLE_CAPTURE | CSI_DMA_ENABLE);
		else
			val &= ~LVDS_ENABLE_CAPTURE;

		if (cif_dev->channels[id].capture_info.mode == RKMODULE_MULTI_DEV_COMBINE_ONE) {
			for (i = 0; i < cif_dev->channels[id].capture_info.multi_dev.dev_num; i++) {
				cif_dev->csi_host_idx = cif_dev->channels[id].capture_info.multi_dev.dev_idx[i];
				rkcif_write_register(cif_dev, get_reg_index_of_id_ctrl0(id), val);
			}
		} else {
			rkcif_write_register(cif_dev, get_reg_index_of_id_ctrl0(id), val);
		}

		rkcif_write_register_or(cif_dev, CIF_REG_MIPI_LVDS_INTSTAT,
					CSI_START_INTSTAT(id) |
					CSI_DMA_END_INTSTAT(id) |
					CSI_LINE_INTSTAT(id));

		rkcif_write_register_and(cif_dev, CIF_REG_MIPI_LVDS_INTEN,
					 ~(CSI_START_INTEN(id) |
					   CSI_DMA_END_INTEN(id) |
					   CSI_LINE_INTEN(id)));

		if (stream->cifdev->chip_id < CHIP_RK3588_CIF) {
			rkcif_write_register_and(cif_dev, CIF_REG_MIPI_LVDS_INTEN,
						 ~CSI_ALL_ERROR_INTEN);
		} else {
			if (stream->cifdev->id_use_cnt == 0) {
				rkcif_write_register_and(cif_dev, CIF_REG_MIPI_LVDS_INTEN,
						~CSI_ALL_ERROR_INTEN_V1);
				if (cif_dev->channels[id].capture_info.mode == RKMODULE_MULTI_DEV_COMBINE_ONE) {
					for (i = 0; i < cif_dev->channels[id].capture_info.multi_dev.dev_num; i++) {
						cif_dev->csi_host_idx = cif_dev->channels[id].capture_info.multi_dev.dev_idx[i];
						rkcif_write_register_and(cif_dev, CIF_REG_MIPI_LVDS_CTRL,
									 ~CSI_ENABLE_CAPTURE);
					}
				} else {
					rkcif_write_register_and(cif_dev, CIF_REG_MIPI_LVDS_CTRL,
								 ~CSI_ENABLE_CAPTURE);
				}
			}
		}

	} else {
		if (atomic_read(&cif_dev->pipe.stream_cnt) == 1) {
			val = rkcif_read_register(cif_dev, CIF_REG_DVP_CTRL);
			rkcif_write_register(cif_dev, CIF_REG_DVP_CTRL,
					     val & (~ENABLE_CAPTURE));
			rkcif_write_register(cif_dev, CIF_REG_DVP_INTEN, 0x0);
			rkcif_write_register(cif_dev, CIF_REG_DVP_INTSTAT, 0x3ff);
			rkcif_write_register(cif_dev, CIF_REG_DVP_FRAME_STATUS, 0x0);
			if (IS_ENABLED(CONFIG_CPU_RV1106))
				rkcif_config_dvp_pin(cif_dev, false);
		}
	}
	stream->state = RKCIF_STATE_READY;
	stream->dma_en = 0;
}

static bool rkcif_is_extending_line_for_height(struct rkcif_device *dev,
					       struct rkcif_stream *stream,
					       const struct cif_input_fmt *fmt)
{
	bool is_extended = false;
	struct rkmodule_hdr_cfg hdr_cfg;
	int ret;

	if (dev->chip_id == CHIP_RV1126_CIF ||
	    dev->chip_id == CHIP_RV1126_CIF_LITE) {
		if (dev->terminal_sensor.sd) {
			ret = v4l2_subdev_call(dev->terminal_sensor.sd,
					       core, ioctl,
					       RKMODULE_GET_HDR_CFG,
					       &hdr_cfg);
			if (!ret)
				dev->hdr = hdr_cfg;
			else
				dev->hdr.hdr_mode = NO_HDR;
		}

		if (fmt && fmt->fmt_type == CIF_FMT_TYPE_RAW) {
			if ((dev->hdr.hdr_mode == HDR_X2 &&
			    stream->id == RKCIF_STREAM_MIPI_ID1) ||
			    (dev->hdr.hdr_mode == HDR_X3 &&
			     stream->id == RKCIF_STREAM_MIPI_ID2) ||
			     (dev->hdr.hdr_mode == NO_HDR)) {
				is_extended = true;
			}
		}
	}

	return is_extended;
}

static int rkcif_queue_setup(struct vb2_queue *queue,
			     unsigned int *num_buffers,
			     unsigned int *num_planes,
			     unsigned int sizes[],
			     struct device *alloc_ctxs[])
{
	struct rkcif_stream *stream = queue->drv_priv;
	struct rkcif_extend_info *extend_line = &stream->extend_line;
	struct rkcif_device *dev = stream->cifdev;
	const struct v4l2_pix_format_mplane *pixm = NULL;
	const struct cif_output_fmt *cif_fmt;
	const struct cif_input_fmt *in_fmt;
	bool is_extended = false;
	u32 i, height;

	pixm = &stream->pixm;
	cif_fmt = stream->cif_fmt_out;
	in_fmt = stream->cif_fmt_in;

	*num_planes = cif_fmt->mplanes;

	if (stream->crop_enable)
		height = stream->crop[CROP_SRC_ACT].height;
	else
		height = pixm->height;

	is_extended = rkcif_is_extending_line_for_height(dev, stream, in_fmt);
	if (is_extended && extend_line->is_extended) {
		height = extend_line->pixm.height;
		pixm = &extend_line->pixm;
	}

	for (i = 0; i < cif_fmt->mplanes; i++) {
		const struct v4l2_plane_pix_format *plane_fmt;
		int h = round_up(height, MEMORY_ALIGN_ROUND_UP_HEIGHT);

		plane_fmt = &pixm->plane_fmt[i];
		sizes[i] = plane_fmt->sizeimage / height * h;
	}
	stream->total_buf_num = *num_buffers;
	v4l2_dbg(1, rkcif_debug, &dev->v4l2_dev, "%s count %d, size %d, extended(%d, %d)\n",
		 v4l2_type_names[queue->type], *num_buffers, sizes[0],
		 is_extended, extend_line->is_extended);

	return 0;
}

static void rkcif_check_buffer_update_pingpong(struct rkcif_stream *stream,
					       int channel_id)
{
	struct rkcif_device *dev = stream->cifdev;
	struct v4l2_mbus_config *mbus_cfg = &dev->active_sensor->mbus;
	struct rkcif_buffer *buffer = NULL;
	struct rkcif_dummy_buffer *dummy_buf = &dev->hw_dev->dummy_buf;
	u32 frm_addr_y = 0, frm_addr_uv = 0;
	u32 frm0_addr_y = 0, frm0_addr_uv = 0;
	u32 frm1_addr_y = 0, frm1_addr_uv = 0;
	u32 buff_addr_y = 0, buff_addr_cbcr = 0;
	struct rkmodule_capture_info *capture_info = &dev->channels[channel_id].capture_info;
	unsigned long flags;
	int frame_phase = 0;
	bool is_dual_update_buf = false;

	spin_lock_irqsave(&stream->vbq_lock, flags);
	if (stream->state == RKCIF_STATE_STREAMING &&
	    ((stream->curr_buf == stream->next_buf &&
	      stream->cif_fmt_in->field != V4L2_FIELD_INTERLACED  &&
	      (!dummy_buf->vaddr)) ||
	     stream->curr_buf == NULL ||
	     stream->next_buf == NULL)) {
		frame_phase = stream->frame_phase_cache;
		if (!stream->is_line_wake_up ||
		    (stream->is_line_wake_up && stream->frame_idx < 2)) {
			if (mbus_cfg->type == V4L2_MBUS_CSI2_DPHY ||
			    mbus_cfg->type == V4L2_MBUS_CSI2_CPHY ||
			    mbus_cfg->type == V4L2_MBUS_CCP2) {
				frm0_addr_y = get_reg_index_of_frm0_y_addr(channel_id);
				frm1_addr_y = get_reg_index_of_frm1_y_addr(channel_id);
				frm0_addr_uv = get_reg_index_of_frm0_uv_addr(channel_id);
				frm1_addr_uv = get_reg_index_of_frm1_uv_addr(channel_id);
			} else {
				frm0_addr_y = get_dvp_reg_index_of_frm0_y_addr(channel_id);
				frm1_addr_y = get_dvp_reg_index_of_frm1_y_addr(channel_id);
				frm0_addr_uv = get_dvp_reg_index_of_frm0_uv_addr(channel_id);
				frm1_addr_uv = get_dvp_reg_index_of_frm1_uv_addr(channel_id);
			}
			if (frame_phase & CIF_CSI_FRAME0_READY) {
				frm_addr_y = frm0_addr_y;
				frm_addr_uv = frm0_addr_uv;
			} else {
				frm_addr_y = frm1_addr_y;
				frm_addr_uv = frm1_addr_uv;
			}
			if (!stream->dma_en && stream->curr_buf == NULL && stream->next_buf == NULL)
				is_dual_update_buf = true;
			if (!list_empty(&stream->buf_head)) {
				if (frame_phase == CIF_CSI_FRAME0_READY) {
					stream->curr_buf = list_first_entry(&stream->buf_head,
									    struct rkcif_buffer, queue);
					if (stream->curr_buf) {
						list_del(&stream->curr_buf->queue);
						buffer = stream->curr_buf;
					}
					if (buffer && is_dual_update_buf)
						stream->next_buf = buffer;
				} else if (frame_phase == CIF_CSI_FRAME1_READY) {
					if (stream->next_buf == NULL &&
					    stream->cif_fmt_in->field == V4L2_FIELD_INTERLACED) {
						stream->next_buf = stream->curr_buf;
					} else {
						stream->next_buf = list_first_entry(&stream->buf_head,
									    struct rkcif_buffer, queue);
						if (stream->next_buf) {
							list_del(&stream->next_buf->queue);
							buffer = stream->next_buf;
						}
						if (buffer && is_dual_update_buf)
							stream->curr_buf = buffer;
					}
				}
			} else {
				v4l2_info(&dev->v4l2_dev, "%s %d\n", __func__, __LINE__);
			}
			if (buffer) {
				if (is_dual_update_buf) {
					buff_addr_y = buffer->buff_addr[RKCIF_PLANE_Y];
					buff_addr_cbcr = buffer->buff_addr[RKCIF_PLANE_CBCR];
					if (capture_info->mode == RKMODULE_MULTI_DEV_COMBINE_ONE) {
						rkcif_write_buff_addr_multi_dev_combine(stream,
											frm0_addr_y,
											frm0_addr_uv,
											buff_addr_y,
											buff_addr_cbcr,
											false);
						rkcif_write_buff_addr_multi_dev_combine(stream,
											frm1_addr_y,
											frm1_addr_uv,
											buff_addr_y,
											buff_addr_cbcr,
											false);
					} else {
						rkcif_write_register(dev, frm0_addr_y, buff_addr_y);
						if (stream->cif_fmt_out->fmt_type != CIF_FMT_TYPE_RAW)
							rkcif_write_register(dev,
									     frm0_addr_uv,
									     buff_addr_cbcr);
						rkcif_write_register(dev, frm1_addr_y, buff_addr_y);
						if (stream->cif_fmt_out->fmt_type != CIF_FMT_TYPE_RAW)
							rkcif_write_register(dev,
									     frm1_addr_uv,
									     buff_addr_cbcr);
					}
				} else {

					buff_addr_y = buffer->buff_addr[RKCIF_PLANE_Y];
					buff_addr_cbcr = buffer->buff_addr[RKCIF_PLANE_CBCR];
					if (capture_info->mode == RKMODULE_MULTI_DEV_COMBINE_ONE) {
						rkcif_write_buff_addr_multi_dev_combine(stream,
											frm_addr_y,
											frm_addr_uv,
											buff_addr_y,
											buff_addr_cbcr,
											false);
					} else {
						rkcif_write_register(dev, frm_addr_y, buff_addr_y);
						if (stream->cif_fmt_out->fmt_type != CIF_FMT_TYPE_RAW)
							rkcif_write_register(dev,
									     frm_addr_uv,
									     buff_addr_cbcr);
					}
				}
			}
		} else {
			v4l2_dbg(3, rkcif_debug, &stream->cifdev->v4l2_dev,
				 "%s %d, is_wake_up %d, frame_idx %d\n",
				 __func__, __LINE__, stream->is_line_wake_up, stream->frame_idx);
			if (stream->curr_buf == stream->next_buf) {
				if (stream->frame_phase_cache == CIF_CSI_FRAME0_READY) {
					stream->curr_buf = list_first_entry(&stream->buf_head,
									    struct rkcif_buffer, queue);
					v4l2_dbg(3, rkcif_debug, &dev->v4l2_dev,
						 "%s %d, stream[%d] buf idx %d\n",
						 __func__, __LINE__, stream->id, stream->curr_buf->vb.vb2_buf.index);
					if (stream->curr_buf)
						list_del(&stream->curr_buf->queue);
				} else if (stream->frame_phase_cache == CIF_CSI_FRAME1_READY) {
					stream->next_buf = list_first_entry(&stream->buf_head,
									    struct rkcif_buffer, queue);
					v4l2_dbg(4, rkcif_debug, &dev->v4l2_dev,
						 "%s %d, stream[%d] buf idx %d\n",
						 __func__, __LINE__, stream->id, stream->next_buf->vb.vb2_buf.index);
					if (stream->next_buf)
						list_del(&stream->next_buf->queue);
				}
				stream->is_buf_active = true;
			}
		}
		v4l2_dbg(3, rkcif_debug, &stream->cifdev->v4l2_dev,
			 "%s, stream[%d] update buffer, frame_phase %d, is_stop %s, lack_buf_cnt %d\n",
			 __func__, stream->id, frame_phase,
			 (stream->dma_en ? "false" : "true"),
			 stream->lack_buf_cnt);
		if (!stream->dma_en) {
			if (stream->to_stop_dma) {
				stream->to_stop_dma = 0;
				wake_up(&stream->wq_stopped);
			} else {
				stream->to_en_dma = RKCIF_DMAEN_BY_VICAP;
				v4l2_dbg(3, rkcif_debug, &stream->cifdev->v4l2_dev,
					 "%s stream[%d] start dma capture, frame cnt %d\n",
					 __func__, stream->id, stream->frame_idx);
			}
		} else {
			v4l2_dbg(3, rkcif_debug, &stream->cifdev->v4l2_dev,
				 "%s %d, dma_en 0x%x, frame cnt %d\n",
				 __func__, __LINE__, stream->dma_en, stream->frame_idx);
		}
		if (stream->lack_buf_cnt)
			stream->lack_buf_cnt--;

	} else {
		v4l2_info(&dev->v4l2_dev, "%s %d, state %d, curr_buf %p, next_buf %p\n",
			  __func__, __LINE__, stream->state, stream->curr_buf, stream->next_buf);
	}
	spin_unlock_irqrestore(&stream->vbq_lock, flags);
	if (stream->to_en_dma)
		rkcif_enable_dma_capture(stream, true);
}

/*
 * The vb2_buffer are stored in rkcif_buffer, in order to unify
 * mplane buffer and none-mplane buffer.
 */
void rkcif_buf_queue(struct vb2_buffer *vb)
{
	struct vb2_v4l2_buffer *vbuf = to_vb2_v4l2_buffer(vb);
	struct rkcif_buffer *cifbuf = to_rkcif_buffer(vbuf);
	struct vb2_queue *queue = vb->vb2_queue;
	struct rkcif_stream *stream = queue->drv_priv;
	struct v4l2_pix_format_mplane *pixm = &stream->pixm;
	const struct cif_output_fmt *fmt = stream->cif_fmt_out;
	struct rkcif_hw *hw_dev = stream->cifdev->hw_dev;
	struct rkcif_tools_buffer *tools_buf;
	struct rkcif_tools_vdev *tools_vdev = stream->tools_vdev;
	unsigned long flags;
	int i;
	bool is_find_tools_buf = false;

	if (tools_vdev) {
		spin_lock_irqsave(&stream->tools_vdev->vbq_lock, flags);
		if (!list_empty(&tools_vdev->src_buf_head)) {
			list_for_each_entry(tools_buf, &tools_vdev->src_buf_head, list) {
				if (tools_buf->vb == vbuf) {
					is_find_tools_buf = true;
					break;
				}
			}
			if (is_find_tools_buf) {
				if (tools_buf->use_cnt)
					tools_buf->use_cnt--;
				if (tools_buf->use_cnt) {
					spin_unlock_irqrestore(&stream->tools_vdev->vbq_lock, flags);
					return;
				}
			}
		}
		spin_unlock_irqrestore(&stream->tools_vdev->vbq_lock, flags);
	}

	memset(cifbuf->buff_addr, 0, sizeof(cifbuf->buff_addr));
	/* If mplanes > 1, every c-plane has its own m-plane,
	 * otherwise, multiple c-planes are in the same m-plane
	 */
	for (i = 0; i < fmt->mplanes; i++) {
		void *addr = vb2_plane_vaddr(vb, i);

		if (hw_dev->is_dma_sg_ops) {
			struct sg_table *sgt = vb2_dma_sg_plane_desc(vb, i);

			cifbuf->buff_addr[i] = sg_dma_address(sgt->sgl);
		} else {
			cifbuf->buff_addr[i] = vb2_dma_contig_plane_dma_addr(vb, i);
		}
		if (rkcif_debug && addr && !hw_dev->iommu_en) {
			memset(addr, 0, pixm->plane_fmt[i].sizeimage);
			v4l2_dbg(3, rkcif_debug, &stream->cifdev->v4l2_dev,
				 "Clear buffer, size: 0x%08x\n",
				 pixm->plane_fmt[i].sizeimage);
		}
	}

	if (fmt->mplanes == 1) {
		for (i = 0; i < fmt->cplanes - 1; i++)
			cifbuf->buff_addr[i + 1] = cifbuf->buff_addr[i] +
				pixm->plane_fmt[i].bytesperline * pixm->height;
	}
	spin_lock_irqsave(&stream->vbq_lock, flags);
	list_add_tail(&cifbuf->queue, &stream->buf_head);
	spin_unlock_irqrestore(&stream->vbq_lock, flags);
	if (stream->dma_en & RKCIF_DMAEN_BY_ISP && (!cifbuf->dbuf)) {
		struct rkisp_rx_buf *dbufs = NULL;

		dbufs = kzalloc(sizeof(struct rkisp_rx_buf), GFP_KERNEL);

		memset(dbufs, 0, sizeof(struct rkisp_rx_buf));
		if (stream->cifdev->hdr.hdr_mode == HDR_X2 && stream->id == 0)
			dbufs->type = BUF_MIDDLE;
		else if (stream->cifdev->hdr.hdr_mode == HDR_X3 && stream->id == 0)
			dbufs->type = BUF_LONG;
		else if (stream->cifdev->hdr.hdr_mode == HDR_X3 && stream->id == 1)
			dbufs->type = BUF_MIDDLE;
		cifbuf->dbuf = hw_dev->mem_ops->get_dmabuf(vb->planes[0].mem_priv, O_RDWR);
		if (cifbuf->dbuf)
			dbufs->dbuf = cifbuf->dbuf;
		list_add_tail(&dbufs->list, &stream->rx_buf_head_vicap);
	}
	if (stream->cifdev->workmode == RKCIF_WORKMODE_PINGPONG &&
	    stream->lack_buf_cnt &&
	    stream->cur_stream_mode & RKCIF_STREAM_MODE_CAPTURE)
		rkcif_check_buffer_update_pingpong(stream, stream->id);
	v4l2_dbg(3, rkcif_debug, &stream->cifdev->v4l2_dev,
		 "stream[%d] buf queue, index: %d, dma_addr 0x%x\n",
		 stream->id, vb->index, cifbuf->buff_addr[0]);
	atomic_inc(&stream->buf_cnt);
}

void rkcif_free_rx_buf(struct rkcif_stream *stream, int buf_num)
{
	struct rkcif_rx_buffer *buf;
	struct rkcif_device *dev = stream->cifdev;
	struct sditf_priv *priv = dev->sditf[0];
	struct v4l2_subdev *sd;
	int i = 0;
	unsigned long flags;
	phys_addr_t resmem_free_start;
	phys_addr_t resmem_free_end;
	u32 share_head_size = 0;

	if (!priv)
		return;

	sd = get_rkisp_sd(dev->sditf[0]);
	if (!sd)
		return;

	if (dev->is_rtt_suspend && dev->is_thunderboot) {
		stream->curr_buf_toisp = NULL;
		stream->next_buf_toisp = NULL;
		INIT_LIST_HEAD(&stream->rx_buf_head);

		for (i = 0; i < buf_num; i++) {
			buf = &stream->rx_buf[i];
			if (buf->dbufs.is_init)
				v4l2_subdev_call(sd, core, ioctl,
						 RKISP_VICAP_CMD_RX_BUFFER_FREE, &buf->dbufs);
			buf->dummy.is_free = true;
		}

		if (IS_ENABLED(CONFIG_VIDEO_ROCKCHIP_THUNDER_BOOT_ISP)) {
			share_head_size = dev->thunderboot_sensor_num * sizeof(struct rkisp32_thunderboot_resmem_head);
			if (share_head_size != dev->share_mem_size)
				v4l2_info(&stream->cifdev->v4l2_dev,
					  "share mem head error, rtt head size %d, arm head size %d\n",
					  dev->share_mem_size, share_head_size);
			resmem_free_start = dev->resmem_pa + share_head_size + dev->nr_buf_size;
			resmem_free_end = dev->resmem_pa + dev->resmem_size;
			v4l2_info(&stream->cifdev->v4l2_dev,
				  "free reserved mem start 0x%x, end 0x%x, share_head_size 0x%x, nr_buf_size 0x%x\n",
				  (u32)resmem_free_start, (u32)resmem_free_end, share_head_size, dev->nr_buf_size);
			free_reserved_area(phys_to_virt(resmem_free_start),
					   phys_to_virt(resmem_free_end),
					   -1, "rkisp_thunderboot");
		}
		atomic_set(&stream->buf_cnt, 0);
		stream->total_buf_num = 0;
		stream->rx_buf_num = 0;

		return;
	}

	spin_lock_irqsave(&stream->vbq_lock, flags);
	stream->curr_buf_toisp = NULL;
	stream->next_buf_toisp = NULL;
	INIT_LIST_HEAD(&stream->rx_buf_head);
	spin_unlock_irqrestore(&stream->vbq_lock, flags);

	if (dev->is_thunderboot)
		spin_lock_irqsave(&dev->buffree_lock, flags);
	for (i = 0; i < buf_num; i++) {
		buf = &stream->rx_buf[i];
		if (buf->dummy.is_free)
			continue;
		if (buf->dbufs.is_init)
			v4l2_subdev_call(sd, core, ioctl,
					 RKISP_VICAP_CMD_RX_BUFFER_FREE, &buf->dbufs);
		if (!dev->is_thunderboot)
			rkcif_free_buffer(dev, &buf->dummy);
		else
			list_add_tail(&buf->list_free, &priv->buf_free_list);
		atomic_dec(&stream->buf_cnt);
		stream->total_buf_num--;
	}
	stream->rx_buf_num = 0;

	if (dev->is_thunderboot) {
		spin_unlock_irqrestore(&dev->buffree_lock, flags);
		schedule_work(&priv->buffree_work.work);
	}
	stream->dma_en &= ~RKCIF_DMAEN_BY_ISP;
	v4l2_dbg(1, rkcif_debug, &stream->cifdev->v4l2_dev,
		 "free rx_buf, buf_num %d\n", buf_num);
}

static void rkcif_get_resmem_head(struct rkcif_device *cif_dev);
int rkcif_init_rx_buf(struct rkcif_stream *stream, int buf_num)
{
	struct rkcif_device *dev = stream->cifdev;
	struct v4l2_pix_format_mplane *pixm = &stream->pixm;
	struct rkcif_dummy_buffer *dummy;
	struct rkcif_rx_buffer *buf;
	struct sditf_priv *priv = dev->sditf[0];
	int frm_type = 0;
	int i = 0;
	int ret = 0;

	if (!priv)
		return -EINVAL;

	if (buf_num > RKISP_VICAP_BUF_CNT_MAX)
		return -EINVAL;

	if (dev->hdr.hdr_mode == NO_HDR) {
		if (stream->id == 0)
			frm_type = BUF_SHORT;
		else
			return -EINVAL;
	} else if (dev->hdr.hdr_mode == HDR_X2) {
		if (stream->id == 0)
			frm_type = BUF_MIDDLE;
		else if (stream->id == 1)
			frm_type = BUF_SHORT;
		else
			return -EINVAL;
	} else if (dev->hdr.hdr_mode == HDR_X3) {
		if (stream->id == 0)
			frm_type = BUF_LONG;
		else if (stream->id == 1)
			frm_type = BUF_MIDDLE;
		else if (stream->id == 2)
			frm_type = BUF_SHORT;
		else
			return -EINVAL;
	}
	while (true) {
		buf = &stream->rx_buf[i];
		memset(buf, 0, sizeof(*buf));
		dummy = &buf->dummy;
		dummy->size = pixm->plane_fmt[0].sizeimage;
		dummy->is_need_vaddr = true;
		dummy->is_need_dbuf = true;
		if (dev->is_thunderboot) {
			if (i == 0)
				rkcif_get_resmem_head(dev);
			buf->buf_idx = i;
			ret = rkcif_alloc_reserved_mem_buf(dev, buf);
			if (ret) {
				stream->rx_buf_num = i;
				v4l2_info(&dev->v4l2_dev,
					 "reserved mem support alloc buf num %d, require buf num %d\n",
					 i, buf_num);
				break;
			}
			if (dev->rdbk_debug)
				v4l2_info(&dev->v4l2_dev,
					  "stream[%d] buf addr 0x%llx\n",
					  stream->id, (u64)dummy->dma_addr);
		} else {
			ret = rkcif_alloc_buffer(dev, dummy);
			if (ret) {
				stream->rx_buf_num = i;
				v4l2_info(&dev->v4l2_dev,
					 "alloc buf num %d, require buf num %d\n",
					 i, buf_num);
				break;
			}
			buf->dbufs.dbuf = dummy->dbuf;
		}
		buf->dbufs.is_init = false;
		buf->dbufs.type = frm_type;
		list_add_tail(&buf->list, &stream->rx_buf_head);
		dummy->is_free = false;
		if (stream->is_compact)
			buf->dbufs.is_uncompact = false;
		else
			buf->dbufs.is_uncompact = true;
		if (priv && i == 0) {
			buf->dbufs.is_first = true;
			if (priv->mode.rdbk_mode == RKISP_VICAP_ONLINE)
				rkcif_s_rx_buffer(stream, &buf->dbufs);
		}
		i++;
		if (!dev->is_thunderboot && i >= buf_num) {
			stream->rx_buf_num = buf_num;
			break;
		} else if (i >= RKISP_VICAP_BUF_CNT_MAX) {
			stream->rx_buf_num = i;
			v4l2_info(&dev->v4l2_dev,
				  "reserved mem alloc buf num %d\n", i);
			break;
		}
		v4l2_dbg(1, rkcif_debug, &dev->v4l2_dev,
			"init rx_buf,dma_addr 0x%llx size: 0x%x\n",
			(u64)dummy->dma_addr, pixm->plane_fmt[0].sizeimage);
	}
	if (stream->rx_buf_num) {
		stream->total_buf_num = stream->rx_buf_num;
		atomic_set(&stream->buf_cnt, stream->rx_buf_num);
		return 0;
	} else {
		return -EINVAL;
	}
}

static int rkcif_create_dummy_buf(struct rkcif_stream *stream)
{
	struct rkcif_device *dev = stream->cifdev;
	struct rkcif_hw *hw = dev->hw_dev;
	struct rkcif_dummy_buffer *dummy_buf = &hw->dummy_buf;
	struct rkcif_device *tmp_dev = NULL;
	struct v4l2_subdev_frame_interval_enum fie;
	struct v4l2_subdev_format fmt;
	u32 max_size = 0;
	u32 size = 0;
	int ret = 0;
	int i, j;

	for (i = 0; i < hw->dev_num; i++) {
		tmp_dev = hw->cif_dev[i];
		if (tmp_dev->terminal_sensor.sd) {
			for (j = 0; j < 32; j++) {
				memset(&fie, 0, sizeof(fie));
				fie.index = j;
				fie.pad = 0;
				fie.which = V4L2_SUBDEV_FORMAT_ACTIVE;
				ret = v4l2_subdev_call(tmp_dev->terminal_sensor.sd,
						       pad, enum_frame_interval,
						       NULL, &fie);
				if (!ret) {
					if (fie.code == MEDIA_BUS_FMT_RGB888_1X24 ||
					    fie.code == MEDIA_BUS_FMT_BGR888_1X24 ||
					    fie.code == MEDIA_BUS_FMT_GBR888_1X24)
						size = fie.width * fie.height * 3;
					else
						size = fie.width * fie.height * 2;
					v4l2_dbg(1, rkcif_debug, &dev->v4l2_dev,
						 "%s enum fmt, width %d, height %d\n",
						 __func__, fie.width, fie.height);
				} else {
					break;
				}
				if (size > max_size)
					max_size = size;
			}
		} else {
			continue;
		}
	}

	if (max_size == 0 && dev->terminal_sensor.sd) {
		fmt.which = V4L2_SUBDEV_FORMAT_ACTIVE;
		ret = v4l2_subdev_call(dev->terminal_sensor.sd,
				       pad, get_fmt, NULL, &fmt);
		if (!ret) {
			if (fmt.format.code == MEDIA_BUS_FMT_RGB888_1X24 ||
			    fmt.format.code == MEDIA_BUS_FMT_BGR888_1X24 ||
			    fmt.format.code == MEDIA_BUS_FMT_GBR888_1X24)
				size = fmt.format.width  * fmt.format.height * 3;
			else
				size = fmt.format.width * fmt.format.height * 2;
			if (size > max_size)
				max_size = size;
		}
	}

	dummy_buf->size = max_size;

	dummy_buf->is_need_vaddr = true;
	dummy_buf->is_need_dbuf = true;
	ret = rkcif_alloc_buffer(dev, dummy_buf);
	if (ret) {
		v4l2_err(&dev->v4l2_dev,
			 "Failed to allocate the memory for dummy buffer\n");
		return -ENOMEM;
	}

	v4l2_info(&dev->v4l2_dev, "Allocate dummy buffer, size: 0x%08x\n",
		  dummy_buf->size);

	return ret;
}

static void rkcif_destroy_dummy_buf(struct rkcif_stream *stream)
{
	struct rkcif_device *dev = stream->cifdev;
	struct rkcif_dummy_buffer *dummy_buf = &dev->hw_dev->dummy_buf;

	if (dummy_buf->vaddr)
		rkcif_free_buffer(dev, dummy_buf);
	dummy_buf->dma_addr = 0;
	dummy_buf->vaddr = NULL;
}

static void rkcif_do_cru_reset(struct rkcif_device *dev)
{
	struct rkcif_hw *cif_hw = dev->hw_dev;

	unsigned int val, i;

	if (dev->luma_vdev.enable)
		rkcif_stop_luma(&dev->luma_vdev);

	if (dev->hdr.hdr_mode != NO_HDR) {
		if (dev->chip_id == CHIP_RK1808_CIF) {
			val = rkcif_read_register(dev, CIF_REG_MIPI_WATER_LINE);
			val |= CIF_MIPI_LVDS_SW_DMA_IDLE_RK1808;
			rkcif_write_register(dev, CIF_REG_MIPI_WATER_LINE, val);
		} else {
			val = rkcif_read_register(dev, CIF_REG_MIPI_LVDS_CTRL);
			val |= CIF_MIPI_LVDS_SW_DMA_IDLE;
			rkcif_write_register(dev, CIF_REG_MIPI_LVDS_CTRL, val);
		}
		udelay(5);
	}

	for (i = 0; i < ARRAY_SIZE(cif_hw->cif_rst); i++)
		if (cif_hw->cif_rst[i])
			reset_control_assert(cif_hw->cif_rst[i]);

	udelay(10);

	for (i = 0; i < ARRAY_SIZE(cif_hw->cif_rst); i++)
		if (cif_hw->cif_rst[i])
			reset_control_deassert(cif_hw->cif_rst[i]);

	if (cif_hw->iommu_en) {
		rockchip_iommu_disable(cif_hw->dev);
		rockchip_iommu_enable(cif_hw->dev);
	}
}

void rkcif_do_soft_reset(struct rkcif_device *dev)
{
	if (dev->active_sensor->mbus.type == V4L2_MBUS_CSI2_DPHY ||
	    dev->active_sensor->mbus.type == V4L2_MBUS_CSI2_CPHY ||
	    dev->active_sensor->mbus.type == V4L2_MBUS_CCP2)
		rkcif_write_register_or(dev, CIF_REG_MIPI_LVDS_CTRL, 0x000A0000);
	else
		rkcif_write_register_or(dev, CIF_REG_DVP_CTRL, 0x000A0000);
	usleep_range(10, 20);
	v4l2_dbg(1, rkcif_debug, &dev->v4l2_dev,
		"vicap do soft reset 0x%x\n", 0x000A0000);
}

static void rkcif_release_rdbk_buf(struct rkcif_stream *stream)
{
	struct rkcif_device *dev = stream->cifdev;
	struct rkcif_buffer *rdbk_buf;
	struct rkcif_buffer *tmp_buf;
	unsigned long flags;
	bool has_added;
	int index = 0;

	if (stream->id == RKCIF_STREAM_MIPI_ID0)
		index = RDBK_L;
	else if (stream->id == RKCIF_STREAM_MIPI_ID1)
		index = RDBK_M;
	else if (stream->id == RKCIF_STREAM_MIPI_ID2)
		index = RDBK_S;
	else
		return;

	spin_lock_irqsave(&dev->hdr_lock, flags);
	rdbk_buf = dev->rdbk_buf[index];
	if (rdbk_buf) {
		if (rdbk_buf != stream->curr_buf &&
		    rdbk_buf != stream->next_buf) {

			has_added = false;

			list_for_each_entry(tmp_buf, &stream->buf_head, queue) {
				if (tmp_buf == rdbk_buf) {
					has_added = true;
					break;
				}
			}

			if (!has_added)
				list_add_tail(&rdbk_buf->queue, &stream->buf_head);
		}
		dev->rdbk_buf[index] = NULL;
	}
	spin_unlock_irqrestore(&dev->hdr_lock, flags);

}

static void rkcif_detach_sync_mode(struct rkcif_device *cif_dev)
{
	int i = 0;
	struct rkcif_hw *hw = cif_dev->hw_dev;
	struct rkcif_device *tmp_dev;
	struct rkcif_multi_sync_config *sync_config;

	if ((!cif_dev->sync_cfg.type) ||
	    (atomic_read(&cif_dev->pipe.stream_cnt) != 0))
		return;
	mutex_lock(&hw->dev_lock);
	memset(&cif_dev->sync_cfg, 0, sizeof(cif_dev->sync_cfg));
	sync_config = &hw->sync_config[cif_dev->sync_cfg.group];
	sync_config->streaming_cnt--;
	if (cif_dev->sync_cfg.type == EXTERNAL_MASTER_MODE) {
		for (i = 0; i < sync_config->ext_master.count; i++) {
			tmp_dev = sync_config->ext_master.cif_dev[i];
			if (tmp_dev == cif_dev) {
				sync_config->ext_master.is_streaming[i] = false;
				break;
			}
		}
	}
	if (cif_dev->sync_cfg.type == INTERNAL_MASTER_MODE)
		sync_config->int_master.is_streaming[0] = false;
	if (cif_dev->sync_cfg.type == SLAVE_MODE) {
		for (i = 0; i < sync_config->slave.count; i++) {
			tmp_dev = sync_config->slave.cif_dev[i];
			if (tmp_dev == cif_dev) {
				sync_config->slave.is_streaming[i] = false;
				break;
			}
		}
	}

	if (!sync_config->streaming_cnt && sync_config->is_attach) {
		sync_config->is_attach = false;
		sync_config->mode = RKCIF_NOSYNC_MODE;
		sync_config->dev_cnt = 0;
	}
	mutex_unlock(&hw->dev_lock);
}

void rkcif_do_stop_stream(struct rkcif_stream *stream,
			  unsigned int mode)
{
	struct rkcif_vdev_node *node = &stream->vnode;
	struct rkcif_device *dev = stream->cifdev;
	struct v4l2_device *v4l2_dev = &dev->v4l2_dev;
	struct rkcif_buffer *buf = NULL;
	int ret;
	struct rkcif_hw *hw_dev = dev->hw_dev;
	bool can_reset = true;
	int i;
	unsigned long flags;
	u32 vblank = 0;
	u32 frame_time_ns = 0;
	u64 cur_time = 0;
	u64 fs_time = 0;

	mutex_lock(&dev->stream_lock);

	v4l2_info(&dev->v4l2_dev, "stream[%d] start stopping, total mode 0x%x, cur 0x%x\n",
		stream->id, stream->cur_stream_mode, mode);

	if (mode == stream->cur_stream_mode) {
		if (stream->dma_en) {
			if (!dev->sensor_linetime)
				dev->sensor_linetime = rkcif_get_linetime(stream);
			vblank = rkcif_get_sensor_vblank(dev);
			if (vblank) {
				frame_time_ns = (vblank + dev->terminal_sensor.raw_rect.height) *
						dev->sensor_linetime;
				spin_lock_irqsave(&stream->fps_lock, flags);
				fs_time = stream->readout.fs_timestamp;
				spin_unlock_irqrestore(&stream->fps_lock, flags);
				cur_time = rkcif_time_get_ns(dev);
				if (cur_time > fs_time &&
				    cur_time - fs_time < (frame_time_ns - 10000000)) {
					spin_lock_irqsave(&stream->vbq_lock, flags);
					if (stream->dma_en & RKCIF_DMAEN_BY_VICAP)
						stream->to_stop_dma = RKCIF_DMAEN_BY_VICAP;
					else if (stream->dma_en & RKCIF_DMAEN_BY_ISP)
						stream->to_stop_dma = RKCIF_DMAEN_BY_ISP;
					stream->is_stop_capture = true;
					rkcif_stop_dma_capture(stream);
					spin_unlock_irqrestore(&stream->vbq_lock, flags);
				}
			}
		}
		stream->stopping = true;
		ret = wait_event_timeout(stream->wq_stopped,
					 stream->state != RKCIF_STATE_STREAMING,
					 msecs_to_jiffies(500));
		if (!ret) {
			rkcif_stream_stop(stream);
			stream->stopping = false;
		}

		media_pipeline_stop(&node->vdev.entity);
		ret = dev->pipe.set_stream(&dev->pipe, false);
		if (ret < 0)
			v4l2_err(v4l2_dev, "pipeline stream-off failed error:%d\n",
				 ret);

		dev->is_start_hdr = false;
		stream->is_dvp_yuv_addr_init = false;
		if (stream->skip_info.skip_en) {
			stream->skip_info.skip_en = false;
			stream->skip_info.skip_to_en = true;
		}
	} else if (mode == RKCIF_STREAM_MODE_CAPTURE && stream->dma_en & RKCIF_DMAEN_BY_VICAP) {
		//only stop dma
		stream->to_stop_dma = RKCIF_DMAEN_BY_VICAP;
		stream->is_wait_dma_stop = true;
		wait_event_timeout(stream->wq_stopped,
				   !stream->is_wait_dma_stop,
				   msecs_to_jiffies(1000));
	} else if (mode == RKCIF_STREAM_MODE_TOISP && stream->dma_en & RKCIF_DMAEN_BY_VICAP) {
		//only stop dma
		stream->to_stop_dma = RKCIF_DMAEN_BY_ISP;
		stream->is_wait_dma_stop = true;
		wait_event_timeout(stream->wq_stopped,
				   !stream->is_wait_dma_stop,
				   msecs_to_jiffies(1000));
	}
	if ((mode & RKCIF_STREAM_MODE_CAPTURE) == RKCIF_STREAM_MODE_CAPTURE) {
		/* release buffers */
		spin_lock_irqsave(&stream->vbq_lock, flags);
		if (stream->curr_buf)
			list_add_tail(&stream->curr_buf->queue, &stream->buf_head);
		if (stream->next_buf &&
		    stream->next_buf != stream->curr_buf)
			list_add_tail(&stream->next_buf->queue, &stream->buf_head);
		spin_unlock_irqrestore(&stream->vbq_lock, flags);

		if (dev->hdr.hdr_mode == HDR_X2 ||
		    dev->hdr.hdr_mode == HDR_X3)
			rkcif_release_rdbk_buf(stream);

		stream->curr_buf = NULL;
		stream->next_buf = NULL;

		rkcif_rx_buffer_free(stream);
		list_for_each_entry(buf, &stream->buf_head, queue) {
			v4l2_dbg(3, rkcif_debug, &dev->v4l2_dev,
				 "stream[%d] buf return addr 0x%x\n",
				 stream->id, buf->buff_addr[0]);
			vb2_buffer_done(&buf->vb.vb2_buf, VB2_BUF_STATE_ERROR);
		}
		INIT_LIST_HEAD(&stream->buf_head);
		while (!list_empty(&stream->vb_done_list)) {
			buf = list_first_entry(&stream->vb_done_list,
					       struct rkcif_buffer, queue);
			if (buf) {
				list_del(&buf->queue);
				vb2_buffer_done(&buf->vb.vb2_buf, VB2_BUF_STATE_ERROR);
			}
		}
		stream->total_buf_num = 0;
		atomic_set(&stream->buf_cnt, 0);
		stream->lack_buf_cnt = 0;
		stream->dma_en &= ~RKCIF_DMAEN_BY_VICAP;
	}

	if (mode == stream->cur_stream_mode) {
		ret = dev->pipe.close(&dev->pipe);
		if (ret < 0)
			v4l2_err(v4l2_dev, "pipeline close failed error:%d\n", ret);
		if (dev->hdr.hdr_mode == HDR_X2) {
			if (dev->stream[RKCIF_STREAM_MIPI_ID0].state == RKCIF_STATE_READY &&
			    dev->stream[RKCIF_STREAM_MIPI_ID1].state == RKCIF_STATE_READY) {
				dev->can_be_reset = true;
			}
		} else if (dev->hdr.hdr_mode == HDR_X3) {
			if (dev->stream[RKCIF_STREAM_MIPI_ID0].state == RKCIF_STATE_READY &&
			    dev->stream[RKCIF_STREAM_MIPI_ID1].state == RKCIF_STATE_READY &&
			    dev->stream[RKCIF_STREAM_MIPI_ID2].state == RKCIF_STATE_READY) {
				dev->can_be_reset = true;
			}
		} else {
			dev->can_be_reset = true;
		}
		mutex_lock(&hw_dev->dev_lock);
		for (i = 0; i < hw_dev->dev_num; i++) {
			if (atomic_read(&hw_dev->cif_dev[i]->pipe.stream_cnt) != 0) {
				can_reset = false;
				break;
			}
		}
		mutex_unlock(&hw_dev->dev_lock);
		if (dev->can_be_reset && dev->chip_id >= CHIP_RK3588_CIF) {
			rkcif_do_soft_reset(dev);
			atomic_set(&dev->streamoff_cnt, 0);
		}
		if (dev->can_be_reset && can_reset) {
			dev->can_be_reset = false;
			dev->reset_work_cancel = true;
			dev->early_line = 0;
			dev->sensor_linetime = 0;
			dev->wait_line = 0;
			stream->is_line_wake_up = false;
		}
		if (can_reset && hw_dev->dummy_buf.vaddr)
			rkcif_destroy_dummy_buf(stream);
	}
	if (mode == RKCIF_STREAM_MODE_CAPTURE)
		tasklet_disable(&stream->vb_done_tasklet);

	stream->cur_stream_mode &= ~mode;
	INIT_LIST_HEAD(&stream->vb_done_list);
	v4l2_info(&dev->v4l2_dev, "stream[%d] stopping finished, dma_en 0x%x\n", stream->id, stream->dma_en);
	mutex_unlock(&dev->stream_lock);
	rkcif_detach_sync_mode(dev);
}

static void rkcif_stop_streaming(struct vb2_queue *queue)
{
	struct rkcif_stream *stream = queue->drv_priv;

	rkcif_do_stop_stream(stream, RKCIF_STREAM_MODE_CAPTURE);
}

/*
 * CIF supports the following input modes,
 *    YUV, the default mode
 *    PAL,
 *    NTSC,
 *    RAW, if the input format is raw bayer
 *    JPEG, TODO
 *    MIPI, TODO
 */
static u32 rkcif_determine_input_mode(struct rkcif_stream *stream)
{
	struct rkcif_device *dev = stream->cifdev;
	struct rkcif_sensor_info *sensor_info = dev->active_sensor;
	struct rkcif_sensor_info *terminal_sensor = &dev->terminal_sensor;
	__u32 intf = BT656_STD_RAW;
	u32 mode = INPUT_MODE_YUV;
	v4l2_std_id std;
	int ret;

	ret = v4l2_subdev_call(sensor_info->sd, video, querystd, &std);
	if (ret == 0) {
		/* retrieve std from sensor if exist */
		switch (std) {
		case V4L2_STD_NTSC:
			mode = INPUT_MODE_NTSC;
			break;
		case V4L2_STD_PAL:
			mode = INPUT_MODE_PAL;
			break;
		case V4L2_STD_ATSC:
			mode = INPUT_MODE_BT1120;
			break;
		default:
			v4l2_err(&dev->v4l2_dev,
				 "std: %lld is not supported", std);
		}
	} else {
		/* determine input mode by mbus_code (fmt_type) */
		switch (stream->cif_fmt_in->fmt_type) {
		case CIF_FMT_TYPE_YUV:
			if (dev->chip_id >= CHIP_RK3568_CIF) {
				if (sensor_info->mbus.type == V4L2_MBUS_BT656)
					mode = INPUT_MODE_BT656_YUV422;
				else
					mode = INPUT_MODE_YUV;
			} else {
				mode = INPUT_MODE_YUV;
			}
			break;
		case CIF_FMT_TYPE_RAW:
			if (dev->chip_id >= CHIP_RK3568_CIF) {
				ret = v4l2_subdev_call(terminal_sensor->sd,
						       core, ioctl,
						       RKMODULE_GET_BT656_INTF_TYPE,
						       &intf);
				if (!ret) {
					if (intf == BT656_SONY_RAW)
						mode = INPUT_MODE_SONY_RAW;
					else
						mode = INPUT_MODE_RAW;
				} else {
					mode = INPUT_MODE_RAW;
				}
			} else {
				mode = INPUT_MODE_RAW;
			}
			break;
		}
	}

	return mode;
}

static u32 rkcif_determine_input_mode_rk3588(struct rkcif_stream *stream)
{
	struct rkcif_device *dev = stream->cifdev;
	struct rkcif_sensor_info *sensor_info = dev->active_sensor;
	struct rkcif_sensor_info *terminal_sensor = &dev->terminal_sensor;
	__u32 intf = BT656_STD_RAW;
	u32 mode = INPUT_MODE_YUV;
	v4l2_std_id std;
	int ret;

	ret = v4l2_subdev_call(sensor_info->sd, video, querystd, &std);
	if (ret == 0) {
		/* retrieve std from sensor if exist */
		switch (std) {
		case V4L2_STD_NTSC:
		case V4L2_STD_PAL:
			mode = INPUT_BT656_YUV422;
			break;
		case V4L2_STD_ATSC:
			mode = INPUT_BT1120_YUV422;
			break;
		default:
			v4l2_err(&dev->v4l2_dev,
				 "std: %lld is not supported", std);
		}
		mode |= CSI_WRDDR_TYPE_RAW8 << 6;
	} else {
		/* determine input mode by mbus_code (fmt_type) */
		switch (stream->cif_fmt_in->fmt_type) {
		case CIF_FMT_TYPE_YUV:
			if (sensor_info->mbus.type == V4L2_MBUS_BT656) {
				if ((sensor_info->mbus.flags & CIF_DVP_PCLK_DUAL_EDGE) == CIF_DVP_PCLK_DUAL_EDGE)
					mode = INPUT_BT1120_YUV422;
				else
					mode = INPUT_BT656_YUV422;
			} else {
				mode = INPUT_BT601_YUV422;
			}
			mode |= CSI_WRDDR_TYPE_RAW8 << 6;
			break;
		case CIF_FMT_TYPE_RAW:
			ret = v4l2_subdev_call(terminal_sensor->sd,
					       core, ioctl,
					       RKMODULE_GET_BT656_INTF_TYPE,
					       &intf);
			if (!ret) {
				if (intf == BT656_SONY_RAW)
					mode = INPUT_SONY_RAW;
				else
					mode = INPUT_BT601_RAW;
			} else {
				mode = INPUT_BT601_RAW;
			}
			mode |= stream->cif_fmt_in->csi_fmt_val << 6;
			break;
		}
	}
	if (stream->cif_fmt_in->field == V4L2_FIELD_NONE)
		mode |= TRANSMIT_PROGRESS_RK3588;
	else
		mode |= TRANSMIT_INTERFACE_RK3588;
	return mode;
}

static inline u32 rkcif_scl_ctl(struct rkcif_stream *stream)
{
	u32 fmt_type = stream->cif_fmt_in->fmt_type;

	return (fmt_type == CIF_FMT_TYPE_YUV) ?
		ENABLE_YUV_16BIT_BYPASS : ENABLE_RAW_16BIT_BYPASS;
}

/**
 * rkcif_align_bits_per_pixel() - return the bit width of per pixel for stored
 * In raw or jpeg mode, data is stored by 16-bits,so need to align it.
 */
static u32 rkcif_align_bits_per_pixel(struct rkcif_stream *stream,
				      const struct cif_output_fmt *fmt,
				      int plane_index)
{
	u32 bpp = 0, i, cal = 0;

	if (fmt) {
		switch (fmt->fourcc) {
		case V4L2_PIX_FMT_NV16:
		case V4L2_PIX_FMT_NV61:
		case V4L2_PIX_FMT_NV12:
		case V4L2_PIX_FMT_NV21:
		case V4L2_PIX_FMT_GREY:
		case V4L2_PIX_FMT_Y16:
			bpp = fmt->bpp[plane_index];
			break;
		case V4L2_PIX_FMT_YUYV:
		case V4L2_PIX_FMT_YVYU:
		case V4L2_PIX_FMT_UYVY:
		case V4L2_PIX_FMT_VYUY:
			if (stream->cifdev->chip_id < CHIP_RK3588_CIF)
				bpp = fmt->bpp[plane_index];
			else
				bpp = fmt->bpp[plane_index + 1];
			break;
		case V4L2_PIX_FMT_RGB24:
		case V4L2_PIX_FMT_BGR24:
		case V4L2_PIX_FMT_RGB565:
		case V4L2_PIX_FMT_BGR666:
		case V4L2_PIX_FMT_SRGGB8:
		case V4L2_PIX_FMT_SGRBG8:
		case V4L2_PIX_FMT_SGBRG8:
		case V4L2_PIX_FMT_SBGGR8:
		case V4L2_PIX_FMT_SRGGB10:
		case V4L2_PIX_FMT_SGRBG10:
		case V4L2_PIX_FMT_SGBRG10:
		case V4L2_PIX_FMT_SBGGR10:
		case V4L2_PIX_FMT_SRGGB12:
		case V4L2_PIX_FMT_SGRBG12:
		case V4L2_PIX_FMT_SGBRG12:
		case V4L2_PIX_FMT_SBGGR12:
		case V4L2_PIX_FMT_SBGGR16:
		case V4L2_PIX_FMT_SGBRG16:
		case V4L2_PIX_FMT_SGRBG16:
		case V4L2_PIX_FMT_SRGGB16:
		case V4l2_PIX_FMT_SPD16:
		case V4l2_PIX_FMT_EBD8:
		case V4L2_PIX_FMT_Y10:
		case V4L2_PIX_FMT_Y12:
			if (stream->cifdev->chip_id < CHIP_RV1126_CIF) {
				bpp = max(fmt->bpp[plane_index], (u8)CIF_RAW_STORED_BIT_WIDTH);
				cal = CIF_RAW_STORED_BIT_WIDTH;
			} else {
				bpp = max(fmt->bpp[plane_index], (u8)CIF_RAW_STORED_BIT_WIDTH_RV1126);
				cal = CIF_RAW_STORED_BIT_WIDTH_RV1126;
			}
			for (i = 1; i < 5; i++) {
				if (i * cal >= bpp) {
					bpp = i * cal;
					break;
				}
			}
			break;
		default:
			v4l2_err(&stream->cifdev->v4l2_dev, "fourcc: %d is not supported!\n",
				 fmt->fourcc);
			break;
		}
	}

	return bpp;
}

/**
 * rkcif_cal_raw_vir_line_ratio() - return ratio for virtual line width setting
 * In raw or jpeg mode, data is stored by 16-bits,
 * so need to align virtual line width.
 */
static u32 rkcif_cal_raw_vir_line_ratio(struct rkcif_stream *stream,
					const struct cif_output_fmt *fmt)
{
	u32 ratio = 0, bpp = 0;

	if (fmt) {
		bpp = rkcif_align_bits_per_pixel(stream, fmt, 0);
		ratio = bpp / CIF_YUV_STORED_BIT_WIDTH;
	}

	return ratio;
}

static void rkcif_sync_crop_info(struct rkcif_stream *stream)
{
	struct rkcif_device *dev = stream->cifdev;
	struct v4l2_subdev_selection input_sel;
	int ret;

	if (dev->terminal_sensor.sd) {
		input_sel.target = V4L2_SEL_TGT_CROP_BOUNDS;
		input_sel.which = V4L2_SUBDEV_FORMAT_ACTIVE;
		input_sel.pad = 0;
		ret = v4l2_subdev_call(dev->terminal_sensor.sd,
				       pad, get_selection, NULL,
				       &input_sel);
		if (!ret) {
			stream->crop[CROP_SRC_SENSOR] = input_sel.r;
			stream->crop_enable = true;
			stream->crop_mask |= CROP_SRC_SENSOR_MASK;
			dev->terminal_sensor.selection = input_sel;
		} else {
			stream->crop_mask &= ~CROP_SRC_SENSOR_MASK;
			dev->terminal_sensor.selection.r = dev->terminal_sensor.raw_rect;
		}
	}

	if ((stream->crop_mask & 0x3) == (CROP_SRC_USR_MASK | CROP_SRC_SENSOR_MASK)) {
		if (stream->crop[CROP_SRC_USR].left + stream->crop[CROP_SRC_USR].width >
		    stream->crop[CROP_SRC_SENSOR].width ||
		    stream->crop[CROP_SRC_USR].top + stream->crop[CROP_SRC_USR].height >
		    stream->crop[CROP_SRC_SENSOR].height)
			stream->crop[CROP_SRC_USR] = stream->crop[CROP_SRC_SENSOR];
	}

	if (stream->crop_mask & CROP_SRC_USR_MASK) {
		stream->crop[CROP_SRC_ACT] = stream->crop[CROP_SRC_USR];
		if (stream->crop_mask & CROP_SRC_SENSOR_MASK) {
			stream->crop[CROP_SRC_ACT].left = stream->crop[CROP_SRC_USR].left +
							  stream->crop[CROP_SRC_SENSOR].left;
			stream->crop[CROP_SRC_ACT].top = stream->crop[CROP_SRC_USR].top +
							  stream->crop[CROP_SRC_SENSOR].top;
		}
	} else if (stream->crop_mask & CROP_SRC_SENSOR_MASK) {
		stream->crop[CROP_SRC_ACT] = stream->crop[CROP_SRC_SENSOR];
	} else {
		stream->crop[CROP_SRC_ACT] = dev->terminal_sensor.raw_rect;
	}
}

/**rkcif_sanity_check_fmt - check fmt for setting
 * @stream - the stream for setting
 * @s_crop - the crop information
 */
static int rkcif_sanity_check_fmt(struct rkcif_stream *stream,
				  const struct v4l2_rect *s_crop)
{
	struct rkcif_device *dev = stream->cifdev;
	struct v4l2_device *v4l2_dev = &dev->v4l2_dev;
	struct v4l2_rect input, *crop;

	if (dev->terminal_sensor.sd) {
		stream->cif_fmt_in = rkcif_get_input_fmt(dev,
							 &input, stream->id,
							 &dev->channels[stream->id]);
		if (!stream->cif_fmt_in) {
			v4l2_err(v4l2_dev, "Input fmt is invalid\n");
			return -EINVAL;
		}
	} else {
		v4l2_err(v4l2_dev, "terminal_sensor is invalid\n");
		return -EINVAL;
	}

	if (stream->cif_fmt_in->mbus_code == MEDIA_BUS_FMT_EBD_1X8 ||
		stream->cif_fmt_in->mbus_code == MEDIA_BUS_FMT_SPD_2X8) {
		stream->crop_enable = false;
		return 0;
	}

	if (s_crop)
		crop = (struct v4l2_rect *)s_crop;
	else
		crop = &stream->crop[CROP_SRC_ACT];

	if (crop->width + crop->left > input.width ||
	    crop->height + crop->top > input.height) {
		v4l2_err(v4l2_dev, "crop size is bigger than input\n");
		return -EINVAL;
	}

	if (dev->active_sensor &&
	    (dev->active_sensor->mbus.type == V4L2_MBUS_CSI2_DPHY ||
	    dev->active_sensor->mbus.type == V4L2_MBUS_CSI2_CPHY)) {
		if (crop->left > 0) {
			int align_x = get_csi_crop_align(stream->cif_fmt_in);

			if (align_x > 0 && crop->left % align_x != 0) {
				v4l2_err(v4l2_dev,
					 "ERROR: crop left must align %d\n",
					 align_x);
				return -EINVAL;
			}
		}
	} else if (dev->active_sensor && dev->active_sensor->mbus.type == V4L2_MBUS_CCP2) {
		if (crop->left % 4 != 0 && crop->width % 4 != 0) {
			v4l2_err(v4l2_dev,
				 "ERROR: lvds crop left and width must align %d\n", 4);
			return -EINVAL;
		}
	}

	return 0;
}

int rkcif_update_sensor_info(struct rkcif_stream *stream)
{
	struct rkcif_sensor_info *sensor, *terminal_sensor;
	struct v4l2_subdev *sensor_sd;
	int ret = 0;

	sensor_sd = get_remote_sensor(stream, NULL);
	if (!sensor_sd) {
		v4l2_err(&stream->cifdev->v4l2_dev,
			 "%s: stream[%d] get remote sensor_sd failed!\n",
			 __func__, stream->id);
		return -ENODEV;
	}

	sensor = sd_to_sensor(stream->cifdev, sensor_sd);
	if (!sensor) {
		v4l2_err(&stream->cifdev->v4l2_dev,
			 "%s: stream[%d] get remote sensor failed!\n",
			 __func__, stream->id);
		return -ENODEV;
	}
	ret = v4l2_subdev_call(sensor->sd, pad, get_mbus_config,
			       0, &sensor->mbus);
	if (ret && ret != -ENOIOCTLCMD) {
		v4l2_err(&stream->cifdev->v4l2_dev,
			 "%s: get remote %s mbus failed!\n", __func__, sensor->sd->name);
		return ret;
	}

	stream->cifdev->active_sensor = sensor;

	terminal_sensor = &stream->cifdev->terminal_sensor;
	get_remote_terminal_sensor(stream, &terminal_sensor->sd);
	if (terminal_sensor->sd) {
		ret = v4l2_subdev_call(terminal_sensor->sd, pad, get_mbus_config,
				       0, &terminal_sensor->mbus);
		if (ret && ret != -ENOIOCTLCMD) {
			v4l2_err(&stream->cifdev->v4l2_dev,
				 "%s: get terminal %s mbus failed!\n",
				 __func__, terminal_sensor->sd->name);
			return ret;
		}
		ret = v4l2_subdev_call(terminal_sensor->sd, video,
				       g_frame_interval, &terminal_sensor->fi);
		if (ret) {
			v4l2_err(&stream->cifdev->v4l2_dev,
				 "%s: get terminal %s g_frame_interval failed!\n",
				 __func__, terminal_sensor->sd->name);
			return ret;
		}
		if (v4l2_subdev_call(terminal_sensor->sd, core, ioctl, RKMODULE_GET_CSI_DSI_INFO,
					&terminal_sensor->dsi_input_en)) {
			v4l2_dbg(1, rkcif_debug, &stream->cifdev->v4l2_dev,
				"%s: get terminal %s CSI/DSI sel failed, default csi input!\n",
				__func__, terminal_sensor->sd->name);
			terminal_sensor->dsi_input_en = 0;
		}
	} else {
		v4l2_err(&stream->cifdev->v4l2_dev,
			 "%s: stream[%d] get remote terminal sensor failed!\n",
			 __func__, stream->id);
		return -ENODEV;
	}

	if (terminal_sensor->mbus.type == V4L2_MBUS_CSI2_DPHY ||
	    terminal_sensor->mbus.type == V4L2_MBUS_CSI2_CPHY ||
	    terminal_sensor->mbus.type == V4L2_MBUS_CCP2) {
		switch (terminal_sensor->mbus.flags & V4L2_MBUS_CSI2_LANES) {
		case V4L2_MBUS_CSI2_1_LANE:
			terminal_sensor->lanes = 1;
			break;
		case V4L2_MBUS_CSI2_2_LANE:
			terminal_sensor->lanes = 2;
			break;
		case V4L2_MBUS_CSI2_3_LANE:
			terminal_sensor->lanes = 3;
			break;
		case V4L2_MBUS_CSI2_4_LANE:
			terminal_sensor->lanes = 4;
			break;
		default:
			v4l2_err(&stream->cifdev->v4l2_dev, "%s:get sd:%s lane num failed!\n",
				 __func__,
				 terminal_sensor->sd ?
				 terminal_sensor->sd->name : "null");
			return -EINVAL;
		}
	}

	return ret;
}

static int rkcif_dvp_get_output_type_mask(struct rkcif_stream *stream)
{
	unsigned int mask;
	const struct cif_output_fmt *fmt = stream->cif_fmt_out;

	switch (fmt->fourcc) {
	case V4L2_PIX_FMT_NV16:
		mask = (CSI_WRDDR_TYPE_YUV422SP_RK3588 << 11) |
		       (CSI_YUV_OUTPUT_ORDER_UYVY << 1);
		break;
	case V4L2_PIX_FMT_NV61:
		mask = (CSI_WRDDR_TYPE_YUV422SP_RK3588 << 11) |
		       (CSI_YUV_OUTPUT_ORDER_VYUY << 1);
		break;
	case V4L2_PIX_FMT_NV12:
		mask = (CSI_WRDDR_TYPE_YUV420SP_RK3588 << 11) |
		       (CSI_YUV_OUTPUT_ORDER_UYVY << 1);
		break;
	case V4L2_PIX_FMT_NV21:
		mask = (CSI_WRDDR_TYPE_YUV420SP_RK3588 << 11) |
		       (CSI_YUV_OUTPUT_ORDER_VYUY << 1);
		break;
	case V4L2_PIX_FMT_YUYV:
		mask = (CSI_WRDDR_TYPE_YUV_PACKET << 11) |
		       (CSI_YUV_OUTPUT_ORDER_YUYV << 1);
		break;
	case V4L2_PIX_FMT_YVYU:
		mask = (CSI_WRDDR_TYPE_YUV_PACKET << 11) |
		       (CSI_YUV_OUTPUT_ORDER_YVYU << 1);
		break;
	case V4L2_PIX_FMT_UYVY:
		mask = (CSI_WRDDR_TYPE_YUV_PACKET << 11) |
		       (CSI_YUV_OUTPUT_ORDER_UYVY << 1);
		break;
	case V4L2_PIX_FMT_VYUY:
		mask = (CSI_WRDDR_TYPE_YUV_PACKET << 11) |
		       (CSI_YUV_OUTPUT_ORDER_VYUY << 1);
		break;
	case V4L2_PIX_FMT_RGB24:
	case V4L2_PIX_FMT_BGR24:
	case V4L2_PIX_FMT_RGB565:
	case V4L2_PIX_FMT_BGR666:
		mask = CSI_WRDDR_TYPE_RAW_COMPACT << 11;
		break;
	case V4L2_PIX_FMT_SRGGB8:
	case V4L2_PIX_FMT_SGRBG8:
	case V4L2_PIX_FMT_SGBRG8:
	case V4L2_PIX_FMT_SBGGR8:
	case V4L2_PIX_FMT_SRGGB10:
	case V4L2_PIX_FMT_SGRBG10:
	case V4L2_PIX_FMT_SGBRG10:
	case V4L2_PIX_FMT_SBGGR10:
	case V4L2_PIX_FMT_SRGGB12:
	case V4L2_PIX_FMT_SGRBG12:
	case V4L2_PIX_FMT_SGBRG12:
	case V4L2_PIX_FMT_SBGGR12:
	case V4L2_PIX_FMT_GREY:
	case V4L2_PIX_FMT_Y10:
	case V4L2_PIX_FMT_Y12:
		if (stream->is_compact)
			mask = CSI_WRDDR_TYPE_RAW_COMPACT << 11;
		else
			mask = CSI_WRDDR_TYPE_RAW_UNCOMPACT << 11;
		break;
	case V4L2_PIX_FMT_SBGGR16:
	case V4L2_PIX_FMT_SGBRG16:
	case V4L2_PIX_FMT_SGRBG16:
	case V4L2_PIX_FMT_SRGGB16:
	case V4L2_PIX_FMT_Y16:
		mask = CSI_WRDDR_TYPE_RAW_UNCOMPACT << 11;
		break;
	default:
		mask = CSI_WRDDR_TYPE_RAW_COMPACT << 11;
		break;
	}
	return mask;
}

static int rkcif_stream_start(struct rkcif_stream *stream, unsigned int mode)
{
	u32 val, mbus_flags, href_pol, vsync_pol,
	    xfer_mode = 0, yc_swap = 0, inputmode = 0,
	    mipimode = 0, workmode = 0, multi_id = 0,
	    multi_id_en = BT656_1120_MULTI_ID_DISABLE,
	    multi_id_mode = BT656_1120_MULTI_ID_MODE_1,
	    multi_id_sel = BT656_1120_MULTI_ID_SEL_LSB,
	    bt1120_edge_mode = BT1120_CLOCK_SINGLE_EDGES,
	    bt1120_flags = 0,
	    out_fmt_mask = 0,
	    in_fmt_yuv_order = 0;
	struct rkmodule_bt656_mbus_info bt1120_info;
	struct rkcif_device *dev = stream->cifdev;
	struct rkcif_sensor_info *sensor_info;
	struct v4l2_mbus_config *mbus;
	struct rkcif_dvp_sof_subdev *sof_sd = &dev->dvp_sof_subdev;
	const struct cif_output_fmt *fmt;
	unsigned int dma_en = 0;
	unsigned int dma_state = 0;
	int i = 0;
	u32 sav_detect = BT656_DETECT_SAV;
	u32 reserved = 0;

	if (stream->state < RKCIF_STATE_STREAMING) {
		stream->frame_idx = 0;
		stream->buf_wake_up_cnt = 0;
		stream->lack_buf_cnt = 0;
		stream->frame_phase = 0;
		stream->is_in_vblank = false;
		stream->is_change_toisp = false;
	}

	sensor_info = dev->active_sensor;
	mbus = &sensor_info->mbus;

	dma_state = stream->dma_en;
	if ((mode & RKCIF_STREAM_MODE_CAPTURE) == RKCIF_STREAM_MODE_CAPTURE)
		stream->dma_en |= RKCIF_DMAEN_BY_VICAP;
	else if ((mode & RKCIF_STREAM_MODE_TOISP_RDBK) == RKCIF_STREAM_MODE_TOISP_RDBK)
		stream->dma_en |= RKCIF_DMAEN_BY_ISP;
	else if ((mode & RKCIF_STREAM_MODE_ROCKIT) == RKCIF_STREAM_MODE_ROCKIT)
		stream->dma_en |= RKCIF_DMAEN_BY_ROCKIT;

	if (dma_state)
		return 0;

	mbus_flags = mbus->flags;
	if ((mbus_flags & CIF_DVP_PCLK_DUAL_EDGE) == CIF_DVP_PCLK_DUAL_EDGE) {
		bt1120_edge_mode = (dev->chip_id < CHIP_RK3588_CIF ?
			BT1120_CLOCK_DOUBLE_EDGES : BT1120_CLOCK_DOUBLE_EDGES_RK3588);
		rkcif_enable_dvp_clk_dual_edge(dev, true);
	} else {
		bt1120_edge_mode = dev->chip_id < CHIP_RK3588_CIF ?
			BT1120_CLOCK_SINGLE_EDGES : BT1120_CLOCK_SINGLE_EDGES_RK3588;
		rkcif_enable_dvp_clk_dual_edge(dev, false);
	}

	if (IS_ENABLED(CONFIG_CPU_RV1106))
		rkcif_config_dvp_pin(dev, true);

	if (mbus_flags & V4L2_MBUS_PCLK_SAMPLE_RISING)
		rkcif_config_dvp_clk_sampling_edge(dev, RKCIF_CLK_RISING);
	else
		rkcif_config_dvp_clk_sampling_edge(dev, RKCIF_CLK_FALLING);

#if IS_ENABLED(CONFIG_CPU_RV1106)
	rv1106_sdmmc_get_lock();
#endif
	if (sensor_info->sd && mbus->type == V4L2_MBUS_BT656) {
		int ret;

		multi_id_en = BT656_1120_MULTI_ID_ENABLE;

		ret = v4l2_subdev_call(sensor_info->sd,
				       core, ioctl,
				       RKMODULE_GET_BT656_MBUS_INFO,
				       &bt1120_info);
		if (ret) {
			v4l2_warn(&dev->v4l2_dev,
				  "waring: no muti channel info for BT.656\n");
		} else {
			bt1120_flags = bt1120_info.flags;
			if (bt1120_flags & RKMODULE_CAMERA_BT656_PARSE_ID_LSB)
				multi_id_sel = BT656_1120_MULTI_ID_SEL_LSB;
			else
				multi_id_sel = BT656_1120_MULTI_ID_SEL_MSB;

			if (((bt1120_flags & RKMODULE_CAMERA_BT656_CHANNELS) >> 2) > 3)
				multi_id_mode = BT656_1120_MULTI_ID_MODE_4;
			else if (((bt1120_flags & RKMODULE_CAMERA_BT656_CHANNELS) >> 2) > 1)
				multi_id_mode = BT656_1120_MULTI_ID_MODE_2;
			for (i = 0; i < 4; i++)
				multi_id |= DVP_SW_MULTI_ID(i, i, bt1120_info.id_en_bits);
			rkcif_write_register_or(dev, CIF_REG_DVP_MULTI_ID, multi_id);
		}
	}

	href_pol = (mbus_flags & V4L2_MBUS_HSYNC_ACTIVE_HIGH) ?
		    HSY_HIGH_ACTIVE : HSY_LOW_ACTIVE;
	vsync_pol = (mbus_flags & V4L2_MBUS_VSYNC_ACTIVE_HIGH) ?
		     VSY_HIGH_ACTIVE : VSY_LOW_ACTIVE;

	if (dev->chip_id < CHIP_RK3588_CIF)
		inputmode = rkcif_determine_input_mode(stream);
	else
		inputmode = rkcif_determine_input_mode_rk3588(stream);
	if (dev->chip_id <= CHIP_RK1808_CIF) {
		if (inputmode == INPUT_MODE_BT1120) {
			if (stream->cif_fmt_in->field == V4L2_FIELD_NONE)
				xfer_mode = BT1120_TRANSMIT_PROGRESS;
			else
				xfer_mode = BT1120_TRANSMIT_INTERFACE;
			if (CIF_FETCH_IS_Y_FIRST(stream->cif_fmt_in->dvp_fmt_val))
				yc_swap = BT1120_YC_SWAP;
		}
	} else if (dev->chip_id < CHIP_RK3588_CIF) {
		if (sensor_info->mbus.type == V4L2_MBUS_BT656) {
			if (stream->cif_fmt_in->field == V4L2_FIELD_NONE)
				xfer_mode = BT1120_TRANSMIT_PROGRESS;
			else
				xfer_mode = BT1120_TRANSMIT_INTERFACE;
		}

		if (inputmode == INPUT_MODE_BT1120) {
			if (CIF_FETCH_IS_Y_FIRST(stream->cif_fmt_in->dvp_fmt_val))
				yc_swap = BT1120_YC_SWAP;
		}
	} else {
		if ((inputmode & INPUT_BT1120_YUV422) == INPUT_BT1120_YUV422)
			if (CIF_FETCH_IS_Y_FIRST(stream->cif_fmt_in->dvp_fmt_val))
				yc_swap = BT1120_YC_SWAP_RK3588;
	}

	if (dev->active_sensor->mbus.type == V4L2_MBUS_CSI2_DPHY ||
	    dev->active_sensor->mbus.type == V4L2_MBUS_CSI2_CPHY) {
		inputmode = INPUT_MODE_MIPI;

		/* if cif is linked with mipi,
		 * href pol must be set as high active,
		 * vsyn pol must be set as low active.
		 */
		href_pol = HSY_HIGH_ACTIVE;
		vsync_pol = VSY_LOW_ACTIVE;

		if (stream->cif_fmt_in->fmt_type == CIF_FMT_TYPE_YUV)
			mipimode = MIPI_MODE_YUV;
		else if (stream->cif_fmt_in->fmt_type == CIF_FMT_TYPE_RAW)
			mipimode = MIPI_MODE_RGB;
		else
			mipimode = MIPI_MODE_32BITS_BYPASS;
	}

	if (dev->chip_id < CHIP_RK3588_CIF) {
		val = vsync_pol | href_pol | inputmode | mipimode
			| stream->cif_fmt_out->fmt_val
			| stream->cif_fmt_in->dvp_fmt_val
			| xfer_mode | yc_swap | multi_id_en
			| multi_id_sel | multi_id_mode | bt1120_edge_mode;
		if (stream->is_high_align)
			val |= CIF_HIGH_ALIGN;
		else
			val &= ~CIF_HIGH_ALIGN;
	} else {
		out_fmt_mask = rkcif_dvp_get_output_type_mask(stream);
		in_fmt_yuv_order = rkcif_dvp_get_input_yuv_order(stream);
		val = vsync_pol | href_pol | inputmode
			| yc_swap
			| out_fmt_mask
			| in_fmt_yuv_order
			| multi_id_en
			| sav_detect
			| multi_id_sel | multi_id_mode | bt1120_edge_mode;
		if (stream->is_high_align)
			val |= CIF_HIGH_ALIGN_RK3588;
		else
			val &= ~CIF_HIGH_ALIGN_RK3588;
	}
	rkcif_write_register(dev, CIF_REG_DVP_FOR, val);

	if (dev->chip_id >= CHIP_RK3588_CIF) {
		val = stream->pixm.plane_fmt[0].bytesperline;
	} else {
		fmt = rkcif_find_output_fmt(stream, stream->pixm.pixelformat);
		if (fmt->fmt_type == CIF_FMT_TYPE_RAW &&
		    fmt->csi_fmt_val == CSI_WRDDR_TYPE_RAW8)
			val = ALIGN(stream->pixm.width * fmt->raw_bpp / 8, 256);
		else
			val = stream->pixm.width * rkcif_cal_raw_vir_line_ratio(stream, fmt);
	}

	if (stream->crop_enable) {
		dev->channels[stream->id].crop_en = 1;
		dev->channels[stream->id].crop_st_x = stream->crop[CROP_SRC_ACT].left;
		dev->channels[stream->id].crop_st_y = stream->crop[CROP_SRC_ACT].top;
		dev->channels[stream->id].width = stream->crop[CROP_SRC_ACT].width;
		dev->channels[stream->id].height = stream->crop[CROP_SRC_ACT].height;
	} else {
		dev->channels[stream->id].crop_st_y = 0;
		dev->channels[stream->id].crop_st_x = 0;
		dev->channels[stream->id].width = stream->pixm.width;
		dev->channels[stream->id].height = stream->pixm.height;
		dev->channels[stream->id].crop_en = 0;
	}

	rkcif_write_register(dev, CIF_REG_DVP_VIR_LINE_WIDTH, val);
	rkcif_write_register(dev, CIF_REG_DVP_SET_SIZE,
			     dev->channels[stream->id].width |
			     (dev->channels[stream->id].height << 16));
	rkcif_write_register(dev, CIF_REG_DVP_CROP,
			     dev->channels[stream->id].crop_st_y << CIF_CROP_Y_SHIFT |
			     dev->channels[stream->id].crop_st_x);

	if (atomic_read(&dev->pipe.stream_cnt) <= 1)
		rkcif_write_register(dev, CIF_REG_DVP_FRAME_STATUS, FRAME_STAT_CLS);

	if (dev->chip_id < CHIP_RK3588_CIF) {
		rkcif_write_register(dev, CIF_REG_DVP_INTSTAT, INTSTAT_CLS);
		rkcif_write_register(dev, CIF_REG_DVP_SCL_CTRL, rkcif_scl_ctl(stream));
		rkcif_write_register_or(dev, CIF_REG_DVP_INTEN,
				DVP_DMA_END_INTSTAT(stream->id) |
				INTSTAT_ERR | PST_INF_FRAME_END);
		/* enable line int for sof */
		rkcif_write_register(dev, CIF_REG_DVP_LINE_INT_NUM, 0x1);
		rkcif_write_register_or(dev, CIF_REG_DVP_INTEN, LINE_INT_EN);
	} else {
		if (dev->chip_id == CHIP_RV1106_CIF)
			reserved = 0xfc3c0000;
		else
			reserved = 0;
		rkcif_write_register(dev, CIF_REG_DVP_INTSTAT, 0x3c3ffff | reserved);
		rkcif_write_register_or(dev, CIF_REG_DVP_INTEN, 0x033ffff);//0x3c3ffff
	}

	if (stream->dma_en) {
		if (dev->chip_id < CHIP_RK1808_CIF) {
			rkcif_assign_new_buffer_oneframe(stream,
							 RKCIF_YUV_ADDR_STATE_INIT);
		} else {
			if (mode == RKCIF_STREAM_MODE_CAPTURE)
				rkcif_assign_new_buffer_pingpong(stream,
						 RKCIF_YUV_ADDR_STATE_INIT,
						 stream->id);
			else if (mode == RKCIF_STREAM_MODE_TOISP ||
				 mode == RKCIF_STREAM_MODE_TOISP_RDBK)
				rkcif_assign_new_buffer_pingpong_toisp(stream,
						       RKCIF_YUV_ADDR_STATE_INIT,
						       stream->id);
			else if (mode == RKCIF_STREAM_MODE_ROCKIT)
				rkcif_assign_new_buffer_pingpong_rockit(stream,
							RKCIF_YUV_ADDR_STATE_INIT,
							stream->id);
		}
	}
	rkcif_write_register_or(dev, CIF_REG_DVP_INTEN,
				DVP_DMA_END_INTSTAT(stream->id) |
				INTSTAT_ERR | PST_INF_FRAME_END);

	/* enable line int for sof */
	rkcif_write_register(dev, CIF_REG_DVP_LINE_INT_NUM, 0x1);
	rkcif_write_register_or(dev, CIF_REG_DVP_INTEN, LINE_INT_EN);

	if (dev->workmode == RKCIF_WORKMODE_ONEFRAME)
		workmode = MODE_ONEFRAME;
	else if (dev->workmode == RKCIF_WORKMODE_PINGPONG)
		workmode = MODE_PINGPONG;
	else
		workmode = MODE_LINELOOP;

	if ((inputmode & INPUT_MODE_BT1120) == INPUT_MODE_BT1120) {
		workmode = MODE_PINGPONG;
		dev->workmode = RKCIF_WORKMODE_PINGPONG;
	}

	if (dev->chip_id == CHIP_RK3588_CIF) {
		if (stream->dma_en)
			dma_en = DVP_DMA_EN;
		if (stream->lack_buf_cnt == 2)
			dma_en = 0;
		rkcif_write_register(dev, CIF_REG_DVP_CTRL,
			     DVP_SW_WATER_LINE_25
			     | dma_en
			     | DVP_PRESS_EN
			     | DVP_HURRY_EN
			     | DVP_SW_WATER_LINE_25
			     | DVP_SW_PRESS_VALUE(3)
			     | DVP_SW_HURRY_VALUE(3)
			     | ENABLE_CAPTURE);
	} else if (dev->chip_id == CHIP_RV1106_CIF) {
		if (stream->dma_en)
			dma_en = DVP_SW_DMA_EN(stream->id);
		if (stream->lack_buf_cnt == 2)
			dma_en = 0;
		rkcif_write_register(dev, CIF_REG_DVP_CTRL,
			     DVP_SW_WATER_LINE_25
			     | DVP_PRESS_EN
			     | DVP_HURRY_EN
			     | DVP_SW_WATER_LINE_25
			     | DVP_SW_PRESS_VALUE(3)
			     | DVP_SW_HURRY_VALUE(3)
			     | DVP_SW_CAP_EN(stream->id)
			     | dma_en
			     | ENABLE_CAPTURE);
	} else {
		rkcif_write_register(dev, CIF_REG_DVP_CTRL,
				     AXI_BURST_16 | workmode | ENABLE_CAPTURE);
	}
	dev->intr_mask = rkcif_read_register(dev, CIF_REG_DVP_INTSTAT);
#if IS_ENABLED(CONFIG_CPU_RV1106)
	rv1106_sdmmc_put_lock();
#endif
	atomic_set(&sof_sd->frm_sync_seq, 0);
	stream->state = RKCIF_STATE_STREAMING;
	stream->cifdev->dvp_sof_in_oneframe = 0;

	return 0;
}

static void rkcif_attach_sync_mode(struct rkcif_device *cifdev)
{
	struct rkcif_hw *hw = cifdev->hw_dev;
	struct rkcif_device *dev;
	struct sditf_priv *priv;
	int i = 0, j = 0;
	int ret = 0;
	int count = 0;
	int sync_type = NO_SYNC_MODE;
	int sync_group = 0;
	struct rkcif_sync_cfg sync_cfg;
	struct rkcif_multi_sync_config *sync_config;

	mutex_lock(&hw->dev_lock);
	if (cifdev->sditf_cnt <= 1) {
		ret = v4l2_subdev_call(cifdev->terminal_sensor.sd,
				       core, ioctl,
				       RKMODULE_GET_SYNC_MODE,
				       &sync_type);
		if (!ret)
			sync_cfg.type = sync_type;
		else
			sync_cfg.type = NO_SYNC_MODE;
		ret = v4l2_subdev_call(cifdev->terminal_sensor.sd,
				       core, ioctl,
				       RKMODULE_GET_GROUP_ID,
				       &sync_group);
		if (!ret && sync_group < RKCIF_MAX_GROUP)
			sync_cfg.group = sync_group;
		else
			sync_cfg.group = 0;
	} else {
		for (j = 0; j < cifdev->sditf_cnt; j++) {
			ret |= v4l2_subdev_call(cifdev->sditf[j]->sensor_sd,
					core, ioctl,
					RKMODULE_GET_SYNC_MODE,
					&sync_type);
			if (!ret && sync_type)
				break;
		}
		if (!ret)
			sync_cfg.type = sync_type;
		else
			sync_cfg.type = NO_SYNC_MODE;
		ret = v4l2_subdev_call(cifdev->sditf[j]->sensor_sd,
				       core, ioctl,
				       RKMODULE_GET_GROUP_ID,
				       &sync_group);
		if (!ret && sync_group < RKCIF_MAX_GROUP)
			sync_cfg.group = sync_group;
		else
			sync_cfg.group = 0;
	}
	cifdev->sync_cfg = sync_cfg;
	if (sync_cfg.type == NO_SYNC_MODE ||
	    hw->sync_config[sync_cfg.group].is_attach) {
		mutex_unlock(&hw->dev_lock);
		return;
	}

	sync_config = &hw->sync_config[sync_cfg.group];
	memset(sync_config, 0, sizeof(struct rkcif_multi_sync_config));
	for (i = 0; i < hw->dev_num; i++) {
		dev = hw->cif_dev[i];
		if (dev->sditf_cnt <= 1) {
			ret = v4l2_subdev_call(dev->terminal_sensor.sd,
					       core, ioctl,
					       RKMODULE_GET_SYNC_MODE,
					       &sync_type);
			if (!ret)
				sync_cfg.type = sync_type;
			else
				sync_cfg.type = NO_SYNC_MODE;
			ret = v4l2_subdev_call(dev->terminal_sensor.sd,
					       core, ioctl,
					       RKMODULE_GET_GROUP_ID,
					       &sync_group);
			if (!ret && sync_group < RKCIF_MAX_GROUP)
				sync_cfg.group = sync_group;
			else
				sync_cfg.group = 0;
		} else {
			priv = dev->sditf[0];
			if (priv && priv->is_combine_mode && dev->sditf_cnt <= RKCIF_MAX_SDITF) {
				for (j = 0; j < dev->sditf_cnt; j++) {
					ret |= v4l2_subdev_call(dev->sditf[j]->sensor_sd,
							core, ioctl,
							RKMODULE_GET_SYNC_MODE,
							&sync_type);
					if (!ret && sync_type) {
						priv = dev->sditf[j];
						break;
					}
				}
				if (!ret)
					sync_cfg.type = sync_type;
				else
					sync_cfg.type = NO_SYNC_MODE;
				ret = v4l2_subdev_call(priv->sensor_sd,
						       core, ioctl,
						       RKMODULE_GET_GROUP_ID,
						       &sync_group);
				if (!ret && sync_group < RKCIF_MAX_GROUP)
					sync_cfg.group = sync_group;
				else
					sync_cfg.group = 0;
			}
		}
		if (sync_cfg.group == cifdev->sync_cfg.group) {
			if (sync_cfg.type == EXTERNAL_MASTER_MODE) {
				count = sync_config->ext_master.count;
				sync_config->ext_master.cif_dev[count] = dev;
				sync_config->ext_master.count++;
				sync_config->dev_cnt++;
				sync_config->sync_mask |= BIT(dev->csi_host_idx);
			} else if (sync_cfg.type == INTERNAL_MASTER_MODE) {
				count = sync_config->int_master.count;
				sync_config->int_master.cif_dev[count] = dev;
				sync_config->int_master.count++;
				sync_config->dev_cnt++;
				sync_config->sync_mask |= BIT(dev->csi_host_idx);
			} else if (sync_cfg.type == SLAVE_MODE) {
				count = sync_config->slave.count;
				sync_config->slave.cif_dev[count] = dev;
				sync_config->slave.count++;
				sync_config->dev_cnt++;
				sync_config->sync_mask |= BIT(dev->csi_host_idx);
			}
			dev->sync_cfg = sync_cfg;
		} else {
			ret = v4l2_subdev_call(dev->terminal_sensor.sd,
					       core, ioctl,
					       RKMODULE_GET_SYNC_MODE,
					       &sync_type);
		}
	}
	if (sync_config->int_master.count == 1) {
		if (sync_config->ext_master.count) {
			sync_config->mode = RKCIF_MASTER_MASTER;
			sync_config->is_attach = true;
		} else if (sync_config->slave.count) {
			sync_config->mode = RKCIF_MASTER_SLAVE;
			sync_config->is_attach = true;
		} else {
			dev_info(hw->dev,
				 "Missing slave device, do not use sync mode\n");
		}
		if (sync_config->is_attach)
			dev_info(hw->dev,
				 "group %d, int_master %d, ext_master %d, slave %d\n",
				 i,
				 sync_config->int_master.count,
				 sync_config->ext_master.count,
				 sync_config->slave.count);
	}
	mutex_unlock(&hw->dev_lock);
}

static void rkcif_monitor_reset_event(struct rkcif_device *dev);

int rkcif_do_start_stream(struct rkcif_stream *stream, unsigned int mode)
{
	struct rkcif_vdev_node *node = &stream->vnode;
	struct rkcif_device *dev = stream->cifdev;
	struct rkcif_hw *hw_dev = dev->hw_dev;
	struct v4l2_device *v4l2_dev = &dev->v4l2_dev;
	struct rkcif_sensor_info *sensor_info = dev->active_sensor;
	struct rkcif_sensor_info *terminal_sensor = NULL;
	struct rkmodule_hdr_cfg hdr_cfg;
	struct rkcif_csi_info csi_info = {0};
	int rkmodule_stream_seq = RKMODULE_START_STREAM_DEFAULT;
	int ret;
	int i = 0;
	u32 skip_frame = 0;

	v4l2_info(&dev->v4l2_dev, "stream[%d] start streaming\n", stream->id);

	rkcif_attach_sync_mode(dev);
	mutex_lock(&dev->stream_lock);

	if ((stream->cur_stream_mode & RKCIF_STREAM_MODE_CAPTURE) == mode) {
		ret = -EBUSY;
		v4l2_err(v4l2_dev, "stream in busy state\n");
		goto destroy_buf;
	}
	if (stream->dma_en == 0)
		stream->fs_cnt_in_single_frame = 0;
	if (stream->is_line_wake_up)
		stream->is_line_inten = true;
	else
		stream->is_line_inten = false;

	if (!dev->active_sensor) {
		ret = rkcif_update_sensor_info(stream);
		if (ret < 0) {
			v4l2_err(v4l2_dev,
				 "update sensor info failed %d\n",
				 ret);
			goto out;
		}
	}
	terminal_sensor = &dev->terminal_sensor;
	if (terminal_sensor->sd) {
		ret = v4l2_subdev_call(terminal_sensor->sd,
				       core, ioctl,
				       RKMODULE_GET_HDR_CFG,
				       &hdr_cfg);
		if (!ret)
			dev->hdr = hdr_cfg;
		else
			dev->hdr.hdr_mode = NO_HDR;

		ret = v4l2_subdev_call(terminal_sensor->sd,
				       video, g_frame_interval, &terminal_sensor->fi);
		if (ret)
			terminal_sensor->fi.interval = (struct v4l2_fract) {1, 30};

		ret = v4l2_subdev_call(terminal_sensor->sd,
				       core, ioctl,
				       RKMODULE_GET_START_STREAM_SEQ,
				       &rkmodule_stream_seq);
		if (ret)
			rkmodule_stream_seq = RKMODULE_START_STREAM_DEFAULT;

		rkcif_sync_crop_info(stream);
	}

	ret = rkcif_sanity_check_fmt(stream, NULL);
	if (ret < 0)
		goto destroy_buf;

	mutex_lock(&hw_dev->dev_lock);
	if (atomic_read(&dev->pipe.stream_cnt) == 0 &&
	    dev->active_sensor &&
	    (dev->active_sensor->mbus.type == V4L2_MBUS_CSI2_DPHY ||
	     dev->active_sensor->mbus.type == V4L2_MBUS_CSI2_CPHY ||
	     dev->active_sensor->mbus.type == V4L2_MBUS_CCP2)) {
		if (dev->channels[0].capture_info.mode == RKMODULE_MULTI_DEV_COMBINE_ONE) {
			csi_info.csi_num = dev->channels[0].capture_info.multi_dev.dev_num;
			if (csi_info.csi_num > RKCIF_MAX_CSI_NUM) {
				v4l2_err(v4l2_dev,
					 "csi num %d, max %d\n",
					 csi_info.csi_num, RKCIF_MAX_CSI_NUM);
				goto out;
			}
			for (i = 0; i < csi_info.csi_num; i++) {
				csi_info.csi_idx[i] = dev->channels[0].capture_info.multi_dev.dev_idx[i];
				if (dev->hw_dev->is_rk3588s2)
					v4l2_info(v4l2_dev, "rk3588s2 combine mode attach to mipi%d\n",
						  csi_info.csi_idx[i]);
			}
		} else {
			csi_info.csi_num = 1;
			dev->csi_host_idx = dev->csi_host_idx_def;
			csi_info.csi_idx[0] = dev->csi_host_idx;
		}
		ret = v4l2_subdev_call(dev->active_sensor->sd,
				       core, ioctl,
				       RKCIF_CMD_SET_CSI_IDX,
				       &csi_info);
		if (ret)
			v4l2_err(&dev->v4l2_dev, "set csi idx %d fail\n", dev->csi_host_idx);

	}

	if (((dev->active_sensor && dev->active_sensor->mbus.type == V4L2_MBUS_BT656) ||
	     dev->is_use_dummybuf) &&
	    (!dev->hw_dev->dummy_buf.vaddr) &&
	    mode == RKCIF_STREAM_MODE_CAPTURE) {
		ret = rkcif_create_dummy_buf(stream);
		if (ret < 0) {
			mutex_unlock(&hw_dev->dev_lock);
			v4l2_err(v4l2_dev, "Failed to create dummy_buf, %d\n", ret);
			goto destroy_buf;
		}
	}
	mutex_unlock(&hw_dev->dev_lock);

	if (mode == RKCIF_STREAM_MODE_CAPTURE)
		tasklet_enable(&stream->vb_done_tasklet);

	if (stream->cur_stream_mode == RKCIF_STREAM_MODE_NONE) {
		ret = dev->pipe.open(&dev->pipe, &node->vdev.entity, true);
		if (ret < 0) {
			v4l2_err(v4l2_dev, "open cif pipeline failed %d\n",
				 ret);
			goto destroy_buf;
		}

		/*
		 * start sub-devices
		 * When use bt601, the sampling edge of cif is random,
		 * can be rising or fallling after powering on cif.
		 * To keep the coherence of edge, open sensor in advance.
		 */
		if (sensor_info->mbus.type == V4L2_MBUS_PARALLEL ||
		    rkmodule_stream_seq == RKMODULE_START_STREAM_FRONT) {
			ret = dev->pipe.set_stream(&dev->pipe, true);
			if (ret < 0)
				goto destroy_buf;
		}
		ret = v4l2_subdev_call(terminal_sensor->sd,
				       core, ioctl,
				       RKMODULE_GET_SKIP_FRAME,
				       &skip_frame);
		if (!ret && skip_frame < RKCIF_SKIP_FRAME_MAX)
			stream->skip_frame = skip_frame;
		else
			stream->skip_frame = 0;
		stream->cur_skip_frame = stream->skip_frame;
	}
	if (dev->chip_id >= CHIP_RK1808_CIF) {
		if (dev->active_sensor  &&
		    (dev->active_sensor->mbus.type == V4L2_MBUS_CSI2_DPHY ||
		    dev->active_sensor->mbus.type == V4L2_MBUS_CSI2_CPHY ||
		    dev->active_sensor->mbus.type == V4L2_MBUS_CCP2))
			ret = rkcif_csi_stream_start(stream, mode);
		else
			ret = rkcif_stream_start(stream, mode);
	} else {
		ret = rkcif_stream_start(stream, mode);
	}

	if (ret < 0)
		goto destroy_buf;

	if (stream->cur_stream_mode == RKCIF_STREAM_MODE_NONE) {
		ret = media_pipeline_start(&node->vdev.entity, &dev->pipe.pipe);
		if (ret < 0) {
			v4l2_err(&dev->v4l2_dev, "start pipeline failed %d\n",
				 ret);
			goto pipe_stream_off;
		}

		if (sensor_info->mbus.type != V4L2_MBUS_PARALLEL &&
		    rkmodule_stream_seq != RKMODULE_START_STREAM_FRONT) {
			ret = dev->pipe.set_stream(&dev->pipe, true);
			if (ret < 0)
				goto stop_stream;
		}
	}
	if (dev->chip_id == CHIP_RV1126_CIF ||
	    dev->chip_id == CHIP_RV1126_CIF_LITE ||
	    dev->chip_id == CHIP_RK3568_CIF) {
		if (dev->hdr.hdr_mode == NO_HDR) {
			if (dev->stream[RKCIF_STREAM_MIPI_ID0].state == RKCIF_STATE_STREAMING)
				rkcif_start_luma(&dev->luma_vdev,
						dev->stream[RKCIF_STREAM_MIPI_ID0].cif_fmt_in);
		} else if (dev->hdr.hdr_mode == HDR_X2) {
			if (dev->stream[RKCIF_STREAM_MIPI_ID0].state == RKCIF_STATE_STREAMING &&
			    dev->stream[RKCIF_STREAM_MIPI_ID1].state == RKCIF_STATE_STREAMING)
				rkcif_start_luma(&dev->luma_vdev,
					dev->stream[RKCIF_STREAM_MIPI_ID0].cif_fmt_in);
		} else if (dev->hdr.hdr_mode == HDR_X3) {
			if (dev->stream[RKCIF_STREAM_MIPI_ID0].state == RKCIF_STATE_STREAMING &&
			    dev->stream[RKCIF_STREAM_MIPI_ID1].state == RKCIF_STATE_STREAMING &&
			    dev->stream[RKCIF_STREAM_MIPI_ID2].state == RKCIF_STATE_STREAMING)
				rkcif_start_luma(&dev->luma_vdev,
					dev->stream[RKCIF_STREAM_MIPI_ID0].cif_fmt_in);
		}
	}
	dev->reset_work_cancel = false;
	stream->cur_stream_mode |= mode;
	rkcif_monitor_reset_event(dev);
	goto out;

stop_stream:
	rkcif_stream_stop(stream);
pipe_stream_off:
	dev->pipe.set_stream(&dev->pipe, false);

destroy_buf:
	if (mode == RKCIF_STREAM_MODE_CAPTURE)
		tasklet_disable(&stream->vb_done_tasklet);
	if (stream->curr_buf)
		list_add_tail(&stream->curr_buf->queue, &stream->buf_head);
	if (stream->next_buf &&
	    stream->next_buf != stream->curr_buf)
		list_add_tail(&stream->next_buf->queue, &stream->buf_head);

	stream->curr_buf = NULL;
	stream->next_buf = NULL;
	atomic_set(&stream->buf_cnt, 0);
	while (!list_empty(&stream->buf_head)) {
		struct rkcif_buffer *buf;

		buf = list_first_entry(&stream->buf_head,
				       struct rkcif_buffer, queue);
		vb2_buffer_done(&buf->vb.vb2_buf, VB2_BUF_STATE_QUEUED);
		list_del(&buf->queue);
	}

out:
	mutex_unlock(&dev->stream_lock);
	return ret;
}

static int rkcif_start_streaming(struct vb2_queue *queue, unsigned int count)
{
	struct rkcif_stream *stream = queue->drv_priv;
	int ret = 0;

	ret = rkcif_do_start_stream(stream, RKCIF_STREAM_MODE_CAPTURE);
	return ret;
}

static struct vb2_ops rkcif_vb2_ops = {
	.queue_setup = rkcif_queue_setup,
	.buf_queue = rkcif_buf_queue,
	.wait_prepare = vb2_ops_wait_prepare,
	.wait_finish = vb2_ops_wait_finish,
	.stop_streaming = rkcif_stop_streaming,
	.start_streaming = rkcif_start_streaming,
};

static int rkcif_init_vb2_queue(struct vb2_queue *q,
				struct rkcif_stream *stream,
				enum v4l2_buf_type buf_type)
{
	struct rkcif_hw *hw_dev = stream->cifdev->hw_dev;

	q->type = buf_type;
	q->io_modes = VB2_MMAP | VB2_DMABUF;
	q->drv_priv = stream;
	q->ops = &rkcif_vb2_ops;
	q->mem_ops = hw_dev->mem_ops;
	q->buf_struct_size = sizeof(struct rkcif_buffer);
	if (stream->cifdev->is_use_dummybuf)
		q->min_buffers_needed = 1;
	else
		q->min_buffers_needed = CIF_REQ_BUFS_MIN;
	q->timestamp_flags = V4L2_BUF_FLAG_TIMESTAMP_MONOTONIC;
	q->lock = &stream->vnode.vlock;
	q->dev = hw_dev->dev;
	q->allow_cache_hints = 1;
	q->bidirectional = 1;
	q->gfp_flags = GFP_DMA32;
	if (hw_dev->is_dma_contig)
		q->dma_attrs = DMA_ATTR_FORCE_CONTIGUOUS;
	return vb2_queue_init(q);
}

int rkcif_set_fmt(struct rkcif_stream *stream,
		  struct v4l2_pix_format_mplane *pixm,
		  bool try)
{
	struct rkcif_device *dev = stream->cifdev;
	struct sditf_priv *priv = dev->sditf[0];
	const struct cif_output_fmt *fmt;
	const struct cif_input_fmt *cif_fmt_in = NULL;
	struct v4l2_rect input_rect;
	unsigned int imagesize = 0, ex_imagesize = 0, planes;
	u32 xsubs = 1, ysubs = 1, i;
	struct rkmodule_hdr_cfg hdr_cfg;
	struct rkcif_extend_info *extend_line = &stream->extend_line;
	struct csi_channel_info *channel_info = &dev->channels[stream->id];
	int ret;

	for (i = 0; i < RKCIF_MAX_PLANE; i++)
		memset(&pixm->plane_fmt[i], 0, sizeof(struct v4l2_plane_pix_format));

	fmt = rkcif_find_output_fmt(stream, pixm->pixelformat);
	if (!fmt)
		fmt = &out_fmts[0];

	input_rect.width = RKCIF_DEFAULT_WIDTH;
	input_rect.height = RKCIF_DEFAULT_HEIGHT;

	if (dev->terminal_sensor.sd) {
		cif_fmt_in = rkcif_get_input_fmt(dev,
						 &input_rect, stream->id,
						 channel_info);
		stream->cif_fmt_in = cif_fmt_in;
	} else {
		v4l2_err(&stream->cifdev->v4l2_dev,
			 "terminal subdev does not exist\n");
		return -EINVAL;
	}

	ret = rkcif_output_fmt_check(stream, fmt);
	if (ret)
		return -EINVAL;

	if (dev->terminal_sensor.sd) {
		ret = v4l2_subdev_call(dev->terminal_sensor.sd,
				       core, ioctl,
				       RKMODULE_GET_HDR_CFG,
				       &hdr_cfg);
		if (!ret)
			dev->hdr = hdr_cfg;
		else
			dev->hdr.hdr_mode = NO_HDR;

		dev->terminal_sensor.raw_rect = input_rect;
	}

	/* CIF has not scale function,
	 * the size should not be larger than input
	 */
	pixm->width = clamp_t(u32, pixm->width,
			      CIF_MIN_WIDTH, input_rect.width);
	pixm->height = clamp_t(u32, pixm->height,
			       CIF_MIN_HEIGHT, input_rect.height);
	pixm->num_planes = fmt->mplanes;
	pixm->field = V4L2_FIELD_NONE;
	pixm->quantization = V4L2_QUANTIZATION_DEFAULT;

	rkcif_sync_crop_info(stream);
	/* calculate plane size and image size */
	fcc_xysubs(fmt->fourcc, &xsubs, &ysubs);

	planes = fmt->cplanes ? fmt->cplanes : fmt->mplanes;

	if (cif_fmt_in &&
	    (cif_fmt_in->mbus_code == MEDIA_BUS_FMT_SPD_2X8 ||
	     cif_fmt_in->mbus_code == MEDIA_BUS_FMT_EBD_1X8))
		stream->crop_enable = false;

	for (i = 0; i < planes; i++) {
		struct v4l2_plane_pix_format *plane_fmt;
		int width, height, bpl, size, bpp, ex_size;

		if (i == 0) {
			if (stream->crop_enable) {
				width = stream->crop[CROP_SRC_ACT].width;
				height = stream->crop[CROP_SRC_ACT].height;
			} else {
				width = pixm->width;
				height = pixm->height;
			}
		} else {
			if (stream->crop_enable) {
				width = stream->crop[CROP_SRC_ACT].width / xsubs;
				height = stream->crop[CROP_SRC_ACT].height / ysubs;
			} else {
				width = pixm->width / xsubs;
				height = pixm->height / ysubs;
			}
		}

		if (priv && priv->is_combine_mode && dev->sditf_cnt <= RKCIF_MAX_SDITF)
			height *= dev->sditf_cnt;

		extend_line->pixm.height = height + RKMODULE_EXTEND_LINE;

		/* compact mode need bytesperline 4bytes align,
		 * align 8 to bring into correspondence with virtual width.
		 * to optimize reading and writing of ddr, aliged with 256.
		 */
		if (fmt->fmt_type == CIF_FMT_TYPE_RAW &&
		    cif_fmt_in &&
		    (cif_fmt_in->mbus_code == MEDIA_BUS_FMT_EBD_1X8 ||
		     cif_fmt_in->mbus_code == MEDIA_BUS_FMT_SPD_2X8)) {
			stream->is_compact = false;
		}

		if (fmt->fmt_type == CIF_FMT_TYPE_RAW && stream->is_compact &&
		    (dev->active_sensor->mbus.type == V4L2_MBUS_CSI2_DPHY ||
		     dev->active_sensor->mbus.type == V4L2_MBUS_CSI2_CPHY ||
		     dev->active_sensor->mbus.type == V4L2_MBUS_CCP2) &&
		     fmt->csi_fmt_val != CSI_WRDDR_TYPE_RGB888 &&
		     fmt->csi_fmt_val != CSI_WRDDR_TYPE_RGB565) {
			bpl = ALIGN(width * fmt->raw_bpp / 8, 256);
		} else {
			if (fmt->fmt_type == CIF_FMT_TYPE_RAW && stream->is_compact &&
			    fmt->csi_fmt_val != CSI_WRDDR_TYPE_RGB888 &&
			    fmt->csi_fmt_val != CSI_WRDDR_TYPE_RGB565 &&
			    dev->chip_id >= CHIP_RK3588_CIF) {
				bpl = ALIGN(width * fmt->raw_bpp / 8, 256);
			} else {
				bpp = rkcif_align_bits_per_pixel(stream, fmt, i);
				bpl = width * bpp / CIF_YUV_STORED_BIT_WIDTH;
			}
		}
		size = bpl * height;
		imagesize += size;
		ex_size = bpl * extend_line->pixm.height;
		ex_imagesize += ex_size;

		if (fmt->mplanes > i) {
			/* Set bpl and size for each mplane */
			plane_fmt = pixm->plane_fmt + i;
			plane_fmt->bytesperline = bpl;
			plane_fmt->sizeimage = size;

			plane_fmt = extend_line->pixm.plane_fmt + i;
			plane_fmt->bytesperline = bpl;
			plane_fmt->sizeimage = ex_size;
		}
		v4l2_dbg(1, rkcif_debug, &stream->cifdev->v4l2_dev,
			 "C-Plane %i size: %d, Total imagesize: %d\n",
			 i, size, imagesize);
	}

	/* convert to non-MPLANE format.
	 * It's important since we want to unify non-MPLANE
	 * and MPLANE.
	 */
	if (fmt->mplanes == 1) {
		pixm->plane_fmt[0].sizeimage = imagesize;
		extend_line->pixm.plane_fmt[0].sizeimage = ex_imagesize;
	}

	if (!try) {
		stream->cif_fmt_out = fmt;
		stream->pixm = *pixm;

		v4l2_dbg(1, rkcif_debug, &stream->cifdev->v4l2_dev,
			 "%s: req(%d, %d) out(%d, %d)\n", __func__,
			 pixm->width, pixm->height,
			 stream->pixm.width, stream->pixm.height);
	}
	return 0;
}

void rkcif_stream_init(struct rkcif_device *dev, u32 id)
{
	struct rkcif_stream *stream = &dev->stream[id];
	struct v4l2_pix_format_mplane pixm;
	int i;

	memset(stream, 0, sizeof(*stream));
	memset(&pixm, 0, sizeof(pixm));
	stream->id = id;
	stream->cifdev = dev;

	INIT_LIST_HEAD(&stream->buf_head);
	INIT_LIST_HEAD(&stream->rx_buf_head);
	INIT_LIST_HEAD(&stream->rx_buf_head_vicap);
	INIT_LIST_HEAD(&stream->rockit_buf_head);
	spin_lock_init(&stream->vbq_lock);
	spin_lock_init(&stream->fps_lock);
	stream->state = RKCIF_STATE_READY;
	init_waitqueue_head(&stream->wq_stopped);

	/* Set default format */
	pixm.pixelformat = V4L2_PIX_FMT_NV12;
	pixm.width = RKCIF_DEFAULT_WIDTH;
	pixm.height = RKCIF_DEFAULT_HEIGHT;
	rkcif_set_fmt(stream, &pixm, false);

	for (i = 0; i < CROP_SRC_MAX; i++) {
		stream->crop[i].left = 0;
		stream->crop[i].top = 0;
		stream->crop[i].width = RKCIF_DEFAULT_WIDTH;
		stream->crop[i].height = RKCIF_DEFAULT_HEIGHT;
	}

	stream->crop_enable = false;
	stream->crop_dyn_en = false;
	stream->crop_mask = 0x0;

	if (dev->inf_id == RKCIF_DVP) {
		if (dev->chip_id <= CHIP_RK3568_CIF)
			stream->is_compact = false;
		else
			stream->is_compact = true;
	} else {
		if (dev->chip_id >= CHIP_RV1126_CIF)
			stream->is_compact = true;
		else
			stream->is_compact = false;
	}

	stream->is_high_align = false;
	stream->is_finish_stop_dma = false;
	stream->is_wait_dma_stop = false;

	if (dev->chip_id == CHIP_RV1126_CIF ||
	    dev->chip_id == CHIP_RV1126_CIF_LITE)
		stream->extend_line.is_extended = true;
	else
		stream->extend_line.is_extended = false;

	stream->is_dvp_yuv_addr_init = false;
	stream->is_fs_fe_not_paired = false;
	stream->fs_cnt_in_single_frame = 0;
	if (dev->wait_line) {
		dev->wait_line_cache = dev->wait_line;
		dev->wait_line_bak = dev->wait_line;
		stream->is_line_wake_up = true;
	} else {
		stream->is_line_wake_up = false;
		dev->wait_line_cache = 0;
		dev->wait_line_bak = 0;
	}
	stream->cur_stream_mode = 0;
	stream->dma_en = 0;
	stream->to_en_dma = 0;
	stream->to_stop_dma = 0;
	stream->to_en_scale = false;
	stream->buf_owner = 0;
	stream->buf_replace_cnt = 0;
	stream->is_stop_capture = false;
	stream->is_single_cap = false;
	atomic_set(&stream->buf_cnt, 0);
	stream->rx_buf_num = 0;
	init_completion(&stream->stop_complete);
	stream->is_wait_stop_complete = false;
}

static int rkcif_fh_open(struct file *filp)
{
	struct video_device *vdev = video_devdata(filp);
	struct rkcif_vdev_node *vnode = vdev_to_node(vdev);
	struct rkcif_stream *stream = to_rkcif_stream(vnode);
	struct rkcif_device *cifdev = stream->cifdev;
	int ret;
	int i = 0;

	ret = rkcif_attach_hw(cifdev);
	if (ret)
		return ret;

	/* Make sure active sensor is valid before .set_fmt() */
	ret = rkcif_update_sensor_info(stream);
	if (ret < 0) {
		v4l2_err(vdev,
			 "update sensor info failed %d\n",
			 ret);

		return ret;
	}

	ret = pm_runtime_resume_and_get(cifdev->dev);
	if (ret < 0) {
		v4l2_err(vdev, "Failed to get runtime pm, %d\n",
			 ret);
		return ret;
	}

	ret = v4l2_fh_open(filp);
	if (!ret) {
		mutex_lock(&cifdev->stream_lock);
		ret = v4l2_pipeline_pm_get(&vnode->vdev.entity);
		v4l2_info(vdev, "open video, entity use_countt %d\n",
			  vnode->vdev.entity.use_count);
		mutex_unlock(&cifdev->stream_lock);
		if (ret < 0)
			vb2_fop_release(filp);
	}
	if (cifdev->sditf_cnt > 1) {
		for (i = 0; i < cifdev->sditf_cnt; i++) {
			if (cifdev->sditf[i]->sensor_sd)
				ret |= v4l2_subdev_call(cifdev->sditf[i]->sensor_sd,
							core,
							s_power,
							1);
		}
		if (ret < 0)
			v4l2_err(vdev, "set sensor power on fail, ret %d\n",
				 ret);
	}
	return ret;
}

static int rkcif_fh_release(struct file *filp)
{
	struct video_device *vdev = video_devdata(filp);
	struct rkcif_vdev_node *vnode = vdev_to_node(vdev);
	struct rkcif_stream *stream = to_rkcif_stream(vnode);
	struct rkcif_device *cifdev = stream->cifdev;
	int ret = 0;
	int i = 0;

	ret = vb2_fop_release(filp);
	if (!ret) {
		mutex_lock(&cifdev->stream_lock);
		v4l2_pipeline_pm_put(&vnode->vdev.entity);
		v4l2_info(vdev, "close video, entity use_count %d\n",
			  vnode->vdev.entity.use_count);
		mutex_unlock(&cifdev->stream_lock);
	}

	pm_runtime_put_sync(cifdev->dev);
	if (cifdev->sditf_cnt > 1) {
		for (i = 0; i < cifdev->sditf_cnt; i++) {
			if (cifdev->sditf[i]->sensor_sd)
				ret |= v4l2_subdev_call(cifdev->sditf[i]->sensor_sd,
							core,
							s_power,
							0);
		}
		if (ret < 0)
			v4l2_err(vdev, "set sensor power on fail, ret %d\n",
				 ret);
	}
	return ret;
}

static const struct v4l2_file_operations rkcif_fops = {
	.open = rkcif_fh_open,
	.release = rkcif_fh_release,
	.unlocked_ioctl = video_ioctl2,
	.poll = vb2_fop_poll,
	.mmap = vb2_fop_mmap,
#ifdef CONFIG_COMPAT
	.compat_ioctl32 = video_ioctl2,
#endif
};

static int rkcif_enum_input(struct file *file, void *priv,
			    struct v4l2_input *input)
{
	if (input->index > 0)
		return -EINVAL;

	input->type = V4L2_INPUT_TYPE_CAMERA;
	strlcpy(input->name, "Camera", sizeof(input->name));

	return 0;
}

static int rkcif_try_fmt_vid_cap_mplane(struct file *file, void *fh,
					struct v4l2_format *f)
{
	struct rkcif_stream *stream = video_drvdata(file);
	int ret = 0;

	ret = rkcif_set_fmt(stream, &f->fmt.pix_mp, true);

	return ret;
}

static int rkcif_enum_framesizes(struct file *file, void *prov,
				 struct v4l2_frmsizeenum *fsize)
{
	struct v4l2_frmsize_discrete *d = &fsize->discrete;
	struct v4l2_frmsize_stepwise *s = &fsize->stepwise;
	struct rkcif_stream *stream = video_drvdata(file);
	struct rkcif_device *dev = stream->cifdev;
	struct v4l2_rect input_rect;
	struct csi_channel_info csi_info;

	if (fsize->index != 0)
		return -EINVAL;

	if (!rkcif_find_output_fmt(stream, fsize->pixel_format))
		return -EINVAL;

	input_rect.width = RKCIF_DEFAULT_WIDTH;
	input_rect.height = RKCIF_DEFAULT_HEIGHT;

	if (dev->terminal_sensor.sd)
		rkcif_get_input_fmt(dev,
				    &input_rect, stream->id,
				    &csi_info);

	if (dev->hw_dev->adapt_to_usbcamerahal) {
		fsize->type = V4L2_FRMSIZE_TYPE_DISCRETE;
		d->width = input_rect.width;
		d->height = input_rect.height;
	} else {
		fsize->type = V4L2_FRMSIZE_TYPE_STEPWISE;
		s->min_width = CIF_MIN_WIDTH;
		s->min_height = CIF_MIN_HEIGHT;
		s->max_width = input_rect.width;
		s->max_height = input_rect.height;
		s->step_width = OUTPUT_STEP_WISE;
		s->step_height = OUTPUT_STEP_WISE;
	}

	return 0;
}

static int rkcif_enum_frameintervals(struct file *file, void *fh,
				     struct v4l2_frmivalenum *fival)
{
	struct rkcif_stream *stream = video_drvdata(file);
	struct rkcif_device *dev = stream->cifdev;
	struct rkcif_sensor_info *sensor = dev->active_sensor;
	struct v4l2_subdev_frame_interval fi;
	int ret;

	if (fival->index != 0)
		return -EINVAL;

	if (!sensor || !sensor->sd) {
		/* TODO: active_sensor is NULL if using DMARX path */
		v4l2_err(&dev->v4l2_dev, "%s Not active sensor\n", __func__);
		return -ENODEV;
	}

	ret = v4l2_subdev_call(sensor->sd, video, g_frame_interval, &fi);
	if (ret && ret != -ENOIOCTLCMD) {
		return ret;
	} else if (ret == -ENOIOCTLCMD) {
		/* Set a default value for sensors not implements ioctl */
		fi.interval.numerator = 1;
		fi.interval.denominator = 30;
	}

	if (dev->hw_dev->adapt_to_usbcamerahal) {
		fival->type = V4L2_FRMIVAL_TYPE_DISCRETE;
		fival->discrete.numerator = fi.interval.numerator;
		fival->discrete.denominator = fi.interval.denominator;
	} else {
		fival->type = V4L2_FRMIVAL_TYPE_CONTINUOUS;
		fival->stepwise.step.numerator = 1;
		fival->stepwise.step.denominator = 1;
		fival->stepwise.max.numerator = 1;
		fival->stepwise.max.denominator = 1;
		fival->stepwise.min.numerator = fi.interval.numerator;
		fival->stepwise.min.denominator = fi.interval.denominator;
	}

	return 0;
}

static int rkcif_enum_fmt_vid_cap_mplane(struct file *file, void *priv,
					 struct v4l2_fmtdesc *f)
{
	const struct cif_output_fmt *fmt = NULL;
	struct rkcif_stream *stream = video_drvdata(file);
	struct rkcif_device *dev = stream->cifdev;
	const struct cif_input_fmt *cif_fmt_in = NULL;
	struct v4l2_rect input_rect;
	int i = 0;
	int ret = 0;
	int fource_idx = 0;

	if (f->index >= ARRAY_SIZE(out_fmts))
		return -EINVAL;

	if (dev->terminal_sensor.sd) {
		cif_fmt_in = rkcif_get_input_fmt(dev,
					   &input_rect, stream->id,
					   &dev->channels[stream->id]);
		stream->cif_fmt_in = cif_fmt_in;
	} else {
		v4l2_err(&stream->cifdev->v4l2_dev,
			 "terminal subdev does not exist\n");
		return -EINVAL;
	}

	if (f->index != 0)
		fource_idx = stream->new_fource_idx;

	for (i = fource_idx; i < ARRAY_SIZE(out_fmts); i++) {
		fmt = &out_fmts[i];
		ret = rkcif_output_fmt_check(stream, fmt);
		if (!ret) {
			f->pixelformat = fmt->fourcc;
			stream->new_fource_idx = i + 1;
			break;
		}
	}
	if (i == ARRAY_SIZE(out_fmts))
		return -EINVAL;

	switch (f->pixelformat) {
	case V4l2_PIX_FMT_EBD8:
		strscpy(f->description,
			"Embedded data 8-bit",
			sizeof(f->description));
		break;
	case V4l2_PIX_FMT_SPD16:
		strscpy(f->description,
			"Shield pix data 16-bit",
			sizeof(f->description));
		break;
	default:
		break;
	}
	return 0;
}

static int rkcif_s_fmt_vid_cap_mplane(struct file *file,
				      void *priv, struct v4l2_format *f)
{
	struct rkcif_stream *stream = video_drvdata(file);
	struct rkcif_device *dev = stream->cifdev;
	int ret = 0;

	if (vb2_is_busy(&stream->vnode.buf_queue)) {
		v4l2_err(&dev->v4l2_dev, "%s queue busy\n", __func__);
		return -EBUSY;
	}

	ret = rkcif_set_fmt(stream, &f->fmt.pix_mp, false);

	return ret;
}

static int rkcif_g_fmt_vid_cap_mplane(struct file *file, void *fh,
				      struct v4l2_format *f)
{
	struct rkcif_stream *stream = video_drvdata(file);

	f->fmt.pix_mp = stream->pixm;

	return 0;
}

static int rkcif_querycap(struct file *file, void *priv,
			  struct v4l2_capability *cap)
{
	struct rkcif_stream *stream = video_drvdata(file);
	struct device *dev = stream->cifdev->dev;

	strlcpy(cap->driver, dev->driver->name, sizeof(cap->driver));
	strlcpy(cap->card, dev->driver->name, sizeof(cap->card));
	snprintf(cap->bus_info, sizeof(cap->bus_info),
		 "platform:%s", dev_name(dev));

	return 0;
}

static __maybe_unused int rkcif_cropcap(struct file *file, void *fh,
					struct v4l2_cropcap *cap)
{
	struct rkcif_stream *stream = video_drvdata(file);
	struct rkcif_device *dev = stream->cifdev;
	struct v4l2_rect *raw_rect = &dev->terminal_sensor.raw_rect;
	int ret = 0;

	if (stream->crop_mask & CROP_SRC_SENSOR) {
		cap->bounds.left = stream->crop[CROP_SRC_SENSOR].left;
		cap->bounds.top = stream->crop[CROP_SRC_SENSOR].top;
		cap->bounds.width = stream->crop[CROP_SRC_SENSOR].width;
		cap->bounds.height = stream->crop[CROP_SRC_SENSOR].height;
	} else {
		cap->bounds.left = raw_rect->left;
		cap->bounds.top = raw_rect->top;
		cap->bounds.width = raw_rect->width;
		cap->bounds.height = raw_rect->height;
	}

	cap->defrect = cap->bounds;
	cap->pixelaspect.numerator = 1;
	cap->pixelaspect.denominator = 1;

	return ret;
}

static int rkcif_s_selection(struct file *file, void *fh,
			     struct v4l2_selection *s)
{
	struct rkcif_stream *stream = video_drvdata(file);
	struct rkcif_device *dev = stream->cifdev;
	struct v4l2_subdev *sensor_sd;
	struct v4l2_subdev_selection sd_sel;
	const struct v4l2_rect *rect = &s->r;
	struct v4l2_rect sensor_crop;
	struct v4l2_rect *raw_rect = &dev->terminal_sensor.raw_rect;
	u16 pad = 0;
	int ret = 0;

	if (!s) {
		v4l2_dbg(1, rkcif_debug, &dev->v4l2_dev, "sel is null\n");
		goto err;
	}

	if (s->target == V4L2_SEL_TGT_CROP_BOUNDS) {
		sensor_sd = get_remote_sensor(stream, &pad);

		sd_sel.r = s->r;
		sd_sel.pad = pad;
		sd_sel.target = s->target;
		sd_sel.which = V4L2_SUBDEV_FORMAT_ACTIVE;

		ret = v4l2_subdev_call(sensor_sd, pad, set_selection, NULL, &sd_sel);
		if (!ret) {
			s->r = sd_sel.r;
			v4l2_dbg(1, rkcif_debug, &dev->v4l2_dev, "%s: pad:%d, which:%d, target:%d\n",
				 __func__, pad, sd_sel.which, sd_sel.target);
		}
	} else if (s->target == V4L2_SEL_TGT_CROP) {
		ret = rkcif_sanity_check_fmt(stream, rect);
		if (ret) {
			v4l2_err(&dev->v4l2_dev, "set crop failed\n");
			return ret;
		}

		if (stream->crop_mask & CROP_SRC_SENSOR) {
			sensor_crop = stream->crop[CROP_SRC_SENSOR];
			if (rect->left + rect->width > sensor_crop.width ||
			    rect->top + rect->height > sensor_crop.height) {
				v4l2_err(&dev->v4l2_dev,
					 "crop size is bigger than sensor input:left:%d, top:%d, width:%d, height:%d\n",
					 sensor_crop.left, sensor_crop.top,
					 sensor_crop.width, sensor_crop.height);
				return -EINVAL;
			}
		} else {
			if (rect->left + rect->width > raw_rect->width ||
			    rect->top + rect->height > raw_rect->height) {
				v4l2_err(&dev->v4l2_dev,
					 "crop size is bigger than sensor raw input:left:%d, top:%d, width:%d, height:%d\n",
					 raw_rect->left, raw_rect->top,
					 raw_rect->width, raw_rect->height);
				return -EINVAL;
			}
		}

		stream->crop[CROP_SRC_USR] = *rect;
		stream->crop_enable = true;
		stream->crop_mask |= CROP_SRC_USR_MASK;
		stream->crop[CROP_SRC_ACT] = stream->crop[CROP_SRC_USR];
		if (stream->crop_mask & CROP_SRC_SENSOR) {
			sensor_crop = stream->crop[CROP_SRC_SENSOR];
			stream->crop[CROP_SRC_ACT].left = sensor_crop.left + stream->crop[CROP_SRC_USR].left;
			stream->crop[CROP_SRC_ACT].top = sensor_crop.top + stream->crop[CROP_SRC_USR].top;
		}

		if (stream->state == RKCIF_STATE_STREAMING) {
			stream->crop_dyn_en = true;

			v4l2_info(&dev->v4l2_dev, "enable dynamic crop, S_SELECTION(%ux%u@%u:%u) target: %d\n",
				  rect->width, rect->height, rect->left, rect->top, s->target);
		} else {
			v4l2_info(&dev->v4l2_dev, "static crop, S_SELECTION(%ux%u@%u:%u) target: %d\n",
				  rect->width, rect->height, rect->left, rect->top, s->target);
		}
	} else {
		goto err;
	}

	return ret;

err:
	return -EINVAL;
}

static int rkcif_g_selection(struct file *file, void *fh,
			     struct v4l2_selection *s)
{
	struct rkcif_stream *stream = video_drvdata(file);
	struct rkcif_device *dev = stream->cifdev;
	struct v4l2_subdev *sensor_sd;
	struct v4l2_subdev_selection sd_sel;
	u16 pad = 0;
	int ret = 0;

	if (!s) {
		v4l2_dbg(1, rkcif_debug, &dev->v4l2_dev, "sel is null\n");
		goto err;
	}

	if (s->target == V4L2_SEL_TGT_CROP_BOUNDS) {
		sensor_sd = get_remote_sensor(stream, &pad);

		sd_sel.pad = pad;
		sd_sel.target = s->target;
		sd_sel.which = V4L2_SUBDEV_FORMAT_ACTIVE;

		v4l2_dbg(1, rkcif_debug, &dev->v4l2_dev, "%s(line:%d): sd:%s pad:%d, which:%d, target:%d\n",
			 __func__, __LINE__, sensor_sd->name, pad, sd_sel.which, sd_sel.target);

		ret = v4l2_subdev_call(sensor_sd, pad, get_selection, NULL, &sd_sel);
		if (!ret) {
			s->r = sd_sel.r;
		} else {
			s->r.left = 0;
			s->r.top = 0;
			s->r.width = stream->pixm.width;
			s->r.height = stream->pixm.height;
		}
	} else if (s->target == V4L2_SEL_TGT_CROP) {
		if (stream->crop_mask & (CROP_SRC_USR_MASK | CROP_SRC_SENSOR_MASK)) {
			s->r = stream->crop[CROP_SRC_ACT];
		} else {
			s->r.left = 0;
			s->r.top = 0;
			s->r.width = stream->pixm.width;
			s->r.height = stream->pixm.height;
		}
	} else {
		goto err;
	}

	return ret;
err:
	return -EINVAL;
}

static int rkcif_get_max_common_div(int a, int b)
{
	int remainder = a % b;

	while (remainder != 0) {
		a = b;
		b = remainder;
		remainder = a % b;
	}
	return b;
}

void rkcif_set_fps(struct rkcif_stream *stream, struct rkcif_fps *fps)
{
	struct rkcif_sensor_info *sensor = &stream->cifdev->terminal_sensor;
	struct rkcif_device *cif_dev = stream->cifdev;
	struct rkcif_stream *tmp_stream = NULL;
	u32 numerator, denominator;
	u32 def_fps = 0;
	u32 cur_fps = 0;
	int cap_m, skip_n;
	int i = 0;
	int max_common_div;
	bool skip_en = false;
	s32 vblank_def = 0;
	s32 vblank_curr = 0;
	int ret = 0;

	if (!stream->cifdev->terminal_sensor.sd) {
		ret = rkcif_update_sensor_info(stream);
		if (ret) {
			v4l2_err(&stream->cifdev->v4l2_dev,
				 "%s update sensor info fail\n",
				 __func__);
			return;
		}

	}
	if (!stream->cifdev->terminal_sensor.sd)
		return;
	numerator = sensor->fi.interval.numerator;
	denominator = sensor->fi.interval.denominator;
	def_fps = denominator / numerator;

	vblank_def = rkcif_get_sensor_vblank_def(cif_dev);
	vblank_curr = rkcif_get_sensor_vblank(cif_dev);
	if (vblank_def)
		cur_fps = def_fps * (u32)(vblank_def + sensor->raw_rect.height) /
			  (u32)(vblank_curr + sensor->raw_rect.height);
	else
		cur_fps = def_fps;

	if (fps->fps == 0 || fps->fps > cur_fps) {
		v4l2_err(&stream->cifdev->v4l2_dev,
			"set fps %d fps failed, current fps %d fps\n",
			fps->fps, cur_fps);
		return;
	}
	cap_m = fps->fps;
	skip_n = cur_fps - fps->fps;
	max_common_div = rkcif_get_max_common_div(cap_m, skip_n);
	cap_m /= max_common_div;
	skip_n /= max_common_div;
	if (cap_m > 64) {
		skip_n = skip_n / (cap_m / 64);
		if (skip_n == 0)
			skip_n = 1;
		cap_m = 64;
	}
	if (skip_n > 7) {
		cap_m = cap_m / (skip_n / 7);
		if (cap_m == 0)
			cap_m = 1;
		skip_n = 7;
	}

	if (fps->fps == cur_fps)
		skip_en = false;
	else
		skip_en = true;

	if (fps->ch_num > 1 && fps->ch_num < 4) {
		for (i = 0; i < fps->ch_num; i++) {
			tmp_stream = &cif_dev->stream[i];
			if (skip_en) {
				tmp_stream->skip_info.skip_to_en = true;
				tmp_stream->skip_info.cap_m = cap_m;
				tmp_stream->skip_info.skip_n = skip_n;
			} else {
				tmp_stream->skip_info.skip_to_dis = true;
			}
		}
	} else {
		if (skip_en) {
			stream->skip_info.skip_to_en = true;
			stream->skip_info.cap_m = cap_m;
			stream->skip_info.skip_n = skip_n;
		} else {
			stream->skip_info.skip_to_dis = true;
		}
	}
	v4l2_dbg(1, rkcif_debug, &stream->cifdev->v4l2_dev,
		    "skip_to_en %d, cap_m %d, skip_n %d\n",
			stream->skip_info.skip_to_en,
			cap_m,
			skip_n);
}

static bool rkcif_check_can_be_online(struct rkcif_device *cif_dev)
{
	if (cif_dev->sditf[0] == NULL || cif_dev->sditf[0]->mode.name == NULL ||
	    (cif_dev->chip_id == CHIP_RV1106_CIF &&
	     strstr(cif_dev->sditf[0]->mode.name, "unite")))
		return false;
	return true;
}

static int rkcif_do_reset_work(struct rkcif_device *cif_dev,
			       enum rkmodule_reset_src reset_src);
static bool rkcif_check_single_dev_stream_on(struct rkcif_hw *hw);

static long rkcif_ioctl_default(struct file *file, void *fh,
				bool valid_prio, unsigned int cmd, void *arg)
{
	struct rkcif_stream *stream = video_drvdata(file);
	struct rkcif_device *dev = stream->cifdev;
	const struct cif_input_fmt *in_fmt;
	struct v4l2_rect rect;
	struct csi_channel_info csi_info;
	struct rkcif_fps fps;
	int reset_src;
	struct rkcif_quick_stream_param *stream_param;
	bool is_single_dev = false;
	struct v4l2_subdev *sd;
	int ret = -EINVAL;
	int i = 0;
	int stream_num = 0;
	bool is_can_be_online = false;

	switch (cmd) {
	case RKCIF_CMD_GET_CSI_MEMORY_MODE:
		if (stream->is_compact) {
			*(int *)arg = CSI_LVDS_MEM_COMPACT;
		} else {
			if (stream->is_high_align)
				*(int *)arg = CSI_LVDS_MEM_WORD_HIGH_ALIGN;
			else
				*(int *)arg = CSI_LVDS_MEM_WORD_LOW_ALIGN;
		}
		break;
	case RKCIF_CMD_SET_CSI_MEMORY_MODE:
		if (dev->terminal_sensor.sd) {
			in_fmt = rkcif_get_input_fmt(dev,
						     &rect, 0, &csi_info);
			if (in_fmt == NULL) {
				v4l2_err(&dev->v4l2_dev, "can't get sensor input format\n");
				return -EINVAL;
			}
		} else {
			v4l2_err(&dev->v4l2_dev, "can't get sensor device\n");
			return -EINVAL;
		}
		if (*(int *)arg == CSI_LVDS_MEM_COMPACT) {
			if (((dev->inf_id == RKCIF_DVP && dev->chip_id <= CHIP_RK3568_CIF) ||
			    (dev->inf_id == RKCIF_MIPI_LVDS && dev->chip_id < CHIP_RV1126_CIF)) &&
			    in_fmt->csi_fmt_val != CSI_WRDDR_TYPE_RAW8) {
				v4l2_err(&dev->v4l2_dev, "device not support compact\n");
				return -EINVAL;
			}
			stream->is_compact = true;
			stream->is_high_align = false;
		} else if (*(int *)arg == CSI_LVDS_MEM_WORD_HIGH_ALIGN) {
			stream->is_compact = false;
			stream->is_high_align = true;
		} else {
			stream->is_compact = false;
			stream->is_high_align = false;
		}
		break;
	case RKCIF_CMD_SET_FPS:
		fps = *(struct rkcif_fps *)arg;
		rkcif_set_fps(stream, &fps);
		break;
	case RKCIF_CMD_SET_RESET:
		reset_src = *(int *)arg;
		return rkcif_do_reset_work(dev, reset_src);
	case RKCIF_CMD_SET_QUICK_STREAM:
		stream_param = (struct rkcif_quick_stream_param *)arg;
		if (!dev->sditf[0])
			return -EINVAL;
		if (dev->hdr.hdr_mode == HDR_X2)
			stream_num = 2;
		else if (dev->hdr.hdr_mode == HDR_X3)
			stream_num = 3;
		else
			stream_num = 1;
		if (stream_param->on) {
			for (i = 0; i < stream_num; i++)
				dev->stream[i].cur_skip_frame = dev->stream[i].skip_frame;
			is_single_dev = rkcif_check_single_dev_stream_on(dev->hw_dev);
			is_can_be_online = rkcif_check_can_be_online(dev);
			if (is_single_dev && is_can_be_online) {
				for (i = 0; i < stream_num - 1; i++) {
					dev->stream[i].to_en_dma = RKCIF_DMAEN_BY_ISP;
					rkcif_enable_dma_capture(&dev->stream[i], true);
				}
				dev->sditf[0]->mode.rdbk_mode = RKISP_VICAP_ONLINE;
				sditf_change_to_online(dev->sditf[0]);
				sd = get_rkisp_sd(dev->sditf[0]);
				if (sd)
					ret = v4l2_subdev_call(sd, core, ioctl,
							       RKISP_VICAP_CMD_MODE, &dev->sditf[0]->mode);
				if (ret) {
					v4l2_err(&dev->v4l2_dev, "set isp work mode online fail\n");
					return -EINVAL;
				}
			} else {
				sditf_disable_immediately(dev->sditf[0]);
				dev->sditf[0]->mode.rdbk_mode = RKISP_VICAP_RDBK_AUTO;
				sd = get_rkisp_sd(dev->sditf[0]);
				if (sd)
					ret = v4l2_subdev_call(sd, core, ioctl,
							       RKISP_VICAP_CMD_MODE, &dev->sditf[0]->mode);
				for (i = 0; i < stream_num; i++) {
					if (dev->sditf[0]->mode.rdbk_mode == RKISP_VICAP_RDBK_AUTO)
						dev->stream[i].to_en_dma = RKCIF_DMAEN_BY_ISP;
					else
						dev->stream[i].to_en_dma = RKCIF_DMAEN_BY_VICAP;
					rkcif_enable_dma_capture(&dev->stream[i], true);
				}
			}
			rkcif_dphy_quick_stream(dev, stream_param->on);
			v4l2_subdev_call(dev->terminal_sensor.sd, core, ioctl,
					 RKMODULE_SET_QUICK_STREAM, &stream_param->on);
		} else {
			if (dev->sditf[0]->mode.rdbk_mode == RKISP_VICAP_ONLINE) {
				for (i = 0; i < stream_num - 1; i++) {
					reinit_completion(&dev->stream[i].stop_complete);
					dev->stream[i].is_wait_stop_complete = true;
					dev->stream[i].to_stop_dma = RKCIF_DMAEN_BY_ISP;
					wait_for_completion_timeout(&dev->stream[i].stop_complete,
								    msecs_to_jiffies(RKCIF_STOP_MAX_WAIT_TIME_MS));
				}
				stream->cifdev->sensor_state = stream_param->on;
				stream->cifdev->sensor_state_change = true;
				dev->stream[i].is_wait_stop_complete = true;
				wait_for_completion_timeout(&dev->stream[i].stop_complete,
							    msecs_to_jiffies(RKCIF_STOP_MAX_WAIT_TIME_MS));
			} else {
				for (i = 0; i < stream_num; i++) {
					dev->stream[i].is_wait_stop_complete = true;
					reinit_completion(&dev->stream[i].stop_complete);
					if (dev->sditf[0]->mode.rdbk_mode == RKISP_VICAP_RDBK_AUTO)
						dev->stream[i].to_stop_dma = RKCIF_DMAEN_BY_ISP;
					else
						dev->stream[i].to_stop_dma = RKCIF_DMAEN_BY_VICAP;
					wait_for_completion_timeout(&dev->stream[i].stop_complete,
								    msecs_to_jiffies(RKCIF_STOP_MAX_WAIT_TIME_MS));
				}
				rkcif_dphy_quick_stream(dev, stream_param->on);
				v4l2_subdev_call(dev->terminal_sensor.sd, core, ioctl,
						 RKMODULE_SET_QUICK_STREAM, &stream_param->on);
			}
			stream_param->frame_num = dev->stream[0].frame_idx - 1;
			if (!dev->is_rtt_suspend) {
				dev->resume_mode = stream_param->resume_mode;
				v4l2_dbg(3, rkcif_debug, &dev->v4l2_dev,
					 "set resume mode %d\n", dev->resume_mode);
			}
		}
		break;
	default:
		return -EINVAL;
	}

	return 0;
}

static const struct v4l2_ioctl_ops rkcif_v4l2_ioctl_ops = {
	.vidioc_reqbufs = vb2_ioctl_reqbufs,
	.vidioc_querybuf = vb2_ioctl_querybuf,
	.vidioc_create_bufs = vb2_ioctl_create_bufs,
	.vidioc_qbuf = vb2_ioctl_qbuf,
	.vidioc_expbuf = vb2_ioctl_expbuf,
	.vidioc_dqbuf = vb2_ioctl_dqbuf,
	.vidioc_prepare_buf = vb2_ioctl_prepare_buf,
	.vidioc_streamon = vb2_ioctl_streamon,
	.vidioc_streamoff = vb2_ioctl_streamoff,
	.vidioc_enum_input = rkcif_enum_input,
	.vidioc_try_fmt_vid_cap_mplane = rkcif_try_fmt_vid_cap_mplane,
	.vidioc_enum_fmt_vid_cap = rkcif_enum_fmt_vid_cap_mplane,
	.vidioc_s_fmt_vid_cap_mplane = rkcif_s_fmt_vid_cap_mplane,
	.vidioc_g_fmt_vid_cap_mplane = rkcif_g_fmt_vid_cap_mplane,
	.vidioc_querycap = rkcif_querycap,
	.vidioc_s_selection = rkcif_s_selection,
	.vidioc_g_selection = rkcif_g_selection,
	.vidioc_enum_frameintervals = rkcif_enum_frameintervals,
	.vidioc_enum_framesizes = rkcif_enum_framesizes,
	.vidioc_default = rkcif_ioctl_default,
};

void rkcif_vb_done_oneframe(struct rkcif_stream *stream,
			    struct vb2_v4l2_buffer *vb_done)
{
	const struct cif_output_fmt *fmt = stream->cif_fmt_out;
	u32 i;

	/* Dequeue a filled buffer */
	for (i = 0; i < fmt->mplanes; i++) {
		vb2_set_plane_payload(&vb_done->vb2_buf, i,
				      stream->pixm.plane_fmt[i].sizeimage);
	}

	vb2_buffer_done(&vb_done->vb2_buf, VB2_BUF_STATE_DONE);
	v4l2_dbg(2, rkcif_debug, &stream->cifdev->v4l2_dev,
		 "stream[%d] vb done, index: %d, sequence %d\n", stream->id,
		 vb_done->vb2_buf.index, vb_done->sequence);
	atomic_dec(&stream->buf_cnt);
}

static void rkcif_tasklet_handle(unsigned long data)
{
	struct rkcif_stream *stream = (struct rkcif_stream *)data;
	struct rkcif_buffer *buf = NULL;
	unsigned long flags = 0;
	LIST_HEAD(local_list);

	spin_lock_irqsave(&stream->vbq_lock, flags);
	list_replace_init(&stream->vb_done_list, &local_list);
	spin_unlock_irqrestore(&stream->vbq_lock, flags);

	while (!list_empty(&local_list)) {
		buf = list_first_entry(&local_list,
				       struct rkcif_buffer, queue);
		list_del(&buf->queue);
		rkcif_vb_done_oneframe(stream, &buf->vb);
	}
}

void rkcif_vb_done_tasklet(struct rkcif_stream *stream, struct rkcif_buffer *buf)
{
	unsigned long flags = 0;

	if (!stream || !buf)
		return;
	spin_lock_irqsave(&stream->vbq_lock, flags);
	list_add_tail(&buf->queue, &stream->vb_done_list);
	spin_unlock_irqrestore(&stream->vbq_lock, flags);
	tasklet_schedule(&stream->vb_done_tasklet);
}

static void rkcif_unregister_stream_vdev(struct rkcif_stream *stream)
{
	tasklet_kill(&stream->vb_done_tasklet);
	media_entity_cleanup(&stream->vnode.vdev.entity);
	video_unregister_device(&stream->vnode.vdev);
}

static int rkcif_register_stream_vdev(struct rkcif_stream *stream,
				      bool is_multi_input)
{
	struct rkcif_device *dev = stream->cifdev;
	struct v4l2_device *v4l2_dev = &dev->v4l2_dev;
	struct video_device *vdev = &stream->vnode.vdev;
	struct rkcif_vdev_node *node;
	int ret = 0;
	char *vdev_name;

	if (dev->chip_id < CHIP_RV1126_CIF) {
		if (is_multi_input) {
			switch (stream->id) {
			case RKCIF_STREAM_MIPI_ID0:
				vdev_name = CIF_MIPI_ID0_VDEV_NAME;
				break;
			case RKCIF_STREAM_MIPI_ID1:
				vdev_name = CIF_MIPI_ID1_VDEV_NAME;
				break;
			case RKCIF_STREAM_MIPI_ID2:
				vdev_name = CIF_MIPI_ID2_VDEV_NAME;
				break;
			case RKCIF_STREAM_MIPI_ID3:
				vdev_name = CIF_MIPI_ID3_VDEV_NAME;
				break;
			case RKCIF_STREAM_DVP:
				vdev_name = CIF_DVP_VDEV_NAME;
				break;
			default:
				ret = -EINVAL;
				v4l2_err(v4l2_dev, "Invalid stream\n");
				goto unreg;
			}
		} else {
			vdev_name = CIF_VIDEODEVICE_NAME;
		}
	} else {
		if (dev->inf_id == RKCIF_MIPI_LVDS) {
			switch (stream->id) {
			case RKCIF_STREAM_MIPI_ID0:
				vdev_name = CIF_MIPI_ID0_VDEV_NAME;
				break;
			case RKCIF_STREAM_MIPI_ID1:
				vdev_name = CIF_MIPI_ID1_VDEV_NAME;
				break;
			case RKCIF_STREAM_MIPI_ID2:
				vdev_name = CIF_MIPI_ID2_VDEV_NAME;
				break;
			case RKCIF_STREAM_MIPI_ID3:
				vdev_name = CIF_MIPI_ID3_VDEV_NAME;
				break;
			default:
				ret = -EINVAL;
				v4l2_err(v4l2_dev, "Invalid stream\n");
				goto unreg;
			}
		} else {
			switch (stream->id) {
			case RKCIF_STREAM_MIPI_ID0:
				vdev_name = CIF_DVP_ID0_VDEV_NAME;
				break;
			case RKCIF_STREAM_MIPI_ID1:
				vdev_name = CIF_DVP_ID1_VDEV_NAME;
				break;
			case RKCIF_STREAM_MIPI_ID2:
				vdev_name = CIF_DVP_ID2_VDEV_NAME;
				break;
			case RKCIF_STREAM_MIPI_ID3:
				vdev_name = CIF_DVP_ID3_VDEV_NAME;
				break;
			default:
				ret = -EINVAL;
				v4l2_err(v4l2_dev, "Invalid stream\n");
				goto unreg;
			}
		}
	}

	strlcpy(vdev->name, vdev_name, sizeof(vdev->name));
	node = vdev_to_node(vdev);
	mutex_init(&node->vlock);

	vdev->ioctl_ops = &rkcif_v4l2_ioctl_ops;
	vdev->release = video_device_release_empty;
	vdev->fops = &rkcif_fops;
	vdev->minor = -1;
	vdev->v4l2_dev = v4l2_dev;
	vdev->lock = &node->vlock;
	vdev->device_caps = V4L2_CAP_VIDEO_CAPTURE_MPLANE |
			    V4L2_CAP_STREAMING;
	video_set_drvdata(vdev, stream);
	vdev->vfl_dir = VFL_DIR_RX;
	node->pad.flags = MEDIA_PAD_FL_SINK;

	rkcif_init_vb2_queue(&node->buf_queue, stream,
			     V4L2_BUF_TYPE_VIDEO_CAPTURE_MPLANE);
	vdev->queue = &node->buf_queue;

	ret = video_register_device(vdev, VFL_TYPE_VIDEO, -1);
	if (ret < 0) {
		v4l2_err(v4l2_dev,
			 "video_register_device failed with error %d\n", ret);
		return ret;
	}

	ret = media_entity_pads_init(&vdev->entity, 1, &node->pad);
	if (ret < 0)
		goto unreg;

	INIT_LIST_HEAD(&stream->vb_done_list);
	tasklet_init(&stream->vb_done_tasklet,
		     rkcif_tasklet_handle,
		     (unsigned long)stream);
	tasklet_disable(&stream->vb_done_tasklet);
	return 0;
unreg:
	video_unregister_device(vdev);
	return ret;
}

void rkcif_unregister_stream_vdevs(struct rkcif_device *dev,
				   int stream_num)
{
	struct rkcif_stream *stream;
	int i;

	for (i = 0; i < stream_num; i++) {
		stream = &dev->stream[i];
		rkcif_unregister_stream_vdev(stream);
	}
}

int rkcif_register_stream_vdevs(struct rkcif_device *dev,
				int stream_num,
				bool is_multi_input)
{
	struct rkcif_stream *stream;
	int i, j, ret;

	for (i = 0; i < stream_num; i++) {
		stream = &dev->stream[i];
		stream->cifdev = dev;
		ret = rkcif_register_stream_vdev(stream, is_multi_input);
		if (ret < 0)
			goto err;
	}
	dev->num_channels = stream_num;
	return 0;
err:
	for (j = 0; j < i; j++) {
		stream = &dev->stream[j];
		rkcif_unregister_stream_vdev(stream);
	}

	return ret;
}

static struct v4l2_subdev *get_lvds_remote_sensor(struct v4l2_subdev *sd)
{
	struct media_pad *local, *remote;
	struct media_entity *sensor_me;

	local = &sd->entity.pads[RKCIF_LVDS_PAD_SINK];
	remote = media_entity_remote_pad(local);
	if (!remote) {
		v4l2_warn(sd, "No link between dphy and sensor with lvds\n");
		return NULL;
	}

	sensor_me = media_entity_remote_pad(local)->entity;
	return media_entity_to_v4l2_subdev(sensor_me);
}

static int rkcif_lvds_subdev_link_setup(struct media_entity *entity,
					const struct media_pad *local,
					const struct media_pad *remote,
					u32 flags)
{
	return 0;
}

static int rkcif_lvds_sd_set_fmt(struct v4l2_subdev *sd,
				 struct v4l2_subdev_pad_config *cfg,
				 struct v4l2_subdev_format *fmt)
{
	struct v4l2_subdev *sensor = get_lvds_remote_sensor(sd);

	/*
	 * Do not allow format changes and just relay whatever
	 * set currently in the sensor.
	 */
	return v4l2_subdev_call(sensor, pad, get_fmt, NULL, fmt);
}

static int rkcif_lvds_sd_get_fmt(struct v4l2_subdev *sd,
				 struct v4l2_subdev_pad_config *cfg,
				 struct v4l2_subdev_format *fmt)
{
	struct rkcif_lvds_subdev *subdev = container_of(sd, struct rkcif_lvds_subdev, sd);
	struct v4l2_subdev *sensor = get_lvds_remote_sensor(sd);
	int ret;

	/*
	 * Do not allow format changes and just relay whatever
	 * set currently in the sensor.
	 */
	ret = v4l2_subdev_call(sensor, pad, get_fmt, NULL, fmt);
	if (!ret)
		subdev->in_fmt = fmt->format;

	return ret;
}

static struct v4l2_rect *rkcif_lvds_sd_get_crop(struct rkcif_lvds_subdev *subdev,
						struct v4l2_subdev_pad_config *cfg,
						enum v4l2_subdev_format_whence which)
{
	if (which == V4L2_SUBDEV_FORMAT_TRY)
		return v4l2_subdev_get_try_crop(&subdev->sd, cfg, RKCIF_LVDS_PAD_SINK);
	else
		return &subdev->crop;
}

static int rkcif_lvds_sd_set_selection(struct v4l2_subdev *sd,
				       struct v4l2_subdev_pad_config *cfg,
				       struct v4l2_subdev_selection *sel)
{
	struct rkcif_lvds_subdev *subdev = container_of(sd, struct rkcif_lvds_subdev, sd);
	struct v4l2_subdev *sensor = get_lvds_remote_sensor(sd);
	int ret = 0;

	ret = v4l2_subdev_call(sensor, pad, set_selection,
			       cfg, sel);
	if (!ret)
		subdev->crop = sel->r;

	return ret;
}

static int rkcif_lvds_sd_get_selection(struct v4l2_subdev *sd,
				       struct v4l2_subdev_pad_config *cfg,
				       struct v4l2_subdev_selection *sel)
{
	struct rkcif_lvds_subdev *subdev = container_of(sd, struct rkcif_lvds_subdev, sd);
	struct v4l2_subdev *sensor = get_lvds_remote_sensor(sd);
	struct v4l2_subdev_format fmt;
	int ret = 0;

	if (!sel) {
		v4l2_dbg(1, rkcif_debug, sd, "sel is null\n");
		goto err;
	}

	if (sel->pad > RKCIF_LVDS_PAD_SRC_ID3) {
		v4l2_dbg(1, rkcif_debug, sd, "pad[%d] isn't matched\n", sel->pad);
		goto err;
	}

	switch (sel->target) {
	case V4L2_SEL_TGT_CROP_BOUNDS:
		if (sel->which == V4L2_SUBDEV_FORMAT_ACTIVE) {
			ret = v4l2_subdev_call(sensor, pad, get_selection,
					       cfg, sel);
			if (ret) {
				fmt.which = V4L2_SUBDEV_FORMAT_ACTIVE;
				ret = v4l2_subdev_call(sensor, pad, get_fmt, NULL, &fmt);
				if (!ret) {
					subdev->in_fmt = fmt.format;
					sel->r.top = 0;
					sel->r.left = 0;
					sel->r.width = subdev->in_fmt.width;
					sel->r.height = subdev->in_fmt.height;
					subdev->crop = sel->r;
				} else {
					sel->r = subdev->crop;
				}
			} else {
				subdev->crop = sel->r;
			}
		} else {
			sel->r = *v4l2_subdev_get_try_crop(sd, cfg, sel->pad);
		}
		break;

	case V4L2_SEL_TGT_CROP:
		sel->r = *rkcif_lvds_sd_get_crop(subdev, cfg, sel->which);
		break;

	default:
		return -EINVAL;
	}

	return 0;
err:
	return -EINVAL;
}

static int rkcif_lvds_g_mbus_config(struct v4l2_subdev *sd, unsigned int pad_id,
				    struct v4l2_mbus_config *mbus)
{
	struct v4l2_subdev *sensor_sd = get_lvds_remote_sensor(sd);
	int ret;

	ret = v4l2_subdev_call(sensor_sd, pad, get_mbus_config, 0, mbus);
	if (ret)
		return ret;

	return 0;
}

static int rkcif_lvds_sd_s_stream(struct v4l2_subdev *sd, int on)
{
	struct rkcif_lvds_subdev *subdev = container_of(sd, struct rkcif_lvds_subdev, sd);

	if (on)
		atomic_set(&subdev->frm_sync_seq, 0);

	return 0;
}

static int rkcif_lvds_sd_s_power(struct v4l2_subdev *sd, int on)
{
	return 0;
}

static int rkcif_sof_subscribe_event(struct v4l2_subdev *sd, struct v4l2_fh *fh,
				     struct v4l2_event_subscription *sub)
{
	if (sub->type == V4L2_EVENT_FRAME_SYNC ||
	    sub->type == V4L2_EVENT_RESET_DEV)
		return v4l2_event_subscribe(fh, sub, RKCIF_V4L2_EVENT_ELEMS, NULL);
	else
		return -EINVAL;
}

static const struct media_entity_operations rkcif_lvds_sd_media_ops = {
	.link_setup = rkcif_lvds_subdev_link_setup,
	.link_validate = v4l2_subdev_link_validate,
};

static const struct v4l2_subdev_pad_ops rkcif_lvds_sd_pad_ops = {
	.set_fmt = rkcif_lvds_sd_set_fmt,
	.get_fmt = rkcif_lvds_sd_get_fmt,
	.set_selection = rkcif_lvds_sd_set_selection,
	.get_selection = rkcif_lvds_sd_get_selection,
	.get_mbus_config = rkcif_lvds_g_mbus_config,
};

static const struct v4l2_subdev_video_ops rkcif_lvds_sd_video_ops = {
	.s_stream = rkcif_lvds_sd_s_stream,
};

static const struct v4l2_subdev_core_ops rkcif_lvds_sd_core_ops = {
	.s_power = rkcif_lvds_sd_s_power,
	.subscribe_event = rkcif_sof_subscribe_event,
	.unsubscribe_event = v4l2_event_subdev_unsubscribe,
};

static struct v4l2_subdev_ops rkcif_lvds_sd_ops = {
	.core = &rkcif_lvds_sd_core_ops,
	.video = &rkcif_lvds_sd_video_ops,
	.pad = &rkcif_lvds_sd_pad_ops,
};

static void rkcif_lvds_event_inc_sof(struct rkcif_device *dev)
{
	struct rkcif_lvds_subdev *subdev = &dev->lvds_subdev;

	if (subdev) {
		struct v4l2_event event = {
			.type = V4L2_EVENT_FRAME_SYNC,
			.u.frame_sync.frame_sequence =
				atomic_inc_return(&subdev->frm_sync_seq) - 1,
		};
		v4l2_event_queue(subdev->sd.devnode, &event);
	}
}

static u32 rkcif_lvds_get_sof(struct rkcif_device *dev)
{
	if (dev)
		return atomic_read(&dev->lvds_subdev.frm_sync_seq) - 1;

	return 0;
}

static u32 rkcif_lvds_set_sof(struct rkcif_device *dev, u32 seq)
{
	if (dev)
		atomic_set(&dev->lvds_subdev.frm_sync_seq, seq);

	return 0;
}

int rkcif_register_lvds_subdev(struct rkcif_device *dev)
{
	struct v4l2_device *v4l2_dev = &dev->v4l2_dev;
	struct rkcif_lvds_subdev *lvds_subdev = &dev->lvds_subdev;
	struct v4l2_subdev *sd;
	int ret;
	int pad_num = 4;

	memset(lvds_subdev, 0, sizeof(*lvds_subdev));
	lvds_subdev->cifdev = dev;
	sd = &lvds_subdev->sd;
	lvds_subdev->state = RKCIF_LVDS_STOP;
	v4l2_subdev_init(sd, &rkcif_lvds_sd_ops);
	sd->flags |= V4L2_SUBDEV_FL_HAS_DEVNODE | V4L2_SUBDEV_FL_HAS_EVENTS;
	sd->entity.ops = &rkcif_lvds_sd_media_ops;
	if (dev->chip_id != CHIP_RV1126_CIF_LITE)
		snprintf(sd->name, sizeof(sd->name), "rkcif-lvds-subdev");
	else
		snprintf(sd->name, sizeof(sd->name), "rkcif-lite-lvds-subdev");

	lvds_subdev->pads[RKCIF_LVDS_PAD_SINK].flags =
		MEDIA_PAD_FL_SINK | MEDIA_PAD_FL_MUST_CONNECT;
	lvds_subdev->pads[RKCIF_LVDS_PAD_SRC_ID0].flags = MEDIA_PAD_FL_SOURCE;
	lvds_subdev->pads[RKCIF_LVDS_PAD_SRC_ID1].flags = MEDIA_PAD_FL_SOURCE;
	lvds_subdev->pads[RKCIF_LVDS_PAD_SRC_ID2].flags = MEDIA_PAD_FL_SOURCE;
	lvds_subdev->pads[RKCIF_LVDS_PAD_SRC_ID3].flags = MEDIA_PAD_FL_SOURCE;
	if (dev->chip_id == CHIP_RV1106_CIF) {
		lvds_subdev->pads[RKCIF_LVDS_PAD_SCL_ID0].flags = MEDIA_PAD_FL_SOURCE;
		lvds_subdev->pads[RKCIF_LVDS_PAD_SCL_ID1].flags = MEDIA_PAD_FL_SOURCE;
		lvds_subdev->pads[RKCIF_LVDS_PAD_SCL_ID2].flags = MEDIA_PAD_FL_SOURCE;
		lvds_subdev->pads[RKCIF_LVDS_PAD_SCL_ID3].flags = MEDIA_PAD_FL_SOURCE;
		pad_num = RKCIF_LVDS_PAD_MAX;
	}

	lvds_subdev->in_fmt.width = RKCIF_DEFAULT_WIDTH;
	lvds_subdev->in_fmt.height = RKCIF_DEFAULT_HEIGHT;
	lvds_subdev->crop.left = 0;
	lvds_subdev->crop.top = 0;
	lvds_subdev->crop.width = RKCIF_DEFAULT_WIDTH;
	lvds_subdev->crop.height = RKCIF_DEFAULT_HEIGHT;

	ret = media_entity_pads_init(&sd->entity, pad_num,
				     lvds_subdev->pads);
	if (ret < 0)
		return ret;
	sd->owner = THIS_MODULE;
	v4l2_set_subdevdata(sd, lvds_subdev);
	ret = v4l2_device_register_subdev(v4l2_dev, sd);
	if (ret < 0)
		goto free_media;

	ret = v4l2_device_register_subdev_nodes(v4l2_dev);
	if (ret < 0)
		goto free_subdev;
	return ret;
free_subdev:
	v4l2_device_unregister_subdev(sd);
free_media:
	media_entity_cleanup(&sd->entity);
	v4l2_err(sd, "Failed to register subdev, ret:%d\n", ret);
	return ret;
}

void rkcif_unregister_lvds_subdev(struct rkcif_device *dev)
{
	struct v4l2_subdev *sd = &dev->lvds_subdev.sd;

	v4l2_device_unregister_subdev(sd);
	media_entity_cleanup(&sd->entity);
}

static void rkcif_dvp_event_inc_sof(struct rkcif_device *dev)
{
	struct rkcif_dvp_sof_subdev *subdev = &dev->dvp_sof_subdev;

	if (subdev) {
		struct v4l2_event event = {
			.type = V4L2_EVENT_FRAME_SYNC,
			.u.frame_sync.frame_sequence =
				atomic_inc_return(&subdev->frm_sync_seq) - 1,
		};
		v4l2_event_queue(subdev->sd.devnode, &event);
	}
}

static u32 rkcif_dvp_get_sof(struct rkcif_device *dev)
{
	if (dev)
		return atomic_read(&dev->dvp_sof_subdev.frm_sync_seq) - 1;

	return 0;
}

static u32 rkcif_dvp_set_sof(struct rkcif_device *dev, u32 seq)
{
	if (dev)
		atomic_set(&dev->dvp_sof_subdev.frm_sync_seq, seq);

	return 0;
}

static const struct v4l2_subdev_core_ops rkcif_dvp_sof_sd_core_ops = {
	.subscribe_event = rkcif_sof_subscribe_event,
	.unsubscribe_event = v4l2_event_subdev_unsubscribe,
};

static struct v4l2_subdev_ops rkcif_dvp_sof_sd_ops = {
	.core = &rkcif_dvp_sof_sd_core_ops,
};

int rkcif_register_dvp_sof_subdev(struct rkcif_device *dev)
{
	struct v4l2_device *v4l2_dev = &dev->v4l2_dev;
	struct rkcif_dvp_sof_subdev *subdev = &dev->dvp_sof_subdev;
	struct v4l2_subdev *sd;
	int ret;

	memset(subdev, 0, sizeof(*subdev));
	subdev->cifdev = dev;
	sd = &subdev->sd;
	v4l2_subdev_init(sd, &rkcif_dvp_sof_sd_ops);
	sd->owner = THIS_MODULE;
	sd->flags |= V4L2_SUBDEV_FL_HAS_DEVNODE | V4L2_SUBDEV_FL_HAS_EVENTS;
	snprintf(sd->name, sizeof(sd->name), "rkcif-dvp-sof");

	v4l2_set_subdevdata(sd, subdev);
	ret = v4l2_device_register_subdev(v4l2_dev, sd);
	if (ret < 0)
		goto end;

	ret = v4l2_device_register_subdev_nodes(v4l2_dev);
	if (ret < 0)
		goto free_subdev;

	return ret;

free_subdev:
	v4l2_device_unregister_subdev(sd);

end:
	v4l2_err(sd, "Failed to register subdev, ret:%d\n", ret);
	return ret;
}

void rkcif_unregister_dvp_sof_subdev(struct rkcif_device *dev)
{
	struct v4l2_subdev *sd = &dev->dvp_sof_subdev.sd;

	v4l2_device_unregister_subdev(sd);
}

void rkcif_irq_oneframe(struct rkcif_device *cif_dev)
{
	/* TODO: xuhf-debug: add stream type */
	struct rkcif_stream *stream;
	u32 lastline, lastpix, ctl, cif_frmst, intstat, frmid;
	int ret = 0;

	intstat = rkcif_read_register(cif_dev, CIF_REG_DVP_INTSTAT);
	cif_frmst = rkcif_read_register(cif_dev, CIF_REG_DVP_FRAME_STATUS);
	lastline = rkcif_read_register(cif_dev, CIF_REG_DVP_LAST_LINE);
	lastpix = rkcif_read_register(cif_dev, CIF_REG_DVP_LAST_PIX);
	ctl = rkcif_read_register(cif_dev, CIF_REG_DVP_CTRL);
	frmid = CIF_GET_FRAME_ID(cif_frmst);

	/* There are two irqs enabled:
	 *  - PST_INF_FRAME_END: cif FIFO is ready, this is prior to FRAME_END
	 *  -         FRAME_END: cif has saved frame to memory, a frame ready
	 */
	stream = &cif_dev->stream[RKCIF_STREAM_CIF];

	if ((intstat & PST_INF_FRAME_END)) {
		rkcif_write_register(cif_dev, CIF_REG_DVP_INTSTAT,
				     PST_INF_FRAME_END_CLR);

		if (stream->stopping)
			/* To stop CIF ASAP, before FRAME_END irq */
			rkcif_write_register(cif_dev, CIF_REG_DVP_CTRL,
					     ctl & (~ENABLE_CAPTURE));
	}

	if ((intstat & FRAME_END)) {
		struct rkcif_buffer *active_buf = NULL;

		rkcif_write_register(cif_dev, CIF_REG_DVP_INTSTAT,
				     FRAME_END_CLR);

		if (stream->stopping) {
			rkcif_stream_stop(stream);
			stream->stopping = false;
			wake_up(&stream->wq_stopped);
			return;
		}

		if (lastline != stream->pixm.height ||
		    !(cif_frmst & CIF_F0_READY)) {
			/* Clearing status must be complete before fe packet
			 * arrives while cif is connected with mipi,
			 * so it should be placed before printing log here,
			 * otherwise it would be delayed.
			 * At the same time, don't clear the frame id
			 * for switching address.
			 */
			rkcif_write_register(cif_dev, CIF_REG_DVP_FRAME_STATUS,
					     FRM0_STAT_CLS);
			v4l2_err(&cif_dev->v4l2_dev,
				 "Bad frame, irq:0x%x frmst:0x%x size:%dx%d\n",
				 intstat, cif_frmst, lastline, lastpix);

			return;
		}

		if (frmid % 2 != 0) {
			stream->frame_phase = CIF_CSI_FRAME0_READY;
			if (stream->curr_buf)
				active_buf = stream->curr_buf;
		} else {
			stream->frame_phase = CIF_CSI_FRAME1_READY;
			if (stream->next_buf)
				active_buf = stream->next_buf;
		}

		/* In one-frame mode:
		 * 1,must clear status manually by writing 0 to enable
		 * the next frame end irq;
		 * 2,do not clear the frame id for switching address.
		 */
		rkcif_write_register(cif_dev, CIF_REG_DVP_FRAME_STATUS,
				     cif_frmst & FRM0_STAT_CLS);
		ret = rkcif_assign_new_buffer_oneframe(stream,
						 RKCIF_YUV_ADDR_STATE_UPDATE);

		if (active_buf && (!ret)) {
			active_buf->vb.sequence = stream->frame_idx - 1;
			rkcif_vb_done_tasklet(stream, active_buf);
		}

		cif_dev->irq_stats.frm_end_cnt[stream->id]++;
	}
}

static int rkcif_csi_g_mipi_id(struct v4l2_device *v4l2_dev,
			       unsigned int intstat)
{
	if (intstat & CSI_FRAME_END_ID0)
		return RKCIF_STREAM_MIPI_ID0;

	if (intstat & CSI_FRAME_END_ID1)
		return RKCIF_STREAM_MIPI_ID1;

	if (intstat & CSI_FRAME_END_ID2)
		return RKCIF_STREAM_MIPI_ID2;
	if (intstat & CSI_FRAME_END_ID3)
		return RKCIF_STREAM_MIPI_ID3;

	return -EINVAL;
}

static int rkcif_dvp_g_ch_id(struct v4l2_device *v4l2_dev,
			     u32 *intstat, u32 frm_stat)
{
	if (*intstat & DVP_FRAME_END_ID0) {
		*intstat &= ~DVP_FRAME_END_ID0;
		return RKCIF_STREAM_MIPI_ID0;
	}

	if (*intstat & DVP_FRAME_END_ID1) {
		*intstat &= ~DVP_FRAME_END_ID1;
		return RKCIF_STREAM_MIPI_ID1;
	}

	if (*intstat & DVP_FRAME_END_ID2) {
<<<<<<< HEAD
		if ((frm_stat & DVP_CHANNEL2_FRM_READ) ==
		    DVP_CHANNEL2_FRM_READ)
			v4l2_warn(v4l2_dev, "frame0/1 trigger simultaneously in DVP ID2\n");

=======
>>>>>>> 604cec40
		*intstat &= ~DVP_FRAME_END_ID2;
		return RKCIF_STREAM_MIPI_ID2;
	}

	if (*intstat & DVP_FRAME_END_ID3) {
<<<<<<< HEAD
		if ((frm_stat & DVP_CHANNEL3_FRM_READ) ==
		    DVP_CHANNEL3_FRM_READ)
			v4l2_warn(v4l2_dev, "frame0/1 trigger simultaneously in DVP ID3\n");

=======
>>>>>>> 604cec40
		*intstat &= ~DVP_FRAME_END_ID3;
		return RKCIF_STREAM_MIPI_ID3;
	}

	return -EINVAL;
}

static int rkcif_dvp_g_ch_id_by_fe(struct v4l2_device *v4l2_dev,
				   u32 intstat)
{
	if (intstat & DVP_ALL_END_ID0)
		return RKCIF_STREAM_MIPI_ID0;

	if (intstat & DVP_ALL_END_ID1)
		return RKCIF_STREAM_MIPI_ID1;

	if (intstat & DVP_ALL_END_ID2)
		return RKCIF_STREAM_MIPI_ID2;

	if (intstat & DVP_ALL_END_ID3)
		return RKCIF_STREAM_MIPI_ID3;

	return -EINVAL;
}

static bool rkcif_is_csi2_err_trigger_reset(struct rkcif_timer *timer)
{
	struct rkcif_device *dev = container_of(timer,
						struct rkcif_device,
						reset_watchdog_timer);
	struct rkcif_stream *stream = &dev->stream[RKCIF_STREAM_MIPI_ID0];
	bool is_triggered = false, is_assign_triggered = false, is_first_err = false;
	unsigned long flags;
	u64 cur_time, diff_time;

	spin_lock_irqsave(&timer->csi2_err_lock, flags);

	if (timer->csi2_err_cnt_even != 0 &&
	    timer->csi2_err_cnt_odd != 0) {
		timer->csi2_err_cnt_odd = 0;
		timer->csi2_err_cnt_even = 0;
		timer->reset_src = RKCIF_RESET_SRC_ERR_CSI2;
		timer->csi2_err_triggered_cnt++;
		if (timer->csi2_err_triggered_cnt == 1) {
			is_first_err = true;
			timer->csi2_first_err_timestamp = rkcif_time_get_ns(dev);
		}

		is_assign_triggered = true;

		v4l2_info(&dev->v4l2_dev,
			  "find csi2 err cnt is:%d\n",
			  timer->csi2_err_triggered_cnt);
	}

	if (!is_first_err) {
		if (timer->csi2_err_triggered_cnt >= 1) {
			cur_time = rkcif_time_get_ns(dev);
			diff_time = cur_time - timer->csi2_first_err_timestamp;
			diff_time = div_u64(diff_time, 1000000);
			if (diff_time >= timer->err_time_interval) {
				is_triggered = true;
				v4l2_info(&dev->v4l2_dev, "trigger reset for time out of csi err\n");
				goto end_judge;
			}

			if (!is_assign_triggered &&
			   (timer->csi2_err_cnt_odd == 0 ||
			    timer->csi2_err_cnt_even == 0)) {
				is_triggered = true;
				v4l2_info(&dev->v4l2_dev, "trigger reset for csi err\n");
				goto end_judge;
			}
		}
	}

	/*
	 * when fs cnt is beyond 2, it indicates that frame end is not coming,
	 * or fs and fe had been not paired.
	 */
	if (stream->is_fs_fe_not_paired ||
	    stream->fs_cnt_in_single_frame > RKCIF_FS_DETECTED_NUM) {
		is_triggered = true;
		v4l2_info(&dev->v4l2_dev, "reset for fs & fe not paired\n");
	}
end_judge:
	spin_unlock_irqrestore(&timer->csi2_err_lock, flags);

	return is_triggered;
}

static bool rkcif_is_triggered_monitoring(struct rkcif_device *dev)
{
	struct rkcif_timer *timer = &dev->reset_watchdog_timer;
	struct rkcif_stream *stream = &dev->stream[RKCIF_STREAM_MIPI_ID0];
	bool ret = false;

	if (timer->monitor_mode == RKCIF_MONITOR_MODE_IDLE)
		ret = false;

	if (timer->monitor_mode == RKCIF_MONITOR_MODE_CONTINUE ||
	    timer->monitor_mode == RKCIF_MONITOR_MODE_HOTPLUG) {
		if (stream->frame_idx >= timer->triggered_frame_num)
			ret = true;
	}

	if (timer->monitor_mode == RKCIF_MONITOR_MODE_TRIGGER) {
		timer->is_csi2_err_occurred = rkcif_is_csi2_err_trigger_reset(timer);
		ret = timer->is_csi2_err_occurred;
	}

	return ret;
}

s32 rkcif_get_sensor_vblank(struct rkcif_device *dev)
{
	struct rkcif_sensor_info *terminal_sensor = &dev->terminal_sensor;
	struct v4l2_subdev *sd = terminal_sensor->sd;
	struct v4l2_ctrl_handler *hdl = sd->ctrl_handler;
	struct v4l2_ctrl *ctrl = NULL;

	if (!list_empty(&hdl->ctrls)) {
		list_for_each_entry(ctrl, &hdl->ctrls, node) {
			if (ctrl->id == V4L2_CID_VBLANK)
				return ctrl->val;
		}
	}

	return 0;
}

s32 rkcif_get_sensor_vblank_def(struct rkcif_device *dev)
{
	struct rkcif_sensor_info *terminal_sensor = &dev->terminal_sensor;
	struct v4l2_subdev *sd = terminal_sensor->sd;
	struct v4l2_ctrl_handler *hdl = sd->ctrl_handler;
	struct v4l2_ctrl *ctrl = NULL;

	if (!list_empty(&hdl->ctrls)) {
		list_for_each_entry(ctrl, &hdl->ctrls, node) {
			if (ctrl->id == V4L2_CID_VBLANK)
				return ctrl->default_value;
		}
	}

	return 0;
}

static void rkcif_cal_csi_crop_width_vwidth(struct rkcif_stream *stream,
					    u32 raw_width, u32 *crop_width,
					    u32 *crop_vwidth)
{
	struct rkcif_device *dev = stream->cifdev;
	struct csi_channel_info *channel = &dev->channels[stream->id];
	const struct cif_output_fmt *fmt;
	u32 fourcc;

	fmt = rkcif_find_output_fmt(stream, stream->pixm.pixelformat);
	if (!fmt) {
		v4l2_err(&dev->v4l2_dev, "can not find output format: 0x%x",
			 stream->pixm.pixelformat);
		return;
	}

	*crop_width = raw_width;

	/*
	 * for mipi or lvds, when enable compact, the virtual width of raw10/raw12
	 * needs aligned with :ALIGN(bits_per_pixel * width / 8, 8), if enable 16bit mode
	 * needs aligned with :ALIGN(bits_per_pixel * width * 2, 8), to optimize reading and
	 * writing of ddr, aliged with 256
	 */
	if (fmt->fmt_type == CIF_FMT_TYPE_RAW && stream->is_compact &&
	    fmt->csi_fmt_val != CSI_WRDDR_TYPE_RGB888 &&
	    fmt->csi_fmt_val != CSI_WRDDR_TYPE_RGB565) {
		*crop_vwidth = ALIGN(raw_width * fmt->raw_bpp / 8, 256);
	} else {
		*crop_vwidth = ALIGN(raw_width * fmt->bpp[0] / 8, 8);
	}

	if (channel->fmt_val == CSI_WRDDR_TYPE_RGB888 || channel->fmt_val == CSI_WRDDR_TYPE_RGB565)
		*crop_width = raw_width * fmt->bpp[0] / 8;
	/*
	 * rk cif don't support output yuyv fmt data
	 * if user request yuyv fmt, the input mode must be RAW8
	 * and the width is double Because the real input fmt is
	 * yuyv
	 */
	fourcc = stream->cif_fmt_out->fourcc;
	if (fourcc == V4L2_PIX_FMT_YUYV || fourcc == V4L2_PIX_FMT_YVYU ||
	    fourcc == V4L2_PIX_FMT_UYVY || fourcc == V4L2_PIX_FMT_VYUY) {
		*crop_width = 2 * raw_width;
		*crop_vwidth *= 2;
	}
}

static void rkcif_dynamic_crop(struct rkcif_stream *stream)
{
	struct rkcif_device *cif_dev = stream->cifdev;
	struct v4l2_mbus_config *mbus;
	const struct cif_output_fmt *fmt;
	u32 raw_width, crop_width = 64, crop_vwidth = 64,
	    crop_height = 64, crop_x = 0, crop_y = 0;

	if (!cif_dev->active_sensor)
		return;

	mbus = &cif_dev->active_sensor->mbus;
	if (mbus->type == V4L2_MBUS_CSI2_DPHY ||
	    mbus->type == V4L2_MBUS_CSI2_CPHY ||
	    mbus->type == V4L2_MBUS_CCP2) {
		struct csi_channel_info *channel = &cif_dev->channels[stream->id];

		if (channel->fmt_val == CSI_WRDDR_TYPE_RGB888)
			crop_x = 3 * stream->crop[CROP_SRC_ACT].left;
		else if (channel->fmt_val == CSI_WRDDR_TYPE_RGB565)
			crop_x = 2 * stream->crop[CROP_SRC_ACT].left;
		else
			crop_x = stream->crop[CROP_SRC_ACT].left;

		crop_y = stream->crop[CROP_SRC_ACT].top;
		raw_width = stream->crop[CROP_SRC_ACT].width;
		crop_height = stream->crop[CROP_SRC_ACT].height;

		rkcif_cal_csi_crop_width_vwidth(stream,
						raw_width,
						&crop_width, &crop_vwidth);
		rkcif_write_register(cif_dev,
				     get_reg_index_of_id_crop_start(channel->id),
				     crop_y << 16 | crop_x);
		rkcif_write_register(cif_dev, get_reg_index_of_id_ctrl1(channel->id),
				     crop_height << 16 | crop_width);

		rkcif_write_register(cif_dev,
				     get_reg_index_of_frm0_y_vlw(channel->id),
				     crop_vwidth);
		rkcif_write_register(cif_dev,
				     get_reg_index_of_frm1_y_vlw(channel->id),
				     crop_vwidth);
		rkcif_write_register(cif_dev,
				     get_reg_index_of_frm0_uv_vlw(channel->id),
				     crop_vwidth);
		rkcif_write_register(cif_dev,
				     get_reg_index_of_frm1_uv_vlw(channel->id),
				     crop_vwidth);
	} else {

		raw_width = stream->crop[CROP_SRC_ACT].width;
		crop_width = raw_width;
		crop_vwidth = raw_width;
		crop_height = stream->crop[CROP_SRC_ACT].height;
		crop_x = stream->crop[CROP_SRC_ACT].left;
		crop_y = stream->crop[CROP_SRC_ACT].top;

		rkcif_write_register(cif_dev, CIF_REG_DVP_CROP,
				     crop_y << CIF_CROP_Y_SHIFT | crop_x);

		if (stream->cif_fmt_in->fmt_type == CIF_FMT_TYPE_RAW) {
			fmt = rkcif_find_output_fmt(stream, stream->pixm.pixelformat);
			crop_vwidth = raw_width * rkcif_cal_raw_vir_line_ratio(stream, fmt);
		}
		rkcif_write_register(cif_dev, CIF_REG_DVP_VIR_LINE_WIDTH, crop_vwidth);

		rkcif_write_register(cif_dev, CIF_REG_DVP_SET_SIZE,
				     crop_height << 16 | crop_width);
	}

	stream->crop_dyn_en = false;
}

static void rkcif_monitor_reset_event(struct rkcif_device *dev)
{
	struct rkcif_stream *stream = NULL;
	struct rkcif_timer *timer = &dev->reset_watchdog_timer;
	unsigned int cycle = 0;
	u64 fps, timestamp0, timestamp1;
	unsigned long flags, fps_flags;
	int i = 0;

	if (timer->is_running)
		return;

	if (timer->monitor_mode == RKCIF_MONITOR_MODE_IDLE)
		return;

	for (i = 0; i < RKCIF_MAX_STREAM_MIPI; i++) {
		stream = &dev->stream[i];
		if (stream->state == RKCIF_STATE_STREAMING)
			break;
	}

	if (i >= RKCIF_MAX_STREAM_MIPI)
		return;

	timer->is_triggered = rkcif_is_triggered_monitoring(dev);

	if (timer->is_triggered) {
		struct v4l2_rect *raw_rect = &dev->terminal_sensor.raw_rect;
		enum rkcif_monitor_mode mode;
		s32 vblank = 0;
		u32 vts = 0;
		u64 numerator = 0;
		u64 denominator = 0;

		if (stream->frame_idx  > 2) {
			spin_lock_irqsave(&stream->fps_lock, fps_flags);
			timestamp0 = stream->fps_stats.frm0_timestamp;
			timestamp1 = stream->fps_stats.frm1_timestamp;
			spin_unlock_irqrestore(&stream->fps_lock, fps_flags);

			fps = timestamp0 > timestamp1 ?
			      timestamp0 - timestamp1 : timestamp1 - timestamp0;
			fps = div_u64(fps, 1000);
		} else {
			numerator = dev->terminal_sensor.fi.interval.numerator;
			denominator = dev->terminal_sensor.fi.interval.denominator;
			fps = div_u64(1000000 * numerator, denominator);
		}
		spin_lock_irqsave(&timer->timer_lock, flags);

		timer->frame_end_cycle_us = fps;

		vblank = rkcif_get_sensor_vblank(dev);
		timer->raw_height = raw_rect->height;
		vts = timer->raw_height + vblank;
		timer->vts = vts;

		timer->line_end_cycle = div_u64(timer->frame_end_cycle_us, timer->vts);
		fps = div_u64(timer->frame_end_cycle_us, 1000);
		cycle = fps * timer->frm_num_of_monitor_cycle;
		timer->cycle = msecs_to_jiffies(cycle);

		timer->run_cnt = 0;
		timer->is_running = true;
		timer->is_buf_stop_update = false;
		for (i = 0; i < dev->num_channels; i++) {
			stream = &dev->stream[i];
			if (stream->state == RKCIF_STATE_STREAMING)
				timer->last_buf_wakeup_cnt[i] = stream->buf_wake_up_cnt;
		}
		/* in trigger mode, monitoring count is fps */
		mode = timer->monitor_mode;
		if (mode == RKCIF_MONITOR_MODE_CONTINUE ||
		    mode == RKCIF_MONITOR_MODE_HOTPLUG)
			timer->max_run_cnt = 0xffffffff - CIF_TIMEOUT_FRAME_NUM;
		else
			timer->max_run_cnt = div_u64(1000, fps) * 1;

		timer->timer.expires = jiffies + timer->cycle;
		mod_timer(&timer->timer, timer->timer.expires);

		spin_unlock_irqrestore(&timer->timer_lock, flags);

		v4l2_dbg(3, rkcif_debug, &dev->v4l2_dev,
			 "%s:mode:%d, raw height:%d,vblank:%d, cycle:%ld, fps:%llu\n",
			  __func__, timer->monitor_mode, raw_rect->height,
			  vblank, timer->cycle, div_u64(1000, fps));
	}
}

static void rkcif_rdbk_frame_end(struct rkcif_stream *stream)
{
	struct rkcif_device *dev = stream->cifdev;
	struct rkcif_sensor_info *sensor = &stream->cifdev->terminal_sensor;
	u32 denominator, numerator;
	u64 l_ts, m_ts, s_ts, time = 30000000LL;
	int ret, fps = -1;
	int i = 0;
	unsigned long flags;

	if (dev->hdr.hdr_mode == HDR_X2) {
		if (stream->id != RKCIF_STREAM_MIPI_ID1 ||
		    dev->stream[RKCIF_STREAM_MIPI_ID0].state != RKCIF_STATE_STREAMING ||
		    dev->stream[RKCIF_STREAM_MIPI_ID1].state != RKCIF_STATE_STREAMING)
			return;
	} else if (dev->hdr.hdr_mode == HDR_X3) {
		if (stream->id != RKCIF_STREAM_MIPI_ID2 ||
		    dev->stream[RKCIF_STREAM_MIPI_ID0].state != RKCIF_STATE_STREAMING ||
		    dev->stream[RKCIF_STREAM_MIPI_ID1].state != RKCIF_STATE_STREAMING ||
		    dev->stream[RKCIF_STREAM_MIPI_ID2].state != RKCIF_STATE_STREAMING)
			return;
	}

	numerator = sensor->fi.interval.numerator;
	denominator = sensor->fi.interval.denominator;
	if (denominator && numerator)
		time = numerator * 1000 / denominator * 1000 * 1000;

	if (dev->hdr.hdr_mode == HDR_X3) {
		if (dev->rdbk_buf[RDBK_L] &&
		    dev->rdbk_buf[RDBK_M] &&
		    dev->rdbk_buf[RDBK_S]) {
			l_ts = dev->rdbk_buf[RDBK_L]->fe_timestamp;
			m_ts = dev->rdbk_buf[RDBK_M]->fe_timestamp;
			s_ts = dev->rdbk_buf[RDBK_S]->fe_timestamp;

			if (m_ts < l_ts || s_ts < m_ts) {
				v4l2_err(&dev->v4l2_dev,
					 "s/m/l frame err, timestamp s:%lld m:%lld l:%lld\n",
					 s_ts, m_ts, l_ts);
				return;
			}

			if ((m_ts - l_ts) > time || (s_ts - m_ts) > time) {
				ret = v4l2_subdev_call(sensor->sd,
						       video,
						       g_frame_interval,
						       &sensor->fi);
				if (!ret) {
					denominator = sensor->fi.interval.denominator;
					numerator = sensor->fi.interval.numerator;
					if (denominator && numerator) {
						time = numerator * 1000 / denominator * 1000 * 1000;
						fps = denominator / numerator;
					}
				}

				if ((m_ts - l_ts) > time || (s_ts - m_ts) > time) {
					v4l2_err(&dev->v4l2_dev,
						 "timestamp no match, s:%lld m:%lld l:%lld, fps:%d\n",
						 s_ts, m_ts, l_ts, fps);
					return;
				}
			}
			dev->rdbk_buf[RDBK_M]->vb.sequence = dev->rdbk_buf[RDBK_L]->vb.sequence;
			dev->rdbk_buf[RDBK_S]->vb.sequence = dev->rdbk_buf[RDBK_L]->vb.sequence;
			if (dev->is_support_tools &&
			    dev->stream[RKCIF_STREAM_MIPI_ID0].tools_vdev->state == RKCIF_STATE_STREAMING &&
			    dev->stream[RKCIF_STREAM_MIPI_ID1].tools_vdev->state == RKCIF_STATE_STREAMING &&
			    dev->stream[RKCIF_STREAM_MIPI_ID2].tools_vdev->state == RKCIF_STATE_STREAMING) {
				for (i = 0; i < 3; i++) {
					spin_lock_irqsave(&dev->stream[i].tools_vdev->vbq_lock, flags);
					list_add_tail(&dev->rdbk_buf[i]->queue,
						      &dev->stream[i].tools_vdev->buf_done_head);
					if (!work_busy(&dev->stream[i].tools_vdev->work))
						schedule_work(&dev->stream[i].tools_vdev->work);
					spin_unlock_irqrestore(&dev->stream[i].tools_vdev->vbq_lock, flags);
				}
			} else {
				rkcif_vb_done_tasklet(&dev->stream[RKCIF_STREAM_MIPI_ID0], dev->rdbk_buf[RDBK_L]);
				rkcif_vb_done_tasklet(&dev->stream[RKCIF_STREAM_MIPI_ID1], dev->rdbk_buf[RDBK_M]);
				rkcif_vb_done_tasklet(&dev->stream[RKCIF_STREAM_MIPI_ID2], dev->rdbk_buf[RDBK_S]);
			}
		} else {
			if (!dev->rdbk_buf[RDBK_L])
				v4l2_err(&dev->v4l2_dev, "lost long frames\n");
			if (!dev->rdbk_buf[RDBK_M])
				v4l2_err(&dev->v4l2_dev, "lost medium frames\n");
			if (!dev->rdbk_buf[RDBK_S])
				v4l2_err(&dev->v4l2_dev, "lost short frames\n");
			return;
		}
	} else if (dev->hdr.hdr_mode == HDR_X2) {
		if (dev->rdbk_buf[RDBK_L] && dev->rdbk_buf[RDBK_M]) {
			l_ts = dev->rdbk_buf[RDBK_L]->fe_timestamp;
			s_ts = dev->rdbk_buf[RDBK_M]->fe_timestamp;

			if (s_ts < l_ts) {
				v4l2_err(&dev->v4l2_dev,
					 "s/l frame err, timestamp s:%lld l:%lld\n",
					 s_ts, l_ts);
				return;
			}

			if ((s_ts - l_ts) > time) {
				ret = v4l2_subdev_call(sensor->sd,
						       video,
						       g_frame_interval,
						       &sensor->fi);
				if (!ret) {
					denominator = sensor->fi.interval.denominator;
					numerator = sensor->fi.interval.numerator;
					if (denominator && numerator) {
						time = numerator * 1000 / denominator * 1000 * 1000;
						fps = denominator / numerator;
					}
				}
				if ((s_ts - l_ts) > time) {
					v4l2_err(&dev->v4l2_dev,
						 "timestamp no match, s:%lld l:%lld, fps:%d\n",
						 s_ts, l_ts, fps);
					return;
				}
			}
			dev->rdbk_buf[RDBK_M]->vb.sequence = dev->rdbk_buf[RDBK_L]->vb.sequence;
			if (dev->is_support_tools &&
			    dev->stream[RKCIF_STREAM_MIPI_ID0].tools_vdev->state == RKCIF_STATE_STREAMING &&
			    dev->stream[RKCIF_STREAM_MIPI_ID1].tools_vdev->state == RKCIF_STATE_STREAMING) {
				for (i = 0; i < 2; i++) {
					spin_lock_irqsave(&dev->stream[i].tools_vdev->vbq_lock, flags);
					list_add_tail(&dev->rdbk_buf[i]->queue,
						      &dev->stream[i].tools_vdev->buf_done_head);
					if (!work_busy(&dev->stream[i].tools_vdev->work))
						schedule_work(&dev->stream[i].tools_vdev->work);
					spin_unlock_irqrestore(&dev->stream[i].tools_vdev->vbq_lock, flags);
				}
			} else {
				rkcif_vb_done_tasklet(&dev->stream[RKCIF_STREAM_MIPI_ID0], dev->rdbk_buf[RDBK_L]);
				rkcif_vb_done_tasklet(&dev->stream[RKCIF_STREAM_MIPI_ID1], dev->rdbk_buf[RDBK_M]);
			}
		} else {
			if (!dev->rdbk_buf[RDBK_L])
				v4l2_err(&dev->v4l2_dev, "lost long frames\n");
			if (!dev->rdbk_buf[RDBK_M])
				v4l2_err(&dev->v4l2_dev, "lost short frames\n");
			return;
		}
	}

	dev->rdbk_buf[RDBK_L] = NULL;
	dev->rdbk_buf[RDBK_M] = NULL;
	dev->rdbk_buf[RDBK_S] = NULL;
}

static void rkcif_buf_done_with_tools(struct rkcif_stream *stream,
				      struct rkcif_buffer *active_buf)
{
	unsigned long flags;

	spin_lock_irqsave(&stream->tools_vdev->vbq_lock, flags);
	if (stream->tools_vdev->state == RKCIF_STATE_STREAMING) {
		list_add_tail(&active_buf->queue, &stream->tools_vdev->buf_done_head);
		if (!work_busy(&stream->tools_vdev->work))
			schedule_work(&stream->tools_vdev->work);
	} else {
		rkcif_vb_done_tasklet(stream, active_buf);
	}
	spin_unlock_irqrestore(&stream->tools_vdev->vbq_lock, flags);
}

static void rkcif_buf_done_prepare(struct rkcif_stream *stream,
				   struct rkcif_buffer *active_buf,
				   int mipi_id,
				   u32 mode)
{
	unsigned long flags;
	struct vb2_v4l2_buffer *vb_done = NULL;
	struct rkcif_device *cif_dev = stream->cifdev;

	if (active_buf) {
		vb_done = &active_buf->vb;
		if (cif_dev->chip_id < CHIP_RK3588_CIF &&
		    cif_dev->active_sensor->mbus.type == V4L2_MBUS_BT656)
			vb_done->vb2_buf.timestamp = stream->readout.fe_timestamp;
		else
			vb_done->vb2_buf.timestamp = stream->readout.fs_timestamp;
		vb_done->sequence = stream->frame_idx - 1;
		active_buf->fe_timestamp = rkcif_time_get_ns(cif_dev);
		if (stream->is_line_wake_up) {
			spin_lock_irqsave(&stream->fps_lock, flags);
			if (mode)
				stream->fps_stats.frm0_timestamp = vb_done->vb2_buf.timestamp;
			else
				stream->fps_stats.frm1_timestamp = vb_done->vb2_buf.timestamp;
			stream->readout.wk_timestamp = vb_done->vb2_buf.timestamp;
			spin_unlock_irqrestore(&stream->fps_lock, flags);
		}
		if (stream->cif_fmt_in->field == V4L2_FIELD_INTERLACED)
			vb_done->sequence /= 2;
		if (stream->cur_skip_frame) {
			rkcif_buf_queue(&active_buf->vb.vb2_buf);
			return;
		}
	} else if (cif_dev->rdbk_buf[stream->id]) {
		vb_done = &cif_dev->rdbk_buf[stream->id]->vb;
		if (cif_dev->chip_id < CHIP_RK3588_CIF &&
		    cif_dev->active_sensor->mbus.type == V4L2_MBUS_BT656)
			vb_done->vb2_buf.timestamp = stream->readout.fe_timestamp;
		else
			vb_done->vb2_buf.timestamp = stream->readout.fs_timestamp;
		vb_done->sequence = stream->frame_idx - 1;
		cif_dev->rdbk_buf[stream->id]->fe_timestamp = rkcif_time_get_ns(cif_dev);
	}

	if (cif_dev->hdr.hdr_mode == NO_HDR || cif_dev->hdr.hdr_mode == HDR_COMPR) {
		if (stream->cif_fmt_in->field == V4L2_FIELD_INTERLACED) {
			if (stream->frame_phase == CIF_CSI_FRAME1_READY && active_buf) {

				if (cif_dev->is_support_tools && stream->tools_vdev)
					rkcif_buf_done_with_tools(stream, active_buf);
				else
					rkcif_vb_done_tasklet(stream, active_buf);
			}
		} else {
			if (active_buf) {
				if (cif_dev->is_support_tools && stream->tools_vdev)
					rkcif_buf_done_with_tools(stream, active_buf);
				else
					rkcif_vb_done_tasklet(stream, active_buf);
			}
		}
	} else {
		if (cif_dev->is_start_hdr) {
			spin_lock_irqsave(&cif_dev->hdr_lock, flags);
			if (mipi_id == RKCIF_STREAM_MIPI_ID0) {
				if (cif_dev->rdbk_buf[RDBK_L] && active_buf) {
					v4l2_err(&cif_dev->v4l2_dev,
						 "multiple long data in %s frame,frm_idx:%d,state:0x%x\n",
						 cif_dev->hdr.hdr_mode == HDR_X2 ? "hdr_x2" : "hdr_x3",
						 stream->frame_idx,
						 cif_dev->rdbk_buf[RDBK_L]->vb.vb2_buf.state);
					cif_dev->rdbk_buf[RDBK_L]->vb.vb2_buf.state = VB2_BUF_STATE_ACTIVE;
					rkcif_buf_queue(&cif_dev->rdbk_buf[RDBK_L]->vb.vb2_buf);
					cif_dev->rdbk_buf[RDBK_L] = NULL;
				}
				if (active_buf)
					cif_dev->rdbk_buf[RDBK_L] = active_buf;
			} else if (mipi_id == RKCIF_STREAM_MIPI_ID1) {
				if (cif_dev->rdbk_buf[RDBK_M] && active_buf) {
					v4l2_err(&cif_dev->v4l2_dev,
						 "multiple %s frame,frm_idx:%d,state:0x%x\n",
						 cif_dev->hdr.hdr_mode == HDR_X2 ? "short data in hdr_x2" : "medium data in hdr_x3",
						 stream->frame_idx,
						 cif_dev->rdbk_buf[RDBK_M]->vb.vb2_buf.state);
					cif_dev->rdbk_buf[RDBK_M]->vb.vb2_buf.state = VB2_BUF_STATE_ACTIVE;
					rkcif_buf_queue(&cif_dev->rdbk_buf[RDBK_M]->vb.vb2_buf);
					cif_dev->rdbk_buf[RDBK_M] = NULL;
				}
				if (active_buf)
					cif_dev->rdbk_buf[RDBK_M] = active_buf;
				if (cif_dev->hdr.hdr_mode == HDR_X2)
					rkcif_rdbk_frame_end(stream);
			} else if (mipi_id == RKCIF_STREAM_MIPI_ID2) {
				if (cif_dev->rdbk_buf[RDBK_S] && active_buf) {
					v4l2_err(&cif_dev->v4l2_dev,
						 "multiple %s frame, frm_idx:%d,state:0x%x\n",
						 cif_dev->hdr.hdr_mode == HDR_X2 ? "err short data in hdr_x3" : "short data in hdr_x3",
						 stream->frame_idx,
						 cif_dev->rdbk_buf[RDBK_S]->vb.vb2_buf.state);
					cif_dev->rdbk_buf[RDBK_S]->vb.vb2_buf.state = VB2_BUF_STATE_ACTIVE;
					rkcif_buf_queue(&cif_dev->rdbk_buf[RDBK_S]->vb.vb2_buf);
					cif_dev->rdbk_buf[RDBK_S] = NULL;
				}
				if (active_buf)
					cif_dev->rdbk_buf[RDBK_S] = active_buf;
				if (cif_dev->hdr.hdr_mode == HDR_X3)
					rkcif_rdbk_frame_end(stream);
			}
			spin_unlock_irqrestore(&cif_dev->hdr_lock, flags);
		} else {
			if (active_buf) {
				vb_done->vb2_buf.state = VB2_BUF_STATE_ACTIVE;
				rkcif_buf_queue(&vb_done->vb2_buf);
			}

			v4l2_info(&cif_dev->v4l2_dev,
				  "warning:hdr runs stream[%d], stream[0]:%s stream[1]:%s stream[2]:%s stream[3]:%s\n",
				  stream->id,
				  cif_dev->stream[0].state != RKCIF_STATE_STREAMING ? "stopped" : "running",
				  cif_dev->stream[1].state != RKCIF_STATE_STREAMING ? "stopped" : "running",
				  cif_dev->stream[2].state != RKCIF_STATE_STREAMING ? "stopped" : "running",
				  cif_dev->stream[3].state != RKCIF_STATE_STREAMING ? "stopped" : "running");
		}
	}

}

static void rkcif_line_wake_up(struct rkcif_stream *stream, int mipi_id)
{
	u32 mode;
	struct rkcif_buffer *active_buf = NULL;
	int ret = 0;

	mode = stream->line_int_cnt % 2;
	if (mode) {
		if (stream->curr_buf)
			active_buf = stream->curr_buf;
	} else {
		if (stream->next_buf)
			active_buf = stream->next_buf;
	}

	if (stream->stopping) {
		stream->is_can_stop = true;
		return;
	}
	ret = rkcif_get_new_buffer_wake_up_mode(stream);
	if (ret)
		return;
	rkcif_buf_done_prepare(stream, active_buf, mipi_id, mode);
}

static void rkcif_store_last_buf_for_online(struct rkcif_stream *stream,
					    struct rkcif_rx_buffer *buf)
{
	struct rkcif_device *dev = stream->cifdev;
	struct v4l2_mbus_config *mbus_cfg = &dev->active_sensor->mbus;
	u32 frm0_addr_y, frm1_addr_y;

	INIT_LIST_HEAD(&stream->rx_buf_head);
	stream->curr_buf_toisp = buf;
	stream->next_buf_toisp = buf;
	if (mbus_cfg->type == V4L2_MBUS_CSI2_DPHY ||
	    mbus_cfg->type == V4L2_MBUS_CSI2_CPHY ||
	    mbus_cfg->type == V4L2_MBUS_CCP2) {
		frm0_addr_y = get_reg_index_of_frm0_y_addr(stream->id);
		frm1_addr_y = get_reg_index_of_frm1_y_addr(stream->id);
	} else {
		frm0_addr_y = get_dvp_reg_index_of_frm0_y_addr(stream->id);
		frm1_addr_y = get_dvp_reg_index_of_frm1_y_addr(stream->id);
	}
	rkcif_write_register(dev, frm0_addr_y,
			     buf->dummy.dma_addr);
	rkcif_write_register(dev, frm1_addr_y,
			     buf->dummy.dma_addr);
}

static void rkcif_release_unnecessary_buf_for_online(struct rkcif_stream *stream,
						     struct rkcif_rx_buffer *buf)
{
	struct rkcif_device *dev = stream->cifdev;
	struct sditf_priv *priv = dev->sditf[0];
	struct rkcif_rx_buffer *rx_buf = NULL;
	unsigned long flags;
	int i = 0;

	spin_lock_irqsave(&priv->cif_dev->buffree_lock, flags);
	for (i = 0; i < priv->buf_num; i++) {
		rx_buf = &stream->rx_buf[i];
		if (rx_buf && (!rx_buf->dummy.is_free) && rx_buf != buf) {
			list_add_tail(&rx_buf->list_free, &priv->buf_free_list);
			stream->total_buf_num--;
		}
	}
	spin_unlock_irqrestore(&priv->cif_dev->buffree_lock, flags);
	schedule_work(&priv->buffree_work.work);
}

static void rkcif_line_wake_up_rdbk(struct rkcif_stream *stream, int mipi_id)
{
	u32 mode;
	struct rkcif_rx_buffer *active_buf = NULL;
	struct sditf_priv *priv = NULL;
	unsigned long flags;
	int ret = 0;

	mode = stream->line_int_cnt % 2;
	if (mode) {
		if (stream->curr_buf_toisp)
			active_buf = stream->curr_buf_toisp;
		stream->frame_phase = CIF_CSI_FRAME0_READY;
	} else {
		if (stream->next_buf_toisp)
			active_buf = stream->next_buf_toisp;
		stream->frame_phase = CIF_CSI_FRAME1_READY;
	}

	if (!active_buf) {
		v4l2_err(&stream->cifdev->v4l2_dev,
			 "err buffer state in %s\n",
			 __func__);
		return;
	}

	if (stream->stopping) {
		stream->is_can_stop = true;
		return;
	}
	ret = rkcif_get_new_buffer_wake_up_mode_rdbk(stream);
	v4l2_dbg(3, rkcif_debug, &stream->cifdev->v4l2_dev,
		 "%d frame_idx %d, last_rx_buf_idx %d cur dma buf %x\n",
		 __LINE__, stream->frame_idx, stream->last_rx_buf_idx,
		 (u32)active_buf->dummy.dma_addr);
	if (!ret) {
		priv = stream->cifdev->sditf[0];
		if (stream->cur_stream_mode & RKCIF_STREAM_MODE_TOISP_RDBK) {
			spin_lock_irqsave(&stream->vbq_lock, flags);
			if (stream->cifdev->is_thunderboot &&
			    (stream->frame_idx - 1) == stream->last_rx_buf_idx &&
			     stream->cifdev->is_rdbk_to_online) {
				stream->cur_stream_mode &= ~RKCIF_STREAM_MODE_TOISP_RDBK;
				stream->cur_stream_mode |= RKCIF_STREAM_MODE_TOISP;
				stream->cifdev->wait_line = 0;
				stream->is_line_wake_up = false;
				if (stream->cifdev->hdr.hdr_mode == NO_HDR ||
				    (priv->hdr_cfg.hdr_mode == HDR_X2 && stream->id == 1) ||
				    (priv->hdr_cfg.hdr_mode == HDR_X3 && stream->id == 2)) {
					stream->to_stop_dma = RKCIF_DMAEN_BY_ISP;
					rkcif_stop_dma_capture(stream);
				}
				active_buf->dbufs.is_switch = true;
				if ((priv->hdr_cfg.hdr_mode == HDR_X2 && stream->id != 1) ||
				    (priv->hdr_cfg.hdr_mode == HDR_X3 && stream->id != 2)) {
					rkcif_store_last_buf_for_online(stream, active_buf);
					stream->is_change_toisp = true;
				}
			}
			spin_unlock_irqrestore(&stream->vbq_lock, flags);
			active_buf->dbufs.sequence = stream->frame_idx - 1;
			active_buf->dbufs.timestamp = stream->readout.fs_timestamp;
			active_buf->fe_timestamp = rkcif_time_get_ns(stream->cifdev);
			stream->last_frame_idx = stream->frame_idx;
			if (stream->cifdev->hdr.hdr_mode == NO_HDR) {
				rkcif_s_rx_buffer(stream, &active_buf->dbufs);
				if (stream->cifdev->is_support_tools && stream->tools_vdev)
					rkcif_rdbk_with_tools(stream, active_buf);
			} else {
				rkcif_rdbk_frame_end_toisp(stream, active_buf);
			}
		}
	}
}

static void rkcif_deal_readout_time(struct rkcif_stream *stream)
{
	struct rkcif_device *cif_dev = stream->cifdev;
	struct rkcif_stream *detect_stream = &cif_dev->stream[0];
	unsigned long flags;

	spin_lock_irqsave(&stream->fps_lock, flags);
	stream->readout.fe_timestamp = rkcif_time_get_ns(cif_dev);

	if (cif_dev->inf_id == RKCIF_DVP) {
		spin_unlock_irqrestore(&stream->fps_lock, flags);
		return;
	}

	if (stream->id == RKCIF_STREAM_MIPI_ID0)
		detect_stream->readout.readout_time = stream->readout.fe_timestamp - stream->readout.fs_timestamp;

	if ((cif_dev->hdr.hdr_mode == NO_HDR || cif_dev->hdr.hdr_mode == HDR_COMPR) &&
	    (stream->id == RKCIF_STREAM_MIPI_ID0)) {
		detect_stream->readout.early_time = stream->readout.fe_timestamp - stream->readout.wk_timestamp;

	} else if ((cif_dev->hdr.hdr_mode == HDR_X2) && (stream->id == RKCIF_STREAM_MIPI_ID1)) {
		detect_stream->readout.early_time = stream->readout.fe_timestamp - stream->readout.wk_timestamp;
		detect_stream->readout.total_time = stream->readout.fe_timestamp - detect_stream->readout.fe_timestamp;
		detect_stream->readout.total_time += detect_stream->readout.readout_time;
	} else if ((cif_dev->hdr.hdr_mode == HDR_X3) && (stream->id == RKCIF_STREAM_MIPI_ID2)) {
		detect_stream->readout.early_time = stream->readout.fe_timestamp - stream->readout.wk_timestamp;
		detect_stream->readout.total_time = stream->readout.fe_timestamp - detect_stream->readout.fe_timestamp;
		detect_stream->readout.total_time += detect_stream->readout.readout_time;
	}
	if (!stream->is_line_wake_up)
		detect_stream->readout.early_time = 0;
	spin_unlock_irqrestore(&stream->fps_lock, flags);
}

static void rkcif_update_stream(struct rkcif_device *cif_dev,
				struct rkcif_stream *stream,
				int mipi_id)
{
	struct rkcif_buffer *active_buf = NULL;
	unsigned long flags;
	int ret = 0;

	if (stream->frame_phase == (CIF_CSI_FRAME0_READY | CIF_CSI_FRAME1_READY)) {
		cif_dev->err_state |= (RKCIF_ERR_ID0_TRIG_SIMULT << stream->id);
		cif_dev->irq_stats.trig_simult_cnt[stream->id]++;
		return;
	}
	if (!stream->is_line_wake_up) {

		spin_lock_irqsave(&stream->fps_lock, flags);
		if (stream->frame_phase & CIF_CSI_FRAME0_READY) {
			if (stream->curr_buf)
				active_buf = stream->curr_buf;
			stream->fps_stats.frm0_timestamp = rkcif_time_get_ns(cif_dev);
		} else if (stream->frame_phase & CIF_CSI_FRAME1_READY) {
			if (stream->next_buf)
				active_buf = stream->next_buf;
			stream->fps_stats.frm1_timestamp = rkcif_time_get_ns(cif_dev);
		}
		spin_unlock_irqrestore(&stream->fps_lock, flags);
	}

	rkcif_deal_readout_time(stream);

	if (!stream->is_line_wake_up) {
		ret = rkcif_assign_new_buffer_pingpong(stream,
						       RKCIF_YUV_ADDR_STATE_UPDATE,
						       mipi_id);
		if (ret && cif_dev->chip_id < CHIP_RK3588_CIF)
			return;
	} else {
		ret = rkcif_update_new_buffer_wake_up_mode(stream);
		if (ret && cif_dev->chip_id < CHIP_RK3588_CIF)
			return;
	}
	if (cif_dev->chip_id < CHIP_RK3588_CIF &&
	    cif_dev->active_sensor->mbus.type == V4L2_MBUS_BT656 &&
	    stream->id != 0)
		stream->frame_idx++;
	if (!stream->is_line_wake_up)
		rkcif_buf_done_prepare(stream, active_buf, mipi_id, 0);

	if (cif_dev->chip_id == CHIP_RV1126_CIF ||
	    cif_dev->chip_id == CHIP_RV1126_CIF_LITE ||
	    cif_dev->chip_id == CHIP_RK3568_CIF)
		rkcif_luma_isr(&cif_dev->luma_vdev, mipi_id, cif_dev->stream[0].frame_idx - 1);
}

static void rkcif_update_stream_toisp(struct rkcif_device *cif_dev,
				      struct rkcif_stream *stream,
				      int mipi_id)
{
	if (stream->frame_phase == (CIF_CSI_FRAME0_READY | CIF_CSI_FRAME1_READY)) {

		v4l2_err(&cif_dev->v4l2_dev, "stream[%d], frm0/frm1 end simultaneously,frm id:%d\n",
			 stream->id, stream->frame_idx);
		return;
	}

	spin_lock(&stream->fps_lock);
	if (stream->frame_phase & CIF_CSI_FRAME0_READY)
		stream->fps_stats.frm0_timestamp = rkcif_time_get_ns(cif_dev);
	else if (stream->frame_phase & CIF_CSI_FRAME1_READY)
		stream->fps_stats.frm1_timestamp = rkcif_time_get_ns(cif_dev);
	spin_unlock(&stream->fps_lock);

	if (cif_dev->inf_id == RKCIF_MIPI_LVDS)
		rkcif_deal_readout_time(stream);

	if (!stream->is_line_wake_up)
		rkcif_assign_new_buffer_pingpong_toisp(stream,
						       RKCIF_YUV_ADDR_STATE_UPDATE,
						       mipi_id);
}

static void rkcif_update_stream_rockit(struct rkcif_device *cif_dev,
				struct rkcif_stream *stream,
				int mipi_id)
{
	struct rkcif_buffer *active_buf = NULL;
	unsigned long flags;
	int ret = 0;

	if (stream->frame_phase == (CIF_CSI_FRAME0_READY | CIF_CSI_FRAME1_READY)) {

		v4l2_err(&cif_dev->v4l2_dev, "stream[%d], frm0/frm1 end simultaneously,frm id:%d\n",
			 stream->id, stream->frame_idx);
		return;
	}
	if (!stream->is_line_wake_up) {

		spin_lock_irqsave(&stream->fps_lock, flags);
		if (stream->frame_phase & CIF_CSI_FRAME0_READY) {
			if (stream->curr_buf_rockit)
				active_buf = stream->curr_buf_rockit;
			stream->fps_stats.frm0_timestamp = rkcif_time_get_ns(cif_dev);
		} else if (stream->frame_phase & CIF_CSI_FRAME1_READY) {
			if (stream->next_buf_rockit)
				active_buf = stream->next_buf_rockit;
			stream->fps_stats.frm1_timestamp = rkcif_time_get_ns(cif_dev);
		}
		spin_unlock_irqrestore(&stream->fps_lock, flags);
	}

	if (cif_dev->inf_id == RKCIF_MIPI_LVDS)
		rkcif_deal_readout_time(stream);

	ret = rkcif_assign_new_buffer_pingpong_rockit(stream,
						      RKCIF_YUV_ADDR_STATE_UPDATE,
						      mipi_id);
	if (ret)
		return;

	if (active_buf) {
		active_buf->vb.vb2_buf.timestamp = stream->readout.fs_timestamp;
		active_buf->vb.sequence = stream->frame_idx - 1;
		rkcif_rockit_buf_done(stream, active_buf);
	}
}

static u32 rkcif_get_sof(struct rkcif_device *cif_dev)
{
	u32 val = 0x0;
	struct rkcif_sensor_info *sensor = cif_dev->active_sensor;
	struct csi2_dev *csi;

	if (sensor->mbus.type == V4L2_MBUS_CSI2_DPHY ||
	    sensor->mbus.type == V4L2_MBUS_CSI2_CPHY) {
		csi = container_of(sensor->sd, struct csi2_dev, sd);
		val = rkcif_csi2_get_sof(csi);
	} else if (sensor->mbus.type == V4L2_MBUS_CCP2) {
		val = rkcif_lvds_get_sof(cif_dev);
	} else if (sensor->mbus.type == V4L2_MBUS_PARALLEL ||
		 sensor->mbus.type == V4L2_MBUS_BT656) {
		val = rkcif_dvp_get_sof(cif_dev);
	}
	return val;
}

static void rkcif_set_sof(struct rkcif_device *cif_dev, u32 seq)
{
	struct rkcif_sensor_info *sensor = cif_dev->active_sensor;
	struct csi2_dev *csi;

	if (sensor->mbus.type == V4L2_MBUS_CSI2_DPHY ||
	    sensor->mbus.type == V4L2_MBUS_CSI2_CPHY) {
		csi = container_of(sensor->sd, struct csi2_dev, sd);
		rkcif_csi2_set_sof(csi, seq);
	} else if (sensor->mbus.type == V4L2_MBUS_CCP2) {
		rkcif_lvds_set_sof(cif_dev, seq);
	} else if (sensor->mbus.type == V4L2_MBUS_PARALLEL ||
		   sensor->mbus.type == V4L2_MBUS_BT656) {
		rkcif_dvp_set_sof(cif_dev, seq);
	}
}

static void rkcif_toisp_set_stream(struct rkcif_device *dev, int on)
{
	struct v4l2_subdev *sd = get_rkisp_sd(dev->sditf[0]);

	if (sd)
		v4l2_subdev_call(sd, core, ioctl,
				 RKISP_VICAP_CMD_SET_STREAM, &on);
}

static int rkcif_do_reset_work(struct rkcif_device *cif_dev,
			       enum rkmodule_reset_src reset_src)
{
	struct rkcif_pipeline *p = &cif_dev->pipe;
	struct rkcif_stream *stream = NULL;
	struct rkcif_stream *resume_stream[RKCIF_MAX_STREAM_MIPI] = { NULL };
	struct rkcif_sensor_info *terminal_sensor = &cif_dev->terminal_sensor;
	struct rkcif_resume_info *resume_info = &cif_dev->reset_work.resume_info;
	struct rkcif_timer *timer = &cif_dev->reset_watchdog_timer;
	struct sditf_priv *priv = cif_dev->sditf[0];
	int i, j, ret = 0;
	u32 on, sof_cnt;
	int capture_mode = 0;

	mutex_lock(&cif_dev->stream_lock);
	if (cif_dev->reset_work_cancel) {
		ret = 0;
		goto unlock_stream;
	}
	v4l2_dbg(1, rkcif_debug, &cif_dev->v4l2_dev, "do rkcif reset\n");

	for (i = 0, j = 0; i < RKCIF_MAX_STREAM_MIPI; i++) {
		stream = &cif_dev->stream[i];

		if (stream->state == RKCIF_STATE_STREAMING) {

			v4l2_dbg(1, rkcif_debug, &cif_dev->v4l2_dev,
				 "stream[%d] stopping\n", stream->id);

			rkcif_stream_stop(stream);

			if (stream->id == RKCIF_STREAM_MIPI_ID0) {
				sof_cnt = rkcif_get_sof(cif_dev);
				v4l2_dbg(1, rkcif_debug, &cif_dev->v4l2_dev,
					 "%s: stream[%d] sync frmid & csi_sof, frm_id:%d, csi_sof:%d\n",
					 __func__,
					 stream->id,
					 stream->frame_idx,
					 sof_cnt);

				resume_info->frm_sync_seq = stream->frame_idx;
			}

			stream->state = RKCIF_STATE_RESET_IN_STREAMING;
			stream->is_fs_fe_not_paired = false;
			stream->fs_cnt_in_single_frame = 0;
			resume_stream[j] = stream;
			j += 1;

			v4l2_dbg(1, rkcif_debug, &cif_dev->v4l2_dev,
				 "%s stop stream[%d] in streaming, frm_id:%d, csi_sof:%d\n",
				 __func__, stream->id, stream->frame_idx, rkcif_get_sof(cif_dev));

		}
	}

	on = 0;
	for (i = 0; i < p->num_subdevs; i++) {

		if (p->subdevs[i] == terminal_sensor->sd) {

			if (reset_src != RKCIF_RESET_SRC_ERR_APP) {
				ret = v4l2_subdev_call(p->subdevs[i], core, ioctl,
						       RKMODULE_SET_QUICK_STREAM, &on);
				if (ret)
					v4l2_dbg(1, rkcif_debug, &cif_dev->v4l2_dev,
						 "quick stream off subdev:%s failed\n",
						 p->subdevs[i]->name);
			}
		} else {
			ret = v4l2_subdev_call(p->subdevs[i], video, s_stream, on);
		}
		if (ret)
			v4l2_dbg(1, rkcif_debug, &cif_dev->v4l2_dev,
				 "%s:stream %s subdev:%s failed\n",
				 __func__, on ? "on" : "off", p->subdevs[i]->name);
	}

	if (priv && priv->is_combine_mode && cif_dev->sditf_cnt <= RKCIF_MAX_SDITF) {
		for (i = 0; i < cif_dev->sditf_cnt; i++) {
			if (cif_dev->sditf[i] && cif_dev->sditf[i]->sensor_sd)
				ret = v4l2_subdev_call(cif_dev->sditf[i]->sensor_sd, core, ioctl,
						       RKMODULE_SET_QUICK_STREAM, &on);
		}
	}

	rockchip_clear_system_status(SYS_STATUS_CIF0);

	if (cif_dev->chip_id >= CHIP_RK3588_CIF) {
		rkcif_do_soft_reset(cif_dev);
	} else {

		rkcif_do_cru_reset(cif_dev);

		rkcif_disable_sys_clk(cif_dev->hw_dev);

		udelay(5);

		ret = rkcif_enable_sys_clk(cif_dev->hw_dev);

		if (ret < 0) {
			v4l2_err(&cif_dev->v4l2_dev, "%s:resume cif clk failed\n", __func__);
			goto unlock_stream;
		}
	}

	if (priv && priv->mode.rdbk_mode == RKISP_VICAP_ONLINE)
		rkcif_toisp_set_stream(cif_dev, 1);

	for (i = 0; i < j; i++) {
		stream = resume_stream[i];
		stream->fs_cnt_in_single_frame = 0;
		if (stream->cif_fmt_in->field == V4L2_FIELD_INTERLACED) {
			if (stream->curr_buf == stream->next_buf) {
				if (stream->curr_buf)
					list_add_tail(&stream->curr_buf->queue, &stream->buf_head);
			} else {
				if (stream->curr_buf)
					list_add_tail(&stream->curr_buf->queue, &stream->buf_head);
				if (stream->next_buf)
					list_add_tail(&stream->next_buf->queue, &stream->buf_head);
			}
			stream->curr_buf = NULL;
			stream->next_buf = NULL;
		}
		if (!cif_dev->sditf[0] || cif_dev->sditf[0]->mode.rdbk_mode == RKISP_VICAP_RDBK_AIQ)
			capture_mode = RKCIF_STREAM_MODE_CAPTURE;
		else {
			if (cif_dev->sditf[0]->mode.rdbk_mode == RKISP_VICAP_ONLINE)
				capture_mode = RKCIF_STREAM_MODE_TOISP;
			else
				capture_mode = RKCIF_STREAM_MODE_TOISP_RDBK;
		}
		if (cif_dev->active_sensor  &&
		    (cif_dev->active_sensor->mbus.type == V4L2_MBUS_CSI2_DPHY ||
		    cif_dev->active_sensor->mbus.type == V4L2_MBUS_CSI2_CPHY ||
		    cif_dev->active_sensor->mbus.type == V4L2_MBUS_CCP2))
			ret = rkcif_csi_stream_start(stream, capture_mode);
		else
			ret = rkcif_stream_start(stream, capture_mode);
		if (ret) {
			v4l2_err(&cif_dev->v4l2_dev, "%s:resume stream[%d] failed\n",
				 __func__, stream->id);
			goto unlock_stream;
		}

		v4l2_dbg(1, rkcif_debug, &cif_dev->v4l2_dev,
			 "resume stream[%d], frm_idx:%d, csi_sof:%d\n",
			 stream->id, stream->frame_idx,
			 rkcif_get_sof(cif_dev));
	}

	rockchip_set_system_status(SYS_STATUS_CIF0);

	on = 1;
	for (i = 0; i < p->num_subdevs; i++) {

		if (p->subdevs[i] == terminal_sensor->sd) {

			rkcif_set_sof(cif_dev, resume_info->frm_sync_seq);

			if (reset_src != RKCIF_RESET_SRC_ERR_APP) {
				ret = v4l2_subdev_call(p->subdevs[i], core, ioctl,
						       RKMODULE_SET_QUICK_STREAM, &on);
				if (ret)
					v4l2_err(&cif_dev->v4l2_dev,
						 "quick stream on subdev:%s failed\n",
						 p->subdevs[i]->name);
			}
		} else {
			if (p->subdevs[i] == terminal_sensor->sd)
				rkcif_set_sof(cif_dev, resume_info->frm_sync_seq);

			ret = v4l2_subdev_call(p->subdevs[i], video, s_stream, on);
		}

		if (ret)
			v4l2_err(&cif_dev->v4l2_dev, "reset subdev:%s failed\n",
				 p->subdevs[i]->name);
	}

	if (priv && priv->is_combine_mode && cif_dev->sditf_cnt <= RKCIF_MAX_SDITF) {
		for (i = 0; i < cif_dev->sditf_cnt; i++) {
			if (cif_dev->sditf[i] && cif_dev->sditf[i]->sensor_sd)
				v4l2_subdev_call(cif_dev->sditf[i]->sensor_sd, core, ioctl,
						 RKMODULE_SET_QUICK_STREAM, &on);
		}
	}

	if (cif_dev->chip_id < CHIP_RK3588_CIF)
		rkcif_start_luma(&cif_dev->luma_vdev,
				 cif_dev->stream[RKCIF_STREAM_MIPI_ID0].cif_fmt_in);

	timer->csi2_err_triggered_cnt = 0;
	rkcif_monitor_reset_event(cif_dev);

	v4l2_dbg(1, rkcif_debug, &cif_dev->v4l2_dev, "do rkcif reset successfully!\n");
	mutex_unlock(&cif_dev->stream_lock);
	return 0;

unlock_stream:
	mutex_unlock(&cif_dev->stream_lock);
	return ret;
}

void rkcif_reset_work(struct work_struct *work)
{
	struct rkcif_work_struct *reset_work = container_of(work,
							    struct rkcif_work_struct,
							    work);
	struct rkcif_device *dev = container_of(reset_work,
						struct rkcif_device,
						reset_work);
	int ret;

	ret = rkcif_do_reset_work(dev, reset_work->reset_src);
	if (ret)
		v4l2_info(&dev->v4l2_dev, "do reset work failed!\n");
}

static bool rkcif_is_reduced_frame_rate(struct rkcif_device *dev)
{
	struct rkcif_timer *timer = &dev->reset_watchdog_timer;
	struct rkcif_stream *stream = &dev->stream[RKCIF_STREAM_MIPI_ID0];
	struct v4l2_rect *raw_rect = &dev->terminal_sensor.raw_rect;
	u64 fps, timestamp0, timestamp1, diff_time;
	unsigned long fps_flags;
	unsigned int deviation = 1;
	bool is_reduced = false;
	u64 cur_time = 0;
	u64 time_distance = 0;

	spin_lock_irqsave(&stream->fps_lock, fps_flags);
	timestamp0 = stream->fps_stats.frm0_timestamp;
	timestamp1 = stream->fps_stats.frm1_timestamp;
	spin_unlock_irqrestore(&stream->fps_lock, fps_flags);

	fps = timestamp0 > timestamp1 ?
	      timestamp0 - timestamp1 : timestamp1 - timestamp0;
	fps =  div_u64(fps, 1000);
	diff_time = fps > timer->frame_end_cycle_us ?
		    fps - timer->frame_end_cycle_us : 0;
	deviation = DIV_ROUND_UP(timer->vts, 100);

	v4l2_dbg(3, rkcif_debug, &dev->v4l2_dev, "diff_time:%lld,devi_t:%ld,devi_h:%d\n",
		  diff_time, timer->line_end_cycle * deviation, deviation);

	cur_time = rkcif_time_get_ns(dev);
	time_distance = timestamp0 > timestamp1 ?
			cur_time - timestamp0 : cur_time - timestamp1;
	time_distance = div_u64(time_distance, 1000);
	if (time_distance > fps * 2)
		return false;

	if (diff_time > timer->line_end_cycle * deviation) {
		s32 vblank = 0;
		unsigned int vts;

		is_reduced = true;
		vblank = rkcif_get_sensor_vblank(dev);
		vts = vblank + timer->raw_height;

		v4l2_dbg(3, rkcif_debug, &dev->v4l2_dev, "old vts:%d,new vts:%d\n", timer->vts, vts);

		v4l2_dbg(3, rkcif_debug, &dev->v4l2_dev,
			  "reduce frame rate,vblank:%d, height(raw output):%d, fps:%lld, frm_end_t:%ld, line_t:%ld, diff:%lld\n",
			  rkcif_get_sensor_vblank(dev),
			  raw_rect->height,
			  fps,
			  timer->frame_end_cycle_us,
			  timer->line_end_cycle,
			  diff_time);

		timer->vts = vts;
		timer->frame_end_cycle_us = fps;
		timer->line_end_cycle = div_u64(timer->frame_end_cycle_us, timer->vts);
	} else {
		is_reduced = false;
	}

	timer->frame_end_cycle_us = fps;

	fps = div_u64(fps, 1000);
	fps = fps * timer->frm_num_of_monitor_cycle;
	timer->cycle = msecs_to_jiffies(fps);
	timer->timer.expires = jiffies + timer->cycle;

	return is_reduced;

}

static void rkcif_dvp_event_reset_pipe(struct rkcif_device *dev, int reset_src)
{
	struct rkcif_dvp_sof_subdev *subdev = &dev->dvp_sof_subdev;

	if (subdev) {
		struct v4l2_event event = {
			.type = V4L2_EVENT_RESET_DEV,
			.reserved[0] = reset_src,
		};
		v4l2_event_queue(subdev->sd.devnode, &event);
	}
}

static void rkcif_lvds_event_reset_pipe(struct rkcif_device *dev, int reset_src)
{
	struct rkcif_lvds_subdev *subdev = &dev->lvds_subdev;

	if (subdev) {
		struct v4l2_event event = {
			.type = V4L2_EVENT_RESET_DEV,
			.reserved[0] = reset_src,
		};
		v4l2_event_queue(subdev->sd.devnode, &event);
	}
}

static void rkcif_send_reset_event(struct rkcif_device *cif_dev, int reset_src)
{
	struct v4l2_mbus_config *mbus = &cif_dev->active_sensor->mbus;
	struct csi2_dev *csi;

	if (mbus->type == V4L2_MBUS_CSI2_DPHY ||
	    mbus->type == V4L2_MBUS_CSI2_CPHY) {
		csi = container_of(cif_dev->active_sensor->sd, struct csi2_dev, sd);
		rkcif_csi2_event_reset_pipe(csi, reset_src);
	} else if (mbus->type == V4L2_MBUS_CCP2) {
		rkcif_lvds_event_reset_pipe(cif_dev, reset_src);
	} else {
		rkcif_dvp_event_reset_pipe(cif_dev, reset_src);
	}
	v4l2_dbg(3, rkcif_debug, &cif_dev->v4l2_dev,
		 "send reset event,bus type 0x%x\n",
		 mbus->type);
}

static void rkcif_init_reset_work(struct rkcif_timer *timer)
{
	struct rkcif_device *dev = container_of(timer,
						struct rkcif_device,
						reset_watchdog_timer);
	struct rkcif_stream *stream = NULL;
	unsigned long flags;
	int i = 0;

	v4l2_info(&dev->v4l2_dev,
		  "do reset work schedule, run_cnt:%d, reset source:%d\n",
		  timer->run_cnt, timer->reset_src);

	spin_lock_irqsave(&timer->timer_lock, flags);
	timer->is_running = false;
	timer->is_triggered = false;
	timer->csi2_err_cnt_odd = 0;
	timer->csi2_err_cnt_even = 0;
	timer->csi2_err_fs_fe_cnt = 0;
	timer->notifer_called_cnt = 0;
	dev->is_toisp_reset = false;
	for (i = 0; i < dev->num_channels; i++) {
		stream = &dev->stream[i];
		if (stream->state == RKCIF_STATE_STREAMING)
			timer->last_buf_wakeup_cnt[stream->id] = stream->buf_wake_up_cnt;
	}
	spin_unlock_irqrestore(&timer->timer_lock, flags);
	if (timer->is_ctrl_by_user) {
		rkcif_send_reset_event(dev, timer->reset_src);
	} else {
		dev->reset_work.reset_src = timer->reset_src;
		if (!schedule_work(&dev->reset_work.work))
			v4l2_info(&dev->v4l2_dev,
				  "schedule reset work failed\n");
	}
}

static int rkcif_detect_reset_event(struct rkcif_stream *stream,
				    struct rkcif_timer *timer,
				    int check_cnt,
				    bool *is_mod_timer)
{
	struct rkcif_device *dev = stream->cifdev;
	struct rkcif_sensor_info *terminal_sensor = &dev->terminal_sensor;
	unsigned long flags;
	int ret, is_reset = 0;
	struct rkmodule_vicap_reset_info rst_info;

	if (dev->is_toisp_reset) {
		is_reset = 1;
		timer->reset_src = RKCIF_RESET_SRC_ERR_ISP;
	}
	if (is_reset) {
		rkcif_init_reset_work(timer);
		return is_reset;
	}

	if (timer->last_buf_wakeup_cnt[stream->id] < stream->buf_wake_up_cnt &&
	    check_cnt == 0) {

		v4l2_dbg(1, rkcif_debug, &dev->v4l2_dev,
			 "info: frame end still update(%d, %d) in detecting cnt:%d, mode:%d\n",
			  timer->last_buf_wakeup_cnt[stream->id], stream->frame_idx,
			  timer->run_cnt, timer->monitor_mode);

		timer->last_buf_wakeup_cnt[stream->id] = stream->buf_wake_up_cnt;

		if (stream->frame_idx > 2)
			rkcif_is_reduced_frame_rate(dev);

		if (timer->monitor_mode == RKCIF_MONITOR_MODE_HOTPLUG) {
			ret = v4l2_subdev_call(terminal_sensor->sd,
					       core, ioctl,
					       RKMODULE_GET_VICAP_RST_INFO,
					       &rst_info);
			if (ret)
				is_reset = 0;
			else
				is_reset = rst_info.is_reset;
			rst_info.is_reset = 0;
			if (is_reset)
				timer->reset_src = RKCIF_RESET_SRC_ERR_HOTPLUG;
			v4l2_subdev_call(terminal_sensor->sd, core, ioctl,
					 RKMODULE_SET_VICAP_RST_INFO, &rst_info);
			if (!is_reset) {
				is_reset = rkcif_is_csi2_err_trigger_reset(timer);
				if (is_reset)
					timer->reset_src = RKCIF_RESET_SRC_ERR_CSI2;
			}
		} else if (timer->monitor_mode == RKCIF_MONITOR_MODE_CONTINUE) {
			is_reset = rkcif_is_csi2_err_trigger_reset(timer);
		} else if (timer->monitor_mode == RKCIF_MONITOR_MODE_TRIGGER) {
			is_reset = timer->is_csi2_err_occurred;
			if (is_reset)
				timer->reset_src = RKCIF_RESET_SRC_ERR_CSI2;
			timer->is_csi2_err_occurred = false;
		}

		if (is_reset) {
			rkcif_init_reset_work(timer);
			return is_reset;
		}

		if (timer->monitor_mode == RKCIF_MONITOR_MODE_CONTINUE ||
		    timer->monitor_mode == RKCIF_MONITOR_MODE_HOTPLUG) {
			if (timer->run_cnt == timer->max_run_cnt)
				timer->run_cnt = 0x0;
			*is_mod_timer = true;
		} else {
			if (timer->run_cnt <= timer->max_run_cnt) {
				*is_mod_timer = true;
			} else {
				spin_lock_irqsave(&timer->timer_lock, flags);
				timer->is_triggered = false;
				timer->is_running = false;
				spin_unlock_irqrestore(&timer->timer_lock, flags);
				v4l2_info(&dev->v4l2_dev, "stop reset detecting!\n");
			}
		}
	} else if (timer->last_buf_wakeup_cnt[stream->id] == stream->buf_wake_up_cnt) {

		bool is_reduced = false;

		if (stream->frame_idx > 2)
			is_reduced = rkcif_is_reduced_frame_rate(dev);
		else if (timer->run_cnt < 20)
			is_reduced = true;

		if (is_reduced) {
			*is_mod_timer = true;
			v4l2_dbg(3, rkcif_debug, &dev->v4l2_dev, "%s fps is reduced\n", __func__);
		} else {

			v4l2_info(&dev->v4l2_dev,
				  "do reset work due to frame end is stopped, run_cnt:%d\n",
				  timer->run_cnt);

			timer->reset_src = RKICF_RESET_SRC_ERR_CUTOFF;
			rkcif_init_reset_work(timer);
			is_reset = true;
		}
	}

	return is_reset;

}

void rkcif_reset_watchdog_timer_handler(struct timer_list *t)
{
	struct rkcif_timer *timer = container_of(t, struct rkcif_timer, timer);
	struct rkcif_device *dev = container_of(timer,
						struct rkcif_device,
						reset_watchdog_timer);
	struct rkcif_stream *stream = NULL;
	unsigned long flags;
	unsigned int i;
	int is_reset = 0;
	int check_cnt = 0;
	bool is_mod_timer = false;

	for (i = 0; i < dev->num_channels; i++) {
		stream = &dev->stream[i];
		if (stream->state == RKCIF_STATE_STREAMING) {
			is_reset = rkcif_detect_reset_event(stream,
							    timer,
							    check_cnt,
							    &is_mod_timer);
			check_cnt++;
			if (is_reset)
				break;
		}
	}
	if (!is_reset && is_mod_timer)
		mod_timer(&timer->timer, jiffies + timer->cycle);

	timer->run_cnt += 1;

	if (!check_cnt) {
		spin_lock_irqsave(&timer->timer_lock, flags);
		timer->is_triggered = false;
		timer->is_running = false;
		spin_unlock_irqrestore(&timer->timer_lock, flags);

		v4l2_info(&dev->v4l2_dev,
			  "all stream is stopped, stop reset detect!\n");
	}
}

int rkcif_reset_notifier(struct notifier_block *nb,
			 unsigned long action, void *data)
{
	struct rkcif_hw *hw = container_of(nb, struct rkcif_hw, reset_notifier);
	struct rkcif_device *dev = NULL;
	struct rkcif_timer *timer = NULL;
	unsigned long flags, val;
	u32 *csi_idx = data;
	int i = 0;
	bool is_match_dev = false;

	for (i = 0; i < hw->dev_num; i++) {
		dev = hw->cif_dev[i];
		if (*csi_idx == dev->csi_host_idx) {
			is_match_dev = true;
			break;
		}
	}
	if (!is_match_dev)
		return -EINVAL;
	timer = &dev->reset_watchdog_timer;
	if (timer->is_running) {
		val = action & CSI2_ERR_COUNT_ALL_MASK;
		spin_lock_irqsave(&timer->csi2_err_lock, flags);
		if ((val % timer->csi2_err_ref_cnt) == 0) {
			timer->notifer_called_cnt++;
			if ((timer->notifer_called_cnt % 2) == 0)
				timer->csi2_err_cnt_even = val;
			else
				timer->csi2_err_cnt_odd = val;
		}

		timer->csi2_err_fs_fe_cnt = (action & CSI2_ERR_FSFE_MASK) >> 8;
		spin_unlock_irqrestore(&timer->csi2_err_lock, flags);
	}

	return 0;
}

static void rkcif_modify_line_int(struct rkcif_stream *stream, bool en)
{
	struct rkcif_device *cif_dev = stream->cifdev;
	u32 line_intr_en = 0;

	if (cif_dev->chip_id >= CHIP_RK3588_CIF)
		line_intr_en = CSI_LINE_INTEN_RK3588(stream->id);
	else
		line_intr_en = CSI_LINE_INTEN(stream->id);
	if (en) {
		if (cif_dev->wait_line_bak != cif_dev->wait_line) {
			cif_dev->wait_line_bak = cif_dev->wait_line;
			rkcif_write_register(cif_dev, CIF_REG_MIPI_LVDS_LINE_INT_NUM_ID0_1,
					     cif_dev->wait_line << 16 | cif_dev->wait_line);
			rkcif_write_register(cif_dev, CIF_REG_MIPI_LVDS_LINE_INT_NUM_ID2_3,
					     cif_dev->wait_line << 16 | cif_dev->wait_line);
		}
		rkcif_write_register_or(cif_dev, CIF_REG_MIPI_LVDS_INTEN,
					line_intr_en);
		stream->is_line_inten = true;
	} else {
		rkcif_write_register_and(cif_dev, CIF_REG_MIPI_LVDS_INTEN,
					 ~line_intr_en);
	}
}

static void rkcif_detect_wake_up_mode_change(struct rkcif_stream *stream)
{
	struct rkcif_device *cif_dev = stream->cifdev;
	struct sditf_priv *priv = cif_dev->sditf[0];
	bool is_change = false;
	int ch = 0;
	int i = 0;

	if (!priv || priv->mode.rdbk_mode == RKISP_VICAP_ONLINE)
		return;

	if ((cif_dev->hdr.hdr_mode == NO_HDR || cif_dev->hdr.hdr_mode == HDR_COMPR) &&
	    stream->id == RKCIF_STREAM_MIPI_ID0) {
		if (cif_dev->wait_line != cif_dev->wait_line_cache)
			cif_dev->wait_line = cif_dev->wait_line_cache;
	} else if (cif_dev->hdr.hdr_mode == HDR_X2 && stream->id == RKCIF_STREAM_MIPI_ID1) {
		if (cif_dev->wait_line != cif_dev->wait_line_cache)
			cif_dev->wait_line = cif_dev->wait_line_cache;
	} else if (cif_dev->hdr.hdr_mode == HDR_X3 && stream->id == RKCIF_STREAM_MIPI_ID2) {
		if (cif_dev->wait_line != cif_dev->wait_line_cache)
			cif_dev->wait_line = cif_dev->wait_line_cache;
	}

	if (cif_dev->wait_line && (!stream->is_line_wake_up)) {
		is_change = true;
		stream->is_line_wake_up = true;
		if (stream->frame_phase == CIF_CSI_FRAME0_READY)
			stream->line_int_cnt = 1;
		else if (stream->frame_phase == CIF_CSI_FRAME1_READY)
			stream->line_int_cnt = 0;
		if (cif_dev->hdr.hdr_mode == HDR_X2) {
			cif_dev->stream[0].is_line_wake_up = true;
			cif_dev->stream[0].line_int_cnt = stream->line_int_cnt;
		} else if (cif_dev->hdr.hdr_mode == HDR_X3) {
			cif_dev->stream[0].is_line_wake_up = true;
			cif_dev->stream[1].is_line_wake_up = true;
			cif_dev->stream[0].line_int_cnt = stream->line_int_cnt;
			cif_dev->stream[1].line_int_cnt = stream->line_int_cnt;
		}
	} else if ((cif_dev->wait_line == 0) && stream->is_line_wake_up) {
		stream->is_line_wake_up = false;
	}
	if (stream->is_line_wake_up) {
		if (is_change) {
			if (cif_dev->hdr.hdr_mode == HDR_X2)
				ch = 2;
			else if (cif_dev->hdr.hdr_mode == HDR_X3)
				ch = 3;
			else
				ch = 1;
			for (i = 0; i < ch; i++)
				rkcif_modify_line_int(&cif_dev->stream[i], true);
		} else {
			rkcif_modify_line_int(stream, true);
		}
	}
}

u32 rkcif_mbus_pixelcode_to_v4l2(u32 pixelcode)
{
	u32 pixelformat;

	switch (pixelcode) {
	case MEDIA_BUS_FMT_Y8_1X8:
		pixelformat = V4L2_PIX_FMT_GREY;
		break;
	case MEDIA_BUS_FMT_SBGGR8_1X8:
		pixelformat = V4L2_PIX_FMT_SBGGR8;
		break;
	case MEDIA_BUS_FMT_SGBRG8_1X8:
		pixelformat = V4L2_PIX_FMT_SGBRG8;
		break;
	case MEDIA_BUS_FMT_SGRBG8_1X8:
		pixelformat = V4L2_PIX_FMT_SGRBG8;
		break;
	case MEDIA_BUS_FMT_SRGGB8_1X8:
		pixelformat = V4L2_PIX_FMT_SRGGB8;
		break;
	case MEDIA_BUS_FMT_Y10_1X10:
		pixelformat = V4L2_PIX_FMT_Y10;
		break;
	case MEDIA_BUS_FMT_SBGGR10_1X10:
		pixelformat = V4L2_PIX_FMT_SBGGR10;
		break;
	case MEDIA_BUS_FMT_SGBRG10_1X10:
		pixelformat = V4L2_PIX_FMT_SGBRG10;
		break;
	case MEDIA_BUS_FMT_SGRBG10_1X10:
		pixelformat = V4L2_PIX_FMT_SGRBG10;
		break;
	case MEDIA_BUS_FMT_SRGGB10_1X10:
		pixelformat = V4L2_PIX_FMT_SRGGB10;
		break;
	case MEDIA_BUS_FMT_Y12_1X12:
		pixelformat = V4L2_PIX_FMT_Y12;
		break;
	case MEDIA_BUS_FMT_SBGGR12_1X12:
		pixelformat = V4L2_PIX_FMT_SBGGR12;
		break;
	case MEDIA_BUS_FMT_SGBRG12_1X12:
		pixelformat = V4L2_PIX_FMT_SGBRG12;
		break;
	case MEDIA_BUS_FMT_SGRBG12_1X12:
		pixelformat = V4L2_PIX_FMT_SGRBG12;
		break;
	case MEDIA_BUS_FMT_SRGGB12_1X12:
		pixelformat = V4L2_PIX_FMT_SRGGB12;
		break;
	case MEDIA_BUS_FMT_SPD_2X8:
		pixelformat = V4l2_PIX_FMT_SPD16;
		break;
	case MEDIA_BUS_FMT_EBD_1X8:
		pixelformat = V4l2_PIX_FMT_EBD8;
		break;
	default:
		pixelformat = V4L2_PIX_FMT_SRGGB10;
	}

	return pixelformat;
}

void rkcif_set_default_fmt(struct rkcif_device *cif_dev)
{
	struct v4l2_subdev_selection input_sel;
	struct v4l2_pix_format_mplane pixm;
	struct v4l2_subdev_format fmt;
	int stream_num = 0;
	int ret, i;

	if (cif_dev->chip_id < CHIP_RV1126_CIF)
		return;

	stream_num = RKCIF_MAX_STREAM_MIPI;

	if (!cif_dev->terminal_sensor.sd)
		rkcif_update_sensor_info(&cif_dev->stream[0]);

	if (cif_dev->terminal_sensor.sd) {
		for (i = 0; i < stream_num; i++) {
			if (i == RKCIF_STREAM_MIPI_ID3)
				cif_dev->stream[i].is_compact = false;
			memset(&fmt, 0, sizeof(fmt));
			fmt.pad = i;
			fmt.which = V4L2_SUBDEV_FORMAT_ACTIVE;
			v4l2_subdev_call(cif_dev->terminal_sensor.sd, pad, get_fmt, NULL, &fmt);

			memset(&pixm, 0, sizeof(pixm));
			pixm.pixelformat = rkcif_mbus_pixelcode_to_v4l2(fmt.format.code);
			pixm.width = fmt.format.width;
			pixm.height = fmt.format.height;

			memset(&input_sel, 0, sizeof(input_sel));
			input_sel.pad = i;
			input_sel.target = V4L2_SEL_TGT_CROP_BOUNDS;
			input_sel.which = V4L2_SUBDEV_FORMAT_ACTIVE;
			ret = v4l2_subdev_call(cif_dev->terminal_sensor.sd,
					       pad, get_selection, NULL,
					       &input_sel);
			if (!ret) {
				pixm.width = input_sel.r.width;
				pixm.height = input_sel.r.height;
			}
			rkcif_set_fmt(&cif_dev->stream[i], &pixm, false);
		}
	}
}

void rkcif_enable_dma_capture(struct rkcif_stream *stream, bool is_only_enable)
{
	struct rkcif_device *cif_dev = stream->cifdev;
	struct v4l2_mbus_config *mbus_cfg = &cif_dev->active_sensor->mbus;
	struct csi_channel_info *channel = &cif_dev->channels[stream->id];
	u32 val = 0;

	if (stream->buf_owner == RKCIF_DMAEN_BY_ISP)
		stream->buf_owner = RKCIF_DMAEN_BY_ISP_TO_VICAP;

	atomic_dec(&cif_dev->streamoff_cnt);
	if (stream->dma_en) {
		stream->dma_en |= stream->to_en_dma;
		stream->to_en_dma = 0;
		return;
	}

	stream->dma_en |= stream->to_en_dma;
	if (!is_only_enable) {
		if (stream->to_en_dma == RKCIF_DMAEN_BY_VICAP) {
			rkcif_assign_new_buffer_pingpong(stream,
							 RKCIF_YUV_ADDR_STATE_INIT,
							 stream->id);
			rkcif_write_register(cif_dev, get_reg_index_of_frm0_y_vlw(stream->id),
					     channel->virtual_width);
		} else if (stream->to_en_dma == RKCIF_DMAEN_BY_ISP) {
			rkcif_assign_new_buffer_pingpong_toisp(stream,
							       RKCIF_YUV_ADDR_STATE_INIT,
							       stream->id);
		}
	}
	if (mbus_cfg->type == V4L2_MBUS_CSI2_DPHY ||
	    mbus_cfg->type == V4L2_MBUS_CSI2_CPHY)
		rkcif_write_register_or(cif_dev, CIF_REG_MIPI_LVDS_CTRL, 0x00010000);
	else
		rkcif_write_register_or(cif_dev, CIF_REG_DVP_CTRL, 0x00010000);
	if (mbus_cfg->type == V4L2_MBUS_CSI2_DPHY ||
	    mbus_cfg->type == V4L2_MBUS_CSI2_CPHY) {
		val = rkcif_read_register(cif_dev, get_reg_index_of_id_ctrl0(stream->id));
		if (!stream->is_compact)
			val |= CSI_WRDDR_TYPE_RAW_UNCOMPACT;
		else
			val &= ~CSI_WRDDR_TYPE_RAW_UNCOMPACT;
		val |= CSI_DMA_ENABLE;
		rkcif_write_register(cif_dev, get_reg_index_of_id_ctrl0(stream->id), val);
	} else if (mbus_cfg->type == V4L2_MBUS_CCP2) {
		val = rkcif_read_register(cif_dev, get_reg_index_of_lvds_id_ctrl0(stream->id));
		if (!stream->is_compact)
			val |= CSI_WRDDR_TYPE_RAW_UNCOMPACT << 17;
		else
			val &= ~(CSI_WRDDR_TYPE_RAW_UNCOMPACT << 17);
		val |= LVDS_DMAEN_RV1106;
		rkcif_write_register(cif_dev, get_reg_index_of_lvds_id_ctrl0(stream->id), val);
	} else {
		val = rkcif_read_register(cif_dev, CIF_REG_DVP_FOR);
		if (!stream->is_compact)
			val |= CSI_WRDDR_TYPE_RAW_UNCOMPACT << 11;
		else
			val &= ~(CSI_WRDDR_TYPE_RAW_UNCOMPACT << 11);
		rkcif_write_register(cif_dev, CIF_REG_DVP_FOR, val);
		val = rkcif_read_register(cif_dev, CIF_REG_DVP_CTRL);
		if (cif_dev->chip_id == CHIP_RK3588_CIF)
			val |= DVP_DMA_EN;
		else if (cif_dev->chip_id == CHIP_RV1106_CIF)
			val |= DVP_SW_DMA_EN(stream->id);
		rkcif_write_register(cif_dev, CIF_REG_DVP_CTRL, val);
	}

	stream->to_en_dma = 0;
}

static int rkcif_stop_dma_capture(struct rkcif_stream *stream)
{
	struct rkcif_device *cif_dev = stream->cifdev;
	struct v4l2_mbus_config *mbus_cfg = &cif_dev->active_sensor->mbus;
	u32 val = 0;

	if (stream->buf_replace_cnt)
		return -EINVAL;

	stream->dma_en &= ~stream->to_stop_dma;
	atomic_inc(&cif_dev->streamoff_cnt);
	if (stream->dma_en != 0) {
		if (stream->dma_en & RKCIF_DMAEN_BY_ISP)
			stream->buf_owner = RKCIF_DMAEN_BY_ISP;
		stream->to_stop_dma = 0;
		return 0;
	}

	if (mbus_cfg->type == V4L2_MBUS_CSI2_DPHY ||
	    mbus_cfg->type == V4L2_MBUS_CSI2_CPHY) {
		val = rkcif_read_register(cif_dev, get_reg_index_of_id_ctrl0(stream->id));
		val &= ~CSI_DMA_ENABLE;
		if (stream->is_stop_capture) {
			val &= ~CSI_ENABLE_CAPTURE;
			stream->is_stop_capture = false;
		}
		rkcif_write_register(cif_dev, get_reg_index_of_id_ctrl0(stream->id), val);
	} else if (mbus_cfg->type == V4L2_MBUS_CCP2) {
		val = rkcif_read_register(cif_dev, get_reg_index_of_lvds_id_ctrl0(stream->id));
		val &= ~LVDS_DMAEN_RV1106;
		if (stream->is_stop_capture) {
			val &= ~ENABLE_CAPTURE;
			stream->is_stop_capture = false;
		}
		rkcif_write_register(cif_dev, get_reg_index_of_lvds_id_ctrl0(stream->id), val);
	}  else {
		val = rkcif_read_register(cif_dev, CIF_REG_DVP_CTRL);
		if (cif_dev->chip_id == CHIP_RK3588_CIF)
			val &= ~DVP_DMA_EN;
		else if (cif_dev->chip_id == CHIP_RV1106_CIF)
			val &= ~(DVP_SW_DMA_EN(stream->id));
		if (stream->is_stop_capture) {
			val &= ~ENABLE_CAPTURE;
			stream->is_stop_capture = false;
		}
		rkcif_write_register(cif_dev, CIF_REG_DVP_CTRL, val);
	}
	stream->to_stop_dma = 0;
	v4l2_dbg(4, rkcif_debug, &cif_dev->v4l2_dev,
		 "stream[%d] replace_cnt %d, y_addr 0x%x, 0x%x\n",
		 stream->id, stream->buf_replace_cnt,
		 rkcif_read_register(cif_dev, get_reg_index_of_frm0_y_addr(stream->id)),
		 rkcif_read_register(cif_dev, get_reg_index_of_frm1_y_addr(stream->id)));
	return 0;
}

static void rkcif_send_sof(struct rkcif_device *cif_dev)
{
	struct v4l2_mbus_config *mbus = &cif_dev->active_sensor->mbus;
	struct csi2_dev *csi;

	if (mbus->type == V4L2_MBUS_CSI2_DPHY ||
	    mbus->type == V4L2_MBUS_CSI2_CPHY) {
		csi = container_of(cif_dev->active_sensor->sd, struct csi2_dev, sd);
		rkcif_csi2_event_inc_sof(csi);
	} else if (mbus->type == V4L2_MBUS_CCP2) {
		rkcif_lvds_event_inc_sof(cif_dev);
	} else {
		rkcif_dvp_event_inc_sof(cif_dev);
	}
}

static int rkcif_g_toisp_ch(unsigned int intstat_glb, int index)
{
	if (intstat_glb & TOISP_END_CH0(index))
		return RKCIF_TOISP_CH0;
	if (intstat_glb & TOISP_END_CH1(index))
		return RKCIF_TOISP_CH1;
	if (intstat_glb & TOISP_END_CH2(index))
		return RKCIF_TOISP_CH2;

	return -EINVAL;
}

static int rkcif_g_toisp_fs(unsigned int intstat_glb, int index)
{
	if (intstat_glb & TOISP_FS_CH0(index))
		return RKCIF_TOISP_CH0;
	if (intstat_glb & TOISP_FS_CH1(index))
		return RKCIF_TOISP_CH1;
	if (intstat_glb & TOISP_FS_CH2(index))
		return RKCIF_TOISP_CH2;

	return -EINVAL;
}

static void rkcif_toisp_check_stop_status(struct sditf_priv *priv,
					  unsigned int intstat_glb,
					  int index)
{
	int ch = 0;
	struct rkcif_stream *stream;
	int src_id = 0;
	int i = 0;
	u32 val = 0;
	u64 cur_time = 0;
	int on = 0;

	for (i = 0; i < TOISP_CH_MAX; i++) {
		ch = rkcif_g_toisp_ch(intstat_glb, index);
		if (ch >= 0) {
			src_id = priv->toisp_inf.ch_info[ch].id;
			if (src_id == 24)
				stream = &priv->cif_dev->stream[0];
			else
				stream = &priv->cif_dev->stream[src_id % 4];
			if (stream->stopping) {
				v4l2_dbg(3, rkcif_debug, &priv->cif_dev->v4l2_dev,
					 "stream[%d] stop\n",
					 stream->id);
				rkcif_stream_stop(stream);
				stream->stopping = false;
				wake_up(&stream->wq_stopped);
			}
			if (stream->cifdev->sensor_state_change) {
				rkcif_dphy_quick_stream(stream->cifdev, on);
				stream->cifdev->sensor_work.on = stream->cifdev->sensor_state;
				schedule_work(&stream->cifdev->sensor_work.work);
				stream->cifdev->sensor_state_change = false;
				if (stream->is_wait_stop_complete) {
					stream->is_wait_stop_complete = false;
					complete(&stream->stop_complete);
				}
			}
			if (stream->is_single_cap && (!stream->cur_skip_frame) &&
			    (stream->cifdev->hdr.hdr_mode == NO_HDR ||
			    (stream->cifdev->hdr.hdr_mode == HDR_X2 && stream->id == 1) ||
			    (stream->cifdev->hdr.hdr_mode == HDR_X3 && stream->id == 2))) {
				rkcif_dphy_quick_stream(stream->cifdev, on);
				stream->cifdev->sensor_work.on = 0;
				schedule_work(&stream->cifdev->sensor_work.work);
				stream->is_single_cap = false;
			}
			if (stream->cur_skip_frame &&
			    (stream->cifdev->hdr.hdr_mode == NO_HDR ||
			     (stream->cifdev->hdr.hdr_mode == HDR_X2 && stream->id == 1) ||
			     (stream->cifdev->hdr.hdr_mode == HDR_X3 && stream->id == 2)))
				stream->cur_skip_frame--;
			if (stream->cifdev->chip_id >= CHIP_RV1106_CIF)
				rkcif_modify_frame_skip_config(stream);
			if (stream->cifdev->rdbk_debug &&
			    stream->frame_idx < 15)
				v4l2_info(&priv->cif_dev->v4l2_dev,
					  "stream[%d] toisp fe %d\n",
					  stream->id,
					  stream->frame_idx - 1);

			switch (ch) {
			case RKCIF_TOISP_CH0:
				val = TOISP_END_CH0(index);
				intstat_glb = intstat_glb & (~val);
				break;
			case RKCIF_TOISP_CH1:
				val = TOISP_END_CH1(index);
				intstat_glb = intstat_glb & (~val);
				break;
			case RKCIF_TOISP_CH2:
				val = TOISP_END_CH2(index);
				intstat_glb = intstat_glb & (~val);
				break;
			default:
				break;
			}
		}
		ch = rkcif_g_toisp_fs(intstat_glb, index);
		if (ch >= 0) {
			src_id = priv->toisp_inf.ch_info[ch].id;
			if (src_id == 24)
				stream = &priv->cif_dev->stream[0];
			else
				stream = &priv->cif_dev->stream[src_id % 4];
			if (stream->id == 0)
				rkcif_send_sof(stream->cifdev);
			stream->frame_idx++;
			cur_time = rkcif_time_get_ns(stream->cifdev);
			stream->readout.readout_time = cur_time - stream->readout.fs_timestamp;
			stream->readout.fs_timestamp = cur_time;
			stream->buf_wake_up_cnt++;
			if (stream->frame_idx % 2)
				stream->fps_stats.frm0_timestamp = rkcif_time_get_ns(stream->cifdev);
			else
				stream->fps_stats.frm1_timestamp = rkcif_time_get_ns(stream->cifdev);
			if (stream->cifdev->rdbk_debug &&
			    stream->frame_idx < 15)
				v4l2_info(&priv->cif_dev->v4l2_dev,
					  "stream[%d] toisp sof seq %d\n",
					  stream->id,
					  stream->frame_idx - 1);
			if (stream->to_en_dma)
				rkcif_enable_dma_capture(stream, false);
			if (stream->to_en_scale) {
				stream->to_en_scale = false;
				rkcif_scale_start(stream->scale_vdev);
			}
			switch (ch) {
			case RKCIF_TOISP_CH0:
				val = TOISP_FS_CH0(index);
				intstat_glb = intstat_glb & (~val);
				break;
			case RKCIF_TOISP_CH1:
				val = TOISP_FS_CH1(index);
				intstat_glb = intstat_glb & (~val);
				break;
			case RKCIF_TOISP_CH2:
				val = TOISP_FS_CH2(index);
				intstat_glb = intstat_glb & (~val);
				break;
			default:
				break;
			}
		}
	}
}

void rkcif_irq_handle_toisp(struct rkcif_device *cif_dev, unsigned int intstat_glb)
{
	int i = 0;
	bool to_check = false;
	struct sditf_priv *priv = cif_dev->sditf[0];

	if (!priv || priv->mode.rdbk_mode != RKISP_VICAP_ONLINE)
		return;

	for (i = 0; i < 2; i++) {
		if (priv->toisp_inf.link_mode == TOISP0 &&
		    i == 0) {
			to_check = true;
		} else if (priv->toisp_inf.link_mode == TOISP1 &&
			   i == 1) {
			to_check = true;
		} else if (priv->toisp_inf.link_mode == TOISP_UNITE &&
			   i == 1) {
			to_check = true;
		}
		if (to_check)
			rkcif_toisp_check_stop_status(priv, intstat_glb, i);
	}
}

static int rkcif_check_group_sync_state(struct rkcif_device *cif_dev)
{
	struct rkcif_stream *detect_stream = &cif_dev->stream[0];
	struct rkcif_stream *next_stream = NULL;
	struct rkcif_hw *hw = cif_dev->hw_dev;
	u64 fs_interval = 0;
	int i = 0;
	int ret = 0;
	struct rkcif_multi_sync_config *sync_config;

	sync_config = &hw->sync_config[cif_dev->sync_cfg.group];
	sync_config->sync_code |= BIT(cif_dev->csi_host_idx);
	v4l2_dbg(3, rkcif_debug, &cif_dev->v4l2_dev,
		 "sync code 0x%x, mask 0x%x, update 0x%x, cache 0x%x, timestamp %llu\n",
		 sync_config->sync_code,
		 sync_config->sync_mask,
		 sync_config->update_code,
		 sync_config->update_cache,
		 detect_stream->readout.fs_timestamp);

	if (sync_config->sync_code != sync_config->sync_mask)
		return -EINVAL;

	for (i = 0; i < sync_config->dev_cnt; i++) {
		if (sync_config->mode == RKCIF_MASTER_MASTER) {
			if (i < sync_config->ext_master.count)
				next_stream = &sync_config->ext_master.cif_dev[i]->stream
					[0];
			else
				next_stream = &sync_config->int_master.cif_dev[0]->stream
					[0];
		} else if (sync_config->mode == RKCIF_MASTER_SLAVE) {
			if (i < sync_config->slave.count)
				next_stream = &sync_config->slave.cif_dev[i]->stream
					[0];
			else
				next_stream = &sync_config->int_master.cif_dev[0]->stream
					[0];
		} else {
			v4l2_err(&cif_dev->v4l2_dev,
				 "ERROR: invalid group sync mode\n");
			ret = -EINVAL;
			break;
		}
		if (detect_stream == next_stream)
			continue;
		fs_interval = abs(detect_stream->readout.fs_timestamp - next_stream->readout.fs_timestamp);
		if (fs_interval > RKCIF_MAX_INTERVAL_NS) {
			ret = -EINVAL;
			break;
		}
	}
	return ret;
}

static void rkcif_deal_sof(struct rkcif_device *cif_dev)
{
	struct rkcif_stream *detect_stream = &cif_dev->stream[0];
	struct rkcif_hw *hw = cif_dev->hw_dev;
	struct rkcif_device *tmp_dev = NULL;
	unsigned long flags;
	int i = 0;
	int ret = 0;

	if (cif_dev->chip_id < CHIP_RK3588_CIF)
		detect_stream->fs_cnt_in_single_frame++;
	spin_lock_irqsave(&detect_stream->fps_lock, flags);
	detect_stream->readout.fs_timestamp = rkcif_time_get_ns(cif_dev);
	spin_unlock_irqrestore(&detect_stream->fps_lock, flags);

	if (cif_dev->sync_cfg.type != RKCIF_NOSYNC_MODE) {
		struct rkcif_multi_sync_config *sync_config;

		sync_config = &hw->sync_config[cif_dev->sync_cfg.group];
		ret = rkcif_check_group_sync_state(cif_dev);
		if (!ret) {
			sync_config->sync_code = 0;
			sync_config->frame_idx++;
			spin_lock_irqsave(&hw->group_lock, flags);
			sync_config->update_cache = sync_config->sync_mask;
			if (!sync_config->update_code) {
				sync_config->update_code = sync_config->update_cache;
				sync_config->update_cache = 0;
			}
			spin_unlock_irqrestore(&hw->group_lock, flags);
			for (i = 0; i < sync_config->dev_cnt; i++) {
				if (sync_config->mode == RKCIF_MASTER_MASTER) {
					if (i < sync_config->ext_master.count)
						tmp_dev = sync_config->ext_master.cif_dev[i];
					else
						tmp_dev = sync_config->int_master.cif_dev[0];
				} else if (sync_config->mode == RKCIF_MASTER_SLAVE) {
					if (i < sync_config->slave.count)
						tmp_dev = sync_config->slave.cif_dev[i];
					else
						tmp_dev = sync_config->int_master.cif_dev[0];
				} else {
					v4l2_err(&cif_dev->v4l2_dev,
						 "ERROR: invalid group sync mode\n");
				}
				if (tmp_dev) {
					rkcif_send_sof(tmp_dev);
					tmp_dev->stream[0].frame_idx = sync_config->frame_idx;
				}
			}
		}
	} else {
		if (!cif_dev->sditf[0] || cif_dev->sditf[0]->mode.rdbk_mode) {
			rkcif_send_sof(cif_dev);
			detect_stream->frame_idx++;
		}
		if (detect_stream->cifdev->rdbk_debug &&
		    detect_stream->frame_idx < 15 &&
		    (!cif_dev->sditf[0] || cif_dev->sditf[0]->mode.rdbk_mode))
			v4l2_info(&cif_dev->v4l2_dev,
				  "stream[%d] sof %d %lld\n",
				  detect_stream->id,
				  detect_stream->frame_idx - 1,
				  rkcif_time_get_ns(cif_dev));
	}
}

unsigned int rkcif_irq_global(struct rkcif_device *cif_dev)
{
	unsigned int intstat_glb = 0;

	intstat_glb = rkcif_read_register(cif_dev, CIF_REG_GLB_INTST);
	if (intstat_glb)
		v4l2_dbg(2, rkcif_debug, &cif_dev->v4l2_dev,
			 "intstat_glb 0x%x\n",
			 intstat_glb);
	else
		return intstat_glb;

	if (intstat_glb & SCALE_TOISP_AXI0_ERR) {
		v4l2_err(&cif_dev->v4l2_dev,
			"ERROR: scale channel, AXI0 bus err intstat_glb:0x%x !!\n",
			intstat_glb);
		return 0;
	}
	if (intstat_glb & SCALE_TOISP_AXI1_ERR) {
		v4l2_err(&cif_dev->v4l2_dev,
			"ERROR: scale channel, AXI1 bus err intstat_glb:0x%x !!\n",
			intstat_glb);
		return 0;
	}
	rkcif_irq_handle_scale(cif_dev, intstat_glb);
	return intstat_glb;
}

static bool rkcif_check_buffer_prepare(struct rkcif_stream *stream)
{
	struct rkcif_device *cif_dev = stream->cifdev;
	unsigned long flags;
	bool is_update = false;
	struct rkcif_multi_sync_config *sync_config;

	spin_lock_irqsave(&cif_dev->hw_dev->group_lock, flags);
	sync_config = &cif_dev->hw_dev->sync_config[cif_dev->sync_cfg.group];
	if (stream->id == 0 &&
	    sync_config->update_code & BIT(cif_dev->csi_host_idx)) {
		is_update = true;
		sync_config->update_code &= ~(BIT(cif_dev->csi_host_idx));
		if (!sync_config->update_code &&
		    sync_config->update_cache) {
			sync_config->update_code = sync_config->update_cache;
			sync_config->update_cache = 0;
		}
	} else {
		if (cif_dev->rdbk_buf[RDBK_L])
			is_update = true;
	}

	spin_unlock_irqrestore(&cif_dev->hw_dev->group_lock, flags);
	return is_update;
}

static bool rkcif_check_single_dev_stream_on(struct rkcif_hw *hw)
{
	struct rkcif_device *cif_dev = NULL;
	struct rkcif_stream *stream = NULL;
	int i = 0, j = 0;
	int stream_cnt = 0;

	if (hw->dev_num == 1)
		return true;
	for (i = 0; i < hw->dev_num; i++) {
		cif_dev = hw->cif_dev[i];
		for (j = 0; j < RKCIF_MAX_STREAM_MIPI; j++) {
			stream = &cif_dev->stream[j];
			if (stream->state == RKCIF_STATE_STREAMING ||
			    stream->state ==  RKCIF_STATE_RESET_IN_STREAMING) {
				stream_cnt++;
				break;
			}
		}
	}
	if (stream_cnt > 1)
		return false;
	return true;
}

static void rkcif_get_resmem_head(struct rkcif_device *cif_dev)
{
	void *resmem_va = phys_to_virt(cif_dev->resmem_pa);
	struct rkisp_thunderboot_resmem_head *head = NULL;
	int size = 0;
	int offset = 0;
	int ret = 0;
	int cam_idx = 0;
	char cam_idx_str[3] = {0};

	if (!cif_dev->is_rtt_suspend)
		return;
	strscpy(cam_idx_str, cif_dev->terminal_sensor.sd->name + 1, 2);
	cam_idx_str[2] = '\0';
	ret = kstrtoint(cam_idx_str, 0, &cam_idx);
	if (ret) {
		v4l2_err(&cif_dev->v4l2_dev,
			 "get camera index fail\n");
		return;
	}

	if (cif_dev->chip_id == CHIP_RV1106_CIF) {
		size = sizeof(struct rkisp32_thunderboot_resmem_head);
		offset = size * cam_idx;
	}
	/* currently, thunderboot with mcu only run one camera */
	offset = 0;

	if (size && size < cif_dev->resmem_size) {
		dma_sync_single_for_cpu(cif_dev->dev, cif_dev->resmem_addr + offset,
					size, DMA_FROM_DEVICE);
		if (cif_dev->chip_id == CHIP_RV1106_CIF) {
			struct rkisp32_thunderboot_resmem_head *tmp = resmem_va + offset;

			head = &tmp->head;
			cif_dev->resume_mode = head->rtt_mode;
			cif_dev->nr_buf_size = head->nr_buf_size;
			cif_dev->share_mem_size = head->share_mem_size;
			cif_dev->thunderboot_sensor_num = head->camera_num;
		}
	}
	v4l2_err(&cif_dev->v4l2_dev,
		 "get camera index %02x, resume_mode 0x%x, nr_buf_size %d\n",
		 cam_idx, cif_dev->resume_mode, cif_dev->nr_buf_size);
}

static int rkcif_subdevs_set_power(struct rkcif_device *cif_dev, int on)
{
	struct sditf_priv *priv = cif_dev->sditf[0];
	int ret = 0;
	int i = 0;

	if (cif_dev->terminal_sensor.sd)
		ret = v4l2_subdev_call(cif_dev->terminal_sensor.sd,
				       core, s_power, on);
	if (priv && priv->is_combine_mode && cif_dev->sditf_cnt <= RKCIF_MAX_SDITF) {
		for (i = 0; i < cif_dev->sditf_cnt; i++) {
			if (cif_dev->sditf[i] && cif_dev->sditf[i]->sensor_sd)
				v4l2_subdev_call(cif_dev->sditf[i]->sensor_sd, core,
						 s_power, on);
		}
	}
	return ret;
}

static void rkcif_sensor_quick_streaming_cb(void *data)
{
	struct v4l2_subdev *subdevs = (struct v4l2_subdev *)data;
	int on = 1;

	v4l2_subdev_call(subdevs, core, ioctl,
			 RKMODULE_SET_QUICK_STREAM, &on);
}

static int rkcif_subdevs_set_stream(struct rkcif_device *cif_dev, int on)
{
	struct rkcif_pipeline *p = &cif_dev->pipe;
	struct rkcif_sensor_info *terminal_sensor = &cif_dev->terminal_sensor;
	struct sditf_priv *priv = cif_dev->sditf[0];
	int i = 0;
	int ret = 0;

	for (i = 0; i < p->num_subdevs; i++) {
		if (p->subdevs[i] == terminal_sensor->sd && on)
			rkcif_set_sof(cif_dev, cif_dev->stream[0].frame_idx);
		if (p->subdevs[i] == terminal_sensor->sd &&
		    cif_dev->chip_id == CHIP_RV1106_CIF) {
			if (!rk_tb_mcu_is_done() && on) {
				cif_dev->tb_client.data = p->subdevs[i];
				cif_dev->tb_client.cb = rkcif_sensor_quick_streaming_cb;
				rk_tb_client_register_cb(&cif_dev->tb_client);
			} else {
				ret = v4l2_subdev_call(p->subdevs[i], core, ioctl,
						       RKMODULE_SET_QUICK_STREAM, &on);
				if (ret)
					v4l2_dbg(1, rkcif_debug, &cif_dev->v4l2_dev,
						 "%s:quick stream %s subdev:%s failed\n",
						 __func__, on ? "on" : "off",
						 p->subdevs[i]->name);
			}
		} else {
			ret = v4l2_subdev_call(p->subdevs[i], video, s_stream, on);
			if (ret)
				v4l2_dbg(1, rkcif_debug, &cif_dev->v4l2_dev,
					 "%s:stream %s subdev:%s failed\n",
					 __func__, on ? "on" : "off", p->subdevs[i]->name);
		}
	}

	if (priv && priv->is_combine_mode && cif_dev->sditf_cnt <= RKCIF_MAX_SDITF) {
		for (i = 0; i < cif_dev->sditf_cnt; i++) {
			if (cif_dev->sditf[i] && cif_dev->sditf[i]->sensor_sd) {
				ret = v4l2_subdev_call(cif_dev->sditf[i]->sensor_sd, video, s_stream, on);
				if (ret)
					v4l2_dbg(1, rkcif_debug, &cif_dev->v4l2_dev,
						 "%s:stream %s subdev:%s failed\n",
						 __func__, on ? "on" : "off",
						 cif_dev->sditf[i]->sensor_sd->name);
			}
		}
	}
	return ret;
}

int rkcif_stream_suspend(struct rkcif_device *cif_dev, int mode)
{
	struct rkcif_stream *stream = NULL;
	struct rkcif_resume_info *resume_info = &cif_dev->reset_work.resume_info;
	struct sditf_priv *priv = cif_dev->sditf[0];
	int ret = 0;
	int i = 0;
	int sof_cnt = 0;
	int on = 0;
	int suspend_cnt = 0;

	mutex_lock(&cif_dev->stream_lock);

	if (priv && priv->mode.rdbk_mode == RKISP_VICAP_ONLINE && mode == RKCIF_RESUME_CIF)
		goto out_suspend;

	for (i = 0; i < RKCIF_MAX_STREAM_MIPI; i++) {
		stream = &cif_dev->stream[i];

		if (stream->state == RKCIF_STATE_STREAMING) {
			suspend_cnt++;
			v4l2_dbg(1, rkcif_debug, &cif_dev->v4l2_dev,
				 "stream[%d] stopping\n", stream->id);
			if (stream->dma_en) {
				stream->stopping = true;
				ret = wait_event_timeout(stream->wq_stopped,
							 stream->state != RKCIF_STATE_STREAMING,
							 msecs_to_jiffies(500));
				if (!ret) {
					rkcif_stream_stop(stream);
					stream->stopping = false;
				}
			} else {
				rkcif_stream_stop(stream);
			}

			if (stream->id == RKCIF_STREAM_MIPI_ID0) {
				sof_cnt = rkcif_get_sof(cif_dev);
				v4l2_dbg(1, rkcif_debug, &cif_dev->v4l2_dev,
					 "%s: stream[%d] sync frmid & csi_sof, frm_id:%d, csi_sof:%d\n",
					 __func__,
					 stream->id,
					 stream->frame_idx,
					 sof_cnt);

				resume_info->frm_sync_seq = stream->frame_idx;
			}

			stream->state = RKCIF_STATE_RESET_IN_STREAMING;
			stream->is_fs_fe_not_paired = false;
			stream->fs_cnt_in_single_frame = 0;

			v4l2_dbg(1, rkcif_debug, &cif_dev->v4l2_dev,
				 "%s stop stream[%d] in streaming, frm_id:%d, csi_sof:%d\n",
				 __func__, stream->id, stream->frame_idx, rkcif_get_sof(cif_dev));

		}
	}

	if (suspend_cnt == 0)
		goto out_suspend;

	if (!cif_dev->resume_mode)
		rkcif_subdevs_set_power(cif_dev, on);

	rkcif_subdevs_set_stream(cif_dev, on);

out_suspend:
	mutex_unlock(&cif_dev->stream_lock);
	return 0;
}

int rkcif_stream_resume(struct rkcif_device *cif_dev, int mode)
{
	struct rkcif_stream *stream = NULL;
	struct sditf_priv *priv = cif_dev->sditf[0];
	struct v4l2_subdev *sd = NULL;
	int ret = 0;
	int i = 0;
	u32 capture_mode = 0;
	int on = 1;
	int resume_cnt = 0;
	unsigned long flags;
	bool is_single_dev = false;
	bool is_can_be_online = false;
	struct rkisp_vicap_mode vicap_mode;

	mutex_lock(&cif_dev->stream_lock);

	rkcif_get_resmem_head(cif_dev);
	is_single_dev = rkcif_check_single_dev_stream_on(cif_dev->hw_dev);
	is_can_be_online = rkcif_check_can_be_online(cif_dev);
	if (cif_dev->resume_mode == RKISP_RTT_MODE_ONE_FRAME) {
		if (cif_dev->is_rtt_suspend) {
			capture_mode = RKCIF_STREAM_MODE_TOISP_RDBK;
			if (priv)
				priv->mode.rdbk_mode = RKISP_VICAP_RDBK_AUTO;
		} else {
			if (priv && priv->mode.rdbk_mode == RKISP_VICAP_ONLINE) {
				if (cif_dev->chip_id == CHIP_RV1106_CIF) {
					capture_mode = RKCIF_STREAM_MODE_TOISP_RDBK;
					priv->mode.rdbk_mode = RKISP_VICAP_RDBK_AUTO;
				} else {
					capture_mode = RKCIF_STREAM_MODE_TOISP;
				}
			} else if (priv &&
				   (priv->mode.rdbk_mode == RKISP_VICAP_RDBK_AUTO ||
				    priv->mode.rdbk_mode == RKISP_VICAP_RDBK_AUTO_ONE_FRAME)) {
				capture_mode = RKCIF_STREAM_MODE_TOISP_RDBK;
			} else {
				capture_mode = RKCIF_STREAM_MODE_CAPTURE;
			}
		}
	} else if (cif_dev->resume_mode == RKISP_RTT_MODE_MULTI_FRAME) {
		if (is_single_dev && is_can_be_online) {
			capture_mode = RKCIF_STREAM_MODE_TOISP;
			if (priv)
				priv->mode.rdbk_mode = RKISP_VICAP_ONLINE;
		} else {
			if (cif_dev->is_thunderboot) {
				capture_mode = RKCIF_STREAM_MODE_TOISP_RDBK;
				if (priv)
					priv->mode.rdbk_mode = RKISP_VICAP_RDBK_AUTO;
			} else {
				capture_mode = RKCIF_STREAM_MODE_CAPTURE;
				if (priv)
					priv->mode.rdbk_mode = RKISP_VICAP_RDBK_AIQ;
			}
		}
	} else {
		if (priv && priv->mode.rdbk_mode == RKISP_VICAP_ONLINE)
			capture_mode = RKCIF_STREAM_MODE_TOISP;
		else if (priv &&
			 (priv->mode.rdbk_mode == RKISP_VICAP_RDBK_AUTO ||
			  priv->mode.rdbk_mode == RKISP_VICAP_RDBK_AUTO_ONE_FRAME))
			capture_mode = RKCIF_STREAM_MODE_TOISP_RDBK;
		else
			capture_mode = RKCIF_STREAM_MODE_CAPTURE;
	}
	if (priv && priv->mode.rdbk_mode == RKISP_VICAP_ONLINE && mode == RKCIF_RESUME_CIF)
		goto out_resume;

	for (i = 0; i < RKCIF_MAX_STREAM_MIPI; i++) {
		stream = &cif_dev->stream[i];
		if (stream->state != RKCIF_STATE_RESET_IN_STREAMING)
			continue;

		stream->fs_cnt_in_single_frame = 0;
		if (cif_dev->resume_mode == RKISP_RTT_MODE_ONE_FRAME)
			stream->is_single_cap = true;
		spin_lock_irqsave(&stream->vbq_lock, flags);
		if (!priv || priv->mode.rdbk_mode == RKISP_VICAP_RDBK_AIQ) {
			if (stream->cif_fmt_in->field == V4L2_FIELD_INTERLACED) {
				if (stream->curr_buf == stream->next_buf) {
					if (stream->curr_buf)
						list_add_tail(&stream->curr_buf->queue, &stream->buf_head);
				} else {
					if (stream->curr_buf)
						list_add_tail(&stream->curr_buf->queue, &stream->buf_head);
					if (stream->next_buf)
						list_add_tail(&stream->next_buf->queue, &stream->buf_head);
				}
				stream->curr_buf = NULL;
				stream->next_buf = NULL;
			}
		} else {
			if (priv->mode.rdbk_mode == RKISP_VICAP_ONLINE) {
				if (stream->curr_buf_toisp == stream->next_buf_toisp) {
					if (stream->curr_buf_toisp)
						list_add_tail(&stream->curr_buf_toisp->list, &stream->rx_buf_head);
				} else {
					if (stream->curr_buf_toisp)
						list_add_tail(&stream->curr_buf_toisp->list, &stream->rx_buf_head);
					if (stream->next_buf_toisp)
						list_add_tail(&stream->next_buf_toisp->list, &stream->rx_buf_head);
				}
				stream->curr_buf_toisp = NULL;
				stream->next_buf_toisp = NULL;
			} else {
				if (stream->curr_buf_toisp == stream->next_buf_toisp) {
					if (stream->curr_buf_toisp)
						list_add_tail(&stream->curr_buf_toisp->list, &stream->rx_buf_head);
				} else {
					if (stream->curr_buf_toisp)
						list_add_tail(&stream->curr_buf_toisp->list, &stream->rx_buf_head);
					if (stream->next_buf_toisp)
						list_add_tail(&stream->next_buf_toisp->list, &stream->rx_buf_head);
				}
				stream->curr_buf_toisp = NULL;
				stream->next_buf_toisp = NULL;
			}
		}

		spin_unlock_irqrestore(&stream->vbq_lock, flags);

		if (priv) {
			if (priv->mode.rdbk_mode == RKISP_VICAP_ONLINE) {
				sditf_change_to_online(priv);
				if (cif_dev->resume_mode == RKISP_RTT_MODE_MULTI_FRAME &&
				    stream->rx_buf_num &&
				    (priv->hdr_cfg.hdr_mode == NO_HDR ||
				     (priv->hdr_cfg.hdr_mode == HDR_X2 && stream->id == 1) ||
				     (priv->hdr_cfg.hdr_mode == HDR_X3 && stream->id == 2)))
					rkcif_free_rx_buf(stream, priv->buf_num);
				else if (!stream->rx_buf_num &&
					 ((priv->hdr_cfg.hdr_mode == HDR_X2 && stream->id == 0) ||
					 (priv->hdr_cfg.hdr_mode == HDR_X3 && (stream->id == 0 || stream->id == 1))))
					rkcif_init_rx_buf(stream, 1);
			} else {
				if (stream->is_single_cap && stream->id == 0) {
					vicap_mode = priv->mode;
					vicap_mode.rdbk_mode = RKISP_VICAP_RDBK_AUTO_ONE_FRAME;
					sd = get_rkisp_sd(priv);
					if (sd) {
						ret = v4l2_subdev_call(sd, core, ioctl,
								       RKISP_VICAP_CMD_MODE, &vicap_mode);
						if (ret)
							v4l2_err(&cif_dev->v4l2_dev,
								 "set isp work mode rdbk aotu oneframe fail\n");

					}
				}
				sditf_disable_immediately(priv);
				if (!stream->rx_buf_num &&
				    capture_mode == RKCIF_STREAM_MODE_TOISP_RDBK) {
					if (cif_dev->resume_mode == RKISP_RTT_MODE_ONE_FRAME)
						rkcif_init_rx_buf(stream, 1);
					else
						rkcif_init_rx_buf(stream, priv->buf_num);
				}
			}
		}

		stream->lack_buf_cnt = 0;
		if (cif_dev->active_sensor  &&
		    (cif_dev->active_sensor->mbus.type == V4L2_MBUS_CSI2_DPHY ||
		    cif_dev->active_sensor->mbus.type == V4L2_MBUS_CSI2_CPHY ||
		    cif_dev->active_sensor->mbus.type == V4L2_MBUS_CCP2))
			ret = rkcif_csi_stream_start(stream, capture_mode);
		else
			ret = rkcif_stream_start(stream, capture_mode);
		if (ret)
			v4l2_err(&cif_dev->v4l2_dev, "%s:resume stream[%d] failed\n",
				 __func__, stream->id);

		resume_cnt++;
		stream->cur_skip_frame = stream->skip_frame;
		v4l2_dbg(1, rkcif_debug, &cif_dev->v4l2_dev,
			 "resume stream[%d], frm_idx:%d, csi_sof:%d\n",
			 stream->id, stream->frame_idx,
			 rkcif_get_sof(cif_dev));
	}

	if (resume_cnt == 0)
		goto out_resume;

	if (!cif_dev->resume_mode)
		rkcif_subdevs_set_power(cif_dev, on);

	atomic_set(&cif_dev->streamoff_cnt, 0);
	rkcif_subdevs_set_stream(cif_dev, on);

	if (cif_dev->chip_id < CHIP_RK3588_CIF)
		rkcif_start_luma(&cif_dev->luma_vdev,
				 cif_dev->stream[RKCIF_STREAM_MIPI_ID0].cif_fmt_in);
out_resume:
	mutex_unlock(&cif_dev->stream_lock);
	return 0;
}

void rkcif_err_print_work(struct work_struct *work)
{
	struct rkcif_err_state_work *err_state_work = container_of(work,
							      struct rkcif_err_state_work,
							      work);
	struct rkcif_device *dev = container_of(err_state_work,
						struct rkcif_device,
						err_state_work);
	u32 err_state = 0;
	int intstat = 0;
	int lastline = 0;
	int lastpixel = 0;
	u64 cur_time = 0;
	bool is_print = false;

	cur_time = rkcif_time_get_ns(dev);
	if (err_state_work->last_timestamp == 0) {
		is_print = true;
	} else {
		if (cur_time - err_state_work->last_timestamp > 500000000)
			is_print = true;
	}
	err_state_work->last_timestamp = cur_time;
	err_state = err_state_work->err_state;
	intstat = err_state_work->intstat;
	lastline = err_state_work->lastline;
	lastpixel = err_state_work->lastpixel;
	if (err_state & RKCIF_ERR_ID0_NOT_BUF && is_print)
		v4l2_err(&dev->v4l2_dev,
			 "stream[0] not active buffer, frame num %d, cnt %llu\n",
			 dev->stream[0].frame_idx, dev->irq_stats.not_active_buf_cnt[0]);
	if (err_state & RKCIF_ERR_ID1_NOT_BUF && is_print)
		v4l2_err(&dev->v4l2_dev,
			 "stream[1] not active buffer, frame num %d, cnt %llu\n",
			 dev->stream[1].frame_idx, dev->irq_stats.not_active_buf_cnt[1]);
	if (err_state & RKCIF_ERR_ID2_NOT_BUF && is_print)
		v4l2_err(&dev->v4l2_dev,
			 "stream[2] not active buffer, frame num %d, cnt %llu\n",
			 dev->stream[2].frame_idx, dev->irq_stats.not_active_buf_cnt[2]);
	if (err_state & RKCIF_ERR_ID3_NOT_BUF && is_print)
		v4l2_err(&dev->v4l2_dev,
			 "stream[3] not active buffer, frame num %d, cnt %llu\n",
			 dev->stream[3].frame_idx, dev->irq_stats.not_active_buf_cnt[3]);
	if (err_state & RKCIF_ERR_ID0_TRIG_SIMULT && is_print)
		v4l2_err(&dev->v4l2_dev,
			 "stream[0], frm0/frm1 end simultaneously,frm id:%d, cnt %llu\n",
			 dev->stream[0].frame_idx, dev->irq_stats.trig_simult_cnt[0]);
	if (err_state & RKCIF_ERR_ID1_TRIG_SIMULT && is_print)
		v4l2_err(&dev->v4l2_dev,
			 "stream[1], frm0/frm1 end simultaneously,frm id:%d, cnt %llu\n",
			 dev->stream[1].frame_idx, dev->irq_stats.trig_simult_cnt[1]);
	if (err_state & RKCIF_ERR_ID2_TRIG_SIMULT && is_print)
		v4l2_err(&dev->v4l2_dev,
			 "stream[2], frm0/frm1 end simultaneously,frm id:%d, cnt %llu\n",
			 dev->stream[2].frame_idx, dev->irq_stats.trig_simult_cnt[2]);
	if (err_state & RKCIF_ERR_ID3_TRIG_SIMULT && is_print)
		v4l2_err(&dev->v4l2_dev,
			 "stream[3], frm0/frm1 end simultaneously,frm id:%d, cnt %llu\n",
			 dev->stream[3].frame_idx, dev->irq_stats.trig_simult_cnt[3]);
	if (err_state & RKCIF_ERR_SIZE) {
		if (dev->chip_id >= CHIP_RK3588_CIF)
			v4l2_err(&dev->v4l2_dev,
				 "ERROR: csi size err, intstat:0x%x, size:0x%x,0x%x,0x%x,0x%x, cnt %llu\n",
				 intstat, err_state_work->size_id0, err_state_work->size_id1,
				 err_state_work->size_id2, err_state_work->size_id3,
				 dev->irq_stats.csi_size_err_cnt);
		else
			v4l2_err(&dev->v4l2_dev,
				 "ERROR: csi size err, intstat:0x%x, lastline:0x%x, cnt %llu\n",
				 intstat, lastline, dev->irq_stats.csi_size_err_cnt);
	}
	if (err_state & RKCIF_ERR_OVERFLOW)
		v4l2_err(&dev->v4l2_dev,
			 "ERROR: csi fifo overflow, intstat:0x%x, lastline:0x%x, cnt %llu\n",
			 intstat, lastline, dev->irq_stats.csi_overflow_cnt);
	if (err_state & RKCIF_ERR_BANDWIDTH_LACK)
		v4l2_err(&dev->v4l2_dev,
			 "ERROR: csi bandwidth lack, intstat:0x%x, lastline:0x%x, cnt %llu\n",
			 intstat, lastline, dev->irq_stats.csi_bwidth_lack_cnt);
	if (err_state & RKCIF_ERR_ID0_MULTI_FS)
		v4l2_err(&dev->v4l2_dev,
			 "ERR: multi fs in oneframe in id0, fs_num:%u\n",
			 dev->stream[0].fs_cnt_in_single_frame);
	if (err_state & RKCIF_ERR_BUS)
		v4l2_err(&dev->v4l2_dev, "dvp bus err, intstat 0x%x, last line 0x%x\n",
			 intstat, lastline);
	if (err_state & RKCIF_ERR_PIXEL)
		v4l2_err(&dev->v4l2_dev, "dvp pix err, intstat 0x%x, last pixel 0x%x\n",
			 intstat, lastpixel);
	if (err_state & RKCIF_ERR_LINE)
		v4l2_err(&dev->v4l2_dev, "dvp line err, intstat 0x%x, last line 0x%x\n",
			 intstat, lastline);
}

/* pingpong irq for rk3588 and next */
void rkcif_irq_pingpong_v1(struct rkcif_device *cif_dev)
{
	struct rkcif_stream *stream;
	struct rkcif_stream *detect_stream = &cif_dev->stream[0];
	struct v4l2_mbus_config *mbus;
	unsigned int intstat, i = 0xff;
	unsigned long flags;
	bool is_update = false;
	int ret = 0;
	int on = 0;

	if (!cif_dev->active_sensor)
		return;

	mbus = &cif_dev->active_sensor->mbus;
	if (mbus->type == V4L2_MBUS_CSI2_DPHY ||
	    mbus->type == V4L2_MBUS_CSI2_CPHY ||
	    mbus->type == V4L2_MBUS_CCP2) {
		int mipi_id;
		u32 lastline = 0;

		intstat = rkcif_read_register(cif_dev, CIF_REG_MIPI_LVDS_INTSTAT);
		lastline = rkcif_read_register(cif_dev, CIF_REG_MIPI_LVDS_LINE_LINE_CNT_ID0_1);
		cif_dev->err_state_work.lastline = lastline;
		cif_dev->err_state_work.intstat = intstat;

		/* clear all interrupts that has been triggered */
		if (intstat) {
			rkcif_write_register(cif_dev, CIF_REG_MIPI_LVDS_INTSTAT, intstat);
			v4l2_dbg(2, rkcif_debug, &cif_dev->v4l2_dev,
				 "intstat 0x%x\n", intstat);
		} else {
			return;
		}

		if (intstat & CSI_SIZE_ERR) {
			if (cif_dev->chip_id >= CHIP_RK3588_CIF) {
				cif_dev->err_state_work.size_id0 = rkcif_read_register(cif_dev,
					CIF_REG_MIPI_FRAME_SIZE_ID0);
				cif_dev->err_state_work.size_id1 = rkcif_read_register(cif_dev,
					CIF_REG_MIPI_FRAME_SIZE_ID1);
				cif_dev->err_state_work.size_id2 = rkcif_read_register(cif_dev,
					CIF_REG_MIPI_FRAME_SIZE_ID2);
				cif_dev->err_state_work.size_id3 = rkcif_read_register(cif_dev,
					CIF_REG_MIPI_FRAME_SIZE_ID3);
			}
			cif_dev->irq_stats.csi_size_err_cnt++;
			cif_dev->err_state |= RKCIF_ERR_SIZE;
			rkcif_write_register_or(cif_dev, CIF_REG_MIPI_LVDS_CTRL, 0x000A0000);
			return;
		}

		if (intstat & CSI_FIFO_OVERFLOW_V1) {
			cif_dev->irq_stats.csi_overflow_cnt++;
			cif_dev->err_state |= RKCIF_ERR_OVERFLOW;
			return;
		}

		if (intstat & CSI_BANDWIDTH_LACK_V1 &&
		    cif_dev->intr_mask & CSI_BANDWIDTH_LACK_V1) {
			cif_dev->irq_stats.csi_bwidth_lack_cnt++;
			cif_dev->err_state |= RKCIF_ERR_BANDWIDTH_LACK;
			if (cif_dev->irq_stats.csi_bwidth_lack_cnt > 10) {
				rkcif_write_register_and(cif_dev, CIF_REG_MIPI_LVDS_INTEN, ~(CSI_BANDWIDTH_LACK_V1));
				cif_dev->intr_mask &= ~(CSI_BANDWIDTH_LACK_V1);
				schedule_delayed_work(&cif_dev->work_deal_err, msecs_to_jiffies(1000));
			}
		}

		if (intstat & CSI_ALL_ERROR_INTEN_V1) {
			cif_dev->irq_stats.all_err_cnt++;
			return;
		}

		for (i = 0; i < RKCIF_MAX_STREAM_MIPI; i++) {
			mipi_id = rkcif_csi_g_mipi_id(&cif_dev->v4l2_dev,
						      intstat);
			if (mipi_id < 0)
				continue;

			stream = &cif_dev->stream[mipi_id];
			if (!cif_dev->sditf[0] ||
			    cif_dev->sditf[0]->mode.rdbk_mode)
				stream->buf_wake_up_cnt++;

			if (stream->stopping && (!stream->dma_en)) {
				rkcif_stream_stop(stream);
				stream->stopping = false;
				wake_up(&stream->wq_stopped);
				continue;
			}

			if (stream->state != RKCIF_STATE_STREAMING)
				continue;
			stream->is_in_vblank = true;
			switch (mipi_id) {
			case RKCIF_STREAM_MIPI_ID0:
				stream->frame_phase = SW_FRM_END_ID0(intstat);
				intstat &= ~CSI_FRAME_END_ID0;
				break;
			case RKCIF_STREAM_MIPI_ID1:
				stream->frame_phase = SW_FRM_END_ID1(intstat);
				intstat &= ~CSI_FRAME_END_ID1;
				break;
			case RKCIF_STREAM_MIPI_ID2:
				stream->frame_phase = SW_FRM_END_ID2(intstat);
				intstat &= ~CSI_FRAME_END_ID2;
				break;
			case RKCIF_STREAM_MIPI_ID3:
				stream->frame_phase = SW_FRM_END_ID3(intstat);
				intstat &= ~CSI_FRAME_END_ID3;
				break;
			}
			if (stream->cifdev->rdbk_debug &&
			    stream->frame_idx < 15 &&
			    (!cif_dev->sditf[0] || cif_dev->sditf[0]->mode.rdbk_mode))
				v4l2_info(&cif_dev->v4l2_dev,
					  "stream[%d] fe %d, phase %d, %lld\n",
					  stream->id,
					  stream->frame_idx - 1,
					  stream->frame_phase,
					  rkcif_time_get_ns(cif_dev));
			if (stream->is_finish_stop_dma && stream->is_wait_dma_stop) {
				stream->is_wait_dma_stop = false;
				wake_up(&stream->wq_stopped);
				stream->is_finish_stop_dma = false;
				continue;
			}

			if (stream->is_finish_stop_dma && stream->is_wait_stop_complete) {
				stream->is_finish_stop_dma = false;
				stream->is_wait_stop_complete = false;
				complete(&stream->stop_complete);
			}

			if (stream->crop_dyn_en)
				rkcif_dynamic_crop(stream);

			if (stream->dma_en & RKCIF_DMAEN_BY_VICAP) {
				if (cif_dev->sync_cfg.type == RKCIF_NOSYNC_MODE)
					is_update = true;
				else
					is_update = rkcif_check_buffer_prepare(stream);
				v4l2_dbg(4, rkcif_debug, &cif_dev->v4l2_dev,
					 "dma capture by vicap, is_updata %d, group mode %d, dma_en %d\n",
					 is_update, cif_dev->sync_cfg.type, stream->dma_en);
				if (is_update)
					rkcif_update_stream(cif_dev, stream, mipi_id);
			} else if (stream->dma_en & RKCIF_DMAEN_BY_ISP) {
				v4l2_dbg(4, rkcif_debug, &cif_dev->v4l2_dev,
					 "dma capture by isp, dma_en 0x%x\n",
					 stream->dma_en);
				rkcif_update_stream_toisp(cif_dev, stream, mipi_id);
			} else if (stream->dma_en & RKCIF_DMAEN_BY_ROCKIT) {
				v4l2_dbg(4, rkcif_debug, &cif_dev->v4l2_dev,
					 "dma capture by rockit, dma_en 0x%x\n",
					 stream->dma_en);
				rkcif_update_stream_rockit(cif_dev, stream, mipi_id);
			}
			if (stream->is_single_cap && !stream->cur_skip_frame) {
				if (stream->dma_en & RKCIF_DMAEN_BY_ISP)
					stream->to_stop_dma = RKCIF_DMAEN_BY_ISP;
				else if (stream->dma_en & RKCIF_DMAEN_BY_VICAP)
					stream->to_stop_dma = RKCIF_DMAEN_BY_VICAP;
				else if (stream->dma_en & RKCIF_DMAEN_BY_ROCKIT)
					stream->to_stop_dma = RKCIF_DMAEN_BY_ROCKIT;
				rkcif_stop_dma_capture(stream);
				stream->is_single_cap = false;
				if ((cif_dev->hdr.hdr_mode == NO_HDR && atomic_read(&cif_dev->streamoff_cnt) == 1) ||
				    (cif_dev->hdr.hdr_mode == HDR_X2 && atomic_read(&cif_dev->streamoff_cnt) == 2) ||
				    (cif_dev->hdr.hdr_mode == HDR_X3 && atomic_read(&cif_dev->streamoff_cnt) == 3)) {
					rkcif_dphy_quick_stream(stream->cifdev, on);
					cif_dev->sensor_work.on = 0;
					schedule_work(&cif_dev->sensor_work.work);
				}
			}

			if (stream->cur_skip_frame)
				stream->cur_skip_frame--;

			if (cif_dev->chip_id >= CHIP_RV1106_CIF)
				rkcif_modify_frame_skip_config(stream);
			if (stream->is_change_toisp) {
				stream->is_change_toisp = false;
				if ((cif_dev->hdr.hdr_mode == HDR_X2 && stream->id != 1) ||
				    (cif_dev->hdr.hdr_mode == HDR_X3 && stream->id != 2))
					rkcif_release_unnecessary_buf_for_online(stream,
										 stream->curr_buf_toisp);
				else
					sditf_change_to_online(cif_dev->sditf[0]);
			}

			spin_lock_irqsave(&stream->vbq_lock, flags);
			if (!(stream->cur_stream_mode & RKCIF_STREAM_MODE_TOISP) &&
			    stream->lack_buf_cnt == 2) {
				stream->to_stop_dma = RKCIF_DMAEN_BY_VICAP;
				rkcif_stop_dma_capture(stream);
				v4l2_dbg(4, rkcif_debug, &cif_dev->v4l2_dev,
					 "stream[%d] to stop dma, lack_buf_cnt %d\n",
					 stream->id, stream->lack_buf_cnt);
			}
			spin_unlock_irqrestore(&stream->vbq_lock, flags);
			if (stream->to_en_scale) {
				stream->to_en_scale = false;
				rkcif_scale_start(stream->scale_vdev);
			}
			rkcif_detect_wake_up_mode_change(stream);
			if (cif_dev->chip_id < CHIP_RK3588_CIF &&
			    mipi_id == RKCIF_STREAM_MIPI_ID0) {
				if ((intstat & (CSI_FRAME1_START_ID0 | CSI_FRAME0_START_ID0)) == 0 &&
				    detect_stream->fs_cnt_in_single_frame > 1) {
					cif_dev->err_state |= RKCIF_ERR_ID0_MULTI_FS;
					detect_stream->is_fs_fe_not_paired = true;
					detect_stream->fs_cnt_in_single_frame = 0;
				} else {
					detect_stream->fs_cnt_in_single_frame--;
				}
			}
			rkcif_monitor_reset_event(cif_dev);
			cif_dev->irq_stats.frm_end_cnt[stream->id]++;
		}

		for (i = 0; i < RKCIF_MAX_STREAM_MIPI; i++) {
			if (intstat & CSI_START_INTSTAT(i)) {
				stream = &cif_dev->stream[i];
				if (i == 0) {
					if (!stream->cur_skip_frame)
						rkcif_deal_sof(cif_dev);
				} else {
					spin_lock_irqsave(&stream->fps_lock, flags);
					stream->readout.fs_timestamp = rkcif_time_get_ns(cif_dev);
					stream->frame_idx++;
					spin_unlock_irqrestore(&stream->fps_lock, flags);
				}
				stream->is_in_vblank = false;
				spin_lock_irqsave(&stream->vbq_lock, flags);
				if (stream->stopping && stream->dma_en) {
					if (stream->dma_en & RKCIF_DMAEN_BY_VICAP)
						stream->to_stop_dma = RKCIF_DMAEN_BY_VICAP;
					else if (stream->dma_en & RKCIF_DMAEN_BY_ISP)
						stream->to_stop_dma = RKCIF_DMAEN_BY_ISP;
					stream->is_stop_capture = true;
				}
				if (stream->to_stop_dma) {
					ret = rkcif_stop_dma_capture(stream);
					if (!ret)
						stream->is_finish_stop_dma = true;
				}
				if (stream->to_en_dma)
					rkcif_enable_dma_capture(stream, false);
				spin_unlock_irqrestore(&stream->vbq_lock, flags);
			}
			if (intstat & CSI_LINE_INTSTAT_V1(i)) {
				stream = &cif_dev->stream[i];
				if (stream->is_line_inten) {
					stream->line_int_cnt++;
					if (cif_dev->rdbk_debug > 1 &&
					    stream->frame_idx < 15)
						v4l2_info(&cif_dev->v4l2_dev,
							  "line int %lld\n",
							  stream->line_int_cnt);
					if (cif_dev->sditf[0] && (cif_dev->sditf[0]->mode.rdbk_mode == RKISP_VICAP_RDBK_AUTO ||
					    cif_dev->sditf[0]->mode.rdbk_mode == RKISP_VICAP_RDBK_AUTO_ONE_FRAME))
						rkcif_line_wake_up_rdbk(stream, stream->id);
					else
						rkcif_line_wake_up(stream, stream->id);
					rkcif_modify_line_int(stream, false);
					stream->is_line_inten = false;
				}
				v4l2_dbg(3, rkcif_debug, &cif_dev->v4l2_dev,
					 "%s: id0 cur line:%d\n", __func__, lastline & 0x3fff);
			}
		}
	} else {
		struct rkcif_stream *stream;
		int ch_id;
		int lastline;

		intstat = rkcif_read_register(cif_dev, CIF_REG_DVP_INTSTAT);
		if (intstat)
			rkcif_write_register(cif_dev, CIF_REG_DVP_INTSTAT, intstat);
		else
			return;
		lastline = rkcif_read_register(cif_dev, CIF_REG_DVP_LINE_CNT);
		cif_dev->err_state_work.lastline = lastline;
		cif_dev->err_state_work.intstat = intstat;
		stream = &cif_dev->stream[RKCIF_STREAM_CIF];

		if (intstat & DVP_SIZE_ERR) {
			cif_dev->irq_stats.dvp_size_err_cnt++;
			rkcif_write_register_or(cif_dev, CIF_REG_DVP_CTRL, 0x000A0000);
			cif_dev->err_state |= RKCIF_ERR_SIZE;
		}

		if (intstat & DVP_FIFO_OVERFLOW) {
			cif_dev->irq_stats.dvp_overflow_cnt++;
			cif_dev->err_state |= RKCIF_ERR_OVERFLOW;
		}

		if (intstat & DVP_BANDWIDTH_LACK) {
			cif_dev->irq_stats.dvp_bwidth_lack_cnt++;
			cif_dev->err_state |= RKCIF_ERR_BANDWIDTH_LACK;
		}

		if (intstat & INTSTAT_ERR_RK3588) {
			cif_dev->irq_stats.all_err_cnt++;
		}

		for (i = 0; i < RKCIF_MAX_STREAM_DVP; i++) {
			ch_id = rkcif_dvp_g_ch_id_by_fe(&cif_dev->v4l2_dev, intstat);

			if (ch_id < 0)
				continue;

			stream = &cif_dev->stream[ch_id];
			if (!cif_dev->sditf[0] ||
			    cif_dev->sditf[0]->mode.rdbk_mode)
				stream->buf_wake_up_cnt++;

			if (stream->stopping) {
				rkcif_stream_stop(stream);
				stream->stopping = false;
				wake_up(&stream->wq_stopped);
				continue;
			}

			if (stream->state != RKCIF_STATE_STREAMING)
				continue;
			stream->is_in_vblank = true;
			switch (ch_id) {
			case RKCIF_STREAM_MIPI_ID0:
				stream->frame_phase = SW_FRM_END_ID0(intstat);
				intstat &= ~DVP_ALL_END_ID0;
				break;
			case RKCIF_STREAM_MIPI_ID1:
				stream->frame_phase = SW_FRM_END_ID1(intstat);
				intstat &= ~DVP_ALL_END_ID1;
				break;
			case RKCIF_STREAM_MIPI_ID2:
				stream->frame_phase = SW_FRM_END_ID2(intstat);
				intstat &= ~DVP_ALL_END_ID2;
				break;
			case RKCIF_STREAM_MIPI_ID3:
				stream->frame_phase = SW_FRM_END_ID3(intstat);
				intstat &= ~DVP_ALL_END_ID3;
				break;
			}
			if (stream->dma_en & RKCIF_DMAEN_BY_VICAP) {
				if (cif_dev->sync_cfg.type == RKCIF_NOSYNC_MODE)
					is_update = true;
				else
					is_update = rkcif_check_buffer_prepare(stream);
				if (is_update)
					rkcif_update_stream(cif_dev, stream, ch_id);
			} else if (stream->dma_en & RKCIF_DMAEN_BY_ISP) {
				rkcif_update_stream_toisp(cif_dev, stream, ch_id);
			} else if (stream->dma_en & RKCIF_DMAEN_BY_ROCKIT) {
				rkcif_update_stream_rockit(cif_dev, stream, ch_id);
			}

			if (stream->to_en_dma)
				rkcif_enable_dma_capture(stream, false);
			if (stream->to_stop_dma) {
				rkcif_stop_dma_capture(stream);
				wake_up(&stream->wq_stopped);
			}
			cif_dev->irq_stats.frm_end_cnt[stream->id]++;
		}

		if (intstat & DVP_FRAME0_START_ID0 || intstat & DVP_FRAME1_START_ID0) {
			stream->is_in_vblank = false;
			if (!stream->cur_skip_frame)
				rkcif_deal_sof(cif_dev);
		}

		if (stream->crop_dyn_en)
			rkcif_dynamic_crop(stream);
	}
}

void rkcif_irq_pingpong(struct rkcif_device *cif_dev)
{
	struct rkcif_stream *stream;
	struct rkcif_stream *detect_stream = &cif_dev->stream[0];
	struct v4l2_mbus_config *mbus;
	unsigned int intstat = 0x0, i = 0xff;
	unsigned long flags;
	int ret = 0;

	if (!cif_dev->active_sensor)
		return;

	mbus = &cif_dev->active_sensor->mbus;
	if ((mbus->type == V4L2_MBUS_CSI2_DPHY ||
	     mbus->type == V4L2_MBUS_CSI2_CPHY ||
	     mbus->type == V4L2_MBUS_CCP2) &&
	    (cif_dev->chip_id == CHIP_RK1808_CIF ||
	     cif_dev->chip_id == CHIP_RV1126_CIF ||
	     cif_dev->chip_id == CHIP_RK3568_CIF)) {
		int mipi_id;
		u32 lastline = 0;

		intstat = rkcif_read_register(cif_dev, CIF_REG_MIPI_LVDS_INTSTAT);
		lastline = rkcif_read_register(cif_dev, CIF_REG_MIPI_LVDS_LINE_LINE_CNT_ID0_1);
		cif_dev->err_state_work.lastline = lastline;
		cif_dev->err_state_work.intstat = intstat;

		/* clear all interrupts that has been triggered */
		rkcif_write_register(cif_dev, CIF_REG_MIPI_LVDS_INTSTAT, intstat);

		if (intstat & CSI_FIFO_OVERFLOW) {
			cif_dev->irq_stats.csi_overflow_cnt++;
			cif_dev->err_state |= RKCIF_ERR_OVERFLOW;
		}

		if (intstat & CSI_BANDWIDTH_LACK) {
			cif_dev->irq_stats.csi_bwidth_lack_cnt++;
			cif_dev->err_state |= RKCIF_ERR_BANDWIDTH_LACK;
			return;
		}

		if (intstat & CSI_ALL_ERROR_INTEN) {
			cif_dev->irq_stats.all_err_cnt++;
			return;
		}

		for (i = 0; i < RKCIF_MAX_STREAM_MIPI; i++) {
			mipi_id = rkcif_csi_g_mipi_id(&cif_dev->v4l2_dev,
						      intstat);
			if (mipi_id < 0)
				continue;

			stream = &cif_dev->stream[mipi_id];
			if (stream->stopping && stream->is_can_stop) {
				rkcif_stream_stop(stream);
				stream->stopping = false;
				wake_up(&stream->wq_stopped);
				continue;
			}

			if (stream->state != RKCIF_STATE_STREAMING)
				continue;

			switch (mipi_id) {
			case RKCIF_STREAM_MIPI_ID0:
				stream->frame_phase = SW_FRM_END_ID0(intstat);
				intstat &= ~CSI_FRAME_END_ID0;
				break;
			case RKCIF_STREAM_MIPI_ID1:
				stream->frame_phase = SW_FRM_END_ID1(intstat);
				intstat &= ~CSI_FRAME_END_ID1;
				break;
			case RKCIF_STREAM_MIPI_ID2:
				stream->frame_phase = SW_FRM_END_ID2(intstat);
				intstat &= ~CSI_FRAME_END_ID2;
				break;
			case RKCIF_STREAM_MIPI_ID3:
				stream->frame_phase = SW_FRM_END_ID3(intstat);
				intstat &= ~CSI_FRAME_END_ID3;
				break;
			}

			if (stream->crop_dyn_en)
				rkcif_dynamic_crop(stream);

			rkcif_update_stream(cif_dev, stream, mipi_id);
			rkcif_detect_wake_up_mode_change(stream);
			rkcif_monitor_reset_event(cif_dev);
			if (mipi_id == RKCIF_STREAM_MIPI_ID0) {
				if ((intstat & (CSI_FRAME1_START_ID0 | CSI_FRAME0_START_ID0)) == 0 &&
				    detect_stream->fs_cnt_in_single_frame > 1) {
					cif_dev->err_state |= RKCIF_ERR_ID0_MULTI_FS;
					detect_stream->is_fs_fe_not_paired = true;
					detect_stream->fs_cnt_in_single_frame = 0;
				} else {
					detect_stream->fs_cnt_in_single_frame--;
				}
			}
			cif_dev->irq_stats.frm_end_cnt[stream->id]++;
		}
		for (i = 0; i < RKCIF_MAX_STREAM_MIPI; i++) {
			if (intstat & CSI_START_INTSTAT(i)) {
				stream = &cif_dev->stream[i];
				if (i == 0) {
					if (!stream->cur_skip_frame)
						rkcif_deal_sof(cif_dev);
				} else {
					spin_lock_irqsave(&stream->fps_lock, flags);
					stream->readout.fs_timestamp = rkcif_time_get_ns(cif_dev);
					stream->frame_idx++;
					spin_unlock_irqrestore(&stream->fps_lock, flags);
				}
				stream->is_in_vblank = false;
			}
			if (intstat & CSI_LINE_INTSTAT(i)) {
				stream = &cif_dev->stream[i];
				if (stream->is_line_inten) {
					stream->line_int_cnt++;
					rkcif_line_wake_up(stream, stream->id);
					rkcif_modify_line_int(stream, false);
					stream->is_line_inten = false;
				}
				v4l2_dbg(3, rkcif_debug, &cif_dev->v4l2_dev,
					 "%s: id0 cur line:%d\n", __func__, lastline & 0x3fff);
			}
		}
	} else {
		u32 lastline, lastpix, ctl;
		u32 cif_frmst, frmid, int_en;
		struct rkcif_stream *stream;
		int ch_id;

		intstat = rkcif_read_register(cif_dev, CIF_REG_DVP_INTSTAT);
		cif_frmst = rkcif_read_register(cif_dev, CIF_REG_DVP_FRAME_STATUS);
		lastline = rkcif_read_register(cif_dev, CIF_REG_DVP_LAST_LINE);
		lastline = CIF_FETCH_Y_LAST_LINE(lastline);
		lastpix = rkcif_read_register(cif_dev, CIF_REG_DVP_LAST_PIX);
		lastpix =  CIF_FETCH_Y_LAST_LINE(lastpix);
		ctl = rkcif_read_register(cif_dev, CIF_REG_DVP_CTRL);
		cif_dev->err_state_work.lastline = lastline;
		cif_dev->err_state_work.lastpixel = lastpix;
		cif_dev->err_state_work.intstat = intstat;

		rkcif_write_register(cif_dev, CIF_REG_DVP_INTSTAT, intstat);

		stream = &cif_dev->stream[RKCIF_STREAM_CIF];

		if (intstat & BUS_ERR) {
			cif_dev->irq_stats.dvp_bus_err_cnt++;
			cif_dev->err_state |= RKCIF_ERR_BUS;
		}

		if (intstat & DVP_ALL_OVERFLOW) {
			cif_dev->irq_stats.dvp_overflow_cnt++;
			cif_dev->err_state |= RKCIF_ERR_OVERFLOW;
		}

		if (intstat & LINE_ERR) {
			cif_dev->irq_stats.dvp_line_err_cnt++;
			cif_dev->err_state |= RKCIF_ERR_LINE;
		}

		if (intstat & PIX_ERR) {
			cif_dev->irq_stats.dvp_pix_err_cnt++;
			cif_dev->err_state |= RKCIF_ERR_PIXEL;
		}

		if (intstat & INTSTAT_ERR)
			cif_dev->irq_stats.all_err_cnt++;

		/* There are two irqs enabled:
		 *  - PST_INF_FRAME_END: cif FIFO is ready,
		 *    this is prior to FRAME_END
		 *  - FRAME_END: cif has saved frame to memory,
		 *    a frame ready
		 */
		if ((intstat & PST_INF_FRAME_END)) {
			stream = &cif_dev->stream[RKCIF_STREAM_CIF];
			if (stream->stopping)
				/* To stop CIF ASAP, before FRAME_END irq */
				rkcif_write_register(cif_dev, CIF_REG_DVP_CTRL,
						     ctl & (~ENABLE_CAPTURE));
		}

		if (cif_dev->chip_id <= CHIP_RK1808_CIF) {

			stream = &cif_dev->stream[RKCIF_STREAM_CIF];

			if ((intstat & FRAME_END)) {
				struct rkcif_buffer *active_buf = NULL;

				int_en = rkcif_read_register(cif_dev, CIF_REG_DVP_INTEN);
				int_en |= LINE_INT_EN;
				rkcif_write_register(cif_dev, CIF_REG_DVP_INTEN, int_en);
				cif_dev->dvp_sof_in_oneframe = 0;

				if (stream->stopping) {
					rkcif_stream_stop(stream);
					stream->stopping = false;
					rkcif_assign_dummy_buffer(stream);
					wake_up(&stream->wq_stopped);
					return;
				}

				frmid = CIF_GET_FRAME_ID(cif_frmst);
				if ((cif_frmst == 0xfffd0002) || (cif_frmst == 0xfffe0002)) {
					v4l2_info(&cif_dev->v4l2_dev, "frmid:%d, frmstat:0x%x\n",
						  frmid, cif_frmst);
					rkcif_write_register(cif_dev, CIF_REG_DVP_FRAME_STATUS,
							     FRAME_STAT_CLS);
				}

				if (lastline != stream->pixm.height ||
				    (!(cif_frmst & CIF_F0_READY) &&
				     !(cif_frmst & CIF_F1_READY))) {

					cif_dev->dvp_sof_in_oneframe = 1;
					v4l2_err(&cif_dev->v4l2_dev,
						 "Bad frame, pp irq:0x%x frmst:0x%x size:%dx%d\n",
						 intstat, cif_frmst, lastpix, lastline);
					return;
				}

				if (cif_frmst & CIF_F0_READY) {
					if (stream->curr_buf)
						active_buf = stream->curr_buf;
					stream->frame_phase = CIF_CSI_FRAME0_READY;
				} else if (cif_frmst & CIF_F1_READY) {
					if (stream->next_buf)
						active_buf = stream->next_buf;
					stream->frame_phase = CIF_CSI_FRAME1_READY;
				}

				spin_lock_irqsave(&stream->fps_lock, flags);
				if (stream->frame_phase & CIF_CSI_FRAME0_READY)
					stream->fps_stats.frm0_timestamp = rkcif_time_get_ns(cif_dev);
				else if (stream->frame_phase & CIF_CSI_FRAME1_READY)
					stream->fps_stats.frm1_timestamp = rkcif_time_get_ns(cif_dev);
				spin_unlock_irqrestore(&stream->fps_lock, flags);

				ret = rkcif_assign_new_buffer_oneframe(stream,
								 RKCIF_YUV_ADDR_STATE_UPDATE);

				if (active_buf && (!ret)) {
					active_buf->vb.sequence = stream->frame_idx;
					rkcif_vb_done_tasklet(stream, active_buf);
				}
				stream->frame_idx++;
				cif_dev->irq_stats.frm_end_cnt[stream->id]++;
			}
		} else {
			for (i = 0; i < RKCIF_MAX_STREAM_DVP; i++) {
				ch_id = rkcif_dvp_g_ch_id(&cif_dev->v4l2_dev, &intstat, cif_frmst);

				if (ch_id < 0)
					continue;

				if (ch_id == RKCIF_STREAM_MIPI_ID0) {
					int_en = rkcif_read_register(cif_dev, CIF_REG_DVP_INTEN);
					int_en |= LINE_INT_EN;
					rkcif_write_register(cif_dev, CIF_REG_DVP_INTEN, int_en);
					cif_dev->dvp_sof_in_oneframe = 0;
				}

				stream = &cif_dev->stream[ch_id];

				if (stream->stopping) {
					rkcif_stream_stop(stream);
					stream->stopping = false;
					wake_up(&stream->wq_stopped);
					continue;
				}

				if (stream->state != RKCIF_STATE_STREAMING)
					continue;

				switch (ch_id) {
				case RKCIF_STREAM_MIPI_ID0:
					stream->frame_phase = DVP_FRM_STS_ID0(cif_frmst);
					break;
				case RKCIF_STREAM_MIPI_ID1:
					stream->frame_phase = DVP_FRM_STS_ID1(cif_frmst);
					break;
				case RKCIF_STREAM_MIPI_ID2:
					stream->frame_phase = DVP_FRM_STS_ID2(cif_frmst);
					break;
				case RKCIF_STREAM_MIPI_ID3:
					stream->frame_phase = DVP_FRM_STS_ID3(cif_frmst);
					break;
				}


				frmid = CIF_GET_FRAME_ID(cif_frmst);
				if ((frmid == 0xfffd) || (frmid == 0xfffe)) {
					v4l2_info(&cif_dev->v4l2_dev, "frmid:%d, frmstat:0x%x\n",
						  frmid, cif_frmst);
					rkcif_write_register(cif_dev, CIF_REG_DVP_FRAME_STATUS,
							     FRAME_STAT_CLS);
				}
				rkcif_update_stream(cif_dev, stream, ch_id);
				cif_dev->irq_stats.frm_end_cnt[stream->id]++;
			}
		}

		if ((intstat & LINE_INT_END) && !(intstat & FRAME_END) &&
		    (cif_dev->dvp_sof_in_oneframe == 0)) {
			if ((intstat & (PRE_INF_FRAME_END | PST_INF_FRAME_END)) == 0x0) {
				if ((intstat & INTSTAT_ERR) == 0x0) {
					if (!stream->cur_skip_frame)
						rkcif_deal_sof(cif_dev);
					int_en = rkcif_read_register(cif_dev, CIF_REG_DVP_INTEN);
					int_en &= ~LINE_INT_EN;
					rkcif_write_register(cif_dev, CIF_REG_DVP_INTEN, int_en);
					cif_dev->dvp_sof_in_oneframe = 1;
				}
			}
		}

		if (stream->crop_dyn_en)
			rkcif_dynamic_crop(stream);
	}
}

void rkcif_irq_lite_lvds(struct rkcif_device *cif_dev)
{
	struct rkcif_stream *stream;
	struct v4l2_mbus_config *mbus = &cif_dev->active_sensor->mbus;
	unsigned int intstat, i = 0xff;

	if (mbus->type == V4L2_MBUS_CCP2 &&
	    cif_dev->chip_id == CHIP_RV1126_CIF_LITE) {
		int mipi_id;
		u32 lastline = 0;

		intstat = rkcif_read_register(cif_dev, CIF_REG_MIPI_LVDS_INTSTAT);
		lastline = rkcif_read_register(cif_dev, CIF_REG_MIPI_LVDS_LINE_INT_NUM_ID0_1);
		cif_dev->err_state_work.lastline = lastline;
		cif_dev->err_state_work.intstat = intstat;

		/* clear all interrupts that has been triggered */
		rkcif_write_register(cif_dev, CIF_REG_MIPI_LVDS_INTSTAT, intstat);

		if (intstat & CSI_FIFO_OVERFLOW) {
			v4l2_err(&cif_dev->v4l2_dev,
				 "ERROR: cif lite lvds fifo overflow, intstat:0x%x, lastline:%d!!\n",
				  intstat, lastline);
			return;
		}

		if (intstat & CSI_BANDWIDTH_LACK) {
			v4l2_err(&cif_dev->v4l2_dev,
				 "ERROR: cif lite lvds bandwidth lack, intstat:0x%x!!\n",
				 intstat);
			return;
		}

		if (intstat & CSI_ALL_ERROR_INTEN) {
			v4l2_err(&cif_dev->v4l2_dev,
				 "ERROR: cif lite lvds all err:0x%x!!\n", intstat);
			return;
		}

		for (i = 0; i < RKCIF_MAX_STREAM_MIPI; i++) {
			mipi_id = rkcif_csi_g_mipi_id(&cif_dev->v4l2_dev,
						      intstat);
			if (mipi_id < 0)
				continue;

			stream = &cif_dev->stream[mipi_id];

			if (stream->stopping) {
				rkcif_stream_stop(stream);
				stream->stopping = false;
				wake_up(&stream->wq_stopped);
				continue;
			}

			if (stream->state != RKCIF_STATE_STREAMING)
				continue;

			switch (mipi_id) {
			case RKCIF_STREAM_MIPI_ID0:
				stream->frame_phase = SW_FRM_END_ID0(intstat);
				intstat &= ~CSI_FRAME_END_ID0;
				break;
			case RKCIF_STREAM_MIPI_ID1:
				stream->frame_phase = SW_FRM_END_ID1(intstat);
				intstat &= ~CSI_FRAME_END_ID1;
				break;
			case RKCIF_STREAM_MIPI_ID2:
				stream->frame_phase = SW_FRM_END_ID2(intstat);
				intstat &= ~CSI_FRAME_END_ID2;
				break;
			case RKCIF_STREAM_MIPI_ID3:
				stream->frame_phase = SW_FRM_END_ID3(intstat);
				intstat &= ~CSI_FRAME_END_ID3;
				break;
			}

			rkcif_update_stream(cif_dev, stream, mipi_id);
			rkcif_monitor_reset_event(cif_dev);
			cif_dev->irq_stats.frm_end_cnt[stream->id]++;
		}

		if (intstat & CSI_FRAME0_START_ID0)
			rkcif_lvds_event_inc_sof(cif_dev);

		if (intstat & CSI_FRAME1_START_ID0)
			rkcif_lvds_event_inc_sof(cif_dev);
	}
}

int rkcif_sditf_disconnect(struct video_device *vdev)
{
	struct rkcif_vdev_node *vnode = vdev_to_node(vdev);
	struct rkcif_stream *stream = to_rkcif_stream(vnode);
	struct rkcif_device *cifdev = stream->cifdev;
	struct media_link *link;
	int ret;

	link = list_first_entry(&cifdev->sditf[0]->sd.entity.links, struct media_link, list);
	ret = media_entity_setup_link(link, 0);
	if (ret)
		dev_err(cifdev->dev, "failed to disable link of sditf with isp");

	return ret;
}
EXPORT_SYMBOL(rkcif_sditf_disconnect);<|MERGE_RESOLUTION|>--- conflicted
+++ resolved
@@ -8200,25 +8200,11 @@
 	}
 
 	if (*intstat & DVP_FRAME_END_ID2) {
-<<<<<<< HEAD
-		if ((frm_stat & DVP_CHANNEL2_FRM_READ) ==
-		    DVP_CHANNEL2_FRM_READ)
-			v4l2_warn(v4l2_dev, "frame0/1 trigger simultaneously in DVP ID2\n");
-
-=======
->>>>>>> 604cec40
 		*intstat &= ~DVP_FRAME_END_ID2;
 		return RKCIF_STREAM_MIPI_ID2;
 	}
 
 	if (*intstat & DVP_FRAME_END_ID3) {
-<<<<<<< HEAD
-		if ((frm_stat & DVP_CHANNEL3_FRM_READ) ==
-		    DVP_CHANNEL3_FRM_READ)
-			v4l2_warn(v4l2_dev, "frame0/1 trigger simultaneously in DVP ID3\n");
-
-=======
->>>>>>> 604cec40
 		*intstat &= ~DVP_FRAME_END_ID3;
 		return RKCIF_STREAM_MIPI_ID3;
 	}
