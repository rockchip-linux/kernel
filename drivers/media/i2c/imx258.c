// SPDX-License-Identifier: GPL-2.0
/*
 * imx258 driver
 *
 * Copyright (C) 2017 Fuzhou Rockchip Electronics Co., Ltd.
 *
 * V0.0X01.0X01 add poweron function.
 * V0.0X01.0X02 fix mclk issue when probe multiple camera.
 * V0.0X01.0X03 add enum_frame_interval function.
 * V0.0X01.0X04 add quick stream on/off
 * V0.0X01.0X05 add function g_mbus_config
 * V0.0X01.0X06 support capture spd data and embedded data
 */

#include <linux/clk.h>
#include <linux/device.h>
#include <linux/delay.h>
#include <linux/gpio/consumer.h>
#include <linux/i2c.h>
#include <linux/module.h>
#include <linux/pm_runtime.h>
#include <linux/regulator/consumer.h>
#include <linux/sysfs.h>
#include <linux/version.h>
#include <linux/rk-camera-module.h>
#include <media/media-entity.h>
#include <media/v4l2-async.h>
#include <media/v4l2-ctrls.h>
#include <media/v4l2-subdev.h>
#include <linux/pinctrl/consumer.h>
#include "imx258_eeprom_head.h"

#define DRIVER_VERSION			KERNEL_VERSION(0, 0x01, 0x06)

#ifndef V4L2_CID_DIGITAL_GAIN
#define V4L2_CID_DIGITAL_GAIN		V4L2_CID_GAIN
#endif

#define IMX258_LANES			4
#define IMX258_BITS_PER_SAMPLE		10
#define IMX258_LINK_FREQ_498MHZ		498000000
#define IMX258_LINK_FREQ_399MHZ		399000000
/* pixel rate = link frequency * 2 * lanes / BITS_PER_SAMPLE */
#define IMX258_PIXEL_RATE_FULL_SIZE	398400000
#define IMX258_PIXEL_RATE_BINNING	319200000
#define IMX258_XVCLK_FREQ		24000000

#define CHIP_ID				0x0258
#define IMX258_REG_CHIP_ID		0x0016

<<<<<<< HEAD
#define IMX258_REG_CTRL_MODE		0x0100
#define IMX258_MODE_SW_STANDBY		0x0
#define IMX258_MODE_STREAMING		BIT(0)
=======
/* V_TIMING internal */
#define IMX258_VTS_30FPS		0x0c50
#define IMX258_VTS_30FPS_2K		0x0638
#define IMX258_VTS_30FPS_VGA		0x034c
#define IMX258_VTS_MAX			0xffff
>>>>>>> e08dd85c

#define IMX258_REG_EXPOSURE		0x0202
#define	IMX258_EXPOSURE_MIN		4
#define	IMX258_EXPOSURE_STEP		1
#define IMX258_VTS_MAX			0xffff

#define IMX258_REG_GAIN_H		0x0204
#define IMX258_REG_GAIN_L		0x0205
#define IMX258_GAIN_MIN			0
#define IMX258_GAIN_MAX			0x1fff
#define IMX258_GAIN_STEP		1
#define IMX258_GAIN_DEFAULT		0x0

<<<<<<< HEAD
=======
/* Exposure control */
#define IMX258_REG_EXPOSURE		0x0202
#define IMX258_EXPOSURE_MIN		4
#define IMX258_EXPOSURE_STEP		1
#define IMX258_EXPOSURE_DEFAULT		0x640
#define IMX258_EXPOSURE_MAX		65535

/* Analog gain control */
#define IMX258_REG_ANALOG_GAIN		0x0204
#define IMX258_ANA_GAIN_MIN		0
#define IMX258_ANA_GAIN_MAX		480
#define IMX258_ANA_GAIN_STEP		1
#define IMX258_ANA_GAIN_DEFAULT		0x0

/* Digital gain control */
#define IMX258_REG_GR_DIGITAL_GAIN	0x020e
#define IMX258_REG_R_DIGITAL_GAIN	0x0210
#define IMX258_REG_B_DIGITAL_GAIN	0x0212
#define IMX258_REG_GB_DIGITAL_GAIN	0x0214
#define IMX258_DGTL_GAIN_MIN		0
#define IMX258_DGTL_GAIN_MAX		4096	/* Max = 0xFFF */
#define IMX258_DGTL_GAIN_DEFAULT	1024
#define IMX258_DGTL_GAIN_STEP		1

/* Test Pattern Control */
>>>>>>> e08dd85c
#define IMX258_REG_TEST_PATTERN		0x0600
#define	IMX258_TEST_PATTERN_ENABLE	0x80
#define	IMX258_TEST_PATTERN_DISABLE	0x0

#define IMX258_REG_VTS			0x0340

#define REG_NULL			0xFFFF

#define IMX258_REG_VALUE_08BIT		1
#define IMX258_REG_VALUE_16BIT		2
#define IMX258_REG_VALUE_24BIT		3

#define OF_CAMERA_PINCTRL_STATE_DEFAULT	"rockchip,camera_default"
#define OF_CAMERA_PINCTRL_STATE_SLEEP	"rockchip,camera_sleep"

#define IMX258_NAME			"imx258"

static const char * const imx258_supply_names[] = {
	"avdd",		/* Analog power */
	"dovdd",	/* Digital I/O power */
	"dvdd",		/* Digital core power */
};

#define IMX258_NUM_SUPPLIES ARRAY_SIZE(imx258_supply_names)

struct regval {
	u16 addr;
	u8 val;
};

struct other_data {
	u32 width;
	u32 height;
	u32 bus_fmt;
};

struct imx258_mode {
	u32 bus_fmt;
	u32 width;
	u32 height;
	struct v4l2_fract max_fps;
	u32 hts_def;
	u32 vts_def;
	u32 exp_def;
	const struct regval *reg_list;
	/* Shield Pix Data */
	const struct other_data *spd;
	/* embedded Data */
	const struct other_data *ebd;
	u32 hdr_mode;
	u32 vc[PAD_MAX];
};

struct imx258 {
	struct i2c_client	*client;
	struct clk		*xvclk;
	struct gpio_desc	*reset_gpio;
	struct gpio_desc	*pwdn_gpio;
	struct regulator_bulk_data supplies[IMX258_NUM_SUPPLIES];

	struct pinctrl		*pinctrl;
	struct pinctrl_state	*pins_default;
	struct pinctrl_state	*pins_sleep;

	struct v4l2_subdev	subdev;
	struct media_pad	pad;
	struct v4l2_ctrl_handler ctrl_handler;
	struct v4l2_ctrl	*exposure;
	struct v4l2_ctrl	*anal_gain;
	struct v4l2_ctrl	*digi_gain;
	struct v4l2_ctrl	*hblank;
	struct v4l2_ctrl	*vblank;
	struct v4l2_ctrl	*test_pattern;
	struct mutex		mutex;
	bool			streaming;
	bool			power_on;
	const struct imx258_mode *cur_mode;
	u32			cfg_num;
	u32			module_index;
	const char		*module_facing;
	const char		*module_name;
	const char		*len_name;
	struct v4l2_ctrl *link_freq;
	struct v4l2_ctrl *pixel_rate;
	struct imx258_otp_info *otp;
	struct rkmodule_inf	module_inf;
	struct rkmodule_awb_cfg	awb_cfg;
	struct rkmodule_lsc_cfg	lsc_cfg;
	u32 spd_id;
	u32 ebd_id;
};

#define to_imx258(sd) container_of(sd, struct imx258, subdev)

struct imx258_id_name {
	u32 id;
	char name[RKMODULE_NAME_LEN];
};

static const struct imx258_id_name imx258_module_info[] = {
	{0x36, "GuangDongLiteArray"},
	{0x0d, "CameraKing"},
	{0x00, "Unknown"}
};

static const struct imx258_id_name imx258_lens_info[] = {
	{0x47, "Sunny 3923C"},
	{0x07, "Largen 9611A6"},
	{0x00, "Unknown"}
};

/*
 * Xclk 24Mhz
 */
static const struct regval imx258_global_regs[] = {
	{0x0136, 0x18},
	{0x0137, 0x00},
	{0x3051, 0x00},
	{0x6b11, 0xcf},
	{0x7ff0, 0x08},
	{0x7ff1, 0x0f},
	{0x7ff2, 0x08},
	{0x7ff3, 0x1b},
	{0x7ff4, 0x23},
	{0x7ff5, 0x60},
	{0x7ff6, 0x00},
	{0x7ff7, 0x01},
	{0x7ff8, 0x00},
	{0x7ff9, 0x78},
	{0x7ffa, 0x01},
	{0x7ffb, 0x00},
	{0x7ffc, 0x00},
	{0x7ffd, 0x00},
	{0x7ffe, 0x00},
	{0x7fff, 0x03},
	{0x7f76, 0x03},
	{0x7f77, 0xfe},
	{0x7fa8, 0x03},
	{0x7fa9, 0xfe},
	{0x7b24, 0x81},
	{0x7b25, 0x01},
	{0x6564, 0x07},
	{0x6b0d, 0x41},
	{0x653d, 0x04},
	{0x6b05, 0x8c},
	{0x6b06, 0xf9},
	{0x6b08, 0x65},
	{0x6b09, 0xfc},
	{0x6b0a, 0xcf},
	{0x6b0b, 0xd2},
	{0x6700, 0x0e},
	{0x6707, 0x0e},
	{0x5f04, 0x00},
	{0x5f05, 0xed},
	{0x94c7, 0xff},
	{0x94c8, 0xff},
	{0x94c9, 0xff},
	{0x95c7, 0xff},
	{0x95c8, 0xff},
	{0x95c9, 0xff},
	{0x94c4, 0x3f},
	{0x94c5, 0x3f},
	{0x94c6, 0x3f},
	{0x95c4, 0x3f},
	{0x95c5, 0x3f},
	{0x95c6, 0x3f},
	{0x94c1, 0x02},
	{0x94c2, 0x02},
	{0x94c3, 0x02},
	{0x95c1, 0x02},
	{0x95c2, 0x02},
	{0x95c3, 0x02},
	{0x94be, 0x0c},
	{0x94bf, 0x0c},
	{0x94c0, 0x0c},
	{0x95be, 0x0c},
	{0x95bf, 0x0c},
	{0x95c0, 0x0c},
	{0x94d0, 0x74},
	{0x94d1, 0x74},
	{0x94d2, 0x74},
	{0x95d0, 0x74},
	{0x95d1, 0x74},
	{0x95d2, 0x74},
	{0x94cd, 0x2e},
	{0x94ce, 0x2e},
	{0x94cf, 0x2e},
	{0x95cd, 0x2e},
	{0x95ce, 0x2e},
	{0x95cf, 0x2e},
	{0x94ca, 0x4c},
	{0x94cb, 0x4c},
	{0x94cc, 0x4c},
	{0x95ca, 0x4c},
	{0x95cb, 0x4c},
	{0x95cc, 0x4c},
	{0x900e, 0x32},
	{0x94e2, 0xff},
	{0x94e3, 0xff},
	{0x94e4, 0xff},
	{0x95e2, 0xff},
	{0x95e3, 0xff},
	{0x95e4, 0xff},
	{0x94df, 0x6e},
	{0x94e0, 0x6e},
	{0x94e1, 0x6e},
	{0x95df, 0x6e},
	{0x95e0, 0x6e},
	{0x95e1, 0x6e},
	{0x7fcc, 0x01},
	{0x7b78, 0x00},
	{0x9401, 0x35},
	{0x9403, 0x23},
	{0x9405, 0x23},
	{0x9406, 0x00},
	{0x9407, 0x31},
	{0x9408, 0x00},
	{0x9409, 0x1b},
	{0x940a, 0x00},
	{0x940b, 0x15},
	{0x940d, 0x3f},
	{0x940f, 0x3f},
	{0x9411, 0x3f},
	{0x9413, 0x64},
	{0x9415, 0x64},
	{0x9417, 0x64},
	{0x941d, 0x34},
	{0x941f, 0x01},
	{0x9421, 0x01},
	{0x9423, 0x01},
	{0x9425, 0x23},
	{0x9427, 0x23},
	{0x9429, 0x23},
	{0x942b, 0x2f},
	{0x942d, 0x1a},
	{0x942f, 0x14},
	{0x9431, 0x3f},
	{0x9433, 0x3f},
	{0x9435, 0x3f},
	{0x9437, 0x6b},
	{0x9439, 0x7c},
	{0x943b, 0x81},
	{0x9443, 0x0f},
	{0x9445, 0x0f},
	{0x9447, 0x0f},
	{0x9449, 0x0f},
	{0x944b, 0x0f},
	{0x944d, 0x0f},
	{0x944f, 0x1e},
	{0x9451, 0x0f},
	{0x9453, 0x0b},
	{0x9455, 0x28},
	{0x9457, 0x13},
	{0x9459, 0x0c},
	{0x945d, 0x00},
	{0x945e, 0x00},
	{0x945f, 0x00},
	{0x946d, 0x00},
	{0x946f, 0x10},
	{0x9471, 0x10},
	{0x9473, 0x40},
	{0x9475, 0x2e},
	{0x9477, 0x10},
	{0x9478, 0x0a},
	{0x947b, 0xe0},
	{0x947c, 0xe0},
	{0x947d, 0xe0},
	{0x947e, 0xe0},
	{0x947f, 0xe0},
	{0x9480, 0xe0},
	{0x9483, 0x14},
	{0x9485, 0x14},
	{0x9487, 0x14},
	{0x9501, 0x35},
	{0x9503, 0x14},
	{0x9505, 0x14},
	{0x9507, 0x31},
	{0x9509, 0x1b},
	{0x950b, 0x15},
	{0x950d, 0x1e},
	{0x950f, 0x1e},
	{0x9511, 0x1e},
	{0x9513, 0x64},
	{0x9515, 0x64},
	{0x9517, 0x64},
	{0x951d, 0x34},
	{0x951f, 0x01},
	{0x9521, 0x01},
	{0x9523, 0x01},
	{0x9525, 0x14},
	{0x9527, 0x14},
	{0x9529, 0x14},
	{0x952b, 0x2f},
	{0x952d, 0x1a},
	{0x952f, 0x14},
	{0x9531, 0x1e},
	{0x9533, 0x1e},
	{0x9535, 0x1e},
	{0x9537, 0x6b},
	{0x9539, 0x7c},
	{0x953b, 0x81},
	{0x9543, 0x0f},
	{0x9545, 0x0f},
	{0x9547, 0x0f},
	{0x9549, 0x0f},
	{0x954b, 0x0f},
	{0x954d, 0x0f},
	{0x954f, 0x15},
	{0x9551, 0x0b},
	{0x9553, 0x08},
	{0x9555, 0x1c},
	{0x9557, 0x0d},
	{0x9559, 0x08},
	{0x955d, 0x00},
	{0x955e, 0x00},
	{0x955f, 0x00},
	{0x956d, 0x00},
	{0x956f, 0x10},
	{0x9571, 0x10},
	{0x9573, 0x40},
	{0x9575, 0x2e},
	{0x9577, 0x10},
	{0x9578, 0x0a},
	{0x957b, 0xe0},
	{0x957c, 0xe0},
	{0x957d, 0xe0},
	{0x957e, 0xe0},
	{0x957f, 0xe0},
	{0x9580, 0xe0},
	{0x9583, 0x14},
	{0x9585, 0x14},
	{0x9587, 0x14},
	{0x7f78, 0x00},
	{0x7f89, 0x00},
	{0x7f93, 0x00},
	{0x924b, 0x1b},
	{0x924c, 0x0a},
	{0x9304, 0x04},
	{0x9315, 0x04},
	{0x9250, 0x50},
	{0x9251, 0x3c},
	{0x9252, 0x14},
	{0x0112, 0x0a},
	{0x0113, 0x0a},
	{0x0114, 0x03},
	{0x0301, 0x05},
	{0x0303, 0x02},
	{0x0305, 0x04},
	{0x0306, 0x00},
	{0x0307, 0xa6},
	{0x0309, 0x0a},
	{0x030b, 0x01},
	{0x030d, 0x02},
	{0x030e, 0x00},
	{0x030f, 0xd8},
	{0x0310, 0x00},
	{0x0820, 0x0f},
	{0x0821, 0x90},
	{0x0822, 0x00},
	{0x0823, 0x00},
	{0x4648, 0x7f},
	{0x7420, 0x00},
	{0x7421, 0x1c},
	{0x7422, 0x00},
	{0x7423, 0xd7},
	{0x9104, 0x00},
	{0x0342, 0x14},
	{0x0343, 0xe8},
	{0x0340, 0x0e},
	{0x0341, 0x88},
	{0x0344, 0x00},
	{0x0345, 0x00},
	{0x0346, 0x00},
	{0x0347, 0x00},
	{0x0348, 0x10},
	{0x0349, 0x6f},
	{0x034a, 0x0c},
	{0x034b, 0x2f},
	{0x0381, 0x01},
	{0x0383, 0x01},
	{0x0385, 0x01},
	{0x0387, 0x01},
	{0x0900, 0x00},
	{0x0901, 0x11},
	{0x0401, 0x00},
	{0x0404, 0x00},
	{0x0405, 0x10},
	{0x0408, 0x00},
	{0x0409, 0x00},
	{0x040a, 0x00},
	{0x040b, 0x00},
	{0x040c, 0x10},
	{0x040d, 0x70},
	{0x040e, 0x0c},
	{0x040f, 0x30},
	{0x3038, 0x00},
	{0x303a, 0x00},
	{0x303b, 0x10},
	{0x300d, 0x00},
	{0x034c, 0x10},
	{0x034d, 0x70},
	{0x034e, 0x0c},
	{0x034f, 0x30},
	{0x0202, 0x0e},
	{0x0203, 0x7e},
	{0x0204, 0x00},
	{0x0205, 0x00},
	{0x020e, 0x01},
	{0x020f, 0x00},
	{0x0210, 0x01},
	{0x0211, 0x00},
	{0x0212, 0x01},
	{0x0213, 0x00},
	{0x0214, 0x01},
	{0x0215, 0x00},
	{0x7bcd, 0x00},
	{0x94dc, 0x20},
	{0x94dd, 0x20},
	{0x94de, 0x20},
	{0x95dc, 0x20},
	{0x95dd, 0x20},
	{0x95de, 0x20},
	{0x7fb0, 0x00},
	{0x9010, 0x3e},
	{0x9419, 0x50},
	{0x941b, 0x50},
	{0x9519, 0x50},
	{0x951b, 0x50},
	{0x3030, 0x00},
	{0x3032, 0x00},
	{0x0220, 0x00},
	{0x0100, 0x00},
	{REG_NULL, 0x00},
};

/*
 * Xclk 24Mhz
 * max_framerate 30fps
 * mipi_datarate per lane 600Mbps
 */
static const struct regval imx258_2096x1560_regs[] = {
	{0x0112, 0x0a},
	{0x0113, 0x0a},
	{0x0114, 0x03},
	{0x0301, 0x05},
	{0x0303, 0x02},
	{0x0305, 0x04},
	{0x0306, 0x00},
	{0x0307, 0x85},
	{0x0309, 0x0a},
	{0x030b, 0x01},
	{0x030d, 0x02},
	{0x030e, 0x00},
	{0x030f, 0xd8},
	{0x0310, 0x00},
	{0x0820, 0x0c},
	{0x0821, 0x78},
	{0x0822, 0x00},
	{0x0823, 0x00},
	{0x4648, 0x7f},
	{0x7420, 0x00},
	{0x7421, 0x1c},
	{0x7422, 0x00},
	{0x7423, 0xd7},
	{0x9104, 0x00},
	{0x0342, 0x14},
	{0x0343, 0xe8},
	{0x0340, 0x07},
	{0x0341, 0xc4},
	{0x0344, 0x00},
	{0x0345, 0x00},
	{0x0346, 0x00},
	{0x0347, 0x00},
	{0x0348, 0x10},
	{0x0349, 0x6f},
	{0x034a, 0x0c},
	{0x034b, 0x2f},
	{0x0381, 0x01},
	{0x0383, 0x01},
	{0x0385, 0x01},
	{0x0387, 0x01},
	{0x0900, 0x01},
	{0x0901, 0x12},
	{0x0401, 0x01},
	{0x0404, 0x00},
	{0x0405, 0x20},
	{0x0408, 0x00},
	{0x0409, 0x06},
	{0x040a, 0x00},
	{0x040b, 0x00},
	{0x040c, 0x10},
	{0x040d, 0x62},
	{0x040e, 0x06},
	{0x040f, 0x18},
	{0x3038, 0x00},
	{0x303a, 0x00},
	{0x303b, 0x10},
	{0x300d, 0x00},
	{0x034c, 0x08},
	{0x034d, 0x30},
	{0x034e, 0x06},
	{0x034f, 0x18},
	{0x0100, 0x00},
	{REG_NULL, 0x00},
};

/*
 * Xclk 24Mhz
 * max_framerate 7fps
 * mipi_datarate per lane 600Mbps
 */
static const struct regval imx258_4208x3120_regs[] = {
	{0x0112, 0x0a},
	{0x0113, 0x0a},
	{0x0114, 0x03},
	{0x0301, 0x05},
	{0x0303, 0x02},
	{0x0305, 0x04},
	{0x0306, 0x00},
	{0x0307, 0xa6},
	{0x0309, 0x0a},
	{0x030b, 0x01},
	{0x030d, 0x02},
	{0x030e, 0x00},
	{0x030f, 0xd8},
	{0x0310, 0x00},
	{0x0820, 0x0f},
	{0x0821, 0x90},
	{0x0822, 0x00},
	{0x0823, 0x00},
	{0x4648, 0x7f},
	{0x7420, 0x00},
	{0x7421, 0x1c},
	{0x7422, 0x00},
	{0x7423, 0xd7},
	{0x9104, 0x00},
	{0x0342, 0x14},
	{0x0343, 0xe8},
	{0x0340, 0x0e},
	{0x0341, 0x88},
	{0x0344, 0x00},
	{0x0345, 0x00},
	{0x0346, 0x00},
	{0x0347, 0x00},
	{0x0348, 0x10},
	{0x0349, 0x6f},
	{0x034a, 0x0c},
	{0x034b, 0x2f},
	{0x0381, 0x01},
	{0x0383, 0x01},
	{0x0385, 0x01},
	{0x0387, 0x01},
	{0x0900, 0x00},
	{0x0901, 0x11},
	{0x0401, 0x00},
	{0x0404, 0x00},
	{0x0405, 0x10},
	{0x0408, 0x00},
	{0x0409, 0x00},
	{0x040a, 0x00},
	{0x040b, 0x00},
	{0x040c, 0x10},
	{0x040d, 0x70},
	{0x040e, 0x0c},
	{0x040f, 0x30},
	{0x3038, 0x00},
	{0x303a, 0x00},
	{0x303b, 0x10},
	{0x300d, 0x00},
	{0x034c, 0x10},
	{0x034d, 0x70},
	{0x034e, 0x0c},
	{0x034f, 0x30},
	{0x0100, 0x00},
	{REG_NULL, 0x00},
};

static const struct regval imx258_4208_3120_spd_reg[] = {
	{0x3030, 0x01},//shield output size:80x1920
	{0x3032, 0x01},//shield BYTE2
#ifdef SPD_DEBUG
	/*DEBUG mode,spd data output with active pixel*/
	{0x7bcd, 0x00},
	{0x0b00, 0x00},
	{0x3051, 0x00},
	{0x3052, 0x00},
	{0x7bca, 0x00},
	{0x7bcb, 0x00},
	{0x7bc8, 0x00},
#endif
};

static const struct other_data imx258_full_spd = {
	.width = 80,
	.height = 1920,
	.bus_fmt = MEDIA_BUS_FMT_SPD_2X8,
};

static const struct other_data imx258_full_ebd = {
	.width = 320,
	.height = 2,
	.bus_fmt = MEDIA_BUS_FMT_EBD_1X8,
};

static const struct imx258_mode supported_modes[] = {
	{
		.bus_fmt = MEDIA_BUS_FMT_SBGGR10_1X10,
		.width = 4208,
		.height = 3120,
		.max_fps = {
			.numerator = 10000,
			.denominator = 200000,
		},
		.exp_def = 0x0E7E,
		.hts_def = 0x14E8,
		.vts_def = 0x0E88,
		.reg_list = imx258_4208x3120_regs,
		.spd = &imx258_full_spd,
		.ebd = &imx258_full_ebd,
		.hdr_mode = NO_HDR,
		.vc[PAD0] = V4L2_MBUS_CSI2_CHANNEL_0,
	},
	{
		.bus_fmt = MEDIA_BUS_FMT_SBGGR10_1X10,
		.width = 2096,
		.height = 1560,
		.max_fps = {
			.numerator = 10000,
			.denominator = 300000,
		},
		.exp_def = 0x07BA,
		.hts_def = 0x14E8,
		.vts_def = 0x07C4,
		.reg_list = imx258_2096x1560_regs,
		.spd = NULL,
		.ebd = NULL,
		.hdr_mode = NO_HDR,
		.vc[PAD0] = V4L2_MBUS_CSI2_CHANNEL_0,
	},
};

static const s64 link_freq_menu_items[] = {
	IMX258_LINK_FREQ_498MHZ,
	IMX258_LINK_FREQ_399MHZ
};

static const char * const imx258_test_pattern_menu[] = {
	"Disabled",
	"Vertical Color Bar Type 1",
	"Vertical Color Bar Type 2",
	"Vertical Color Bar Type 3",
	"Vertical Color Bar Type 4"
};

/* Write registers up to 4 at a time */
static int imx258_write_reg(struct i2c_client *client, u16 reg,
	int len, u32 val)
{
	u32 buf_i, val_i;
	u8 buf[6];
	u8 *val_p;
	__be32 val_be;

	if (len > 4)
		return -EINVAL;

	buf[0] = reg >> 8;
	buf[1] = reg & 0xff;

	val_be = cpu_to_be32(val);
	val_p = (u8 *)&val_be;
	buf_i = 2;
	val_i = 4 - len;

	while (val_i < 4)
		buf[buf_i++] = val_p[val_i++];

	if (i2c_master_send(client, buf, len + 2) != len + 2)
		return -EIO;

	return 0;
}

static int imx258_write_array(struct i2c_client *client,
	const struct regval *regs)
{
	u32 i;
	int ret = 0;

	for (i = 0; ret == 0 && regs[i].addr != REG_NULL; i++)
		ret = imx258_write_reg(client, regs[i].addr,
			IMX258_REG_VALUE_08BIT,
			regs[i].val);
	return ret;
}

/* Read registers up to 4 at a time */
static int imx258_read_reg(struct i2c_client *client, u16 reg,
	unsigned int len, u32 *val)
{
	struct i2c_msg msgs[2];
	u8 *data_be_p;
	__be32 data_be = 0;
	__be16 reg_addr_be = cpu_to_be16(reg);
	int ret;

	if (len > 4 || !len)
		return -EINVAL;

	data_be_p = (u8 *)&data_be;
	/* Write register address */
	msgs[0].addr = client->addr;
	msgs[0].flags = 0;
	msgs[0].len = 2;
	msgs[0].buf = (u8 *)&reg_addr_be;

	/* Read data from register */
	msgs[1].addr = client->addr;
	msgs[1].flags = I2C_M_RD;
	msgs[1].len = len;
	msgs[1].buf = &data_be_p[4 - len];

	ret = i2c_transfer(client->adapter, msgs, ARRAY_SIZE(msgs));
	if (ret != ARRAY_SIZE(msgs))
		return -EIO;

	*val = be32_to_cpu(data_be);

	return 0;
}

static int imx258_get_reso_dist(const struct imx258_mode *mode,
	struct v4l2_mbus_framefmt *framefmt)
{
	return abs(mode->width - framefmt->width) +
	       abs(mode->height - framefmt->height);
}

static const struct imx258_mode *
	imx258_find_best_fit(struct v4l2_subdev_format *fmt)
{
	struct v4l2_mbus_framefmt *framefmt = &fmt->format;
	int dist;
	int cur_best_fit = 0;
	int cur_best_fit_dist = -1;
	unsigned int i;

	for (i = 0; i < ARRAY_SIZE(supported_modes); i++) {
		dist = imx258_get_reso_dist(&supported_modes[i], framefmt);
		if (cur_best_fit_dist == -1 || dist < cur_best_fit_dist) {
			cur_best_fit_dist = dist;
			cur_best_fit = i;
		}
	}

	return &supported_modes[cur_best_fit];
}

static int imx258_set_fmt(struct v4l2_subdev *sd,
	struct v4l2_subdev_pad_config *cfg,
	struct v4l2_subdev_format *fmt)
{
	struct imx258 *imx258 = to_imx258(sd);
	const struct imx258_mode *mode;
	s64 h_blank, vblank_def;

	mutex_lock(&imx258->mutex);

	mode = imx258_find_best_fit(fmt);
	fmt->format.code = MEDIA_BUS_FMT_SRGGB10_1X10;
	fmt->format.width = mode->width;
	fmt->format.height = mode->height;
	fmt->format.field = V4L2_FIELD_NONE;
	if (fmt->which == V4L2_SUBDEV_FORMAT_TRY) {
#ifdef CONFIG_VIDEO_V4L2_SUBDEV_API
		*v4l2_subdev_get_try_format(sd, cfg, fmt->pad) = fmt->format;
#else
		mutex_unlock(&imx258->mutex);
		return -ENOTTY;
#endif
	} else {
		imx258->cur_mode = mode;
		h_blank = mode->hts_def - mode->width;
		__v4l2_ctrl_modify_range(imx258->hblank, h_blank,
					 h_blank, 1, h_blank);
		vblank_def = mode->vts_def - mode->height;
		__v4l2_ctrl_modify_range(imx258->vblank, vblank_def,
					 IMX258_VTS_MAX - mode->height,
					 1, vblank_def);
		if (mode->width == 2096 && mode->height == 1560) {
			__v4l2_ctrl_s_ctrl(imx258->link_freq,
				link_freq_menu_items[1]);
			__v4l2_ctrl_s_ctrl_int64(imx258->pixel_rate,
				IMX258_PIXEL_RATE_BINNING);
		} else {
			__v4l2_ctrl_s_ctrl(imx258->link_freq,
				link_freq_menu_items[0]);
			__v4l2_ctrl_s_ctrl_int64(imx258->pixel_rate,
				IMX258_PIXEL_RATE_FULL_SIZE);
		}
	}
	mutex_unlock(&imx258->mutex);

	return 0;
}

static int imx258_get_fmt(struct v4l2_subdev *sd,
	struct v4l2_subdev_pad_config *cfg,
	struct v4l2_subdev_format *fmt)
{
	struct imx258 *imx258 = to_imx258(sd);
	const struct imx258_mode *mode = imx258->cur_mode;

	mutex_lock(&imx258->mutex);
	if (fmt->which == V4L2_SUBDEV_FORMAT_TRY) {
#ifdef CONFIG_VIDEO_V4L2_SUBDEV_API
		fmt->format = *v4l2_subdev_get_try_format(sd, cfg, fmt->pad);
#else
		mutex_unlock(&imx258->mutex);
		return -ENOTTY;
#endif
	} else {
		fmt->format.width = mode->width;
		fmt->format.height = mode->height;
		fmt->format.code = MEDIA_BUS_FMT_SRGGB10_1X10;
		fmt->format.field = V4L2_FIELD_NONE;
		/* to csi rawwr3, other rawwr also can use */
		if (fmt->pad == imx258->spd_id && mode->spd) {
			fmt->format.width = mode->spd->width;
			fmt->format.height = mode->spd->height;
			fmt->format.code = mode->spd->bus_fmt;
			//Set the vc channel to be consistent with the valid data
			fmt->reserved[0] = V4L2_MBUS_CSI2_CHANNEL_0;
		} else if (fmt->pad == imx258->ebd_id && mode->ebd) {
			fmt->format.width = mode->ebd->width;
			fmt->format.height = mode->ebd->height;
			fmt->format.code = mode->ebd->bus_fmt;
			//Set the vc channel to be consistent with the valid data
			fmt->reserved[0] = V4L2_MBUS_CSI2_CHANNEL_0;
		}
	}
	mutex_unlock(&imx258->mutex);

	return 0;
}

static int imx258_enum_mbus_code(struct v4l2_subdev *sd,
	struct v4l2_subdev_pad_config *cfg,
	struct v4l2_subdev_mbus_code_enum *code)
{
	if (code->index != 0)
		return -EINVAL;
	code->code = MEDIA_BUS_FMT_SRGGB10_1X10;

	return 0;
}

static int imx258_enum_frame_sizes(struct v4l2_subdev *sd,
	struct v4l2_subdev_pad_config *cfg,
	struct v4l2_subdev_frame_size_enum *fse)
{
	if (fse->index >= ARRAY_SIZE(supported_modes))
		return -EINVAL;

	if (fse->code != MEDIA_BUS_FMT_SRGGB10_1X10)
		return -EINVAL;

	fse->min_width  = supported_modes[fse->index].width;
	fse->max_width  = supported_modes[fse->index].width;
	fse->max_height = supported_modes[fse->index].height;
	fse->min_height = supported_modes[fse->index].height;

	return 0;
}

static int imx258_enable_test_pattern(struct imx258 *imx258, u32 pattern)
{
	u32 val;

	if (pattern)
		val = (pattern - 1) | IMX258_TEST_PATTERN_ENABLE;
	else
		val = IMX258_TEST_PATTERN_DISABLE;

	return imx258_write_reg(imx258->client,
			IMX258_REG_TEST_PATTERN,
			IMX258_REG_VALUE_08BIT,
			val);
}

static int imx258_g_frame_interval(struct v4l2_subdev *sd,
	struct v4l2_subdev_frame_interval *fi)
{
	struct imx258 *imx258 = to_imx258(sd);
	const struct imx258_mode *mode = imx258->cur_mode;

	mutex_lock(&imx258->mutex);
	fi->interval = mode->max_fps;
	mutex_unlock(&imx258->mutex);

	return 0;
}

static void imx258_get_otp(struct imx258_otp_info *otp,
			       struct rkmodule_inf *inf)
{
	u32 i;

	/* fac */
	if (otp->flag & 0x80) {
		inf->fac.flag = 1;
		inf->fac.year = otp->year;
		inf->fac.month = otp->month;
		inf->fac.day = otp->day;
		for (i = 0; i < ARRAY_SIZE(imx258_module_info) - 1; i++) {
			if (imx258_module_info[i].id == otp->module_id)
				break;
		}
		strscpy(inf->fac.module, imx258_module_info[i].name,
			sizeof(inf->fac.module));

		for (i = 0; i < ARRAY_SIZE(imx258_lens_info) - 1; i++) {
			if (imx258_lens_info[i].id == otp->lens_id)
				break;
		}
		strscpy(inf->fac.lens, imx258_lens_info[i].name,
			sizeof(inf->fac.lens));
	}
	/* awb */
	if (otp->flag & 0x40) {
		inf->awb.flag = 1;
		inf->awb.r_value = otp->rg_ratio;
		inf->awb.b_value = otp->bg_ratio;
		inf->awb.gr_value = 0x400;
		inf->awb.gb_value = 0x400;

		inf->awb.golden_r_value = 0;
		inf->awb.golden_b_value = 0;
		inf->awb.golden_gr_value = 0;
		inf->awb.golden_gb_value = 0;
	}
	/* af */
	if (otp->flag & 0x20) {
		inf->af.flag = 1;
		inf->af.dir_cnt = 1;
		inf->af.af_otp[0].vcm_start = otp->vcm_start;
		inf->af.af_otp[0].vcm_end = otp->vcm_end;
		inf->af.af_otp[0].vcm_dir = otp->vcm_dir;
	}
	/* lsc */
	if (otp->flag & 0x10) {
		inf->lsc.flag = 1;
		inf->lsc.decimal_bits = 0;
		inf->lsc.lsc_w = 9;
		inf->lsc.lsc_h = 14;

		for (i = 0; i < 126; i++) {
			inf->lsc.lsc_r[i] = otp->lenc[i];
			inf->lsc.lsc_gr[i] = otp->lenc[i + 126];
			inf->lsc.lsc_gb[i] = otp->lenc[i + 252];
			inf->lsc.lsc_b[i] = otp->lenc[i + 378];
		}
	}
}

static void imx258_get_module_inf(struct imx258 *imx258,
	struct rkmodule_inf *inf)
{
	struct imx258_otp_info *otp = imx258->otp;

	strscpy(inf->base.sensor, IMX258_NAME, sizeof(inf->base.sensor));
	strscpy(inf->base.module,
		imx258->module_name,
		sizeof(inf->base.module));
	strscpy(inf->base.lens, imx258->len_name, sizeof(inf->base.lens));
	if (otp)
		imx258_get_otp(otp, inf);
}

static void imx258_set_awb_cfg(struct imx258 *imx258,
			       struct rkmodule_awb_cfg *cfg)
{
	mutex_lock(&imx258->mutex);
	memcpy(&imx258->awb_cfg, cfg, sizeof(*cfg));
	mutex_unlock(&imx258->mutex);
}

static void imx258_set_lsc_cfg(struct imx258 *imx258,
			       struct rkmodule_lsc_cfg *cfg)
{
	mutex_lock(&imx258->mutex);
	memcpy(&imx258->lsc_cfg, cfg, sizeof(*cfg));
	mutex_unlock(&imx258->mutex);
}

static long imx258_ioctl(struct v4l2_subdev *sd, unsigned int cmd, void *arg)
{
	struct imx258 *imx258 = to_imx258(sd);
	struct rkmodule_hdr_cfg *hdr_cfg;
	long ret = 0;
	u32 stream = 0;
	u32 i, h, w;

	switch (cmd) {
	case RKMODULE_GET_MODULE_INFO:
		imx258_get_module_inf(imx258, (struct rkmodule_inf *)arg);
		break;
	case RKMODULE_AWB_CFG:
		imx258_set_awb_cfg(imx258, (struct rkmodule_awb_cfg *)arg);
		break;
	case RKMODULE_LSC_CFG:
		imx258_set_lsc_cfg(imx258, (struct rkmodule_lsc_cfg *)arg);
		break;
	case RKMODULE_SET_QUICK_STREAM:

		stream = *((u32 *)arg);

		if (stream)
			ret = imx258_write_reg(imx258->client,
					       IMX258_REG_CTRL_MODE,
					       IMX258_REG_VALUE_08BIT,
					       IMX258_MODE_STREAMING);
		else
			ret = imx258_write_reg(imx258->client,
					       IMX258_REG_CTRL_MODE,
					       IMX258_REG_VALUE_08BIT,
					       IMX258_MODE_SW_STANDBY);
		break;
	case RKMODULE_SET_HDR_CFG:
		hdr_cfg = (struct rkmodule_hdr_cfg *)arg;
		w = imx258->cur_mode->width;
		h = imx258->cur_mode->height;
		for (i = 0; i < imx258->cfg_num; i++) {
			if (w == supported_modes[i].width &&
			    h == supported_modes[i].height &&
			    supported_modes[i].hdr_mode == hdr_cfg->hdr_mode) {
				imx258->cur_mode = &supported_modes[i];
				break;
			}
		}
		if (i == imx258->cfg_num) {
			dev_err(&imx258->client->dev,
				"not find hdr mode:%d %dx%d config\n",
				hdr_cfg->hdr_mode, w, h);
			ret = -EINVAL;
		} else {
			w = imx258->cur_mode->hts_def - imx258->cur_mode->width;
			h = imx258->cur_mode->vts_def - imx258->cur_mode->height;
			__v4l2_ctrl_modify_range(imx258->hblank, w, w, 1, w);
			__v4l2_ctrl_modify_range(imx258->vblank, h,
						 IMX258_VTS_MAX - imx258->cur_mode->height,
						 1, h);
			dev_info(&imx258->client->dev,
				"sensor mode: %d\n",
				imx258->cur_mode->hdr_mode);
		}
		break;
	case RKMODULE_GET_HDR_CFG:
		hdr_cfg = (struct rkmodule_hdr_cfg *)arg;
		hdr_cfg->esp.mode = HDR_NORMAL_VC;
		hdr_cfg->hdr_mode = imx258->cur_mode->hdr_mode;
		break;
	default:
		ret = -ENOTTY;
		break;
	}

	return ret;
}

#ifdef CONFIG_COMPAT
static long imx258_compat_ioctl32(struct v4l2_subdev *sd,
	unsigned int cmd, unsigned long arg)
{
	void __user *up = compat_ptr(arg);
	struct rkmodule_inf *inf;
	struct rkmodule_awb_cfg *awb_cfg;
	struct rkmodule_lsc_cfg *lsc_cfg;
	struct rkmodule_hdr_cfg *hdr;
	long ret = 0;
	u32 stream = 0;

	switch (cmd) {
	case RKMODULE_GET_MODULE_INFO:
		inf = kzalloc(sizeof(*inf), GFP_KERNEL);
		if (!inf) {
			ret = -ENOMEM;
			return ret;
		}

		ret = imx258_ioctl(sd, cmd, inf);
		if (!ret) {
			ret = copy_to_user(up, inf, sizeof(*inf));
			if (ret)
				ret = -EFAULT;
		}
		kfree(inf);
		break;
	case RKMODULE_AWB_CFG:
		awb_cfg = kzalloc(sizeof(*awb_cfg), GFP_KERNEL);
		if (!awb_cfg) {
			ret = -ENOMEM;
			return ret;
		}

		ret = copy_from_user(awb_cfg, up, sizeof(*awb_cfg));
		if (ret) {
			kfree(awb_cfg);
			return -EFAULT;
		}
		ret = imx258_ioctl(sd, cmd, awb_cfg);
		kfree(awb_cfg);
		break;
	case RKMODULE_LSC_CFG:
		lsc_cfg = kzalloc(sizeof(*lsc_cfg), GFP_KERNEL);
		if (!lsc_cfg) {
			ret = -ENOMEM;
			return ret;
		}

		ret = copy_from_user(lsc_cfg, up, sizeof(*lsc_cfg));
		if (ret) {
			kfree(lsc_cfg);
			return -EFAULT;
		}
		ret = imx258_ioctl(sd, cmd, lsc_cfg);
		kfree(lsc_cfg);
		break;
	case RKMODULE_GET_HDR_CFG:
		hdr = kzalloc(sizeof(*hdr), GFP_KERNEL);
		if (!hdr) {
			ret = -ENOMEM;
			return ret;
		}

		ret = imx258_ioctl(sd, cmd, hdr);
		if (!ret) {
			ret = copy_to_user(up, hdr, sizeof(*hdr));
			if (ret) {
				kfree(hdr);
				return -EFAULT;
			}
		}
		kfree(hdr);
		break;
	case RKMODULE_SET_HDR_CFG:
		hdr = kzalloc(sizeof(*hdr), GFP_KERNEL);
		if (!hdr) {
			ret = -ENOMEM;
			return ret;
		}

		ret = copy_from_user(hdr, up, sizeof(*hdr));
		if (ret) {
			kfree(hdr);
			return -EFAULT;
		}
		ret = imx258_ioctl(sd, cmd, hdr);
		kfree(hdr);
		break;
	case RKMODULE_SET_QUICK_STREAM:
		ret = copy_from_user(&stream, up, sizeof(u32));
		if (ret)
			return -EFAULT;
		ret = imx258_ioctl(sd, cmd, &stream);
		break;
	default:
		ret = -ENOTTY;
		break;
	}
	return ret;
}
#endif

/*--------------------------------------------------------------------------*/
static int imx258_apply_otp(struct imx258 *imx258)
{
	int R_gain, G_gain, B_gain, base_gain;
	struct i2c_client *client = imx258->client;
	struct imx258_otp_info *otp_ptr = imx258->otp;
	struct rkmodule_awb_cfg *awb_cfg = &imx258->awb_cfg;
	struct rkmodule_lsc_cfg *lsc_cfg = &imx258->lsc_cfg;
	u32 golden_bg_ratio = 0;
	u32 golden_rg_ratio = 0;
	u32 golden_g_value = 0;
	u32 bg_ratio;
	u32 rg_ratio;
	//u32 g_value;
	u32 i;

	if (awb_cfg->enable) {
		golden_g_value = (awb_cfg->golden_gb_value +
			awb_cfg->golden_gr_value) / 2;
		golden_bg_ratio = awb_cfg->golden_b_value * 0x400 / golden_g_value;
		golden_rg_ratio = awb_cfg->golden_r_value * 0x400 / golden_g_value;
	}
	/* apply OTP WB Calibration */
	if ((otp_ptr->flag & 0x40) && golden_bg_ratio && golden_rg_ratio) {
		rg_ratio = otp_ptr->rg_ratio;
		bg_ratio = otp_ptr->bg_ratio;
		dev_dbg(&client->dev, "rg:0x%x,bg:0x%x,gol rg:0x%x,bg:0x%x\n",
			rg_ratio, bg_ratio, golden_rg_ratio, golden_bg_ratio);
		/* calculate G gain */
		R_gain = golden_rg_ratio * 1000 / rg_ratio;
		B_gain = golden_bg_ratio * 1000 / bg_ratio;
		G_gain = 1000;
		if (R_gain < 1000 || B_gain < 1000) {
			if (R_gain < B_gain)
				base_gain = R_gain;
			else
				base_gain = B_gain;
		} else {
			base_gain = G_gain;
		}
		R_gain = 0x100 * R_gain / (base_gain);
		B_gain = 0x100 * B_gain / (base_gain);
		G_gain = 0x100 * G_gain / (base_gain);
		/* update sensor WB gain */
		if (R_gain > 0x100) {
			imx258_write_reg(client, 0x0210,
				IMX258_REG_VALUE_08BIT, R_gain >> 8);
			imx258_write_reg(client, 0x0211,
				IMX258_REG_VALUE_08BIT, R_gain & 0x00ff);
		}
		if (G_gain > 0x100) {
			imx258_write_reg(client, 0x020e,
				IMX258_REG_VALUE_08BIT, G_gain >> 8);
			imx258_write_reg(client, 0x020f,
				IMX258_REG_VALUE_08BIT, G_gain & 0x00ff);
			imx258_write_reg(client, 0x0214,
				IMX258_REG_VALUE_08BIT, G_gain >> 8);
			imx258_write_reg(client, 0x0215,
				IMX258_REG_VALUE_08BIT, G_gain & 0x00ff);
		}
		if (B_gain > 0x100) {
			imx258_write_reg(client, 0x0212,
				IMX258_REG_VALUE_08BIT, B_gain >> 8);
			imx258_write_reg(client, 0x0213,
				IMX258_REG_VALUE_08BIT, B_gain & 0x00ff);
		}
		dev_dbg(&client->dev, "apply awb gain: 0x%x, 0x%x, 0x%x\n",
			R_gain, G_gain, B_gain);
	}

	/* apply OTP Lenc Calibration */
	if ((otp_ptr->flag & 0x10) && lsc_cfg->enable) {
		for (i = 0; i < 504; i++) {
			imx258_write_reg(client, 0xA300 + i,
				IMX258_REG_VALUE_08BIT, otp_ptr->lenc[i]);
			dev_dbg(&client->dev, "apply lenc[%d]: 0x%x\n",
				i, otp_ptr->lenc[i]);
		}
		usleep_range(1000, 2000);
		//choose lsc table 1
		imx258_write_reg(client, 0x3021,
			IMX258_REG_VALUE_08BIT, 0x01);
		//enable lsc
		imx258_write_reg(client, 0x0B00,
			IMX258_REG_VALUE_08BIT, 0x01);
	}

	/* apply OTP SPC Calibration */
	if (otp_ptr->flag & 0x08) {
		for (i = 0; i < 63; i++) {
			imx258_write_reg(client, 0xD04C + i,
				IMX258_REG_VALUE_08BIT, otp_ptr->spc[i]);
			dev_dbg(&client->dev, "apply spc[%d]: 0x%x\n",
				i, otp_ptr->spc[i]);
			imx258_write_reg(client, 0xD08C + i,
				IMX258_REG_VALUE_08BIT, otp_ptr->spc[i + 63]);
			dev_dbg(&client->dev, "apply spc[%d]: 0x%x\n",
				i + 63, otp_ptr->spc[i + 63]);
		}
		//enable spc
		imx258_write_reg(client, 0x7BC8,
			IMX258_REG_VALUE_08BIT, 0x01);
	}
	return 0;
}

static int __imx258_start_stream(struct imx258 *imx258)
{
	int ret;

	ret = imx258_write_array(imx258->client, imx258->cur_mode->reg_list);
	if (ret)
		return ret;

	/* In case these controls are set before streaming */
	mutex_unlock(&imx258->mutex);
	ret = v4l2_ctrl_handler_setup(&imx258->ctrl_handler);
	mutex_lock(&imx258->mutex);
	if (ret)
		return ret;
	if (imx258->otp) {
		ret = imx258_apply_otp(imx258);
		if (ret)
			return ret;
	}
	if (imx258->cur_mode->width == 4208 &&
	    imx258->cur_mode->height == 3120 &&
	    imx258->cur_mode->spd != NULL &&
	    imx258->spd_id < PAD_MAX) {
		ret = imx258_write_array(imx258->client, imx258_4208_3120_spd_reg);
		if (ret)
			return ret;
	}
	return imx258_write_reg(imx258->client,
		IMX258_REG_CTRL_MODE,
		IMX258_REG_VALUE_08BIT,
		IMX258_MODE_STREAMING);
}

static int __imx258_stop_stream(struct imx258 *imx258)
{
	return imx258_write_reg(imx258->client,
		IMX258_REG_CTRL_MODE,
		IMX258_REG_VALUE_08BIT,
		IMX258_MODE_SW_STANDBY);
}

static int imx258_s_stream(struct v4l2_subdev *sd, int on)
{
	struct imx258 *imx258 = to_imx258(sd);
	struct i2c_client *client = imx258->client;
	int ret = 0;

	mutex_lock(&imx258->mutex);
	on = !!on;
	if (on == imx258->streaming)
		goto unlock_and_return;

	if (on) {
		ret = pm_runtime_get_sync(&client->dev);
		if (ret < 0) {
			pm_runtime_put_noidle(&client->dev);
			goto unlock_and_return;
		}

		ret = __imx258_start_stream(imx258);
		if (ret) {
			v4l2_err(sd, "start stream failed while write regs\n");
			pm_runtime_put(&client->dev);
			goto unlock_and_return;
		}
	} else {
		__imx258_stop_stream(imx258);
		pm_runtime_put(&client->dev);
	}

	imx258->streaming = on;

unlock_and_return:
	mutex_unlock(&imx258->mutex);

	return ret;
}

static int imx258_s_power(struct v4l2_subdev *sd, int on)
{
	struct imx258 *imx258 = to_imx258(sd);
	struct i2c_client *client = imx258->client;
	int ret = 0;

	mutex_lock(&imx258->mutex);

	/* If the power state is not modified - no work to do. */
	if (imx258->power_on == !!on)
		goto unlock_and_return;

	if (on) {
		ret = pm_runtime_get_sync(&client->dev);
		if (ret < 0) {
			pm_runtime_put_noidle(&client->dev);
			goto unlock_and_return;
		}

		ret = imx258_write_array(imx258->client, imx258_global_regs);
		if (ret) {
			v4l2_err(sd, "could not set init registers\n");
			pm_runtime_put_noidle(&client->dev);
			goto unlock_and_return;
		}

		imx258->power_on = true;
	} else {
		pm_runtime_put(&client->dev);
		imx258->power_on = false;
	}

unlock_and_return:
	mutex_unlock(&imx258->mutex);

	return ret;
}

/* Calculate the delay in us by clock rate and clock cycles */
static inline u32 imx258_cal_delay(u32 cycles)
{
	return DIV_ROUND_UP(cycles, IMX258_XVCLK_FREQ / 1000 / 1000);
}

static int __imx258_power_on(struct imx258 *imx258)
{
	int ret;
	u32 delay_us;
	struct device *dev = &imx258->client->dev;

	if (!IS_ERR_OR_NULL(imx258->pins_default)) {
		ret = pinctrl_select_state(imx258->pinctrl,
			imx258->pins_default);
		if (ret < 0)
			dev_err(dev, "could not set pins\n");
	}
	ret = clk_set_rate(imx258->xvclk, IMX258_XVCLK_FREQ);
	if (ret < 0)
		dev_warn(dev, "Failed to set xvclk rate (24MHz)\n");
	if (clk_get_rate(imx258->xvclk) != IMX258_XVCLK_FREQ)
		dev_warn(dev, "xvclk mismatched, modes are based on 24MHz\n");
	ret = clk_prepare_enable(imx258->xvclk);
	if (ret < 0) {
		dev_err(dev, "Failed to enable xvclk\n");
		return ret;
	}
	if (!IS_ERR(imx258->reset_gpio))
		gpiod_set_value_cansleep(imx258->reset_gpio, 1);

	ret = regulator_bulk_enable(IMX258_NUM_SUPPLIES, imx258->supplies);
	if (ret < 0) {
		dev_err(dev, "Failed to enable regulators\n");
		goto disable_clk;
	}

	if (!IS_ERR(imx258->reset_gpio))
		gpiod_set_value_cansleep(imx258->reset_gpio, 0);

	usleep_range(500, 1000);
	if (!IS_ERR(imx258->pwdn_gpio))
		gpiod_set_value_cansleep(imx258->pwdn_gpio, 0);

	/* 8192 cycles prior to first SCCB transaction */
	delay_us = imx258_cal_delay(8192);
	usleep_range(delay_us, delay_us * 2);

	return 0;

disable_clk:
	clk_disable_unprepare(imx258->xvclk);

	return ret;
}

static void __imx258_power_off(struct imx258 *imx258)
{
	int ret;

	if (!IS_ERR(imx258->pwdn_gpio))
		gpiod_set_value_cansleep(imx258->pwdn_gpio, 1);
	clk_disable_unprepare(imx258->xvclk);
	if (!IS_ERR(imx258->reset_gpio))
		gpiod_set_value_cansleep(imx258->reset_gpio, 1);
	if (!IS_ERR_OR_NULL(imx258->pins_sleep)) {
		ret = pinctrl_select_state(imx258->pinctrl,
			imx258->pins_sleep);
		if (ret < 0)
			dev_dbg(&imx258->client->dev, "could not set pins\n");
	}
	regulator_bulk_disable(IMX258_NUM_SUPPLIES, imx258->supplies);
}

static int imx258_runtime_resume(struct device *dev)
{
	struct i2c_client *client = to_i2c_client(dev);
	struct v4l2_subdev *sd = i2c_get_clientdata(client);
	struct imx258 *imx258 = to_imx258(sd);

	return __imx258_power_on(imx258);
}

static int imx258_runtime_suspend(struct device *dev)
{
	struct i2c_client *client = to_i2c_client(dev);
	struct v4l2_subdev *sd = i2c_get_clientdata(client);
	struct imx258 *imx258 = to_imx258(sd);

	__imx258_power_off(imx258);

	return 0;
}

#ifdef CONFIG_VIDEO_V4L2_SUBDEV_API
static int imx258_open(struct v4l2_subdev *sd, struct v4l2_subdev_fh *fh)
{
	struct imx258 *imx258 = to_imx258(sd);
	struct v4l2_mbus_framefmt *try_fmt =
		v4l2_subdev_get_try_format(sd, fh->pad, 0);
	const struct imx258_mode *def_mode = &supported_modes[0];

	mutex_lock(&imx258->mutex);
	/* Initialize try_fmt */
	try_fmt->width = def_mode->width;
	try_fmt->height = def_mode->height;
	try_fmt->code = MEDIA_BUS_FMT_SRGGB10_1X10;
	try_fmt->field = V4L2_FIELD_NONE;

	mutex_unlock(&imx258->mutex);
	/* No crop or compose */

	return 0;
}
#endif

static int imx258_enum_frame_interval(struct v4l2_subdev *sd,
				       struct v4l2_subdev_pad_config *cfg,
				       struct v4l2_subdev_frame_interval_enum *fie)
{
	if (fie->index >= ARRAY_SIZE(supported_modes))
		return -EINVAL;

	fie->code = supported_modes[fie->index].bus_fmt;
	fie->width = supported_modes[fie->index].width;
	fie->height = supported_modes[fie->index].height;
	fie->interval = supported_modes[fie->index].max_fps;
	fie->reserved[0] = supported_modes[fie->index].hdr_mode;
	return 0;
}

static int imx258_g_mbus_config(struct v4l2_subdev *sd, unsigned int pad_id,
				struct v4l2_mbus_config *config)
{
	u32 val = 0;

	val = 1 << (IMX258_LANES - 1) |
	      V4L2_MBUS_CSI2_CHANNEL_0 |
	      V4L2_MBUS_CSI2_CONTINUOUS_CLOCK;
	config->type = V4L2_MBUS_CSI2_DPHY;
	config->flags = val;

	return 0;
}

static const struct dev_pm_ops imx258_pm_ops = {
	SET_RUNTIME_PM_OPS(imx258_runtime_suspend,
		imx258_runtime_resume, NULL)
};

#ifdef CONFIG_VIDEO_V4L2_SUBDEV_API
static const struct v4l2_subdev_internal_ops imx258_internal_ops = {
	.open = imx258_open,
};
#endif

static const struct v4l2_subdev_core_ops imx258_core_ops = {
	.s_power = imx258_s_power,
	.ioctl = imx258_ioctl,
#ifdef CONFIG_COMPAT
	.compat_ioctl32 = imx258_compat_ioctl32,
#endif
};

static const struct v4l2_subdev_video_ops imx258_video_ops = {
	.s_stream = imx258_s_stream,
	.g_frame_interval = imx258_g_frame_interval,
};

static const struct v4l2_subdev_pad_ops imx258_pad_ops = {
	.enum_mbus_code = imx258_enum_mbus_code,
	.enum_frame_size = imx258_enum_frame_sizes,
	.enum_frame_interval = imx258_enum_frame_interval,
	.get_fmt = imx258_get_fmt,
	.set_fmt = imx258_set_fmt,
	.get_mbus_config = imx258_g_mbus_config,
};

static const struct v4l2_subdev_ops imx258_subdev_ops = {
	.core	= &imx258_core_ops,
	.video	= &imx258_video_ops,
	.pad	= &imx258_pad_ops,
};

static int imx258_set_gain_reg(struct imx258 *imx258, u32 a_gain)
{
	int ret = 0;
	u32 gain_reg = 0;

	gain_reg = (512 - (512 * 512 / a_gain));
	if (gain_reg > 480)
		gain_reg = 480;

	ret = imx258_write_reg(imx258->client,
		IMX258_REG_GAIN_H,
		IMX258_REG_VALUE_08BIT,
		((gain_reg & 0x100) >> 8));
	ret |= imx258_write_reg(imx258->client,
		IMX258_REG_GAIN_L,
		IMX258_REG_VALUE_08BIT,
		(gain_reg & 0xff));
	return ret;
}

static int imx258_set_ctrl(struct v4l2_ctrl *ctrl)
{
	struct imx258 *imx258 = container_of(ctrl->handler,
					     struct imx258, ctrl_handler);
	struct i2c_client *client = imx258->client;
	s64 max;
	int ret = 0;

	/* Propagate change of current control to all related controls */
	switch (ctrl->id) {
	case V4L2_CID_VBLANK:
		/* Update max exposure while meeting expected vblanking */
		max = imx258->cur_mode->height + ctrl->val - 4;
		__v4l2_ctrl_modify_range(imx258->exposure,
			imx258->exposure->minimum, max,
			imx258->exposure->step,
			imx258->exposure->default_value);
		break;
	}

	if (!pm_runtime_get_if_in_use(&client->dev))
		return 0;

	switch (ctrl->id) {
	case V4L2_CID_EXPOSURE:
		/* 4 least significant bits of expsoure are fractional part */
		ret = imx258_write_reg(imx258->client,
			IMX258_REG_EXPOSURE,
			IMX258_REG_VALUE_16BIT,
			ctrl->val);
		break;
	case V4L2_CID_ANALOGUE_GAIN:
		ret = imx258_set_gain_reg(imx258, ctrl->val);
		break;
	case V4L2_CID_VBLANK:
		ret = imx258_write_reg(imx258->client,
			IMX258_REG_VTS,
			IMX258_REG_VALUE_16BIT,
			ctrl->val + imx258->cur_mode->height);
		break;
	case V4L2_CID_TEST_PATTERN:
		ret = imx258_enable_test_pattern(imx258, ctrl->val);
		break;
	default:
		dev_warn(&client->dev, "%s Unhandled id:0x%x, val:0x%x\n",
			 __func__, ctrl->id, ctrl->val);
		break;
	}

	pm_runtime_put(&client->dev);

	return ret;
}

static const struct v4l2_ctrl_ops imx258_ctrl_ops = {
	.s_ctrl = imx258_set_ctrl,
};

static int imx258_initialize_controls(struct imx258 *imx258)
{
	const struct imx258_mode *mode;
	struct v4l2_ctrl_handler *handler;
	s64 exposure_max, vblank_def;
	u32 h_blank;
	int ret;

	handler = &imx258->ctrl_handler;
	mode = imx258->cur_mode;
	ret = v4l2_ctrl_handler_init(handler, 8);
	if (ret)
		return ret;
	handler->lock = &imx258->mutex;

	imx258->link_freq = v4l2_ctrl_new_int_menu(handler, NULL,
		V4L2_CID_LINK_FREQ, 1, 0,
		link_freq_menu_items);

	imx258->pixel_rate = v4l2_ctrl_new_std(handler, NULL,
		V4L2_CID_PIXEL_RATE, 0, IMX258_PIXEL_RATE_FULL_SIZE,
		1, IMX258_PIXEL_RATE_FULL_SIZE);

	h_blank = mode->hts_def - mode->width;
	imx258->hblank = v4l2_ctrl_new_std(handler, NULL,
		V4L2_CID_HBLANK, h_blank, h_blank, 1, h_blank);
	if (imx258->hblank)
		imx258->hblank->flags |= V4L2_CTRL_FLAG_READ_ONLY;

	vblank_def = mode->vts_def - mode->height;
	imx258->vblank = v4l2_ctrl_new_std(handler, &imx258_ctrl_ops,
		V4L2_CID_VBLANK, vblank_def,
		IMX258_VTS_MAX - mode->height,
		1, vblank_def);

	exposure_max = mode->vts_def - 4;
	imx258->exposure = v4l2_ctrl_new_std(handler, &imx258_ctrl_ops,
		V4L2_CID_EXPOSURE, IMX258_EXPOSURE_MIN,
		exposure_max, IMX258_EXPOSURE_STEP,
		mode->exp_def);

	imx258->anal_gain = v4l2_ctrl_new_std(handler, &imx258_ctrl_ops,
		V4L2_CID_ANALOGUE_GAIN, IMX258_GAIN_MIN,
		IMX258_GAIN_MAX, IMX258_GAIN_STEP,
		IMX258_GAIN_DEFAULT);

	imx258->test_pattern = v4l2_ctrl_new_std_menu_items(handler,
		&imx258_ctrl_ops, V4L2_CID_TEST_PATTERN,
		ARRAY_SIZE(imx258_test_pattern_menu) - 1,
		0, 0, imx258_test_pattern_menu);

	if (handler->error) {
		ret = handler->error;
		dev_err(&imx258->client->dev,
			"Failed to init controls(%d)\n", ret);
		goto err_free_handler;
	}

	imx258->subdev.ctrl_handler = handler;

	return 0;

err_free_handler:
	v4l2_ctrl_handler_free(handler);

	return ret;
}

static int imx258_check_sensor_id(struct imx258 *imx258,
				   struct i2c_client *client)
{
	struct device *dev = &imx258->client->dev;
	int ret = 0;
	u32 id = 0;

	ret = imx258_read_reg(client, IMX258_REG_CHIP_ID,
			       IMX258_REG_VALUE_16BIT, &id);
	if (id != CHIP_ID) {
		dev_err(dev, "Unexpected sensor id(%06x), ret(%d)\n", id, ret);
		return -ENODEV;
	}

	return 0;
}

static int imx258_configure_regulators(struct imx258 *imx258)
{
	unsigned int i;

	for (i = 0; i < IMX258_NUM_SUPPLIES; i++)
		imx258->supplies[i].supply = imx258_supply_names[i];

	return devm_regulator_bulk_get(&imx258->client->dev,
		IMX258_NUM_SUPPLIES,
		imx258->supplies);
}

static int imx258_probe(struct i2c_client *client,
			 const struct i2c_device_id *id)
{
	struct device *dev = &client->dev;
	struct device_node *node = dev->of_node;
	struct imx258 *imx258;
	struct v4l2_subdev *sd;
	char facing[2];
	struct device_node *eeprom_ctrl_node;
	struct i2c_client *eeprom_ctrl_client;
	struct v4l2_subdev *eeprom_ctrl;
	struct imx258_otp_info *otp_ptr;
	int ret;

	dev_info(dev, "driver version: %02x.%02x.%02x",
		DRIVER_VERSION >> 16,
		(DRIVER_VERSION & 0xff00) >> 8,
		DRIVER_VERSION & 0x00ff);

	imx258 = devm_kzalloc(dev, sizeof(*imx258), GFP_KERNEL);
	if (!imx258)
		return -ENOMEM;

	ret = of_property_read_u32(node, RKMODULE_CAMERA_MODULE_INDEX,
		&imx258->module_index);
	ret |= of_property_read_string(node, RKMODULE_CAMERA_MODULE_FACING,
		&imx258->module_facing);
	ret |= of_property_read_string(node, RKMODULE_CAMERA_MODULE_NAME,
		&imx258->module_name);
	ret |= of_property_read_string(node, RKMODULE_CAMERA_LENS_NAME,
		&imx258->len_name);
	if (ret) {
		dev_err(dev, "could not get module information!\n");
		return -EINVAL;
	}

	imx258->client = client;
	imx258->cfg_num = ARRAY_SIZE(supported_modes);
	imx258->cur_mode = &supported_modes[0];

	imx258->xvclk = devm_clk_get(dev, "xvclk");
	if (IS_ERR(imx258->xvclk)) {
		dev_err(dev, "Failed to get xvclk\n");
		return -EINVAL;
	}

	imx258->reset_gpio = devm_gpiod_get(dev, "reset", GPIOD_OUT_LOW);
	if (IS_ERR(imx258->reset_gpio))
		dev_warn(dev, "Failed to get reset-gpios\n");

	imx258->pwdn_gpio = devm_gpiod_get(dev, "pwdn", GPIOD_OUT_LOW);
	if (IS_ERR(imx258->pwdn_gpio))
		dev_warn(dev, "Failed to get pwdn-gpios\n");

	ret = of_property_read_u32(node,
				   "rockchip,spd-id",
				   &imx258->spd_id);
	if (ret != 0) {
		imx258->spd_id = PAD_MAX;
		dev_err(dev,
			"failed get spd_id, will not to use spd\n");
	}
	ret = of_property_read_u32(node,
				   "rockchip,ebd-id",
				   &imx258->ebd_id);
	if (ret != 0) {
		imx258->ebd_id = PAD_MAX;
		dev_err(dev,
			"failed get ebd_id, will not to use ebd\n");
	}

	ret = imx258_configure_regulators(imx258);
	if (ret) {
		dev_err(dev, "Failed to get power regulators\n");
		return ret;
	}

	imx258->pinctrl = devm_pinctrl_get(dev);
	if (!IS_ERR(imx258->pinctrl)) {
		imx258->pins_default =
			pinctrl_lookup_state(imx258->pinctrl,
				OF_CAMERA_PINCTRL_STATE_DEFAULT);
		if (IS_ERR(imx258->pins_default))
			dev_err(dev, "could not get default pinstate\n");

		imx258->pins_sleep =
			pinctrl_lookup_state(imx258->pinctrl,
				OF_CAMERA_PINCTRL_STATE_SLEEP);
		if (IS_ERR(imx258->pins_sleep))
			dev_err(dev, "could not get sleep pinstate\n");
	}

	mutex_init(&imx258->mutex);

	sd = &imx258->subdev;
	v4l2_i2c_subdev_init(sd, client, &imx258_subdev_ops);
	ret = imx258_initialize_controls(imx258);
	if (ret)
		goto err_destroy_mutex;

	ret = __imx258_power_on(imx258);
	if (ret)
		goto err_free_handler;

	ret = imx258_check_sensor_id(imx258, client);
	if (ret)
		goto err_power_off;

	eeprom_ctrl_node = of_parse_phandle(node, "eeprom-ctrl", 0);
	if (eeprom_ctrl_node) {
		eeprom_ctrl_client =
			of_find_i2c_device_by_node(eeprom_ctrl_node);
		of_node_put(eeprom_ctrl_node);
		if (IS_ERR_OR_NULL(eeprom_ctrl_client)) {
			dev_err(dev, "can not get node\n");
			goto continue_probe;
		}
		eeprom_ctrl = i2c_get_clientdata(eeprom_ctrl_client);
		if (IS_ERR_OR_NULL(eeprom_ctrl)) {
			dev_err(dev, "can not get eeprom i2c client\n");
		} else {
			otp_ptr = devm_kzalloc(dev, sizeof(*otp_ptr), GFP_KERNEL);
			if (!otp_ptr)
				return -ENOMEM;
			ret = v4l2_subdev_call(eeprom_ctrl,
				core, ioctl, 0, otp_ptr);
			if (!ret) {
				imx258->otp = otp_ptr;
			} else {
				imx258->otp = NULL;
				devm_kfree(dev, otp_ptr);
			}
		}
	}

continue_probe:

#ifdef CONFIG_VIDEO_V4L2_SUBDEV_API
	sd->internal_ops = &imx258_internal_ops;
	sd->flags |= V4L2_SUBDEV_FL_HAS_DEVNODE |
		     V4L2_SUBDEV_FL_HAS_EVENTS;
#endif
#if defined(CONFIG_MEDIA_CONTROLLER)
	imx258->pad.flags = MEDIA_PAD_FL_SOURCE;
	sd->entity.function = MEDIA_ENT_F_CAM_SENSOR;
	ret = media_entity_pads_init(&sd->entity, 1, &imx258->pad);
	if (ret < 0)
		goto err_power_off;
#endif

	memset(facing, 0, sizeof(facing));
	if (strcmp(imx258->module_facing, "back") == 0)
		facing[0] = 'b';
	else
		facing[0] = 'f';

	snprintf(sd->name, sizeof(sd->name), "m%02d_%s_%s %s",
		 imx258->module_index, facing,
		 IMX258_NAME, dev_name(sd->dev));
	ret = v4l2_async_register_subdev_sensor_common(sd);
	if (ret) {
		dev_err(dev, "v4l2 async register subdev failed\n");
		goto err_clean_entity;
	}

	pm_runtime_set_active(dev);
	pm_runtime_enable(dev);
	pm_runtime_idle(dev);

	return 0;

err_clean_entity:
#if defined(CONFIG_MEDIA_CONTROLLER)
	media_entity_cleanup(&sd->entity);
#endif
err_power_off:
	__imx258_power_off(imx258);
err_free_handler:
	v4l2_ctrl_handler_free(&imx258->ctrl_handler);
err_destroy_mutex:
	mutex_destroy(&imx258->mutex);

	return ret;
}

static int imx258_remove(struct i2c_client *client)
{
	struct v4l2_subdev *sd = i2c_get_clientdata(client);
	struct imx258 *imx258 = to_imx258(sd);

	v4l2_async_unregister_subdev(sd);
#if defined(CONFIG_MEDIA_CONTROLLER)
	media_entity_cleanup(&sd->entity);
#endif
	v4l2_ctrl_handler_free(&imx258->ctrl_handler);
	mutex_destroy(&imx258->mutex);

	pm_runtime_disable(&client->dev);
	if (!pm_runtime_status_suspended(&client->dev))
		__imx258_power_off(imx258);
	pm_runtime_set_suspended(&client->dev);

	return 0;
}

#if IS_ENABLED(CONFIG_OF)
static const struct of_device_id imx258_of_match[] = {
	{ .compatible = "sony,imx258" },
	{},
};
MODULE_DEVICE_TABLE(of, imx258_of_match);
#endif

static const struct i2c_device_id imx258_match_id[] = {
	{ "sony,imx258", 0 },
	{ },
};

static struct i2c_driver imx258_i2c_driver = {
	.driver = {
		.name = IMX258_NAME,
		.pm = &imx258_pm_ops,
		.of_match_table = of_match_ptr(imx258_of_match),
	},
	.probe		= &imx258_probe,
	.remove		= &imx258_remove,
	.id_table	= imx258_match_id,
};

static int __init sensor_mod_init(void)
{
	return i2c_add_driver(&imx258_i2c_driver);
}

static void __exit sensor_mod_exit(void)
{
	i2c_del_driver(&imx258_i2c_driver);
}

device_initcall_sync(sensor_mod_init);
module_exit(sensor_mod_exit);

MODULE_DESCRIPTION("Sony imx258 sensor driver");
MODULE_LICENSE("GPL v2");<|MERGE_RESOLUTION|>--- conflicted
+++ resolved
@@ -48,17 +48,9 @@
 #define CHIP_ID				0x0258
 #define IMX258_REG_CHIP_ID		0x0016
 
-<<<<<<< HEAD
 #define IMX258_REG_CTRL_MODE		0x0100
 #define IMX258_MODE_SW_STANDBY		0x0
 #define IMX258_MODE_STREAMING		BIT(0)
-=======
-/* V_TIMING internal */
-#define IMX258_VTS_30FPS		0x0c50
-#define IMX258_VTS_30FPS_2K		0x0638
-#define IMX258_VTS_30FPS_VGA		0x034c
-#define IMX258_VTS_MAX			0xffff
->>>>>>> e08dd85c
 
 #define IMX258_REG_EXPOSURE		0x0202
 #define	IMX258_EXPOSURE_MIN		4
@@ -68,38 +60,10 @@
 #define IMX258_REG_GAIN_H		0x0204
 #define IMX258_REG_GAIN_L		0x0205
 #define IMX258_GAIN_MIN			0
-#define IMX258_GAIN_MAX			0x1fff
+#define IMX258_GAIN_MAX			480
 #define IMX258_GAIN_STEP		1
 #define IMX258_GAIN_DEFAULT		0x0
 
-<<<<<<< HEAD
-=======
-/* Exposure control */
-#define IMX258_REG_EXPOSURE		0x0202
-#define IMX258_EXPOSURE_MIN		4
-#define IMX258_EXPOSURE_STEP		1
-#define IMX258_EXPOSURE_DEFAULT		0x640
-#define IMX258_EXPOSURE_MAX		65535
-
-/* Analog gain control */
-#define IMX258_REG_ANALOG_GAIN		0x0204
-#define IMX258_ANA_GAIN_MIN		0
-#define IMX258_ANA_GAIN_MAX		480
-#define IMX258_ANA_GAIN_STEP		1
-#define IMX258_ANA_GAIN_DEFAULT		0x0
-
-/* Digital gain control */
-#define IMX258_REG_GR_DIGITAL_GAIN	0x020e
-#define IMX258_REG_R_DIGITAL_GAIN	0x0210
-#define IMX258_REG_B_DIGITAL_GAIN	0x0212
-#define IMX258_REG_GB_DIGITAL_GAIN	0x0214
-#define IMX258_DGTL_GAIN_MIN		0
-#define IMX258_DGTL_GAIN_MAX		4096	/* Max = 0xFFF */
-#define IMX258_DGTL_GAIN_DEFAULT	1024
-#define IMX258_DGTL_GAIN_STEP		1
-
-/* Test Pattern Control */
->>>>>>> e08dd85c
 #define IMX258_REG_TEST_PATTERN		0x0600
 #define	IMX258_TEST_PATTERN_ENABLE	0x80
 #define	IMX258_TEST_PATTERN_DISABLE	0x0
