--- conflicted
+++ resolved
@@ -1120,6 +1120,7 @@
 		dev_err(dev, "Failed to enable xvclk\n");
 		goto err_clk;
 	}
+
 	if (!IS_ERR(ov13850->reset_gpio))
 		gpiod_set_value_cansleep(ov13850->reset_gpio, 0);
 
@@ -1560,7 +1561,6 @@
 	ov13850->client = client;
 	ov13850->cur_mode = &supported_modes[0];
 
-<<<<<<< HEAD
 	if (!ov13850_master) {
 		ov13850_master = ov13850;
 		devm_add_action(dev, ov13850_detach_master, ov13850);
@@ -1571,20 +1571,6 @@
 			dev_err(dev, "Failed to get xvclk\n");
 			return -EINVAL;
 		}
-		ret = clk_set_rate(ov13850->xvclk, OV13850_XVCLK_FREQ);
-		if (ret < 0) {
-			dev_err(dev, "Failed to set xvclk rate (24MHz)\n");
-			return ret;
-		}
-		if (clk_get_rate(ov13850->xvclk) != OV13850_XVCLK_FREQ)
-			dev_warn(dev, "xvclk mismatched, modes are based on 24MHz\n");
-=======
-	ov13850->xvclk = devm_clk_get(dev, "xvclk");
-	if (IS_ERR(ov13850->xvclk)) {
-		dev_err(dev, "Failed to get xvclk\n");
-		return -EINVAL;
-	}
->>>>>>> 73795337
 
 		ov13850->reset_gpio = devm_gpiod_get(dev, "reset", GPIOD_OUT_LOW);
 		if (IS_ERR(ov13850->reset_gpio))
