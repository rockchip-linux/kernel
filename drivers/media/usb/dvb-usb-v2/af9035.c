--- conflicted
+++ resolved
@@ -131,12 +131,6 @@
 	u8 wbuf[MAX_XFER_SIZE];
 	u8 mbox = (reg >> 16) & 0xff;
 	struct usb_req req = { CMD_MEM_WR, mbox, 6 + len, wbuf, 0, NULL };
-
-	if (6 + len > sizeof(wbuf)) {
-		dev_warn(&d->udev->dev, "%s: i2c wr: len=%d is too big!\n",
-			 KBUILD_MODNAME, len);
-		return -EOPNOTSUPP;
-	}
 
 	if (6 + len > sizeof(wbuf)) {
 		dev_warn(&d->udev->dev, "%s: i2c wr: len=%d is too big!\n",
@@ -243,23 +237,15 @@
 		} else {
 			/* I2C */
 			u8 buf[MAX_XFER_SIZE];
-<<<<<<< HEAD
-			struct usb_req req = { CMD_I2C_RD, 0, sizeof(buf),
-=======
 			struct usb_req req = { CMD_I2C_RD, 0, 5 + msg[0].len,
->>>>>>> 0f3550b7
 					buf, msg[1].len, msg[1].buf };
 
 			if (5 + msg[0].len > sizeof(buf)) {
 				dev_warn(&d->udev->dev,
 					 "%s: i2c xfer: len=%d is too big!\n",
 					 KBUILD_MODNAME, msg[0].len);
-<<<<<<< HEAD
-				return -EOPNOTSUPP;
-=======
 				ret = -EOPNOTSUPP;
 				goto unlock;
->>>>>>> 0f3550b7
 			}
 			req.mbox |= ((msg[0].addr & 0x80)  >>  3);
 			buf[0] = msg[1].len;
@@ -288,24 +274,15 @@
 		} else {
 			/* I2C */
 			u8 buf[MAX_XFER_SIZE];
-<<<<<<< HEAD
-			struct usb_req req = { CMD_I2C_WR, 0, sizeof(buf), buf,
-					0, NULL };
-=======
 			struct usb_req req = { CMD_I2C_WR, 0, 5 + msg[0].len,
 					buf, 0, NULL };
->>>>>>> 0f3550b7
 
 			if (5 + msg[0].len > sizeof(buf)) {
 				dev_warn(&d->udev->dev,
 					 "%s: i2c xfer: len=%d is too big!\n",
 					 KBUILD_MODNAME, msg[0].len);
-<<<<<<< HEAD
-				return -EOPNOTSUPP;
-=======
 				ret = -EOPNOTSUPP;
 				goto unlock;
->>>>>>> 0f3550b7
 			}
 			req.mbox |= ((msg[0].addr & 0x80)  >>  3);
 			buf[0] = msg[0].len;
