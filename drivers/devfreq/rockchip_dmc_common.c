--- conflicted
+++ resolved
@@ -87,14 +87,10 @@
 	unsigned int readlatency = 0;
 	int i;
 
-<<<<<<< HEAD
-	dev_dbg(common_info->dev, "line bw=%u, frame bw=%u, pn=%u\n",
-=======
 	if (!common_info)
 		return;
 
 	dev_dbg(common_info->dev, "line bw=%u, frame bw=%u, pn=%u, pn_4k=%u\n",
->>>>>>> 604cec40
 		vop_info->line_bw_mbyte, vop_info->frame_bw_mbyte,
 		vop_info->plane_num, vop_info->plane_num_4k);
 
