--- conflicted
+++ resolved
@@ -146,14 +146,6 @@
 	return intel_dig_port->base.type == INTEL_OUTPUT_EDP;
 }
 
-<<<<<<< HEAD
-static struct intel_dp *intel_attached_dp(struct intel_connector *connector)
-{
-	return enc_to_intel_dp(intel_attached_encoder(connector));
-}
-
-=======
->>>>>>> 04d5ce62
 static void intel_dp_link_down(struct intel_encoder *encoder,
 			       const struct intel_crtc_state *old_crtc_state);
 static bool edp_panel_vdd_on(struct intel_dp *intel_dp);
@@ -3592,11 +3584,7 @@
 	struct drm_i915_private *dev_priv = to_i915(encoder->base.dev);
 	struct intel_dp *intel_dp = enc_to_intel_dp(encoder);
 	struct intel_crtc *crtc = to_intel_crtc(pipe_config->uapi.crtc);
-<<<<<<< HEAD
-	u32 dp_reg = I915_READ(intel_dp->output_reg);
-=======
 	u32 dp_reg = intel_de_read(dev_priv, intel_dp->output_reg);
->>>>>>> 04d5ce62
 	enum pipe pipe = crtc->pipe;
 	intel_wakeref_t wakeref;
 
@@ -7205,12 +7193,8 @@
 	}
 
 	if (!crtc_state->hw.active) {
-<<<<<<< HEAD
-		DRM_DEBUG_KMS("eDP encoder disabled. CRTC not Active\n");
-=======
 		drm_dbg_kms(&dev_priv->drm,
 			    "eDP encoder disabled. CRTC not Active\n");
->>>>>>> 04d5ce62
 		return;
 	}
 
