/**************************************************************************
 *
 * Copyright (c) 2006-2009 VMware, Inc., Palo Alto, CA., USA
 * All Rights Reserved.
 *
 * Permission is hereby granted, free of charge, to any person obtaining a
 * copy of this software and associated documentation files (the
 * "Software"), to deal in the Software without restriction, including
 * without limitation the rights to use, copy, modify, merge, publish,
 * distribute, sub license, and/or sell copies of the Software, and to
 * permit persons to whom the Software is furnished to do so, subject to
 * the following conditions:
 *
 * The above copyright notice and this permission notice (including the
 * next paragraph) shall be included in all copies or substantial portions
 * of the Software.
 *
 * THE SOFTWARE IS PROVIDED "AS IS", WITHOUT WARRANTY OF ANY KIND, EXPRESS OR
 * IMPLIED, INCLUDING BUT NOT LIMITED TO THE WARRANTIES OF MERCHANTABILITY,
 * FITNESS FOR A PARTICULAR PURPOSE AND NON-INFRINGEMENT. IN NO EVENT SHALL
 * THE COPYRIGHT HOLDERS, AUTHORS AND/OR ITS SUPPLIERS BE LIABLE FOR ANY CLAIM,
 * DAMAGES OR OTHER LIABILITY, WHETHER IN AN ACTION OF CONTRACT, TORT OR
 * OTHERWISE, ARISING FROM, OUT OF OR IN CONNECTION WITH THE SOFTWARE OR THE
 * USE OR OTHER DEALINGS IN THE SOFTWARE.
 *
 **************************************************************************/
/*
 * Authors: Thomas Hellstrom <thellstrom-at-vmware-dot-com>
 */

#define pr_fmt(fmt) "[TTM] " fmt

#include <drm/ttm/ttm_module.h>
#include <drm/ttm/ttm_bo_driver.h>
#include <drm/ttm/ttm_placement.h>
#include <linux/jiffies.h>
#include <linux/slab.h>
#include <linux/sched.h>
#include <linux/mm.h>
#include <linux/file.h>
#include <linux/module.h>
#include <linux/atomic.h>
#include <linux/reservation.h>

#define TTM_ASSERT_LOCKED(param)
#define TTM_DEBUG(fmt, arg...)
#define TTM_BO_HASH_ORDER 13

static int ttm_bo_swapout(struct ttm_mem_shrink *shrink);
static void ttm_bo_global_kobj_release(struct kobject *kobj);

static struct attribute ttm_bo_count = {
	.name = "bo_count",
	.mode = S_IRUGO
};

static inline int ttm_mem_type_from_place(const struct ttm_place *place,
					  uint32_t *mem_type)
{
	int i;

	for (i = 0; i <= TTM_PL_PRIV5; i++)
		if (place->flags & (1 << i)) {
			*mem_type = i;
			return 0;
		}
	return -EINVAL;
}

static void ttm_mem_type_debug(struct ttm_bo_device *bdev, int mem_type)
{
	struct ttm_mem_type_manager *man = &bdev->man[mem_type];

	pr_err("    has_type: %d\n", man->has_type);
	pr_err("    use_type: %d\n", man->use_type);
	pr_err("    flags: 0x%08X\n", man->flags);
	pr_err("    gpu_offset: 0x%08llX\n", man->gpu_offset);
	pr_err("    size: %llu\n", man->size);
	pr_err("    available_caching: 0x%08X\n", man->available_caching);
	pr_err("    default_caching: 0x%08X\n", man->default_caching);
	if (mem_type != TTM_PL_SYSTEM)
		(*man->func->debug)(man, TTM_PFX);
}

static void ttm_bo_mem_space_debug(struct ttm_buffer_object *bo,
					struct ttm_placement *placement)
{
	int i, ret, mem_type;

	pr_err("No space for %p (%lu pages, %luK, %luM)\n",
	       bo, bo->mem.num_pages, bo->mem.size >> 10,
	       bo->mem.size >> 20);
	for (i = 0; i < placement->num_placement; i++) {
		ret = ttm_mem_type_from_place(&placement->placement[i],
						&mem_type);
		if (ret)
			return;
		pr_err("  placement[%d]=0x%08X (%d)\n",
		       i, placement->placement[i].flags, mem_type);
		ttm_mem_type_debug(bo->bdev, mem_type);
	}
}

static ssize_t ttm_bo_global_show(struct kobject *kobj,
				  struct attribute *attr,
				  char *buffer)
{
	struct ttm_bo_global *glob =
		container_of(kobj, struct ttm_bo_global, kobj);

	return snprintf(buffer, PAGE_SIZE, "%lu\n",
			(unsigned long) atomic_read(&glob->bo_count));
}

static struct attribute *ttm_bo_global_attrs[] = {
	&ttm_bo_count,
	NULL
};

static const struct sysfs_ops ttm_bo_global_ops = {
	.show = &ttm_bo_global_show
};

static struct kobj_type ttm_bo_glob_kobj_type  = {
	.release = &ttm_bo_global_kobj_release,
	.sysfs_ops = &ttm_bo_global_ops,
	.default_attrs = ttm_bo_global_attrs
};


static inline uint32_t ttm_bo_type_flags(unsigned type)
{
	return 1 << (type);
}

static void ttm_bo_release_list(struct kref *list_kref)
{
	struct ttm_buffer_object *bo =
	    container_of(list_kref, struct ttm_buffer_object, list_kref);
	struct ttm_bo_device *bdev = bo->bdev;
	size_t acc_size = bo->acc_size;

	BUG_ON(atomic_read(&bo->list_kref.refcount));
	BUG_ON(atomic_read(&bo->kref.refcount));
	BUG_ON(atomic_read(&bo->cpu_writers));
	BUG_ON(bo->mem.mm_node != NULL);
	BUG_ON(!list_empty(&bo->lru));
	BUG_ON(!list_empty(&bo->ddestroy));
	ttm_tt_destroy(bo->ttm);
	atomic_dec(&bo->glob->bo_count);
	fence_put(bo->moving);
	if (bo->resv == &bo->ttm_resv)
		reservation_object_fini(&bo->ttm_resv);
	mutex_destroy(&bo->wu_mutex);
	if (bo->destroy)
		bo->destroy(bo);
	else {
		kfree(bo);
	}
	ttm_mem_global_free(bdev->glob->mem_glob, acc_size);
}

void ttm_bo_add_to_lru(struct ttm_buffer_object *bo)
{
	struct ttm_bo_device *bdev = bo->bdev;

	lockdep_assert_held(&bo->resv->lock.base);

	if (!(bo->mem.placement & TTM_PL_FLAG_NO_EVICT)) {

		BUG_ON(!list_empty(&bo->lru));

		list_add(&bo->lru, bdev->driver->lru_tail(bo));
		kref_get(&bo->list_kref);

		if (bo->ttm && !(bo->ttm->page_flags & TTM_PAGE_FLAG_SG)) {
			list_add(&bo->swap, bdev->driver->swap_lru_tail(bo));
			kref_get(&bo->list_kref);
		}
	}
}
EXPORT_SYMBOL(ttm_bo_add_to_lru);

int ttm_bo_del_from_lru(struct ttm_buffer_object *bo)
{
	struct ttm_bo_device *bdev = bo->bdev;
	int put_count = 0;

	if (bdev->driver->lru_removal)
		bdev->driver->lru_removal(bo);

	if (!list_empty(&bo->swap)) {
		list_del_init(&bo->swap);
		++put_count;
	}
	if (!list_empty(&bo->lru)) {
		list_del_init(&bo->lru);
		++put_count;
	}

	return put_count;
}

static void ttm_bo_ref_bug(struct kref *list_kref)
{
	BUG();
}

void ttm_bo_list_ref_sub(struct ttm_buffer_object *bo, int count,
			 bool never_free)
{
	kref_sub(&bo->list_kref, count,
		 (never_free) ? ttm_bo_ref_bug : ttm_bo_release_list);
}

void ttm_bo_del_sub_from_lru(struct ttm_buffer_object *bo)
{
	int put_count;

	spin_lock(&bo->glob->lru_lock);
	put_count = ttm_bo_del_from_lru(bo);
	spin_unlock(&bo->glob->lru_lock);
	ttm_bo_list_ref_sub(bo, put_count, true);
}
EXPORT_SYMBOL(ttm_bo_del_sub_from_lru);

void ttm_bo_move_to_lru_tail(struct ttm_buffer_object *bo)
{
	struct ttm_bo_device *bdev = bo->bdev;
	int put_count = 0;

	lockdep_assert_held(&bo->resv->lock.base);

	if (bdev->driver->lru_removal)
		bdev->driver->lru_removal(bo);

	put_count = ttm_bo_del_from_lru(bo);
	ttm_bo_list_ref_sub(bo, put_count, true);
	ttm_bo_add_to_lru(bo);
}
EXPORT_SYMBOL(ttm_bo_move_to_lru_tail);

struct list_head *ttm_bo_default_lru_tail(struct ttm_buffer_object *bo)
{
	return bo->bdev->man[bo->mem.mem_type].lru.prev;
}
EXPORT_SYMBOL(ttm_bo_default_lru_tail);

struct list_head *ttm_bo_default_swap_lru_tail(struct ttm_buffer_object *bo)
{
	return bo->glob->swap_lru.prev;
}
EXPORT_SYMBOL(ttm_bo_default_swap_lru_tail);

/*
 * Call bo->mutex locked.
 */
static int ttm_bo_add_ttm(struct ttm_buffer_object *bo, bool zero_alloc)
{
	struct ttm_bo_device *bdev = bo->bdev;
	struct ttm_bo_global *glob = bo->glob;
	int ret = 0;
	uint32_t page_flags = 0;

	TTM_ASSERT_LOCKED(&bo->mutex);
	bo->ttm = NULL;

	if (bdev->need_dma32)
		page_flags |= TTM_PAGE_FLAG_DMA32;

	switch (bo->type) {
	case ttm_bo_type_device:
		if (zero_alloc)
			page_flags |= TTM_PAGE_FLAG_ZERO_ALLOC;
	case ttm_bo_type_kernel:
		bo->ttm = bdev->driver->ttm_tt_create(bdev, bo->num_pages << PAGE_SHIFT,
						      page_flags, glob->dummy_read_page);
		if (unlikely(bo->ttm == NULL))
			ret = -ENOMEM;
		break;
	case ttm_bo_type_sg:
		bo->ttm = bdev->driver->ttm_tt_create(bdev, bo->num_pages << PAGE_SHIFT,
						      page_flags | TTM_PAGE_FLAG_SG,
						      glob->dummy_read_page);
		if (unlikely(bo->ttm == NULL)) {
			ret = -ENOMEM;
			break;
		}
		bo->ttm->sg = bo->sg;
		break;
	default:
		pr_err("Illegal buffer object type\n");
		ret = -EINVAL;
		break;
	}

	return ret;
}

static int ttm_bo_handle_move_mem(struct ttm_buffer_object *bo,
				  struct ttm_mem_reg *mem,
				  bool evict, bool interruptible,
				  bool no_wait_gpu)
{
	struct ttm_bo_device *bdev = bo->bdev;
	bool old_is_pci = ttm_mem_reg_is_pci(bdev, &bo->mem);
	bool new_is_pci = ttm_mem_reg_is_pci(bdev, mem);
	struct ttm_mem_type_manager *old_man = &bdev->man[bo->mem.mem_type];
	struct ttm_mem_type_manager *new_man = &bdev->man[mem->mem_type];
	int ret = 0;

	if (old_is_pci || new_is_pci ||
	    ((mem->placement & bo->mem.placement & TTM_PL_MASK_CACHING) == 0)) {
		ret = ttm_mem_io_lock(old_man, true);
		if (unlikely(ret != 0))
			goto out_err;
		ttm_bo_unmap_virtual_locked(bo);
		ttm_mem_io_unlock(old_man);
	}

	/*
	 * Create and bind a ttm if required.
	 */

	if (!(new_man->flags & TTM_MEMTYPE_FLAG_FIXED)) {
		if (bo->ttm == NULL) {
			bool zero = !(old_man->flags & TTM_MEMTYPE_FLAG_FIXED);
			ret = ttm_bo_add_ttm(bo, zero);
			if (ret)
				goto out_err;
		}

		ret = ttm_tt_set_placement_caching(bo->ttm, mem->placement);
		if (ret)
			goto out_err;

		if (mem->mem_type != TTM_PL_SYSTEM) {
			ret = ttm_tt_bind(bo->ttm, mem);
			if (ret)
				goto out_err;
		}

		if (bo->mem.mem_type == TTM_PL_SYSTEM) {
			if (bdev->driver->move_notify)
				bdev->driver->move_notify(bo, mem);
			bo->mem = *mem;
			mem->mm_node = NULL;
			goto moved;
		}
	}

	if (bdev->driver->move_notify)
		bdev->driver->move_notify(bo, mem);

	if (!(old_man->flags & TTM_MEMTYPE_FLAG_FIXED) &&
	    !(new_man->flags & TTM_MEMTYPE_FLAG_FIXED))
<<<<<<< HEAD
		ret = ttm_bo_move_ttm(bo, evict, interruptible, no_wait_gpu,
				      mem);
=======
		ret = ttm_bo_move_ttm(bo, interruptible, no_wait_gpu, mem);
>>>>>>> 7b4d3e29
	else if (bdev->driver->move)
		ret = bdev->driver->move(bo, evict, interruptible,
					 no_wait_gpu, mem);
	else
		ret = ttm_bo_move_memcpy(bo, interruptible, no_wait_gpu, mem);

	if (ret) {
		if (bdev->driver->move_notify) {
			struct ttm_mem_reg tmp_mem = *mem;
			*mem = bo->mem;
			bo->mem = tmp_mem;
			bdev->driver->move_notify(bo, mem);
			bo->mem = *mem;
			*mem = tmp_mem;
		}

		goto out_err;
	}

moved:
	if (bo->evicted) {
		if (bdev->driver->invalidate_caches) {
			ret = bdev->driver->invalidate_caches(bdev, bo->mem.placement);
			if (ret)
				pr_err("Can not flush read caches\n");
		}
		bo->evicted = false;
	}

	if (bo->mem.mm_node) {
		bo->offset = (bo->mem.start << PAGE_SHIFT) +
		    bdev->man[bo->mem.mem_type].gpu_offset;
		bo->cur_placement = bo->mem.placement;
	} else
		bo->offset = 0;

	return 0;

out_err:
	new_man = &bdev->man[bo->mem.mem_type];
	if (new_man->flags & TTM_MEMTYPE_FLAG_FIXED) {
		ttm_tt_destroy(bo->ttm);
		bo->ttm = NULL;
	}

	return ret;
}

/**
 * Call bo::reserved.
 * Will release GPU memory type usage on destruction.
 * This is the place to put in driver specific hooks to release
 * driver private resources.
 * Will release the bo::reserved lock.
 */

static void ttm_bo_cleanup_memtype_use(struct ttm_buffer_object *bo)
{
	if (bo->bdev->driver->move_notify)
		bo->bdev->driver->move_notify(bo, NULL);

	ttm_tt_destroy(bo->ttm);
	bo->ttm = NULL;
	ttm_bo_mem_put(bo, &bo->mem);

	ww_mutex_unlock (&bo->resv->lock);
}

static void ttm_bo_flush_all_fences(struct ttm_buffer_object *bo)
{
	struct reservation_object_list *fobj;
	struct fence *fence;
	int i;

	fobj = reservation_object_get_list(bo->resv);
	fence = reservation_object_get_excl(bo->resv);
	if (fence && !fence->ops->signaled)
		fence_enable_sw_signaling(fence);

	for (i = 0; fobj && i < fobj->shared_count; ++i) {
		fence = rcu_dereference_protected(fobj->shared[i],
					reservation_object_held(bo->resv));

		if (!fence->ops->signaled)
			fence_enable_sw_signaling(fence);
	}
}

static void ttm_bo_cleanup_refs_or_queue(struct ttm_buffer_object *bo)
{
	struct ttm_bo_device *bdev = bo->bdev;
	struct ttm_bo_global *glob = bo->glob;
	int put_count;
	int ret;

	spin_lock(&glob->lru_lock);
	ret = __ttm_bo_reserve(bo, false, true, NULL);

	if (!ret) {
		if (!ttm_bo_wait(bo, false, true)) {
			put_count = ttm_bo_del_from_lru(bo);

			spin_unlock(&glob->lru_lock);
			ttm_bo_cleanup_memtype_use(bo);

			ttm_bo_list_ref_sub(bo, put_count, true);

			return;
		} else
			ttm_bo_flush_all_fences(bo);

		/*
		 * Make NO_EVICT bos immediately available to
		 * shrinkers, now that they are queued for
		 * destruction.
		 */
		if (bo->mem.placement & TTM_PL_FLAG_NO_EVICT) {
			bo->mem.placement &= ~TTM_PL_FLAG_NO_EVICT;
			ttm_bo_add_to_lru(bo);
		}

		__ttm_bo_unreserve(bo);
	}

	kref_get(&bo->list_kref);
	list_add_tail(&bo->ddestroy, &bdev->ddestroy);
	spin_unlock(&glob->lru_lock);

	schedule_delayed_work(&bdev->wq,
			      ((HZ / 100) < 1) ? 1 : HZ / 100);
}

/**
 * function ttm_bo_cleanup_refs_and_unlock
 * If bo idle, remove from delayed- and lru lists, and unref.
 * If not idle, do nothing.
 *
 * Must be called with lru_lock and reservation held, this function
 * will drop both before returning.
 *
 * @interruptible         Any sleeps should occur interruptibly.
 * @no_wait_gpu           Never wait for gpu. Return -EBUSY instead.
 */

static int ttm_bo_cleanup_refs_and_unlock(struct ttm_buffer_object *bo,
					  bool interruptible,
					  bool no_wait_gpu)
{
	struct ttm_bo_global *glob = bo->glob;
	int put_count;
	int ret;

	ret = ttm_bo_wait(bo, false, true);

	if (ret && !no_wait_gpu) {
		long lret;
		ww_mutex_unlock(&bo->resv->lock);
		spin_unlock(&glob->lru_lock);

		lret = reservation_object_wait_timeout_rcu(bo->resv,
							   true,
							   interruptible,
							   30 * HZ);

		if (lret < 0)
			return lret;
		else if (lret == 0)
			return -EBUSY;

		spin_lock(&glob->lru_lock);
		ret = __ttm_bo_reserve(bo, false, true, NULL);

		/*
		 * We raced, and lost, someone else holds the reservation now,
		 * and is probably busy in ttm_bo_cleanup_memtype_use.
		 *
		 * Even if it's not the case, because we finished waiting any
		 * delayed destruction would succeed, so just return success
		 * here.
		 */
		if (ret) {
			spin_unlock(&glob->lru_lock);
			return 0;
		}

		/*
		 * remove sync_obj with ttm_bo_wait, the wait should be
		 * finished, and no new wait object should have been added.
		 */
		ret = ttm_bo_wait(bo, false, true);
		WARN_ON(ret);
	}

	if (ret || unlikely(list_empty(&bo->ddestroy))) {
		__ttm_bo_unreserve(bo);
		spin_unlock(&glob->lru_lock);
		return ret;
	}

	put_count = ttm_bo_del_from_lru(bo);
	list_del_init(&bo->ddestroy);
	++put_count;

	spin_unlock(&glob->lru_lock);
	ttm_bo_cleanup_memtype_use(bo);

	ttm_bo_list_ref_sub(bo, put_count, true);

	return 0;
}

/**
 * Traverse the delayed list, and call ttm_bo_cleanup_refs on all
 * encountered buffers.
 */

static int ttm_bo_delayed_delete(struct ttm_bo_device *bdev, bool remove_all)
{
	struct ttm_bo_global *glob = bdev->glob;
	struct ttm_buffer_object *entry = NULL;
	int ret = 0;

	spin_lock(&glob->lru_lock);
	if (list_empty(&bdev->ddestroy))
		goto out_unlock;

	entry = list_first_entry(&bdev->ddestroy,
		struct ttm_buffer_object, ddestroy);
	kref_get(&entry->list_kref);

	for (;;) {
		struct ttm_buffer_object *nentry = NULL;

		if (entry->ddestroy.next != &bdev->ddestroy) {
			nentry = list_first_entry(&entry->ddestroy,
				struct ttm_buffer_object, ddestroy);
			kref_get(&nentry->list_kref);
		}

		ret = __ttm_bo_reserve(entry, false, true, NULL);
		if (remove_all && ret) {
			spin_unlock(&glob->lru_lock);
			ret = __ttm_bo_reserve(entry, false, false, NULL);
			spin_lock(&glob->lru_lock);
		}

		if (!ret)
			ret = ttm_bo_cleanup_refs_and_unlock(entry, false,
							     !remove_all);
		else
			spin_unlock(&glob->lru_lock);

		kref_put(&entry->list_kref, ttm_bo_release_list);
		entry = nentry;

		if (ret || !entry)
			goto out;

		spin_lock(&glob->lru_lock);
		if (list_empty(&entry->ddestroy))
			break;
	}

out_unlock:
	spin_unlock(&glob->lru_lock);
out:
	if (entry)
		kref_put(&entry->list_kref, ttm_bo_release_list);
	return ret;
}

static void ttm_bo_delayed_workqueue(struct work_struct *work)
{
	struct ttm_bo_device *bdev =
	    container_of(work, struct ttm_bo_device, wq.work);

	if (ttm_bo_delayed_delete(bdev, false)) {
		schedule_delayed_work(&bdev->wq,
				      ((HZ / 100) < 1) ? 1 : HZ / 100);
	}
}

static void ttm_bo_release(struct kref *kref)
{
	struct ttm_buffer_object *bo =
	    container_of(kref, struct ttm_buffer_object, kref);
	struct ttm_bo_device *bdev = bo->bdev;
	struct ttm_mem_type_manager *man = &bdev->man[bo->mem.mem_type];

	drm_vma_offset_remove(&bdev->vma_manager, &bo->vma_node);
	ttm_mem_io_lock(man, false);
	ttm_mem_io_free_vm(bo);
	ttm_mem_io_unlock(man);
	ttm_bo_cleanup_refs_or_queue(bo);
	kref_put(&bo->list_kref, ttm_bo_release_list);
}

void ttm_bo_unref(struct ttm_buffer_object **p_bo)
{
	struct ttm_buffer_object *bo = *p_bo;

	*p_bo = NULL;
	kref_put(&bo->kref, ttm_bo_release);
}
EXPORT_SYMBOL(ttm_bo_unref);

int ttm_bo_lock_delayed_workqueue(struct ttm_bo_device *bdev)
{
	return cancel_delayed_work_sync(&bdev->wq);
}
EXPORT_SYMBOL(ttm_bo_lock_delayed_workqueue);

void ttm_bo_unlock_delayed_workqueue(struct ttm_bo_device *bdev, int resched)
{
	if (resched)
		schedule_delayed_work(&bdev->wq,
				      ((HZ / 100) < 1) ? 1 : HZ / 100);
}
EXPORT_SYMBOL(ttm_bo_unlock_delayed_workqueue);

static int ttm_bo_evict(struct ttm_buffer_object *bo, bool interruptible,
			bool no_wait_gpu)
{
	struct ttm_bo_device *bdev = bo->bdev;
	struct ttm_mem_reg evict_mem;
	struct ttm_placement placement;
	int ret = 0;

	lockdep_assert_held(&bo->resv->lock.base);

	evict_mem = bo->mem;
	evict_mem.mm_node = NULL;
	evict_mem.bus.io_reserved_vm = false;
	evict_mem.bus.io_reserved_count = 0;

	placement.num_placement = 0;
	placement.num_busy_placement = 0;
	bdev->driver->evict_flags(bo, &placement);
	ret = ttm_bo_mem_space(bo, &placement, &evict_mem, interruptible,
				no_wait_gpu);
	if (ret) {
		if (ret != -ERESTARTSYS) {
			pr_err("Failed to find memory space for buffer 0x%p eviction\n",
			       bo);
			ttm_bo_mem_space_debug(bo, &placement);
		}
		goto out;
	}

	ret = ttm_bo_handle_move_mem(bo, &evict_mem, true, interruptible,
				     no_wait_gpu);
	if (unlikely(ret)) {
		if (ret != -ERESTARTSYS)
			pr_err("Buffer eviction failed\n");
		ttm_bo_mem_put(bo, &evict_mem);
		goto out;
	}
	bo->evicted = true;
out:
	return ret;
}

static int ttm_mem_evict_first(struct ttm_bo_device *bdev,
				uint32_t mem_type,
				const struct ttm_place *place,
				bool interruptible,
				bool no_wait_gpu)
{
	struct ttm_bo_global *glob = bdev->glob;
	struct ttm_mem_type_manager *man = &bdev->man[mem_type];
	struct ttm_buffer_object *bo;
	int ret = -EBUSY, put_count;

	spin_lock(&glob->lru_lock);
	list_for_each_entry(bo, &man->lru, lru) {
		ret = __ttm_bo_reserve(bo, false, true, NULL);
		if (!ret) {
			if (place && (place->fpfn || place->lpfn)) {
				/* Don't evict this BO if it's outside of the
				 * requested placement range
				 */
				if (place->fpfn >= (bo->mem.start + bo->mem.size) ||
				    (place->lpfn && place->lpfn <= bo->mem.start)) {
					__ttm_bo_unreserve(bo);
					ret = -EBUSY;
					continue;
				}
			}

			break;
		}
	}

	if (ret) {
		spin_unlock(&glob->lru_lock);
		return ret;
	}

	kref_get(&bo->list_kref);

	if (!list_empty(&bo->ddestroy)) {
		ret = ttm_bo_cleanup_refs_and_unlock(bo, interruptible,
						     no_wait_gpu);
		kref_put(&bo->list_kref, ttm_bo_release_list);
		return ret;
	}

	put_count = ttm_bo_del_from_lru(bo);
	spin_unlock(&glob->lru_lock);

	BUG_ON(ret != 0);

	ttm_bo_list_ref_sub(bo, put_count, true);

	ret = ttm_bo_evict(bo, interruptible, no_wait_gpu);
	ttm_bo_unreserve(bo);

	kref_put(&bo->list_kref, ttm_bo_release_list);
	return ret;
}

void ttm_bo_mem_put(struct ttm_buffer_object *bo, struct ttm_mem_reg *mem)
{
	struct ttm_mem_type_manager *man = &bo->bdev->man[mem->mem_type];

	if (mem->mm_node)
		(*man->func->put_node)(man, mem);
}
EXPORT_SYMBOL(ttm_bo_mem_put);

/**
 * Add the last move fence to the BO and reserve a new shared slot.
 */
static int ttm_bo_add_move_fence(struct ttm_buffer_object *bo,
				 struct ttm_mem_type_manager *man,
				 struct ttm_mem_reg *mem)
{
	struct fence *fence;
	int ret;

	spin_lock(&man->move_lock);
	fence = fence_get(man->move);
	spin_unlock(&man->move_lock);

	if (fence) {
		reservation_object_add_shared_fence(bo->resv, fence);

		ret = reservation_object_reserve_shared(bo->resv);
		if (unlikely(ret))
			return ret;

		fence_put(bo->moving);
		bo->moving = fence;
	}

	return 0;
}

/**
 * Repeatedly evict memory from the LRU for @mem_type until we create enough
 * space, or we've evicted everything and there isn't enough space.
 */
static int ttm_bo_mem_force_space(struct ttm_buffer_object *bo,
					uint32_t mem_type,
					const struct ttm_place *place,
					struct ttm_mem_reg *mem,
					bool interruptible,
					bool no_wait_gpu)
{
	struct ttm_bo_device *bdev = bo->bdev;
	struct ttm_mem_type_manager *man = &bdev->man[mem_type];
	int ret;

	do {
		ret = (*man->func->get_node)(man, bo, place, mem);
		if (unlikely(ret != 0))
			return ret;
		if (mem->mm_node)
			break;
		ret = ttm_mem_evict_first(bdev, mem_type, place,
					  interruptible, no_wait_gpu);
		if (unlikely(ret != 0))
			return ret;
	} while (1);
	mem->mem_type = mem_type;
	return ttm_bo_add_move_fence(bo, man, mem);
}

static uint32_t ttm_bo_select_caching(struct ttm_mem_type_manager *man,
				      uint32_t cur_placement,
				      uint32_t proposed_placement)
{
	uint32_t caching = proposed_placement & TTM_PL_MASK_CACHING;
	uint32_t result = proposed_placement & ~TTM_PL_MASK_CACHING;

	/**
	 * Keep current caching if possible.
	 */

	if ((cur_placement & caching) != 0)
		result |= (cur_placement & caching);
	else if ((man->default_caching & caching) != 0)
		result |= man->default_caching;
	else if ((TTM_PL_FLAG_CACHED & caching) != 0)
		result |= TTM_PL_FLAG_CACHED;
	else if ((TTM_PL_FLAG_WC & caching) != 0)
		result |= TTM_PL_FLAG_WC;
	else if ((TTM_PL_FLAG_UNCACHED & caching) != 0)
		result |= TTM_PL_FLAG_UNCACHED;

	return result;
}

static bool ttm_bo_mt_compatible(struct ttm_mem_type_manager *man,
				 uint32_t mem_type,
				 const struct ttm_place *place,
				 uint32_t *masked_placement)
{
	uint32_t cur_flags = ttm_bo_type_flags(mem_type);

	if ((cur_flags & place->flags & TTM_PL_MASK_MEM) == 0)
		return false;

	if ((place->flags & man->available_caching) == 0)
		return false;

	cur_flags |= (place->flags & man->available_caching);

	*masked_placement = cur_flags;
	return true;
}

/**
 * Creates space for memory region @mem according to its type.
 *
 * This function first searches for free space in compatible memory types in
 * the priority order defined by the driver.  If free space isn't found, then
 * ttm_bo_mem_force_space is attempted in priority order to evict and find
 * space.
 */
int ttm_bo_mem_space(struct ttm_buffer_object *bo,
			struct ttm_placement *placement,
			struct ttm_mem_reg *mem,
			bool interruptible,
			bool no_wait_gpu)
{
	struct ttm_bo_device *bdev = bo->bdev;
	struct ttm_mem_type_manager *man;
	uint32_t mem_type = TTM_PL_SYSTEM;
	uint32_t cur_flags = 0;
	bool type_found = false;
	bool type_ok = false;
	bool has_erestartsys = false;
	int i, ret;

	ret = reservation_object_reserve_shared(bo->resv);
	if (unlikely(ret))
		return ret;

	mem->mm_node = NULL;
	for (i = 0; i < placement->num_placement; ++i) {
		const struct ttm_place *place = &placement->placement[i];

		ret = ttm_mem_type_from_place(place, &mem_type);
		if (ret)
			return ret;
		man = &bdev->man[mem_type];
		if (!man->has_type || !man->use_type)
			continue;

		type_ok = ttm_bo_mt_compatible(man, mem_type, place,
						&cur_flags);

		if (!type_ok)
			continue;

		type_found = true;
		cur_flags = ttm_bo_select_caching(man, bo->mem.placement,
						  cur_flags);
		/*
		 * Use the access and other non-mapping-related flag bits from
		 * the memory placement flags to the current flags
		 */
		ttm_flag_masked(&cur_flags, place->flags,
				~TTM_PL_MASK_MEMTYPE);

		if (mem_type == TTM_PL_SYSTEM)
			break;

		ret = (*man->func->get_node)(man, bo, place, mem);
		if (unlikely(ret))
			return ret;

		if (mem->mm_node) {
			ret = ttm_bo_add_move_fence(bo, man, mem);
			if (unlikely(ret)) {
				(*man->func->put_node)(man, mem);
				return ret;
			}
			break;
		}
	}

	if ((type_ok && (mem_type == TTM_PL_SYSTEM)) || mem->mm_node) {
		mem->mem_type = mem_type;
		mem->placement = cur_flags;
		return 0;
	}

	for (i = 0; i < placement->num_busy_placement; ++i) {
		const struct ttm_place *place = &placement->busy_placement[i];

		ret = ttm_mem_type_from_place(place, &mem_type);
		if (ret)
			return ret;
		man = &bdev->man[mem_type];
		if (!man->has_type || !man->use_type)
			continue;
		if (!ttm_bo_mt_compatible(man, mem_type, place, &cur_flags))
			continue;

		type_found = true;
		cur_flags = ttm_bo_select_caching(man, bo->mem.placement,
						  cur_flags);
		/*
		 * Use the access and other non-mapping-related flag bits from
		 * the memory placement flags to the current flags
		 */
		ttm_flag_masked(&cur_flags, place->flags,
				~TTM_PL_MASK_MEMTYPE);

		if (mem_type == TTM_PL_SYSTEM) {
			mem->mem_type = mem_type;
			mem->placement = cur_flags;
			mem->mm_node = NULL;
			return 0;
		}

		ret = ttm_bo_mem_force_space(bo, mem_type, place, mem,
						interruptible, no_wait_gpu);
		if (ret == 0 && mem->mm_node) {
			mem->placement = cur_flags;
			return 0;
		}
		if (ret == -ERESTARTSYS)
			has_erestartsys = true;
	}

	if (!type_found) {
		printk(KERN_ERR TTM_PFX "No compatible memory type found.\n");
		return -EINVAL;
	}

	return (has_erestartsys) ? -ERESTARTSYS : -ENOMEM;
}
EXPORT_SYMBOL(ttm_bo_mem_space);

static int ttm_bo_move_buffer(struct ttm_buffer_object *bo,
			struct ttm_placement *placement,
			bool interruptible,
			bool no_wait_gpu)
{
	int ret = 0;
	struct ttm_mem_reg mem;

	lockdep_assert_held(&bo->resv->lock.base);

	mem.num_pages = bo->num_pages;
	mem.size = mem.num_pages << PAGE_SHIFT;
	mem.page_alignment = bo->mem.page_alignment;
	mem.bus.io_reserved_vm = false;
	mem.bus.io_reserved_count = 0;
	/*
	 * Determine where to move the buffer.
	 */
	ret = ttm_bo_mem_space(bo, placement, &mem,
			       interruptible, no_wait_gpu);
	if (ret)
		goto out_unlock;
	ret = ttm_bo_handle_move_mem(bo, &mem, false,
				     interruptible, no_wait_gpu);
out_unlock:
	if (ret && mem.mm_node)
		ttm_bo_mem_put(bo, &mem);
	return ret;
}

bool ttm_bo_mem_compat(struct ttm_placement *placement,
		       struct ttm_mem_reg *mem,
		       uint32_t *new_flags)
{
	int i;

	for (i = 0; i < placement->num_placement; i++) {
		const struct ttm_place *heap = &placement->placement[i];
		if (mem->mm_node &&
		    (mem->start < heap->fpfn ||
		     (heap->lpfn != 0 && (mem->start + mem->num_pages) > heap->lpfn)))
			continue;

		*new_flags = heap->flags;
		if ((*new_flags & mem->placement & TTM_PL_MASK_CACHING) &&
		    (*new_flags & mem->placement & TTM_PL_MASK_MEM))
			return true;
	}

	for (i = 0; i < placement->num_busy_placement; i++) {
		const struct ttm_place *heap = &placement->busy_placement[i];
		if (mem->mm_node &&
		    (mem->start < heap->fpfn ||
		     (heap->lpfn != 0 && (mem->start + mem->num_pages) > heap->lpfn)))
			continue;

		*new_flags = heap->flags;
		if ((*new_flags & mem->placement & TTM_PL_MASK_CACHING) &&
		    (*new_flags & mem->placement & TTM_PL_MASK_MEM))
			return true;
	}

	return false;
}
EXPORT_SYMBOL(ttm_bo_mem_compat);

int ttm_bo_validate(struct ttm_buffer_object *bo,
			struct ttm_placement *placement,
			bool interruptible,
			bool no_wait_gpu)
{
	int ret;
	uint32_t new_flags;

	lockdep_assert_held(&bo->resv->lock.base);
	/*
	 * Check whether we need to move buffer.
	 */
	if (!ttm_bo_mem_compat(placement, &bo->mem, &new_flags)) {
		ret = ttm_bo_move_buffer(bo, placement, interruptible,
					 no_wait_gpu);
		if (ret)
			return ret;
	} else {
		/*
		 * Use the access and other non-mapping-related flag bits from
		 * the compatible memory placement flags to the active flags
		 */
		ttm_flag_masked(&bo->mem.placement, new_flags,
				~TTM_PL_MASK_MEMTYPE);
	}
	/*
	 * We might need to add a TTM.
	 */
	if (bo->mem.mem_type == TTM_PL_SYSTEM && bo->ttm == NULL) {
		ret = ttm_bo_add_ttm(bo, true);
		if (ret)
			return ret;
	}
	return 0;
}
EXPORT_SYMBOL(ttm_bo_validate);

int ttm_bo_init(struct ttm_bo_device *bdev,
		struct ttm_buffer_object *bo,
		unsigned long size,
		enum ttm_bo_type type,
		struct ttm_placement *placement,
		uint32_t page_alignment,
		bool interruptible,
		struct file *persistent_swap_storage,
		size_t acc_size,
		struct sg_table *sg,
		struct reservation_object *resv,
		void (*destroy) (struct ttm_buffer_object *))
{
	int ret = 0;
	unsigned long num_pages;
	struct ttm_mem_global *mem_glob = bdev->glob->mem_glob;
	bool locked;

	ret = ttm_mem_global_alloc(mem_glob, acc_size, false, false);
	if (ret) {
		pr_err("Out of kernel memory\n");
		if (destroy)
			(*destroy)(bo);
		else
			kfree(bo);
		return -ENOMEM;
	}

	num_pages = (size + PAGE_SIZE - 1) >> PAGE_SHIFT;
	if (num_pages == 0) {
		pr_err("Illegal buffer object size\n");
		if (destroy)
			(*destroy)(bo);
		else
			kfree(bo);
		ttm_mem_global_free(mem_glob, acc_size);
		return -EINVAL;
	}
	bo->destroy = destroy;

	kref_init(&bo->kref);
	kref_init(&bo->list_kref);
	atomic_set(&bo->cpu_writers, 0);
	INIT_LIST_HEAD(&bo->lru);
	INIT_LIST_HEAD(&bo->ddestroy);
	INIT_LIST_HEAD(&bo->swap);
	INIT_LIST_HEAD(&bo->io_reserve_lru);
	mutex_init(&bo->wu_mutex);
	bo->bdev = bdev;
	bo->glob = bdev->glob;
	bo->type = type;
	bo->num_pages = num_pages;
	bo->mem.size = num_pages << PAGE_SHIFT;
	bo->mem.mem_type = TTM_PL_SYSTEM;
	bo->mem.num_pages = bo->num_pages;
	bo->mem.mm_node = NULL;
	bo->mem.page_alignment = page_alignment;
	bo->mem.bus.io_reserved_vm = false;
	bo->mem.bus.io_reserved_count = 0;
	bo->moving = NULL;
	bo->mem.placement = (TTM_PL_FLAG_SYSTEM | TTM_PL_FLAG_CACHED);
	bo->persistent_swap_storage = persistent_swap_storage;
	bo->acc_size = acc_size;
	bo->sg = sg;
	if (resv) {
		bo->resv = resv;
		lockdep_assert_held(&bo->resv->lock.base);
	} else {
		bo->resv = &bo->ttm_resv;
		reservation_object_init(&bo->ttm_resv);
	}
	atomic_inc(&bo->glob->bo_count);
	drm_vma_node_reset(&bo->vma_node);

	/*
	 * For ttm_bo_type_device buffers, allocate
	 * address space from the device.
	 */
	if (bo->type == ttm_bo_type_device ||
	    bo->type == ttm_bo_type_sg)
		ret = drm_vma_offset_add(&bdev->vma_manager, &bo->vma_node,
					 bo->mem.num_pages);

	/* passed reservation objects should already be locked,
	 * since otherwise lockdep will be angered in radeon.
	 */
	if (!resv) {
		locked = ww_mutex_trylock(&bo->resv->lock);
		WARN_ON(!locked);
	}

	if (likely(!ret))
		ret = ttm_bo_validate(bo, placement, interruptible, false);

	if (!resv) {
		ttm_bo_unreserve(bo);

	} else if (!(bo->mem.placement & TTM_PL_FLAG_NO_EVICT)) {
		spin_lock(&bo->glob->lru_lock);
		ttm_bo_add_to_lru(bo);
		spin_unlock(&bo->glob->lru_lock);
	}

	if (unlikely(ret))
		ttm_bo_unref(&bo);

	return ret;
}
EXPORT_SYMBOL(ttm_bo_init);

size_t ttm_bo_acc_size(struct ttm_bo_device *bdev,
		       unsigned long bo_size,
		       unsigned struct_size)
{
	unsigned npages = (PAGE_ALIGN(bo_size)) >> PAGE_SHIFT;
	size_t size = 0;

	size += ttm_round_pot(struct_size);
	size += ttm_round_pot(npages * sizeof(void *));
	size += ttm_round_pot(sizeof(struct ttm_tt));
	return size;
}
EXPORT_SYMBOL(ttm_bo_acc_size);

size_t ttm_bo_dma_acc_size(struct ttm_bo_device *bdev,
			   unsigned long bo_size,
			   unsigned struct_size)
{
	unsigned npages = (PAGE_ALIGN(bo_size)) >> PAGE_SHIFT;
	size_t size = 0;

	size += ttm_round_pot(struct_size);
	size += ttm_round_pot(npages * (2*sizeof(void *) + sizeof(dma_addr_t)));
	size += ttm_round_pot(sizeof(struct ttm_dma_tt));
	return size;
}
EXPORT_SYMBOL(ttm_bo_dma_acc_size);

int ttm_bo_create(struct ttm_bo_device *bdev,
			unsigned long size,
			enum ttm_bo_type type,
			struct ttm_placement *placement,
			uint32_t page_alignment,
			bool interruptible,
			struct file *persistent_swap_storage,
			struct ttm_buffer_object **p_bo)
{
	struct ttm_buffer_object *bo;
	size_t acc_size;
	int ret;

	bo = kzalloc(sizeof(*bo), GFP_KERNEL);
	if (unlikely(bo == NULL))
		return -ENOMEM;

	acc_size = ttm_bo_acc_size(bdev, size, sizeof(struct ttm_buffer_object));
	ret = ttm_bo_init(bdev, bo, size, type, placement, page_alignment,
			  interruptible, persistent_swap_storage, acc_size,
			  NULL, NULL, NULL);
	if (likely(ret == 0))
		*p_bo = bo;

	return ret;
}
EXPORT_SYMBOL(ttm_bo_create);

static int ttm_bo_force_list_clean(struct ttm_bo_device *bdev,
					unsigned mem_type, bool allow_errors)
{
	struct ttm_mem_type_manager *man = &bdev->man[mem_type];
	struct ttm_bo_global *glob = bdev->glob;
	struct fence *fence;
	int ret;

	/*
	 * Can't use standard list traversal since we're unlocking.
	 */

	spin_lock(&glob->lru_lock);
	while (!list_empty(&man->lru)) {
		spin_unlock(&glob->lru_lock);
		ret = ttm_mem_evict_first(bdev, mem_type, NULL, false, false);
		if (ret) {
			if (allow_errors) {
				return ret;
			} else {
				pr_err("Cleanup eviction failed\n");
			}
		}
		spin_lock(&glob->lru_lock);
	}
	spin_unlock(&glob->lru_lock);

	spin_lock(&man->move_lock);
	fence = fence_get(man->move);
	spin_unlock(&man->move_lock);

	if (fence) {
		ret = fence_wait(fence, false);
		fence_put(fence);
		if (ret) {
			if (allow_errors) {
				return ret;
			} else {
				pr_err("Cleanup eviction failed\n");
			}
		}
	}

	return 0;
}

int ttm_bo_clean_mm(struct ttm_bo_device *bdev, unsigned mem_type)
{
	struct ttm_mem_type_manager *man;
	int ret = -EINVAL;

	if (mem_type >= TTM_NUM_MEM_TYPES) {
		pr_err("Illegal memory type %d\n", mem_type);
		return ret;
	}
	man = &bdev->man[mem_type];

	if (!man->has_type) {
		pr_err("Trying to take down uninitialized memory manager type %u\n",
		       mem_type);
		return ret;
	}
	fence_put(man->move);

	man->use_type = false;
	man->has_type = false;

	ret = 0;
	if (mem_type > 0) {
		ttm_bo_force_list_clean(bdev, mem_type, false);

		ret = (*man->func->takedown)(man);
	}

	return ret;
}
EXPORT_SYMBOL(ttm_bo_clean_mm);

int ttm_bo_evict_mm(struct ttm_bo_device *bdev, unsigned mem_type)
{
	struct ttm_mem_type_manager *man = &bdev->man[mem_type];

	if (mem_type == 0 || mem_type >= TTM_NUM_MEM_TYPES) {
		pr_err("Illegal memory manager memory type %u\n", mem_type);
		return -EINVAL;
	}

	if (!man->has_type) {
		pr_err("Memory type %u has not been initialized\n", mem_type);
		return 0;
	}

	return ttm_bo_force_list_clean(bdev, mem_type, true);
}
EXPORT_SYMBOL(ttm_bo_evict_mm);

int ttm_bo_init_mm(struct ttm_bo_device *bdev, unsigned type,
			unsigned long p_size)
{
	int ret = -EINVAL;
	struct ttm_mem_type_manager *man;

	BUG_ON(type >= TTM_NUM_MEM_TYPES);
	man = &bdev->man[type];
	BUG_ON(man->has_type);
	man->io_reserve_fastpath = true;
	man->use_io_reserve_lru = false;
	mutex_init(&man->io_reserve_mutex);
	spin_lock_init(&man->move_lock);
	INIT_LIST_HEAD(&man->io_reserve_lru);

	ret = bdev->driver->init_mem_type(bdev, type, man);
	if (ret)
		return ret;
	man->bdev = bdev;

	ret = 0;
	if (type != TTM_PL_SYSTEM) {
		ret = (*man->func->init)(man, p_size);
		if (ret)
			return ret;
	}
	man->has_type = true;
	man->use_type = true;
	man->size = p_size;

	INIT_LIST_HEAD(&man->lru);
	man->move = NULL;

	return 0;
}
EXPORT_SYMBOL(ttm_bo_init_mm);

static void ttm_bo_global_kobj_release(struct kobject *kobj)
{
	struct ttm_bo_global *glob =
		container_of(kobj, struct ttm_bo_global, kobj);

	ttm_mem_unregister_shrink(glob->mem_glob, &glob->shrink);
	__free_page(glob->dummy_read_page);
	kfree(glob);
}

void ttm_bo_global_release(struct drm_global_reference *ref)
{
	struct ttm_bo_global *glob = ref->object;

	kobject_del(&glob->kobj);
	kobject_put(&glob->kobj);
}
EXPORT_SYMBOL(ttm_bo_global_release);

int ttm_bo_global_init(struct drm_global_reference *ref)
{
	struct ttm_bo_global_ref *bo_ref =
		container_of(ref, struct ttm_bo_global_ref, ref);
	struct ttm_bo_global *glob = ref->object;
	int ret;

	mutex_init(&glob->device_list_mutex);
	spin_lock_init(&glob->lru_lock);
	glob->mem_glob = bo_ref->mem_glob;
	glob->dummy_read_page = alloc_page(__GFP_ZERO | GFP_DMA32);

	if (unlikely(glob->dummy_read_page == NULL)) {
		ret = -ENOMEM;
		goto out_no_drp;
	}

	INIT_LIST_HEAD(&glob->swap_lru);
	INIT_LIST_HEAD(&glob->device_list);

	ttm_mem_init_shrink(&glob->shrink, ttm_bo_swapout);
	ret = ttm_mem_register_shrink(glob->mem_glob, &glob->shrink);
	if (unlikely(ret != 0)) {
		pr_err("Could not register buffer object swapout\n");
		goto out_no_shrink;
	}

	atomic_set(&glob->bo_count, 0);

	ret = kobject_init_and_add(
		&glob->kobj, &ttm_bo_glob_kobj_type, ttm_get_kobj(), "buffer_objects");
	if (unlikely(ret != 0))
		kobject_put(&glob->kobj);
	return ret;
out_no_shrink:
	__free_page(glob->dummy_read_page);
out_no_drp:
	kfree(glob);
	return ret;
}
EXPORT_SYMBOL(ttm_bo_global_init);


int ttm_bo_device_release(struct ttm_bo_device *bdev)
{
	int ret = 0;
	unsigned i = TTM_NUM_MEM_TYPES;
	struct ttm_mem_type_manager *man;
	struct ttm_bo_global *glob = bdev->glob;

	while (i--) {
		man = &bdev->man[i];
		if (man->has_type) {
			man->use_type = false;
			if ((i != TTM_PL_SYSTEM) && ttm_bo_clean_mm(bdev, i)) {
				ret = -EBUSY;
				pr_err("DRM memory manager type %d is not clean\n",
				       i);
			}
			man->has_type = false;
		}
	}

	mutex_lock(&glob->device_list_mutex);
	list_del(&bdev->device_list);
	mutex_unlock(&glob->device_list_mutex);

	cancel_delayed_work_sync(&bdev->wq);

	while (ttm_bo_delayed_delete(bdev, true))
		;

	spin_lock(&glob->lru_lock);
	if (list_empty(&bdev->ddestroy))
		TTM_DEBUG("Delayed destroy list was clean\n");

	if (list_empty(&bdev->man[0].lru))
		TTM_DEBUG("Swap list was clean\n");
	spin_unlock(&glob->lru_lock);

	drm_vma_offset_manager_destroy(&bdev->vma_manager);

	return ret;
}
EXPORT_SYMBOL(ttm_bo_device_release);

int ttm_bo_device_init(struct ttm_bo_device *bdev,
		       struct ttm_bo_global *glob,
		       struct ttm_bo_driver *driver,
		       struct address_space *mapping,
		       uint64_t file_page_offset,
		       bool need_dma32)
{
	int ret = -EINVAL;

	bdev->driver = driver;

	memset(bdev->man, 0, sizeof(bdev->man));

	/*
	 * Initialize the system memory buffer type.
	 * Other types need to be driver / IOCTL initialized.
	 */
	ret = ttm_bo_init_mm(bdev, TTM_PL_SYSTEM, 0);
	if (unlikely(ret != 0))
		goto out_no_sys;

	drm_vma_offset_manager_init(&bdev->vma_manager, file_page_offset,
				    0x10000000);
	INIT_DELAYED_WORK(&bdev->wq, ttm_bo_delayed_workqueue);
	INIT_LIST_HEAD(&bdev->ddestroy);
	bdev->dev_mapping = mapping;
	bdev->glob = glob;
	bdev->need_dma32 = need_dma32;
	mutex_lock(&glob->device_list_mutex);
	list_add_tail(&bdev->device_list, &glob->device_list);
	mutex_unlock(&glob->device_list_mutex);

	return 0;
out_no_sys:
	return ret;
}
EXPORT_SYMBOL(ttm_bo_device_init);

/*
 * buffer object vm functions.
 */

bool ttm_mem_reg_is_pci(struct ttm_bo_device *bdev, struct ttm_mem_reg *mem)
{
	struct ttm_mem_type_manager *man = &bdev->man[mem->mem_type];

	if (!(man->flags & TTM_MEMTYPE_FLAG_FIXED)) {
		if (mem->mem_type == TTM_PL_SYSTEM)
			return false;

		if (man->flags & TTM_MEMTYPE_FLAG_CMA)
			return false;

		if (mem->placement & TTM_PL_FLAG_CACHED)
			return false;
	}
	return true;
}

void ttm_bo_unmap_virtual_locked(struct ttm_buffer_object *bo)
{
	struct ttm_bo_device *bdev = bo->bdev;

	drm_vma_node_unmap(&bo->vma_node, bdev->dev_mapping);
	ttm_mem_io_free_vm(bo);
}

void ttm_bo_unmap_virtual(struct ttm_buffer_object *bo)
{
	struct ttm_bo_device *bdev = bo->bdev;
	struct ttm_mem_type_manager *man = &bdev->man[bo->mem.mem_type];

	ttm_mem_io_lock(man, false);
	ttm_bo_unmap_virtual_locked(bo);
	ttm_mem_io_unlock(man);
}


EXPORT_SYMBOL(ttm_bo_unmap_virtual);

int ttm_bo_wait(struct ttm_buffer_object *bo,
		bool interruptible, bool no_wait)
{
	long timeout = no_wait ? 0 : 15 * HZ;

	timeout = reservation_object_wait_timeout_rcu(bo->resv, true,
						      interruptible, timeout);
	if (timeout < 0)
		return timeout;

	if (timeout == 0)
		return -EBUSY;

	reservation_object_add_excl_fence(bo->resv, NULL);
	return 0;
}
EXPORT_SYMBOL(ttm_bo_wait);

int ttm_bo_synccpu_write_grab(struct ttm_buffer_object *bo, bool no_wait)
{
	int ret = 0;

	/*
	 * Using ttm_bo_reserve makes sure the lru lists are updated.
	 */

	ret = ttm_bo_reserve(bo, true, no_wait, NULL);
	if (unlikely(ret != 0))
		return ret;
	ret = ttm_bo_wait(bo, true, no_wait);
	if (likely(ret == 0))
		atomic_inc(&bo->cpu_writers);
	ttm_bo_unreserve(bo);
	return ret;
}
EXPORT_SYMBOL(ttm_bo_synccpu_write_grab);

void ttm_bo_synccpu_write_release(struct ttm_buffer_object *bo)
{
	atomic_dec(&bo->cpu_writers);
}
EXPORT_SYMBOL(ttm_bo_synccpu_write_release);

/**
 * A buffer object shrink method that tries to swap out the first
 * buffer object on the bo_global::swap_lru list.
 */

static int ttm_bo_swapout(struct ttm_mem_shrink *shrink)
{
	struct ttm_bo_global *glob =
	    container_of(shrink, struct ttm_bo_global, shrink);
	struct ttm_buffer_object *bo;
	int ret = -EBUSY;
	int put_count;
	uint32_t swap_placement = (TTM_PL_FLAG_CACHED | TTM_PL_FLAG_SYSTEM);

	spin_lock(&glob->lru_lock);
	list_for_each_entry(bo, &glob->swap_lru, swap) {
		ret = __ttm_bo_reserve(bo, false, true, NULL);
		if (!ret)
			break;
	}

	if (ret) {
		spin_unlock(&glob->lru_lock);
		return ret;
	}

	kref_get(&bo->list_kref);

	if (!list_empty(&bo->ddestroy)) {
		ret = ttm_bo_cleanup_refs_and_unlock(bo, false, false);
		kref_put(&bo->list_kref, ttm_bo_release_list);
		return ret;
	}

	put_count = ttm_bo_del_from_lru(bo);
	spin_unlock(&glob->lru_lock);

	ttm_bo_list_ref_sub(bo, put_count, true);

	/**
	 * Move to system cached
	 */

	if ((bo->mem.placement & swap_placement) != swap_placement) {
		struct ttm_mem_reg evict_mem;

		evict_mem = bo->mem;
		evict_mem.mm_node = NULL;
		evict_mem.placement = TTM_PL_FLAG_SYSTEM | TTM_PL_FLAG_CACHED;
		evict_mem.mem_type = TTM_PL_SYSTEM;

		ret = ttm_bo_handle_move_mem(bo, &evict_mem, true,
					     false, false);
		if (unlikely(ret != 0))
			goto out;
	}

	/**
	 * Make sure BO is idle.
	 */

	ret = ttm_bo_wait(bo, false, false);
	if (unlikely(ret != 0))
		goto out;

	ttm_bo_unmap_virtual(bo);

	/**
	 * Swap out. Buffer will be swapped in again as soon as
	 * anyone tries to access a ttm page.
	 */

	if (bo->bdev->driver->swap_notify)
		bo->bdev->driver->swap_notify(bo);

	ret = ttm_tt_swapout(bo->ttm, bo->persistent_swap_storage);
out:

	/**
	 *
	 * Unreserve without putting on LRU to avoid swapping out an
	 * already swapped buffer.
	 */

	__ttm_bo_unreserve(bo);
	kref_put(&bo->list_kref, ttm_bo_release_list);
	return ret;
}

void ttm_bo_swapout_all(struct ttm_bo_device *bdev)
{
	while (ttm_bo_swapout(&bdev->glob->shrink) == 0)
		;
}
EXPORT_SYMBOL(ttm_bo_swapout_all);

/**
 * ttm_bo_wait_unreserved - interruptible wait for a buffer object to become
 * unreserved
 *
 * @bo: Pointer to buffer
 */
int ttm_bo_wait_unreserved(struct ttm_buffer_object *bo)
{
	int ret;

	/*
	 * In the absense of a wait_unlocked API,
	 * Use the bo::wu_mutex to avoid triggering livelocks due to
	 * concurrent use of this function. Note that this use of
	 * bo::wu_mutex can go away if we change locking order to
	 * mmap_sem -> bo::reserve.
	 */
	ret = mutex_lock_interruptible(&bo->wu_mutex);
	if (unlikely(ret != 0))
		return -ERESTARTSYS;
	if (!ww_mutex_is_locked(&bo->resv->lock))
		goto out_unlock;
	ret = __ttm_bo_reserve(bo, true, false, NULL);
	if (unlikely(ret != 0))
		goto out_unlock;
	__ttm_bo_unreserve(bo);

out_unlock:
	mutex_unlock(&bo->wu_mutex);
	return ret;
}<|MERGE_RESOLUTION|>--- conflicted
+++ resolved
@@ -354,12 +354,7 @@
 
 	if (!(old_man->flags & TTM_MEMTYPE_FLAG_FIXED) &&
 	    !(new_man->flags & TTM_MEMTYPE_FLAG_FIXED))
-<<<<<<< HEAD
-		ret = ttm_bo_move_ttm(bo, evict, interruptible, no_wait_gpu,
-				      mem);
-=======
 		ret = ttm_bo_move_ttm(bo, interruptible, no_wait_gpu, mem);
->>>>>>> 7b4d3e29
 	else if (bdev->driver->move)
 		ret = bdev->driver->move(bo, evict, interruptible,
 					 no_wait_gpu, mem);
