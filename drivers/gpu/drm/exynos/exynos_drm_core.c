/* exynos_drm_core.c
 *
 * Copyright (c) 2011 Samsung Electronics Co., Ltd.
 * Author:
 *	Inki Dae <inki.dae@samsung.com>
 *	Joonyoung Shim <jy0922.shim@samsung.com>
 *	Seung-Woo Kim <sw0312.kim@samsung.com>
 *
 * Permission is hereby granted, free of charge, to any person obtaining a
 * copy of this software and associated documentation files (the "Software"),
 * to deal in the Software without restriction, including without limitation
 * the rights to use, copy, modify, merge, publish, distribute, sublicense,
 * and/or sell copies of the Software, and to permit persons to whom the
 * Software is furnished to do so, subject to the following conditions:
 *
 * The above copyright notice and this permission notice (including the next
 * paragraph) shall be included in all copies or substantial portions of the
 * Software.
 *
 * THE SOFTWARE IS PROVIDED "AS IS", WITHOUT WARRANTY OF ANY KIND, EXPRESS OR
 * IMPLIED, INCLUDING BUT NOT LIMITED TO THE WARRANTIES OF MERCHANTABILITY,
 * FITNESS FOR A PARTICULAR PURPOSE AND NONINFRINGEMENT.  IN NO EVENT SHALL
 * VA LINUX SYSTEMS AND/OR ITS SUPPLIERS BE LIABLE FOR ANY CLAIM, DAMAGES OR
 * OTHER LIABILITY, WHETHER IN AN ACTION OF CONTRACT, TORT OR OTHERWISE,
 * ARISING FROM, OUT OF OR IN CONNECTION WITH THE SOFTWARE OR THE USE OR
 * OTHER DEALINGS IN THE SOFTWARE.
 */

#include "drmP.h"
#include "exynos_drm_drv.h"
#include "exynos_drm_encoder.h"
#include "exynos_drm_connector.h"
#include "exynos_drm_fbdev.h"

static LIST_HEAD(exynos_drm_subdrv_list);
static struct drm_device *drm_dev;

static int exynos_drm_subdrv_probe(struct drm_device *dev,
					struct exynos_drm_subdrv *subdrv)
{
	struct drm_encoder *encoder;
	struct drm_connector *connector;

	DRM_DEBUG_DRIVER("%s\n", __FILE__);

	if (subdrv->probe) {
		int ret;

		/*
		 * this probe callback would be called by sub driver
		 * after setting of all resources to this sub driver,
		 * such as clock, irq and register map are done or by load()
		 * of exynos drm driver.
		 *
		 * P.S. note that this driver is considered for modularization.
		 */
		ret = subdrv->probe(dev, subdrv->manager.dev);
		if (ret)
			return ret;
	}

	if (subdrv->is_local)
		return 0;

	/* create and initialize a encoder for this sub driver. */
	encoder = exynos_drm_encoder_create(dev, &subdrv->manager,
			(1 << MAX_CRTC) - 1);
	if (!encoder) {
		DRM_ERROR("failed to create encoder\n");
		return -EFAULT;
	}

	/*
	 * create and initialize a connector for this sub driver and
	 * attach the encoder created above to the connector.
	 */
	connector = exynos_drm_connector_create(dev, encoder);
	if (!connector) {
		DRM_ERROR("failed to create connector\n");
		encoder->funcs->destroy(encoder);
		return -EFAULT;
	}

	subdrv->encoder = encoder;
	subdrv->connector = connector;

	return 0;
}

static void exynos_drm_subdrv_remove(struct drm_device *dev,
				      struct exynos_drm_subdrv *subdrv)
{
	DRM_DEBUG_DRIVER("%s\n", __FILE__);

	if (subdrv->remove)
		subdrv->remove(dev);

	if (subdrv->encoder) {
		struct drm_encoder *encoder = subdrv->encoder;
		encoder->funcs->destroy(encoder);
		subdrv->encoder = NULL;
	}

	if (subdrv->connector) {
		struct drm_connector *connector = subdrv->connector;
		connector->funcs->destroy(connector);
		subdrv->connector = NULL;
	}
}

int exynos_drm_device_register(struct drm_device *dev)
{
	struct exynos_drm_subdrv *subdrv, *n;
	int err;

	DRM_DEBUG_DRIVER("%s\n", __FILE__);

	if (!dev)
		return -EINVAL;

	drm_dev = dev;

	list_for_each_entry_safe(subdrv, n, &exynos_drm_subdrv_list, list) {
		subdrv->drm_dev = dev;
		err = exynos_drm_subdrv_probe(dev, subdrv);
		if (err) {
			DRM_DEBUG("exynos drm subdrv probe failed.\n");
			list_del(&subdrv->list);
		}
	}

	return 0;
}
EXPORT_SYMBOL_GPL(exynos_drm_device_register);

int exynos_drm_device_unregister(struct drm_device *dev)
{
	struct exynos_drm_subdrv *subdrv;

	DRM_DEBUG_DRIVER("%s\n", __FILE__);

	if (!dev) {
		WARN(1, "Unexpected drm device unregister!\n");
		return -EINVAL;
	}

	list_for_each_entry(subdrv, &exynos_drm_subdrv_list, list)
		exynos_drm_subdrv_remove(dev, subdrv);

	drm_dev = NULL;

	return 0;
}
EXPORT_SYMBOL_GPL(exynos_drm_device_unregister);

int exynos_drm_subdrv_register(struct exynos_drm_subdrv *subdrv)
{
	DRM_DEBUG_DRIVER("%s\n", __FILE__);

	if (!subdrv)
		return -EINVAL;

<<<<<<< HEAD
	mutex_lock(&exynos_drm_mutex);
	if (drm_dev) {
		err = exynos_drm_subdrv_probe(drm_dev, subdrv);
		if (err) {
			DRM_ERROR("failed to probe exynos drm subdrv\n");
			mutex_unlock(&exynos_drm_mutex);
			return err;
		}

		/* setup possible_clones. */
		exynos_drm_encoder_setup(drm_dev);

		/*
		 * if any specific driver such as fimd or hdmi driver called
		 * exynos_drm_subdrv_register() later than drm_load(),
		 * the fb helper should be re-initialized and re-configured.
		 */
		err = exynos_drm_fbdev_reinit(drm_dev);
		if (err) {
			DRM_ERROR("failed to reinitialize exynos drm fbdev\n");
			exynos_drm_subdrv_remove(drm_dev, subdrv);
			mutex_unlock(&exynos_drm_mutex);
			return err;
		}

		err = exynos_drm_mode_group_reinit(drm_dev);
		if (err) {
			DRM_ERROR("failed to reinitialize mode group\n");
			exynos_drm_fbdev_fini(drm_dev);
			exynos_drm_subdrv_remove(drm_dev, subdrv);
			mutex_unlock(&exynos_drm_mutex);
			return err;
		}
	}

	subdrv->drm_dev = drm_dev;

=======
>>>>>>> e9676695
	list_add_tail(&subdrv->list, &exynos_drm_subdrv_list);

	return 0;
}
EXPORT_SYMBOL_GPL(exynos_drm_subdrv_register);

int exynos_drm_subdrv_unregister(struct exynos_drm_subdrv *subdrv)
{
	DRM_DEBUG_DRIVER("%s\n", __FILE__);

	if (!subdrv)
		return -EINVAL;

	list_del(&subdrv->list);

	return 0;
}
EXPORT_SYMBOL_GPL(exynos_drm_subdrv_unregister);

int exynos_drm_subdrv_open(struct drm_device *dev, struct drm_file *file)
{
	struct exynos_drm_subdrv *subdrv;
	int ret;

	list_for_each_entry(subdrv, &exynos_drm_subdrv_list, list) {
		if (subdrv->open) {
			ret = subdrv->open(dev, subdrv->manager.dev, file);
			if (ret)
				goto err;
		}
	}

	return 0;

err:
	list_for_each_entry_reverse(subdrv, &subdrv->list, list) {
		if (subdrv->close)
			subdrv->close(dev, subdrv->manager.dev, file);
	}
	return ret;
}
EXPORT_SYMBOL_GPL(exynos_drm_subdrv_open);

void exynos_drm_subdrv_close(struct drm_device *dev, struct drm_file *file)
{
	struct exynos_drm_subdrv *subdrv;

	list_for_each_entry(subdrv, &exynos_drm_subdrv_list, list) {
		if (subdrv->close)
			subdrv->close(dev, subdrv->manager.dev, file);
	}
}
EXPORT_SYMBOL_GPL(exynos_drm_subdrv_close);<|MERGE_RESOLUTION|>--- conflicted
+++ resolved
@@ -160,46 +160,6 @@
 	if (!subdrv)
 		return -EINVAL;
 
-<<<<<<< HEAD
-	mutex_lock(&exynos_drm_mutex);
-	if (drm_dev) {
-		err = exynos_drm_subdrv_probe(drm_dev, subdrv);
-		if (err) {
-			DRM_ERROR("failed to probe exynos drm subdrv\n");
-			mutex_unlock(&exynos_drm_mutex);
-			return err;
-		}
-
-		/* setup possible_clones. */
-		exynos_drm_encoder_setup(drm_dev);
-
-		/*
-		 * if any specific driver such as fimd or hdmi driver called
-		 * exynos_drm_subdrv_register() later than drm_load(),
-		 * the fb helper should be re-initialized and re-configured.
-		 */
-		err = exynos_drm_fbdev_reinit(drm_dev);
-		if (err) {
-			DRM_ERROR("failed to reinitialize exynos drm fbdev\n");
-			exynos_drm_subdrv_remove(drm_dev, subdrv);
-			mutex_unlock(&exynos_drm_mutex);
-			return err;
-		}
-
-		err = exynos_drm_mode_group_reinit(drm_dev);
-		if (err) {
-			DRM_ERROR("failed to reinitialize mode group\n");
-			exynos_drm_fbdev_fini(drm_dev);
-			exynos_drm_subdrv_remove(drm_dev, subdrv);
-			mutex_unlock(&exynos_drm_mutex);
-			return err;
-		}
-	}
-
-	subdrv->drm_dev = drm_dev;
-
-=======
->>>>>>> e9676695
 	list_add_tail(&subdrv->list, &exynos_drm_subdrv_list);
 
 	return 0;
