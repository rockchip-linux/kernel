// SPDX-License-Identifier: GPL-2.0+
/*
 * Copyright (C) Fuzhou Rockchip Electronics Co.Ltd
 * Author:
 *      Chris Zhong <zyw@rock-chips.com>
 *      Nickey Yang <nickey.yang@rock-chips.com>
 */

#include <linux/clk.h>
#include <linux/iopoll.h>
#include <linux/math64.h>
#include <linux/mfd/syscon.h>
#include <linux/module.h>
#include <linux/of_device.h>
#include <linux/phy/phy.h>
#include <linux/pm_runtime.h>
#include <linux/regmap.h>

#include <drm/drm_dsc.h>
#include <video/mipi_display.h>
#include <uapi/linux/videodev2.h>
#include <drm/bridge/dw_mipi_dsi.h>
#include <drm/drm_mipi_dsi.h>
#include <drm/drm_of.h>
#include <drm/drm_simple_kms_helper.h>

#include "rockchip_drm_drv.h"
#include "rockchip_drm_vop.h"

#define DSI_PHY_RSTZ			0xa0
#define PHY_DISFORCEPLL			0
#define PHY_ENFORCEPLL			BIT(3)
#define PHY_DISABLECLK			0
#define PHY_ENABLECLK			BIT(2)
#define PHY_RSTZ			0
#define PHY_UNRSTZ			BIT(1)
#define PHY_SHUTDOWNZ			0
#define PHY_UNSHUTDOWNZ			BIT(0)

#define DSI_PHY_IF_CFG			0xa4
#define N_LANES(n)			((((n) - 1) & 0x3) << 0)
#define PHY_STOP_WAIT_TIME(cycle)	(((cycle) & 0xff) << 8)

#define DSI_PHY_STATUS			0xb0
#define LOCK				BIT(0)
#define STOP_STATE_CLK_LANE		BIT(2)

#define DSI_PHY_TST_CTRL0		0xb4
#define PHY_TESTCLK			BIT(1)
#define PHY_UNTESTCLK			0
#define PHY_TESTCLR			BIT(0)
#define PHY_UNTESTCLR			0

#define DSI_PHY_TST_CTRL1		0xb8
#define PHY_TESTEN			BIT(16)
#define PHY_UNTESTEN			0
#define PHY_TESTDOUT(n)			(((n) & 0xff) << 8)
#define PHY_TESTDIN(n)			(((n) & 0xff) << 0)

#define DSI_INT_ST0			0xbc
#define DSI_INT_ST1			0xc0
#define DSI_INT_MSK0			0xc4
#define DSI_INT_MSK1			0xc8

#define PHY_STATUS_TIMEOUT_US		10000
#define CMD_PKT_STATUS_TIMEOUT_US	20000

#define BYPASS_VCO_RANGE	BIT(7)
#define VCO_RANGE_CON_SEL(val)	(((val) & 0x7) << 3)
#define VCO_IN_CAP_CON_DEFAULT	(0x0 << 1)
#define VCO_IN_CAP_CON_LOW	(0x1 << 1)
#define VCO_IN_CAP_CON_HIGH	(0x2 << 1)
#define REF_BIAS_CUR_SEL	BIT(0)

#define CP_CURRENT_3UA	0x1
#define CP_CURRENT_4_5UA	0x2
#define CP_CURRENT_7_5UA	0x6
#define CP_CURRENT_6UA	0x9
#define CP_CURRENT_12UA	0xb
#define CP_CURRENT_SEL(val)	((val) & 0xf)
#define CP_PROGRAM_EN		BIT(7)

#define LPF_RESISTORS_15_5KOHM	0x1
#define LPF_RESISTORS_13KOHM	0x2
#define LPF_RESISTORS_11_5KOHM	0x4
#define LPF_RESISTORS_10_5KOHM	0x8
#define LPF_RESISTORS_8KOHM	0x10
#define LPF_PROGRAM_EN		BIT(6)
#define LPF_RESISTORS_SEL(val)	((val) & 0x3f)

#define HSFREQRANGE_SEL(val)	(((val) & 0x3f) << 1)

#define INPUT_DIVIDER(val)	(((val) - 1) & 0x7f)
#define LOW_PROGRAM_EN		0
#define HIGH_PROGRAM_EN		BIT(7)
#define LOOP_DIV_LOW_SEL(val)	(((val) - 1) & 0x1f)
#define LOOP_DIV_HIGH_SEL(val)	((((val) - 1) >> 5) & 0xf)
#define PLL_LOOP_DIV_EN		BIT(5)
#define PLL_INPUT_DIV_EN	BIT(4)

#define POWER_CONTROL		BIT(6)
#define INTERNAL_REG_CURRENT	BIT(3)
#define BIAS_BLOCK_ON		BIT(2)
#define BANDGAP_ON		BIT(0)

#define TER_RESISTOR_HIGH	BIT(7)
#define	TER_RESISTOR_LOW	0
#define LEVEL_SHIFTERS_ON	BIT(6)
#define TER_CAL_DONE		BIT(5)
#define SETRD_MAX		(0x7 << 2)
#define POWER_MANAGE		BIT(1)
#define TER_RESISTORS_ON	BIT(0)

#define BIASEXTR_SEL(val)	((val) & 0x7)
#define BANDGAP_SEL(val)	((val) & 0x7)
#define TLP_PROGRAM_EN		BIT(7)
#define THS_PRE_PROGRAM_EN	BIT(7)
#define THS_ZERO_PROGRAM_EN	BIT(6)

#define PLL_BIAS_CUR_SEL_CAP_VCO_CONTROL		0x10
#define PLL_CP_CONTROL_PLL_LOCK_BYPASS			0x11
#define PLL_LPF_AND_CP_CONTROL				0x12
#define PLL_INPUT_DIVIDER_RATIO				0x17
#define PLL_LOOP_DIVIDER_RATIO				0x18
#define PLL_INPUT_AND_LOOP_DIVIDER_RATIOS_CONTROL	0x19
#define BANDGAP_AND_BIAS_CONTROL			0x20
#define TERMINATION_RESISTER_CONTROL			0x21
#define AFE_BIAS_BANDGAP_ANALOG_PROGRAMMABILITY		0x22
#define HS_RX_CONTROL_OF_LANE_0				0x44
#define HS_TX_CLOCK_LANE_REQUEST_STATE_TIME_CONTROL	0x60
#define HS_TX_CLOCK_LANE_PREPARE_STATE_TIME_CONTROL	0x61
#define HS_TX_CLOCK_LANE_HS_ZERO_STATE_TIME_CONTROL	0x62
#define HS_TX_CLOCK_LANE_TRAIL_STATE_TIME_CONTROL	0x63
#define HS_TX_CLOCK_LANE_EXIT_STATE_TIME_CONTROL	0x64
#define HS_TX_CLOCK_LANE_POST_TIME_CONTROL		0x65
#define HS_TX_DATA_LANE_REQUEST_STATE_TIME_CONTROL	0x70
#define HS_TX_DATA_LANE_PREPARE_STATE_TIME_CONTROL	0x71
#define HS_TX_DATA_LANE_HS_ZERO_STATE_TIME_CONTROL	0x72
#define HS_TX_DATA_LANE_TRAIL_STATE_TIME_CONTROL	0x73
#define HS_TX_DATA_LANE_EXIT_STATE_TIME_CONTROL		0x74

#define DW_MIPI_NEEDS_PHY_CFG_CLK	BIT(0)
#define DW_MIPI_NEEDS_GRF_CLK		BIT(1)
#define DW_MIPI_NEEDS_HCLK		BIT(2)

#define PX30_GRF_PD_VO_CON1		0x0438
#define PX30_DSI_FORCETXSTOPMODE	(0xf << 7)
#define PX30_DSI_FORCERXMODE		BIT(6)
#define PX30_DSI_TURNDISABLE		BIT(5)
#define PX30_DSI_LCDC_SEL		BIT(0)

#define RK3288_GRF_SOC_CON6		0x025c
#define RK3288_DSI0_LCDC_SEL		BIT(6)
#define RK3288_DSI1_LCDC_SEL		BIT(9)

#define RK3399_GRF_SOC_CON20		0x6250
#define RK3399_DSI0_LCDC_SEL		BIT(0)
#define RK3399_DSI1_LCDC_SEL		BIT(4)

#define RK3399_GRF_SOC_CON22		0x6258
#define RK3399_DSI0_TURNREQUEST		(0xf << 12)
#define RK3399_DSI0_TURNDISABLE		(0xf << 8)
#define RK3399_DSI0_FORCETXSTOPMODE	(0xf << 4)
#define RK3399_DSI0_FORCERXMODE		(0xf << 0)

#define RK3399_GRF_SOC_CON23		0x625c
#define RK3399_DSI1_TURNDISABLE		(0xf << 12)
#define RK3399_DSI1_FORCETXSTOPMODE	(0xf << 8)
#define RK3399_DSI1_FORCERXMODE		(0xf << 4)
#define RK3399_DSI1_ENABLE		(0xf << 0)

#define RK3399_GRF_SOC_CON24		0x6260
#define RK3399_TXRX_MASTERSLAVEZ	BIT(7)
#define RK3399_TXRX_ENABLECLK		BIT(6)
#define RK3399_TXRX_BASEDIR		BIT(5)

#define RK3568_GRF_VO_CON2		0x0368
#define RK3568_GRF_VO_CON3		0x036c
#define RK3568_DSI_FORCETXSTOPMODE	(0xf << 4)
#define RK3568_DSI_TURNDISABLE		(0x1 << 2)
#define RK3568_DSI_FORCERXMODE		(0x1 << 0)

#define HIWORD_UPDATE(val, mask)	(val | (mask) << 16)

#define to_dsi(nm)	container_of(nm, struct dw_mipi_dsi_rockchip, nm)

enum {
	BANDGAP_97_07,
	BANDGAP_98_05,
	BANDGAP_99_02,
	BANDGAP_100_00,
	BANDGAP_93_17,
	BANDGAP_94_15,
	BANDGAP_95_12,
	BANDGAP_96_10,
};

enum {
	BIASEXTR_87_1,
	BIASEXTR_91_5,
	BIASEXTR_95_9,
	BIASEXTR_100,
	BIASEXTR_105_94,
	BIASEXTR_111_88,
	BIASEXTR_118_8,
	BIASEXTR_127_7,
};

enum soc_type {
	PX30,
	RK3288,
	RK3399,
	RK3568,
};

struct cmd_header {
	u8 cmd_type;
	u8 delay;
	u8 payload_length;
};

struct rockchip_dw_dsi_chip_data {
	u32 reg;

	u32 lcdsel_grf_reg;
	u32 lcdsel_big;
	u32 lcdsel_lit;

	u32 enable_grf_reg;
	u32 enable;

	u32 lanecfg1_grf_reg;
	u32 lanecfg1;
	u32 lanecfg2_grf_reg;
	u32 lanecfg2;

	enum soc_type soc_type;
	unsigned int flags;
	unsigned int max_data_lanes;
	unsigned long max_bit_rate_per_lane;
};

struct dw_mipi_dsi_rockchip {
	struct device *dev;
	struct drm_encoder encoder;
	void __iomem *base;
	int id;

	bool c_option;
	bool scrambling_en;
	unsigned int slice_width;
	unsigned int slice_height;
	unsigned int slice_per_pkt;
	bool block_pred_enable;
	bool dsc_enable;
	u8 version_major;
	u8 version_minor;

	struct drm_dsc_picture_parameter_set *pps;
	struct regmap *grf_regmap;
	struct clk *pllref_clk;
	struct clk *pclk;
	struct clk *grf_clk;
	struct clk *phy_cfg_clk;
	struct clk *hclk;

	/* dual-channel */
	bool is_slave;
	struct dw_mipi_dsi_rockchip *slave;

	/* optional external dphy */
	bool phy_enabled;
	struct phy *phy;
	union phy_configure_opts phy_opts;

	unsigned int lane_mbps; /* per lane */
	u16 input_div;
	u16 feedback_div;
	u32 format;

	struct dw_mipi_dsi *dmd;
	const struct rockchip_dw_dsi_chip_data *cdata;
	struct dw_mipi_dsi_plat_data pdata;
<<<<<<< HEAD
	int devcnt;
	struct rockchip_drm_sub_dev sub_dev;
	struct drm_panel *panel;
=======

	bool dsi_bound;
>>>>>>> e08dd85c
};

struct dphy_pll_parameter_map {
	unsigned int max_mbps;
	u8 hsfreqrange;
	u8 icpctrl;
	u8 lpfctrl;
};

/* The table is based on 27MHz DPHY pll reference clock. */
static const struct dphy_pll_parameter_map dppa_map[] = {
	{  89, 0x00, CP_CURRENT_3UA, LPF_RESISTORS_13KOHM },
	{  99, 0x10, CP_CURRENT_3UA, LPF_RESISTORS_13KOHM },
	{ 109, 0x20, CP_CURRENT_3UA, LPF_RESISTORS_13KOHM },
	{ 129, 0x01, CP_CURRENT_3UA, LPF_RESISTORS_15_5KOHM },
	{ 139, 0x11, CP_CURRENT_3UA, LPF_RESISTORS_15_5KOHM },
	{ 149, 0x21, CP_CURRENT_3UA, LPF_RESISTORS_15_5KOHM },
	{ 169, 0x02, CP_CURRENT_6UA, LPF_RESISTORS_13KOHM },
	{ 179, 0x12, CP_CURRENT_6UA, LPF_RESISTORS_13KOHM },
	{ 199, 0x22, CP_CURRENT_6UA, LPF_RESISTORS_13KOHM },
	{ 219, 0x03, CP_CURRENT_4_5UA, LPF_RESISTORS_13KOHM },
	{ 239, 0x13, CP_CURRENT_4_5UA, LPF_RESISTORS_13KOHM },
	{ 249, 0x23, CP_CURRENT_4_5UA, LPF_RESISTORS_13KOHM },
	{ 269, 0x04, CP_CURRENT_6UA, LPF_RESISTORS_11_5KOHM },
	{ 299, 0x14, CP_CURRENT_6UA, LPF_RESISTORS_11_5KOHM },
	{ 329, 0x05, CP_CURRENT_3UA, LPF_RESISTORS_15_5KOHM },
	{ 359, 0x15, CP_CURRENT_3UA, LPF_RESISTORS_15_5KOHM },
	{ 399, 0x25, CP_CURRENT_3UA, LPF_RESISTORS_15_5KOHM },
	{ 449, 0x06, CP_CURRENT_7_5UA, LPF_RESISTORS_11_5KOHM },
	{ 499, 0x16, CP_CURRENT_7_5UA, LPF_RESISTORS_11_5KOHM },
	{ 549, 0x07, CP_CURRENT_7_5UA, LPF_RESISTORS_10_5KOHM },
	{ 599, 0x17, CP_CURRENT_7_5UA, LPF_RESISTORS_10_5KOHM },
	{ 649, 0x08, CP_CURRENT_7_5UA, LPF_RESISTORS_11_5KOHM },
	{ 699, 0x18, CP_CURRENT_7_5UA, LPF_RESISTORS_11_5KOHM },
	{ 749, 0x09, CP_CURRENT_7_5UA, LPF_RESISTORS_11_5KOHM },
	{ 799, 0x19, CP_CURRENT_7_5UA, LPF_RESISTORS_11_5KOHM },
	{ 849, 0x29, CP_CURRENT_7_5UA, LPF_RESISTORS_11_5KOHM },
	{ 899, 0x39, CP_CURRENT_7_5UA, LPF_RESISTORS_11_5KOHM },
	{ 949, 0x0a, CP_CURRENT_12UA, LPF_RESISTORS_8KOHM },
	{ 999, 0x1a, CP_CURRENT_12UA, LPF_RESISTORS_8KOHM },
	{1049, 0x2a, CP_CURRENT_12UA, LPF_RESISTORS_8KOHM },
	{1099, 0x3a, CP_CURRENT_12UA, LPF_RESISTORS_8KOHM },
	{1149, 0x0b, CP_CURRENT_12UA, LPF_RESISTORS_10_5KOHM },
	{1199, 0x1b, CP_CURRENT_12UA, LPF_RESISTORS_10_5KOHM },
	{1249, 0x2b, CP_CURRENT_12UA, LPF_RESISTORS_10_5KOHM },
	{1299, 0x3b, CP_CURRENT_12UA, LPF_RESISTORS_10_5KOHM },
	{1349, 0x0c, CP_CURRENT_12UA, LPF_RESISTORS_10_5KOHM },
	{1399, 0x1c, CP_CURRENT_12UA, LPF_RESISTORS_10_5KOHM },
	{1449, 0x2c, CP_CURRENT_12UA, LPF_RESISTORS_10_5KOHM },
	{1500, 0x3c, CP_CURRENT_12UA, LPF_RESISTORS_10_5KOHM }
};

static int max_mbps_to_parameter(unsigned int max_mbps)
{
	int i;

	for (i = 0; i < ARRAY_SIZE(dppa_map); i++)
		if (dppa_map[i].max_mbps >= max_mbps)
			return i;

	return -EINVAL;
}

static inline void dsi_write(struct dw_mipi_dsi_rockchip *dsi, u32 reg, u32 val)
{
	writel(val, dsi->base + reg);
}

static inline u32 dsi_read(struct dw_mipi_dsi_rockchip *dsi, u32 reg)
{
	return readl(dsi->base + reg);
}

static inline void dsi_set(struct dw_mipi_dsi_rockchip *dsi, u32 reg, u32 mask)
{
	dsi_write(dsi, reg, dsi_read(dsi, reg) | mask);
}

static inline void dsi_update_bits(struct dw_mipi_dsi_rockchip *dsi, u32 reg,
				   u32 mask, u32 val)
{
	dsi_write(dsi, reg, (dsi_read(dsi, reg) & ~mask) | val);
}

static void dw_mipi_dsi_phy_write(struct dw_mipi_dsi_rockchip *dsi,
				  u8 test_code,
				  u8 test_data)
{
	/*
	 * With the falling edge on TESTCLK, the TESTDIN[7:0] signal content
	 * is latched internally as the current test code. Test data is
	 * programmed internally by rising edge on TESTCLK.
	 */
	dsi_write(dsi, DSI_PHY_TST_CTRL0, PHY_TESTCLK | PHY_UNTESTCLR);

	dsi_write(dsi, DSI_PHY_TST_CTRL1, PHY_TESTEN | PHY_TESTDOUT(0) |
					  PHY_TESTDIN(test_code));

	dsi_write(dsi, DSI_PHY_TST_CTRL0, PHY_UNTESTCLK | PHY_UNTESTCLR);

	dsi_write(dsi, DSI_PHY_TST_CTRL1, PHY_UNTESTEN | PHY_TESTDOUT(0) |
					  PHY_TESTDIN(test_data));

	dsi_write(dsi, DSI_PHY_TST_CTRL0, PHY_TESTCLK | PHY_UNTESTCLR);
}

/**
 * ns2bc - Nanoseconds to byte clock cycles
 */
static inline unsigned int ns2bc(struct dw_mipi_dsi_rockchip *dsi, int ns)
{
	return DIV_ROUND_UP(ns * dsi->lane_mbps / 8, 1000);
}

/**
 * ns2ui - Nanoseconds to UI time periods
 */
static inline unsigned int ns2ui(struct dw_mipi_dsi_rockchip *dsi, int ns)
{
	return DIV_ROUND_UP(ns * dsi->lane_mbps, 1000);
}

static void dw_mipi_dsi_phy_tx_config(struct dw_mipi_dsi_rockchip *dsi)
{
	if (dsi->cdata->lanecfg1_grf_reg)
		regmap_write(dsi->grf_regmap, dsi->cdata->lanecfg1_grf_reg,
					      dsi->cdata->lanecfg1);

	if (dsi->cdata->lanecfg2_grf_reg)
		regmap_write(dsi->grf_regmap, dsi->cdata->lanecfg2_grf_reg,
					      dsi->cdata->lanecfg2);

	if (dsi->cdata->enable_grf_reg)
		regmap_write(dsi->grf_regmap, dsi->cdata->enable_grf_reg,
					      dsi->cdata->enable);
}

static int dw_mipi_dsi_phy_init(void *priv_data)
{
	struct dw_mipi_dsi_rockchip *dsi = priv_data;
	int i, vco;

	dw_mipi_dsi_phy_tx_config(dsi);

	if (dsi->phy)
		return 0;

	/*
	 * Get vco from frequency(lane_mbps)
	 * vco	frequency table
	 * 000 - between   80 and  200 MHz
	 * 001 - between  200 and  300 MHz
	 * 010 - between  300 and  500 MHz
	 * 011 - between  500 and  700 MHz
	 * 100 - between  700 and  900 MHz
	 * 101 - between  900 and 1100 MHz
	 * 110 - between 1100 and 1300 MHz
	 * 111 - between 1300 and 1500 MHz
	 */
	vco = (dsi->lane_mbps < 200) ? 0 : (dsi->lane_mbps + 100) / 200;

	i = max_mbps_to_parameter(dsi->lane_mbps);
	if (i < 0) {
		DRM_DEV_ERROR(dsi->dev,
			      "failed to get parameter for %dmbps clock\n",
			      dsi->lane_mbps);
		return i;
	}

	dw_mipi_dsi_phy_write(dsi, PLL_BIAS_CUR_SEL_CAP_VCO_CONTROL,
			      BYPASS_VCO_RANGE |
			      VCO_RANGE_CON_SEL(vco) |
			      VCO_IN_CAP_CON_LOW |
			      REF_BIAS_CUR_SEL);

	dw_mipi_dsi_phy_write(dsi, PLL_CP_CONTROL_PLL_LOCK_BYPASS,
			      CP_CURRENT_SEL(dppa_map[i].icpctrl));
	dw_mipi_dsi_phy_write(dsi, PLL_LPF_AND_CP_CONTROL,
			      CP_PROGRAM_EN | LPF_PROGRAM_EN |
			      LPF_RESISTORS_SEL(dppa_map[i].lpfctrl));

	dw_mipi_dsi_phy_write(dsi, HS_RX_CONTROL_OF_LANE_0,
			      HSFREQRANGE_SEL(dppa_map[i].hsfreqrange));

	dw_mipi_dsi_phy_write(dsi, PLL_INPUT_DIVIDER_RATIO,
			      INPUT_DIVIDER(dsi->input_div));
	dw_mipi_dsi_phy_write(dsi, PLL_LOOP_DIVIDER_RATIO,
			      LOOP_DIV_LOW_SEL(dsi->feedback_div) |
			      LOW_PROGRAM_EN);
	/*
	 * We need set PLL_INPUT_AND_LOOP_DIVIDER_RATIOS_CONTROL immediately
	 * to make the configured LSB effective according to IP simulation
	 * and lab test results.
	 * Only in this way can we get correct mipi phy pll frequency.
	 */
	dw_mipi_dsi_phy_write(dsi, PLL_INPUT_AND_LOOP_DIVIDER_RATIOS_CONTROL,
			      PLL_LOOP_DIV_EN | PLL_INPUT_DIV_EN);
	dw_mipi_dsi_phy_write(dsi, PLL_LOOP_DIVIDER_RATIO,
			      LOOP_DIV_HIGH_SEL(dsi->feedback_div) |
			      HIGH_PROGRAM_EN);
	dw_mipi_dsi_phy_write(dsi, PLL_INPUT_AND_LOOP_DIVIDER_RATIOS_CONTROL,
			      PLL_LOOP_DIV_EN | PLL_INPUT_DIV_EN);

	dw_mipi_dsi_phy_write(dsi, AFE_BIAS_BANDGAP_ANALOG_PROGRAMMABILITY,
			      LOW_PROGRAM_EN | BIASEXTR_SEL(BIASEXTR_127_7));
	dw_mipi_dsi_phy_write(dsi, AFE_BIAS_BANDGAP_ANALOG_PROGRAMMABILITY,
			      HIGH_PROGRAM_EN | BANDGAP_SEL(BANDGAP_96_10));

	dw_mipi_dsi_phy_write(dsi, BANDGAP_AND_BIAS_CONTROL,
			      POWER_CONTROL | INTERNAL_REG_CURRENT |
			      BIAS_BLOCK_ON | BANDGAP_ON);

	dw_mipi_dsi_phy_write(dsi, TERMINATION_RESISTER_CONTROL,
			      TER_RESISTOR_LOW | TER_CAL_DONE |
			      SETRD_MAX | TER_RESISTORS_ON);
	dw_mipi_dsi_phy_write(dsi, TERMINATION_RESISTER_CONTROL,
			      TER_RESISTOR_HIGH | LEVEL_SHIFTERS_ON |
			      SETRD_MAX | POWER_MANAGE |
			      TER_RESISTORS_ON);

	dw_mipi_dsi_phy_write(dsi, HS_TX_CLOCK_LANE_REQUEST_STATE_TIME_CONTROL,
			      TLP_PROGRAM_EN | ns2bc(dsi, 60));
	dw_mipi_dsi_phy_write(dsi, HS_TX_CLOCK_LANE_PREPARE_STATE_TIME_CONTROL,
			      THS_PRE_PROGRAM_EN | ns2ui(dsi, 40));
	dw_mipi_dsi_phy_write(dsi, HS_TX_CLOCK_LANE_HS_ZERO_STATE_TIME_CONTROL,
			      THS_ZERO_PROGRAM_EN | ns2bc(dsi, 300));
	dw_mipi_dsi_phy_write(dsi, HS_TX_CLOCK_LANE_TRAIL_STATE_TIME_CONTROL,
			      THS_PRE_PROGRAM_EN | ns2ui(dsi, 100));
	dw_mipi_dsi_phy_write(dsi, HS_TX_CLOCK_LANE_EXIT_STATE_TIME_CONTROL,
			      BIT(5) | ns2bc(dsi, 100));
	dw_mipi_dsi_phy_write(dsi, HS_TX_CLOCK_LANE_POST_TIME_CONTROL,
			      BIT(5) | (ns2bc(dsi, 60) + 7));

	dw_mipi_dsi_phy_write(dsi, HS_TX_DATA_LANE_REQUEST_STATE_TIME_CONTROL,
			      TLP_PROGRAM_EN | ns2bc(dsi, 60));
	dw_mipi_dsi_phy_write(dsi, HS_TX_DATA_LANE_PREPARE_STATE_TIME_CONTROL,
			      THS_PRE_PROGRAM_EN | (ns2ui(dsi, 50) + 20));
	dw_mipi_dsi_phy_write(dsi, HS_TX_DATA_LANE_HS_ZERO_STATE_TIME_CONTROL,
			      THS_ZERO_PROGRAM_EN | (ns2bc(dsi, 140) + 2));
	dw_mipi_dsi_phy_write(dsi, HS_TX_DATA_LANE_TRAIL_STATE_TIME_CONTROL,
			      THS_PRE_PROGRAM_EN | (ns2ui(dsi, 60) + 8));
	dw_mipi_dsi_phy_write(dsi, HS_TX_DATA_LANE_EXIT_STATE_TIME_CONTROL,
			      BIT(5) | ns2bc(dsi, 100));

	return 0;
}

static void dw_mipi_dsi_phy_power_on(void *priv_data)
{
	struct dw_mipi_dsi_rockchip *dsi = priv_data;

	if (dsi->phy_enabled)
		return;

	phy_power_on(dsi->phy);
	dsi->phy_enabled = true;
}

static void dw_mipi_dsi_phy_power_off(void *priv_data)
{
	struct dw_mipi_dsi_rockchip *dsi = priv_data;

	if (!dsi->phy_enabled)
		return;

	phy_power_off(dsi->phy);
	dsi->phy_enabled = false;
}

static int
dw_mipi_dsi_get_lane_mbps(void *priv_data, const struct drm_display_mode *mode,
			  unsigned long mode_flags, u32 lanes, u32 format,
			  unsigned int *lane_mbps)
{
	struct dw_mipi_dsi_rockchip *dsi = priv_data;
	struct device *dev = dsi->dev;
	int bpp;
	unsigned long mpclk, tmp;
	unsigned int target_mbps = 1000;
	unsigned int max_mbps;
	unsigned long best_freq = 0;
	unsigned long fvco_min, fvco_max, fin, fout;
	unsigned int min_prediv, max_prediv;
	unsigned int _prediv, best_prediv;
	unsigned long _fbdiv, best_fbdiv;
	unsigned long min_delta = ULONG_MAX;
	unsigned long target_pclk, hs_clk_rate;
	unsigned int value;
	int ret;

	max_mbps = dsi->cdata->max_bit_rate_per_lane / USEC_PER_SEC;
	dsi->format = format;
	bpp = mipi_dsi_pixel_format_to_bpp(dsi->format);
	if (bpp < 0) {
		DRM_DEV_ERROR(dsi->dev,
			      "failed to get bpp for pixel format %d\n",
			      dsi->format);
		return bpp;
	}

	/* optional override of the desired bandwidth */
	if (!of_property_read_u32(dev->of_node, "rockchip,lane-rate", &value)) {
		target_mbps = value;
	} else {
		mpclk = DIV_ROUND_UP(mode->clock, MSEC_PER_SEC);
		if (mpclk) {
			/* take 1 / 0.9, since mbps must big than bandwidth of RGB */
			tmp = mpclk * (bpp / lanes) * 10 / 9;
			if (tmp < max_mbps)
				target_mbps = tmp;
			else {
				DRM_DEV_ERROR(dsi->dev,
					      "DPHY clock frequency is out of range\n");
				target_mbps = max_mbps;
			}
		}
	}

	/* for external phy only a the mipi_dphy_config is necessary */
	if (dsi->phy) {
		target_pclk = DIV_ROUND_CLOSEST_ULL(target_mbps * lanes, bpp);
		phy_mipi_dphy_get_default_config(target_pclk * USEC_PER_SEC,
						 bpp, lanes,
						 &dsi->phy_opts.mipi_dphy);
		ret = phy_set_mode(dsi->phy, PHY_MODE_MIPI_DPHY);
		if (ret) {
			DRM_DEV_ERROR(dsi->dev,
				      "failed to set phy mode: %d\n", ret);
			return ret;
		}

		phy_configure(dsi->phy, &dsi->phy_opts);
		hs_clk_rate = dsi->phy_opts.mipi_dphy.hs_clk_rate;
		dsi->lane_mbps = DIV_ROUND_UP(hs_clk_rate, USEC_PER_SEC);
		*lane_mbps = dsi->lane_mbps;

		return 0;
	}

	fin = clk_get_rate(dsi->pllref_clk);
	fout = target_mbps * USEC_PER_SEC;

	/* constraint: 5Mhz <= Fref / N <= 40MHz */
	min_prediv = DIV_ROUND_UP(fin, 40 * USEC_PER_SEC);
	max_prediv = fin / (5 * USEC_PER_SEC);

	/* constraint: 80MHz <= Fvco <= 1500Mhz */
	fvco_min = 80 * USEC_PER_SEC;
	fvco_max = 1500 * USEC_PER_SEC;

	for (_prediv = min_prediv; _prediv <= max_prediv; _prediv++) {
		u64 tmp;
		u32 delta;
		/* Fvco = Fref * M / N */
		tmp = (u64)fout * _prediv;
		do_div(tmp, fin);
		_fbdiv = tmp;
		/*
		 * Due to the use of a "by 2 pre-scaler," the range of the
		 * feedback multiplication value M is limited to even division
		 * numbers, and m must be greater than 6, not bigger than 512.
		 */
		if (_fbdiv < 6 || _fbdiv > 512)
			continue;

		_fbdiv += _fbdiv % 2;

		tmp = (u64)_fbdiv * fin;
		do_div(tmp, _prediv);
		if (tmp < fvco_min || tmp > fvco_max)
			continue;

		delta = abs(fout - tmp);
		if (delta < min_delta) {
			best_prediv = _prediv;
			best_fbdiv = _fbdiv;
			min_delta = delta;
			best_freq = tmp;
		}
	}

	if (best_freq) {
		dsi->lane_mbps = DIV_ROUND_UP(best_freq, USEC_PER_SEC);
		*lane_mbps = dsi->lane_mbps;
		dsi->input_div = best_prediv;
		dsi->feedback_div = best_fbdiv;
	} else {
		DRM_DEV_ERROR(dsi->dev, "Can not find best_freq for DPHY\n");
		return -EINVAL;
	}

	return 0;
}

struct hstt {
	unsigned int maxfreq;
	struct dw_mipi_dsi_dphy_timing timing;
};

struct dw_mipi_dsi_dphy_timing dphy_hstt = {
	.clk_lp2hs = 0x40,
	.clk_hs2lp = 0x40,
	.data_lp2hs = 0x10,
	.data_hs2lp = 0x14,
};

static int
dw_mipi_dsi_phy_get_timing(void *priv_data, unsigned int lane_mbps,
			   struct dw_mipi_dsi_dphy_timing *timing)
{
	*timing = dphy_hstt;

	return 0;
}

static const struct dw_mipi_dsi_phy_ops dw_mipi_dsi_rockchip_phy_ops = {
	.init = dw_mipi_dsi_phy_init,
	.power_on = dw_mipi_dsi_phy_power_on,
	.power_off = dw_mipi_dsi_phy_power_off,
	.get_lane_mbps = dw_mipi_dsi_get_lane_mbps,
	.get_timing = dw_mipi_dsi_phy_get_timing,
};

static void dw_mipi_dsi_rockchip_vop_routing(struct dw_mipi_dsi_rockchip *dsi)
{
	int mux;

	mux = drm_of_encoder_active_endpoint_id(dsi->dev->of_node,
						&dsi->encoder);
	if (mux < 0)
		return;

	if (dsi->cdata->lcdsel_grf_reg) {
		regmap_write(dsi->grf_regmap, dsi->cdata->lcdsel_grf_reg,
			mux ? dsi->cdata->lcdsel_lit : dsi->cdata->lcdsel_big);

		if (dsi->slave && dsi->slave->cdata->lcdsel_grf_reg)
			regmap_write(dsi->slave->grf_regmap,
				     dsi->slave->cdata->lcdsel_grf_reg,
				     mux ? dsi->slave->cdata->lcdsel_lit :
				     dsi->slave->cdata->lcdsel_big);
	}
}

static int
dw_mipi_dsi_encoder_atomic_check(struct drm_encoder *encoder,
				 struct drm_crtc_state *crtc_state,
				 struct drm_connector_state *conn_state)
{
	struct rockchip_crtc_state *s = to_rockchip_crtc_state(crtc_state);
	struct dw_mipi_dsi_rockchip *dsi = to_dsi(encoder);
	struct drm_connector *connector = conn_state->connector;
	struct drm_display_info *info = &connector->display_info;

	switch (dsi->format) {
	case MIPI_DSI_FMT_RGB888:
		s->output_mode = ROCKCHIP_OUT_MODE_P888;
		break;
	case MIPI_DSI_FMT_RGB666:
		s->output_mode = ROCKCHIP_OUT_MODE_P666;
		break;
	case MIPI_DSI_FMT_RGB565:
		s->output_mode = ROCKCHIP_OUT_MODE_P565;
		break;
	default:
		WARN_ON(1);
		return -EINVAL;
	}

	if (info->num_bus_formats)
		s->bus_format = info->bus_formats[0];
	else
		s->bus_format = MEDIA_BUS_FMT_RGB888_1X24;

	/* rk356x series drive mipi pixdata on posedge */
	if (dsi->cdata->soc_type == RK3568) {
		s->bus_flags &= ~DRM_BUS_FLAG_PIXDATA_DRIVE_NEGEDGE;
		s->bus_flags |= DRM_BUS_FLAG_PIXDATA_DRIVE_POSEDGE;
	}

	s->output_type = DRM_MODE_CONNECTOR_DSI;
	s->color_space = V4L2_COLORSPACE_DEFAULT;
	s->output_if = dsi->id ? VOP_OUTPUT_IF_MIPI1 : VOP_OUTPUT_IF_MIPI0;
	if (dsi->slave) {
		s->output_flags |= ROCKCHIP_OUTPUT_DUAL_CHANNEL_LEFT_RIGHT_MODE;
		s->output_if |= VOP_OUTPUT_IF_MIPI1;
	}

	/* dual link dsi for rk3399 */
	if (dsi->id && dsi->cdata->soc_type == RK3399)
		s->output_flags |= ROCKCHIP_OUTPUT_DATA_SWAP;

	if (dsi->dsc_enable) {
		s->dsc_enable = 1;
		s->dsc_sink_cap.version_major = dsi->version_major;
		s->dsc_sink_cap.version_minor = dsi->version_minor;
		s->dsc_sink_cap.slice_width = dsi->slice_width;
		s->dsc_sink_cap.slice_height = dsi->slice_height;
		/* only can support rgb888 panel now */
		s->dsc_sink_cap.target_bits_per_pixel_x16 = 8 << 4;
		s->dsc_sink_cap.block_pred = dsi->block_pred_enable;
		s->dsc_sink_cap.native_420 = 0;

		memcpy(&s->pps, dsi->pps, sizeof(struct drm_dsc_picture_parameter_set));
	}

	return 0;
}

static void dw_mipi_dsi_encoder_enable(struct drm_encoder *encoder)
{
	struct dw_mipi_dsi_rockchip *dsi = to_dsi(encoder);

	dw_mipi_dsi_rockchip_vop_routing(dsi);
}

<<<<<<< HEAD
static void dw_mipi_dsi_encoder_disable(struct drm_encoder *encoder)
{
}

static void dw_mipi_dsi_rockchip_loader_protect(struct dw_mipi_dsi_rockchip *dsi, bool on)
{
	if (on) {
		pm_runtime_get_sync(dsi->dev);
		phy_init(dsi->phy);
		dsi->phy_enabled = true;
		if (dsi->phy)
			dsi->phy->power_count++;
	} else {
		pm_runtime_put(dsi->dev);
		phy_exit(dsi->phy);
		dsi->phy_enabled = false;
		if (dsi->phy)
			dsi->phy->power_count--;
=======
	/*
	 * For the RK3399, the clk of grf must be enabled before writing grf
	 * register. And for RK3288 or other soc, this grf_clk must be NULL,
	 * the clk_prepare_enable return true directly.
	 */
	ret = clk_prepare_enable(dsi->grf_clk);
	if (ret) {
		DRM_DEV_ERROR(dsi->dev, "Failed to enable grf_clk: %d\n", ret);
		return;
>>>>>>> e08dd85c
	}

	if (dsi->slave)
		dw_mipi_dsi_rockchip_loader_protect(dsi->slave, on);
}

<<<<<<< HEAD
static void dw_mipi_dsi_rockchip_encoder_loader_protect(struct drm_encoder *encoder,
					      bool on)
{
	struct dw_mipi_dsi_rockchip *dsi = to_dsi(encoder);

	if (dsi->panel)
		panel_simple_loader_protect(dsi->panel);

	dw_mipi_dsi_rockchip_loader_protect(dsi, on);
}

=======
>>>>>>> e08dd85c
static const struct drm_encoder_helper_funcs
dw_mipi_dsi_encoder_helper_funcs = {
	.atomic_check = dw_mipi_dsi_encoder_atomic_check,
	.enable = dw_mipi_dsi_encoder_enable,
};

static int rockchip_dsi_drm_create_encoder(struct dw_mipi_dsi_rockchip *dsi,
					   struct drm_device *drm_dev)
{
	struct drm_encoder *encoder = &dsi->encoder;
	int ret;

	encoder->possible_crtcs = rockchip_drm_of_find_possible_crtcs(drm_dev,
								      dsi->dev->of_node);

	ret = drm_simple_encoder_init(drm_dev, encoder, DRM_MODE_ENCODER_DSI);
	if (ret) {
		DRM_ERROR("Failed to initialize encoder with drm\n");
		return ret;
	}

	drm_encoder_helper_add(encoder, &dw_mipi_dsi_encoder_helper_funcs);

	return 0;
}

static struct device
*dw_mipi_dsi_rockchip_find_second(struct dw_mipi_dsi_rockchip *dsi)
{
	struct device_node *node = NULL;
	struct platform_device *pdev;
	struct dw_mipi_dsi_rockchip *dsi2;

	node = of_parse_phandle(dsi->dev->of_node, "rockchip,dual-channel", 0);
	if (node) {
		pdev = of_find_device_by_node(node);
		if (!pdev)
			return ERR_PTR(-EPROBE_DEFER);

		dsi2 = platform_get_drvdata(pdev);
		if (!dsi2) {
			platform_device_put(pdev);
			return ERR_PTR(-EPROBE_DEFER);
		}

		return &pdev->dev;
	}

	return NULL;
}

static int dw_mipi_dsi_get_dsc_info_from_sink(struct dw_mipi_dsi_rockchip *dsi,
					      struct drm_panel *panel,
					      struct drm_bridge *bridge)
{
	struct drm_dsc_picture_parameter_set *pps = NULL;
	struct device_node *np = NULL;
	struct cmd_header *header;
	const void *data;
	char *d;
	uint8_t *dsc_packed_pps;
	int len;

	if (!panel && !bridge)
		return -ENODEV;

	if (panel)
		np = panel->dev->of_node;
	else
		np = bridge->of_node;

	dsi->c_option = of_property_read_bool(np, "phy-c-option");
	dsi->scrambling_en = of_property_read_bool(np, "scrambling-enable");
	dsi->dsc_enable = of_property_read_bool(np, "compressed-data");
	dsi->block_pred_enable = of_property_read_bool(np, "blk-pred-enable");
	of_property_read_u32(np, "slice-width", &dsi->slice_width);
	of_property_read_u32(np, "slice-height", &dsi->slice_height);
	of_property_read_u32(np, "slice-per-pkt", &dsi->slice_per_pkt);
	of_property_read_u8(np, "version-major", &dsi->version_major);
	of_property_read_u8(np, "version-minor", &dsi->version_minor);

	data = of_get_property(np, "panel-init-sequence", &len);
	if (!data)
		return -EINVAL;

	d = devm_kmemdup(dsi->dev, data, len, GFP_KERNEL);
	if (!d)
		return -ENOMEM;

	while (len > sizeof(*header)) {
		header = (struct cmd_header *)d;
		d += sizeof(*header);
		len -= sizeof(*header);

		if (header->payload_length > len)
			return -EINVAL;

		if (header->cmd_type == MIPI_DSI_PICTURE_PARAMETER_SET) {
			dsc_packed_pps = devm_kmemdup(dsi->dev, d,
						      header->payload_length, GFP_KERNEL);
			if (!dsc_packed_pps)
				return -ENOMEM;

			pps = (struct drm_dsc_picture_parameter_set *)dsc_packed_pps;
			break;
		}

		d += header->payload_length;
		len -= header->payload_length;
	}
	dsi->pps = pps;

	return 0;
}

static int dw_mipi_dsi_rockchip_bind(struct device *dev,
				     struct device *master,
				     void *data)
{
	struct dw_mipi_dsi_rockchip *dsi = dev_get_drvdata(dev);
	struct drm_device *drm_dev = data;
	struct device *second;
	int ret;

	second = dw_mipi_dsi_rockchip_find_second(dsi);
	if (IS_ERR(second))
		return PTR_ERR(second);

	if (second) {
		/* we are the slave in dual-DSI */
		dsi->slave = dev_get_drvdata(second);
		if (!dsi->slave) {
			DRM_DEV_ERROR(dev, "could not get slaves data\n");
			return -ENODEV;
		}

		dsi->slave->is_slave = true;
		dw_mipi_dsi_set_slave(dsi->dmd, dsi->slave->dmd);
		put_device(second);
	}

<<<<<<< HEAD
	if (dsi->is_slave)
		return 0;
=======
	pm_runtime_get_sync(dsi->dev);
	if (dsi->slave)
		pm_runtime_get_sync(dsi->slave->dev);
>>>>>>> e08dd85c

	ret = clk_prepare_enable(dsi->pllref_clk);
	if (ret) {
		DRM_DEV_ERROR(dev, "Failed to enable pllref_clk: %d\n", ret);
		goto out_pm_runtime;
	}

<<<<<<< HEAD
=======
	/*
	 * With the GRF clock running, write lane and dual-mode configurations
	 * that won't change immediately. If we waited until enable() to do
	 * this, things like panel preparation would not be able to send
	 * commands over DSI.
	 */
	ret = clk_prepare_enable(dsi->grf_clk);
	if (ret) {
		DRM_DEV_ERROR(dsi->dev, "Failed to enable grf_clk: %d\n", ret);
		goto out_pll_clk;
	}

	dw_mipi_dsi_rockchip_config(dsi);
	if (dsi->slave)
		dw_mipi_dsi_rockchip_config(dsi->slave);

	clk_disable_unprepare(dsi->grf_clk);

>>>>>>> e08dd85c
	ret = rockchip_dsi_drm_create_encoder(dsi, drm_dev);
	if (ret) {
		DRM_DEV_ERROR(dev, "Failed to create drm encoder\n");
		goto out_pll_clk;
	}

	ret = dw_mipi_dsi_bind(dsi->dmd, &dsi->encoder);
	if (ret) {
		DRM_DEV_ERROR(dev, "Failed to bind: %d\n", ret);
		goto out_pll_clk;
	}

<<<<<<< HEAD
	ret = drm_of_find_panel_or_bridge(dsi->dev->of_node, 1, 0,
					  &dsi->panel, NULL);
	if (ret)
		dev_err(dsi->dev, "failed to find panel\n");

	dw_mipi_dsi_get_dsc_info_from_sink(dsi, dsi->panel, NULL);

	dsi->sub_dev.connector = dw_mipi_dsi_get_connector(dsi->dmd);
	if (dsi->sub_dev.connector) {
		dsi->sub_dev.of_node = dev->of_node;
		dsi->sub_dev.loader_protect = dw_mipi_dsi_rockchip_encoder_loader_protect;
		rockchip_drm_register_sub_dev(&dsi->sub_dev);
	}
=======
	dsi->dsi_bound = true;
>>>>>>> e08dd85c

	return 0;

out_pll_clk:
	clk_disable_unprepare(dsi->pllref_clk);
out_pm_runtime:
	pm_runtime_put(dsi->dev);
	if (dsi->slave)
		pm_runtime_put(dsi->slave->dev);

	return ret;
}

static void dw_mipi_dsi_rockchip_unbind(struct device *dev,
					struct device *master,
					void *data)
{
	struct dw_mipi_dsi_rockchip *dsi = dev_get_drvdata(dev);

	if (dsi->is_slave)
		return;

<<<<<<< HEAD
	if (dsi->sub_dev.connector)
		rockchip_drm_unregister_sub_dev(&dsi->sub_dev);
=======
	dsi->dsi_bound = false;
>>>>>>> e08dd85c

	dw_mipi_dsi_unbind(dsi->dmd);

	clk_disable_unprepare(dsi->pllref_clk);

	pm_runtime_put(dsi->dev);
	if (dsi->slave)
		pm_runtime_put(dsi->slave->dev);
}

static const struct component_ops dw_mipi_dsi_rockchip_ops = {
	.bind	= dw_mipi_dsi_rockchip_bind,
	.unbind	= dw_mipi_dsi_rockchip_unbind,
};

static int dw_mipi_dsi_rockchip_host_attach(void *priv_data,
					    struct mipi_dsi_device *device)
{
	struct dw_mipi_dsi_rockchip *dsi = priv_data;
	struct device *second;
	int ret;

	ret = component_add(dsi->dev, &dw_mipi_dsi_rockchip_ops);
	if (ret) {
		DRM_DEV_ERROR(dsi->dev, "Failed to register component: %d\n",
					ret);
		return ret;
	}

	second = dw_mipi_dsi_rockchip_find_second(dsi);
	if (IS_ERR(second))
		return PTR_ERR(second);
	if (second) {
		ret = component_add(second, &dw_mipi_dsi_rockchip_ops);
		if (ret) {
			DRM_DEV_ERROR(second,
				      "Failed to register component: %d\n",
				      ret);
			return ret;
		}
	}

	return 0;
}

static int dw_mipi_dsi_rockchip_host_detach(void *priv_data,
					    struct mipi_dsi_device *device)
{
	struct dw_mipi_dsi_rockchip *dsi = priv_data;
	struct device *second;

	second = dw_mipi_dsi_rockchip_find_second(dsi);
	if (second && !IS_ERR(second))
		component_del(second, &dw_mipi_dsi_rockchip_ops);

	component_del(dsi->dev, &dw_mipi_dsi_rockchip_ops);

	return 0;
}

static const struct dw_mipi_dsi_host_ops dw_mipi_dsi_rockchip_host_ops = {
	.attach = dw_mipi_dsi_rockchip_host_attach,
	.detach = dw_mipi_dsi_rockchip_host_detach,
};

static int __maybe_unused dw_mipi_dsi_rockchip_resume(struct device *dev)
{
	struct dw_mipi_dsi_rockchip *dsi = dev_get_drvdata(dev);
	int ret;

	/*
	 * Re-configure DSI state, if we were previously initialized. We need
	 * to do this before rockchip_drm_drv tries to re-enable() any panels.
	 */
	if (dsi->dsi_bound) {
		ret = clk_prepare_enable(dsi->grf_clk);
		if (ret) {
			DRM_DEV_ERROR(dsi->dev, "Failed to enable grf_clk: %d\n", ret);
			return ret;
		}

		dw_mipi_dsi_rockchip_config(dsi);
		if (dsi->slave)
			dw_mipi_dsi_rockchip_config(dsi->slave);

		clk_disable_unprepare(dsi->grf_clk);
	}

	return 0;
}

static const struct dev_pm_ops dw_mipi_dsi_rockchip_pm_ops = {
	SET_LATE_SYSTEM_SLEEP_PM_OPS(NULL, dw_mipi_dsi_rockchip_resume)
};

static int dw_mipi_dsi_rockchip_probe(struct platform_device *pdev)
{
	struct device *dev = &pdev->dev;
	struct device_node *np = dev->of_node;
	struct dw_mipi_dsi_rockchip *dsi;
	struct resource *res;
	const struct rockchip_dw_dsi_chip_data *cdata =
				of_device_get_match_data(dev);
	int ret, i;

	dsi = devm_kzalloc(dev, sizeof(*dsi), GFP_KERNEL);
	if (!dsi)
		return -ENOMEM;

	res = platform_get_resource(pdev, IORESOURCE_MEM, 0);
	dsi->base = devm_ioremap_resource(dev, res);
	if (IS_ERR(dsi->base)) {
		DRM_DEV_ERROR(dev, "Unable to get dsi registers\n");
		return PTR_ERR(dsi->base);
	}

	i = 0;
	while (cdata[i].reg) {
		if (cdata[i].reg == res->start) {
			dsi->cdata = &cdata[i];
			dsi->id = i;
			break;
		}

		i++;
	}

	if (!dsi->cdata) {
		DRM_DEV_ERROR(dev, "no dsi-config for %s node\n", np->name);
		return -EINVAL;
	}

	/* try to get a possible external dphy */
	dsi->phy = devm_phy_optional_get(dev, "dphy");
	if (IS_ERR(dsi->phy)) {
		ret = PTR_ERR(dsi->phy);
		DRM_DEV_ERROR(dev, "failed to get mipi dphy: %d\n", ret);
		return ret;
	}

	dsi->pclk = devm_clk_get(dev, "pclk");
	if (IS_ERR(dsi->pclk)) {
		ret = PTR_ERR(dsi->pclk);
		dev_err(dev, "Unable to get pclk: %d\n", ret);
		return ret;
	}

	dsi->pllref_clk = devm_clk_get(dev, "ref");
	if (IS_ERR(dsi->pllref_clk)) {
		if (dsi->phy) {
			/*
			 * if external phy is present, pll will be
			 * generated there.
			 */
			dsi->pllref_clk = NULL;
		} else {
			ret = PTR_ERR(dsi->pllref_clk);
			DRM_DEV_ERROR(dev,
				      "Unable to get pll reference clock: %d\n",
				      ret);
			return ret;
		}
	}

	if (dsi->cdata->flags & DW_MIPI_NEEDS_PHY_CFG_CLK) {
		dsi->phy_cfg_clk = devm_clk_get(dev, "phy_cfg");
		if (IS_ERR(dsi->phy_cfg_clk)) {
			ret = PTR_ERR(dsi->phy_cfg_clk);
			DRM_DEV_ERROR(dev,
				      "Unable to get phy_cfg_clk: %d\n", ret);
			return ret;
		}
	}

	if (dsi->cdata->flags & DW_MIPI_NEEDS_GRF_CLK) {
		dsi->grf_clk = devm_clk_get(dev, "grf");
		if (IS_ERR(dsi->grf_clk)) {
			ret = PTR_ERR(dsi->grf_clk);
			DRM_DEV_ERROR(dev, "Unable to get grf_clk: %d\n", ret);
			return ret;
		}
	}

	if (dsi->cdata->flags & DW_MIPI_NEEDS_HCLK) {
		dsi->hclk = devm_clk_get(dev, "hclk");
		if (IS_ERR(dsi->hclk)) {
			ret = PTR_ERR(dsi->hclk);
			DRM_DEV_ERROR(dev, "Unable to get hclk: %d\n", ret);
			return ret;
		}
	}

	dsi->grf_regmap = syscon_regmap_lookup_by_phandle(np, "rockchip,grf");
	if (IS_ERR(dsi->grf_regmap)) {
		DRM_DEV_ERROR(dsi->dev, "Unable to get rockchip,grf\n");
		return PTR_ERR(dsi->grf_regmap);
	}

	dsi->dev = dev;
	dsi->pdata.base = dsi->base;
	dsi->pdata.max_data_lanes = dsi->cdata->max_data_lanes;
	dsi->pdata.phy_ops = &dw_mipi_dsi_rockchip_phy_ops;
	dsi->pdata.host_ops = &dw_mipi_dsi_rockchip_host_ops;
	dsi->pdata.priv_data = dsi;
	platform_set_drvdata(pdev, dsi);

	dsi->dmd = dw_mipi_dsi_probe(pdev, &dsi->pdata);
	if (IS_ERR(dsi->dmd)) {
		ret = PTR_ERR(dsi->dmd);
		if (ret != -EPROBE_DEFER)
			DRM_DEV_ERROR(dev,
				      "Failed to probe dw_mipi_dsi: %d\n", ret);
		return ret;
	}

	return 0;
}

static int dw_mipi_dsi_rockchip_remove(struct platform_device *pdev)
{
	struct dw_mipi_dsi_rockchip *dsi = platform_get_drvdata(pdev);

	if (dsi->devcnt == 0)
		component_del(dsi->dev, &dw_mipi_dsi_rockchip_ops);

	dw_mipi_dsi_remove(dsi->dmd);

	return 0;
}

static __maybe_unused int dw_mipi_dsi_runtime_suspend(struct device *dev)
{
	struct dw_mipi_dsi_rockchip *dsi = dev_get_drvdata(dev);

	clk_disable_unprepare(dsi->grf_clk);
	clk_disable_unprepare(dsi->pclk);
	clk_disable_unprepare(dsi->hclk);
	clk_disable_unprepare(dsi->phy_cfg_clk);

	return 0;
}

static __maybe_unused int dw_mipi_dsi_runtime_resume(struct device *dev)
{
	struct dw_mipi_dsi_rockchip *dsi = dev_get_drvdata(dev);

	clk_prepare_enable(dsi->phy_cfg_clk);
	clk_prepare_enable(dsi->hclk);
	clk_prepare_enable(dsi->pclk);
	clk_prepare_enable(dsi->grf_clk);

	return 0;
}

static const struct dev_pm_ops dw_mipi_dsi_rockchip_pm_ops = {
	SET_RUNTIME_PM_OPS(dw_mipi_dsi_runtime_suspend,
			   dw_mipi_dsi_runtime_resume, NULL)
};

static const struct rockchip_dw_dsi_chip_data px30_chip_data[] = {
	{
		.reg = 0xff450000,
		.lcdsel_grf_reg = PX30_GRF_PD_VO_CON1,
		.lcdsel_big = HIWORD_UPDATE(0, PX30_DSI_LCDC_SEL),
		.lcdsel_lit = HIWORD_UPDATE(PX30_DSI_LCDC_SEL,
					    PX30_DSI_LCDC_SEL),

		.lanecfg1_grf_reg = PX30_GRF_PD_VO_CON1,
		.lanecfg1 = HIWORD_UPDATE(0, PX30_DSI_TURNDISABLE |
					     PX30_DSI_FORCERXMODE |
					     PX30_DSI_FORCETXSTOPMODE),

		.max_data_lanes = 4,
		.max_bit_rate_per_lane = 1000000000UL,
		.soc_type = PX30,
	},
	{ /* sentinel */ }
};

static const struct rockchip_dw_dsi_chip_data rk3288_chip_data[] = {
	{
		.reg = 0xff960000,
		.lcdsel_grf_reg = RK3288_GRF_SOC_CON6,
		.lcdsel_big = HIWORD_UPDATE(0, RK3288_DSI0_LCDC_SEL),
		.lcdsel_lit = HIWORD_UPDATE(RK3288_DSI0_LCDC_SEL, RK3288_DSI0_LCDC_SEL),

		.max_data_lanes = 4,
		.max_bit_rate_per_lane = 1500000000UL,
		.soc_type = RK3288,
	},
	{
		.reg = 0xff964000,
		.lcdsel_grf_reg = RK3288_GRF_SOC_CON6,
		.lcdsel_big = HIWORD_UPDATE(0, RK3288_DSI1_LCDC_SEL),
		.lcdsel_lit = HIWORD_UPDATE(RK3288_DSI1_LCDC_SEL, RK3288_DSI1_LCDC_SEL),

		.max_data_lanes = 4,
		.max_bit_rate_per_lane = 1500000000UL,
		.soc_type = RK3288,
	},
	{ /* sentinel */ }
};

static const struct rockchip_dw_dsi_chip_data rk3399_chip_data[] = {
	{
		.reg = 0xff960000,
		.lcdsel_grf_reg = RK3399_GRF_SOC_CON20,
		.lcdsel_big = HIWORD_UPDATE(0, RK3399_DSI0_LCDC_SEL),
		.lcdsel_lit = HIWORD_UPDATE(RK3399_DSI0_LCDC_SEL,
					    RK3399_DSI0_LCDC_SEL),

		.lanecfg1_grf_reg = RK3399_GRF_SOC_CON22,
		.lanecfg1 = HIWORD_UPDATE(0, RK3399_DSI0_TURNREQUEST |
					     RK3399_DSI0_TURNDISABLE |
					     RK3399_DSI0_FORCETXSTOPMODE |
					     RK3399_DSI0_FORCERXMODE),

		.flags = DW_MIPI_NEEDS_PHY_CFG_CLK | DW_MIPI_NEEDS_GRF_CLK,
		.max_data_lanes = 4,
		.max_bit_rate_per_lane = 1500000000UL,
		.soc_type = RK3399,
	},
	{
		.reg = 0xff968000,
		.lcdsel_grf_reg = RK3399_GRF_SOC_CON20,
		.lcdsel_big = HIWORD_UPDATE(0, RK3399_DSI1_LCDC_SEL),
		.lcdsel_lit = HIWORD_UPDATE(RK3399_DSI1_LCDC_SEL,
					    RK3399_DSI1_LCDC_SEL),

		.lanecfg1_grf_reg = RK3399_GRF_SOC_CON23,
		.lanecfg1 = HIWORD_UPDATE(0, RK3399_DSI1_TURNDISABLE |
					     RK3399_DSI1_FORCETXSTOPMODE |
					     RK3399_DSI1_FORCERXMODE |
					     RK3399_DSI1_ENABLE),

		.lanecfg2_grf_reg = RK3399_GRF_SOC_CON24,
		.lanecfg2 = HIWORD_UPDATE(RK3399_TXRX_MASTERSLAVEZ |
					  RK3399_TXRX_ENABLECLK,
					  RK3399_TXRX_MASTERSLAVEZ |
					  RK3399_TXRX_ENABLECLK |
					  RK3399_TXRX_BASEDIR),

		.enable_grf_reg = RK3399_GRF_SOC_CON23,
		.enable = HIWORD_UPDATE(RK3399_DSI1_ENABLE, RK3399_DSI1_ENABLE),

		.flags = DW_MIPI_NEEDS_PHY_CFG_CLK | DW_MIPI_NEEDS_GRF_CLK,
		.max_data_lanes = 4,
		.max_bit_rate_per_lane = 1500000000UL,
		.soc_type = RK3399,
	},
	{ /* sentinel */ }
};

static const struct rockchip_dw_dsi_chip_data rk3568_chip_data[] = {
	{
		.reg = 0xfe060000,

		.lanecfg1_grf_reg = RK3568_GRF_VO_CON2,
		.lanecfg1 = HIWORD_UPDATE(0, RK3568_DSI_TURNDISABLE |
					     RK3568_DSI_FORCERXMODE |
					     RK3568_DSI_FORCETXSTOPMODE),

		.flags = DW_MIPI_NEEDS_HCLK,
		.max_data_lanes = 4,
		.max_bit_rate_per_lane = 1200000000UL,
		.soc_type = RK3568,
	},
	{
		.reg = 0xfe070000,

		.lanecfg1_grf_reg = RK3568_GRF_VO_CON3,
		.lanecfg1 = HIWORD_UPDATE(0, RK3568_DSI_TURNDISABLE |
					     RK3568_DSI_FORCERXMODE |
					     RK3568_DSI_FORCETXSTOPMODE),

		.flags = DW_MIPI_NEEDS_HCLK,
		.max_data_lanes = 4,
		.max_bit_rate_per_lane = 1200000000UL,
		.soc_type = RK3568,
	},
	{ /* sentinel */ }
};

static const struct of_device_id dw_mipi_dsi_rockchip_dt_ids[] = {
	{
	 .compatible = "rockchip,px30-mipi-dsi",
	 .data = &px30_chip_data,
	}, {
	 .compatible = "rockchip,rk3288-mipi-dsi",
	 .data = &rk3288_chip_data,
	}, {
	 .compatible = "rockchip,rk3399-mipi-dsi",
	 .data = &rk3399_chip_data,
	}, {
	 .compatible = "rockchip,rk3568-mipi-dsi",
	 .data = &rk3568_chip_data,
	},
	{ /* sentinel */ }
};
MODULE_DEVICE_TABLE(of, dw_mipi_dsi_rockchip_dt_ids);

struct platform_driver dw_mipi_dsi_rockchip_driver = {
	.probe		= dw_mipi_dsi_rockchip_probe,
	.remove		= dw_mipi_dsi_rockchip_remove,
	.driver		= {
		.of_match_table = dw_mipi_dsi_rockchip_dt_ids,
<<<<<<< HEAD
		.pm = &dw_mipi_dsi_rockchip_pm_ops,
=======
		.pm	= &dw_mipi_dsi_rockchip_pm_ops,
>>>>>>> e08dd85c
		.name	= "dw-mipi-dsi-rockchip",
	},
};<|MERGE_RESOLUTION|>--- conflicted
+++ resolved
@@ -281,14 +281,9 @@
 	struct dw_mipi_dsi *dmd;
 	const struct rockchip_dw_dsi_chip_data *cdata;
 	struct dw_mipi_dsi_plat_data pdata;
-<<<<<<< HEAD
 	int devcnt;
 	struct rockchip_drm_sub_dev sub_dev;
 	struct drm_panel *panel;
-=======
-
-	bool dsi_bound;
->>>>>>> e08dd85c
 };
 
 struct dphy_pll_parameter_map {
@@ -805,7 +800,6 @@
 	dw_mipi_dsi_rockchip_vop_routing(dsi);
 }
 
-<<<<<<< HEAD
 static void dw_mipi_dsi_encoder_disable(struct drm_encoder *encoder)
 {
 }
@@ -824,24 +818,12 @@
 		dsi->phy_enabled = false;
 		if (dsi->phy)
 			dsi->phy->power_count--;
-=======
-	/*
-	 * For the RK3399, the clk of grf must be enabled before writing grf
-	 * register. And for RK3288 or other soc, this grf_clk must be NULL,
-	 * the clk_prepare_enable return true directly.
-	 */
-	ret = clk_prepare_enable(dsi->grf_clk);
-	if (ret) {
-		DRM_DEV_ERROR(dsi->dev, "Failed to enable grf_clk: %d\n", ret);
-		return;
->>>>>>> e08dd85c
 	}
 
 	if (dsi->slave)
 		dw_mipi_dsi_rockchip_loader_protect(dsi->slave, on);
 }
 
-<<<<<<< HEAD
 static void dw_mipi_dsi_rockchip_encoder_loader_protect(struct drm_encoder *encoder,
 					      bool on)
 {
@@ -853,12 +835,11 @@
 	dw_mipi_dsi_rockchip_loader_protect(dsi, on);
 }
 
-=======
->>>>>>> e08dd85c
 static const struct drm_encoder_helper_funcs
 dw_mipi_dsi_encoder_helper_funcs = {
 	.atomic_check = dw_mipi_dsi_encoder_atomic_check,
 	.enable = dw_mipi_dsi_encoder_enable,
+	.disable = dw_mipi_dsi_encoder_disable,
 };
 
 static int rockchip_dsi_drm_create_encoder(struct dw_mipi_dsi_rockchip *dsi,
@@ -996,42 +977,15 @@
 		put_device(second);
 	}
 
-<<<<<<< HEAD
 	if (dsi->is_slave)
 		return 0;
-=======
-	pm_runtime_get_sync(dsi->dev);
-	if (dsi->slave)
-		pm_runtime_get_sync(dsi->slave->dev);
->>>>>>> e08dd85c
 
 	ret = clk_prepare_enable(dsi->pllref_clk);
 	if (ret) {
 		DRM_DEV_ERROR(dev, "Failed to enable pllref_clk: %d\n", ret);
-		goto out_pm_runtime;
-	}
-
-<<<<<<< HEAD
-=======
-	/*
-	 * With the GRF clock running, write lane and dual-mode configurations
-	 * that won't change immediately. If we waited until enable() to do
-	 * this, things like panel preparation would not be able to send
-	 * commands over DSI.
-	 */
-	ret = clk_prepare_enable(dsi->grf_clk);
-	if (ret) {
-		DRM_DEV_ERROR(dsi->dev, "Failed to enable grf_clk: %d\n", ret);
-		goto out_pll_clk;
-	}
-
-	dw_mipi_dsi_rockchip_config(dsi);
-	if (dsi->slave)
-		dw_mipi_dsi_rockchip_config(dsi->slave);
-
-	clk_disable_unprepare(dsi->grf_clk);
-
->>>>>>> e08dd85c
+		return ret;
+	}
+
 	ret = rockchip_dsi_drm_create_encoder(dsi, drm_dev);
 	if (ret) {
 		DRM_DEV_ERROR(dev, "Failed to create drm encoder\n");
@@ -1044,7 +998,6 @@
 		goto out_pll_clk;
 	}
 
-<<<<<<< HEAD
 	ret = drm_of_find_panel_or_bridge(dsi->dev->of_node, 1, 0,
 					  &dsi->panel, NULL);
 	if (ret)
@@ -1058,18 +1011,11 @@
 		dsi->sub_dev.loader_protect = dw_mipi_dsi_rockchip_encoder_loader_protect;
 		rockchip_drm_register_sub_dev(&dsi->sub_dev);
 	}
-=======
-	dsi->dsi_bound = true;
->>>>>>> e08dd85c
 
 	return 0;
 
 out_pll_clk:
 	clk_disable_unprepare(dsi->pllref_clk);
-out_pm_runtime:
-	pm_runtime_put(dsi->dev);
-	if (dsi->slave)
-		pm_runtime_put(dsi->slave->dev);
 
 	return ret;
 }
@@ -1083,20 +1029,12 @@
 	if (dsi->is_slave)
 		return;
 
-<<<<<<< HEAD
 	if (dsi->sub_dev.connector)
 		rockchip_drm_unregister_sub_dev(&dsi->sub_dev);
-=======
-	dsi->dsi_bound = false;
->>>>>>> e08dd85c
 
 	dw_mipi_dsi_unbind(dsi->dmd);
 
 	clk_disable_unprepare(dsi->pllref_clk);
-
-	pm_runtime_put(dsi->dev);
-	if (dsi->slave)
-		pm_runtime_put(dsi->slave->dev);
 }
 
 static const struct component_ops dw_mipi_dsi_rockchip_ops = {
@@ -1152,36 +1090,6 @@
 static const struct dw_mipi_dsi_host_ops dw_mipi_dsi_rockchip_host_ops = {
 	.attach = dw_mipi_dsi_rockchip_host_attach,
 	.detach = dw_mipi_dsi_rockchip_host_detach,
-};
-
-static int __maybe_unused dw_mipi_dsi_rockchip_resume(struct device *dev)
-{
-	struct dw_mipi_dsi_rockchip *dsi = dev_get_drvdata(dev);
-	int ret;
-
-	/*
-	 * Re-configure DSI state, if we were previously initialized. We need
-	 * to do this before rockchip_drm_drv tries to re-enable() any panels.
-	 */
-	if (dsi->dsi_bound) {
-		ret = clk_prepare_enable(dsi->grf_clk);
-		if (ret) {
-			DRM_DEV_ERROR(dsi->dev, "Failed to enable grf_clk: %d\n", ret);
-			return ret;
-		}
-
-		dw_mipi_dsi_rockchip_config(dsi);
-		if (dsi->slave)
-			dw_mipi_dsi_rockchip_config(dsi->slave);
-
-		clk_disable_unprepare(dsi->grf_clk);
-	}
-
-	return 0;
-}
-
-static const struct dev_pm_ops dw_mipi_dsi_rockchip_pm_ops = {
-	SET_LATE_SYSTEM_SLEEP_PM_OPS(NULL, dw_mipi_dsi_rockchip_resume)
 };
 
 static int dw_mipi_dsi_rockchip_probe(struct platform_device *pdev)
@@ -1495,11 +1403,7 @@
 	.remove		= dw_mipi_dsi_rockchip_remove,
 	.driver		= {
 		.of_match_table = dw_mipi_dsi_rockchip_dt_ids,
-<<<<<<< HEAD
 		.pm = &dw_mipi_dsi_rockchip_pm_ops,
-=======
-		.pm	= &dw_mipi_dsi_rockchip_pm_ops,
->>>>>>> e08dd85c
 		.name	= "dw-mipi-dsi-rockchip",
 	},
 };