/*
 * Copyright (c) 2016, Fuzhou Rockchip Electronics Co., Ltd
 *
 * This program is free software; you can redistribute it and/or modify
 * it under the terms of the GNU General Public License as published by
 * the Free Software Foundation; either version 2 of the License, or
 * (at your option) any later version.
 */
#include <linux/clk.h>
#include <linux/component.h>
#include <linux/iopoll.h>
#include <linux/math64.h>
#include <linux/module.h>
#include <linux/of_device.h>
#include <linux/phy/phy.h>
#include <linux/pm_runtime.h>
#include <linux/regmap.h>
#include <linux/reset.h>
#include <linux/mfd/syscon.h>
#include <drm/drm_atomic_helper.h>
#include <drm/drm_crtc.h>
#include <drm/drm_crtc_helper.h>
#include <drm/drm_mipi_dsi.h>
#include <drm/drm_of.h>
#include <drm/drm_panel.h>
#include <drm/drmP.h>
#include <uapi/linux/videodev2.h>
#include <video/mipi_display.h>
#include <asm/unaligned.h>

#include "rockchip_drm_drv.h"
#include "rockchip_drm_vop.h"

#define DRIVER_NAME    "dw-mipi-dsi"
#define DBG(fmt, ...)  printk("%s-%d:" fmt, __FUNCTION__, __LINE__, ##__VA_ARGS__)

#define IS_DSI0(dsi)	((dsi)->id == 0)
#define IS_DSI1(dsi)	((dsi)->id == 1)

#define DSI_VERSION			0x00
#define DSI_PWR_UP			0x04
#define RESET				0
#define POWERUP				BIT(0)

#define DSI_CLKMGR_CFG			0x08
#define TO_CLK_DIVIDSION(div)		(((div) & 0xff) << 8)
#define TX_ESC_CLK_DIVIDSION(div)	(((div) & 0xff) << 0)

#define DSI_DPI_VCID			0x0c
#define DPI_VID(vid)			(((vid) & 0x3) << 0)

#define DSI_DPI_COLOR_CODING		0x10
#define EN18_LOOSELY			BIT(8)
#define DPI_COLOR_CODING_16BIT_1	0x0
#define DPI_COLOR_CODING_16BIT_2	0x1
#define DPI_COLOR_CODING_16BIT_3	0x2
#define DPI_COLOR_CODING_18BIT_1	0x3
#define DPI_COLOR_CODING_18BIT_2	0x4
#define DPI_COLOR_CODING_24BIT		0x5

#define DSI_DPI_CFG_POL			0x14
#define COLORM_ACTIVE_LOW		BIT(4)
#define SHUTD_ACTIVE_LOW		BIT(3)
#define HSYNC_ACTIVE_LOW		BIT(2)
#define VSYNC_ACTIVE_LOW		BIT(1)
#define DATAEN_ACTIVE_LOW		BIT(0)

#define DSI_DPI_LP_CMD_TIM		0x18
#define OUTVACT_LPCMD_TIME(p)		(((p) & 0xff) << 16)
#define INVACT_LPCMD_TIME(p)		((p) & 0xff)

#define DSI_DBI_CFG			0x20
#define DSI_DBI_CMDSIZE			0x28

#define DSI_PCKHDL_CFG			0x2c
#define CRC_RX_EN			BIT(4)
#define ECC_RX_EN			BIT(3)
#define BTA_EN				BIT(2)
#define EOTP_RX_EN			BIT(1)
#define EOTP_TX_EN			BIT(0)

#define DSI_MODE_CFG			0x34
#define ENABLE_VIDEO_MODE		0
#define ENABLE_CMD_MODE			BIT(0)

#define DSI_VID_MODE_CFG		0x38
#define VPG_EN				BIT(16)
#define FRAME_BTA_ACK			BIT(14)
#define LP_HFP_EN			BIT(13)
#define LP_HBP_EN			BIT(12)
#define ENABLE_LOW_POWER		(0xf << 8)
#define ENABLE_LOW_POWER_MASK		(0xf << 8)
#define VID_MODE_TYPE_BURST_SYNC_PULSES	0x0
#define VID_MODE_TYPE_BURST_SYNC_EVENTS	0x1
#define VID_MODE_TYPE_BURST		0x2

#define DSI_VID_PKT_SIZE		0x3c
#define VID_PKT_SIZE(p)			(((p) & 0x3fff) << 0)
#define VID_PKT_MAX_SIZE		0x3fff

#define DSI_VID_NUM_CHUMKS		0x40
#define DSI_VID_NULL_PKT_SIZE		0x44
#define DSI_VID_HSA_TIME		0x48
#define DSI_VID_HBP_TIME		0x4c
#define DSI_VID_HLINE_TIME		0x50
#define DSI_VID_VSA_LINES		0x54
#define DSI_VID_VBP_LINES		0x58
#define DSI_VID_VFP_LINES		0x5c
#define DSI_VID_VACTIVE_LINES		0x60
#define DSI_CMD_MODE_CFG		0x68
#define MAX_RD_PKT_SIZE_LP		BIT(24)
#define DCS_LW_TX_LP			BIT(19)
#define DCS_SR_0P_TX_LP			BIT(18)
#define DCS_SW_1P_TX_LP			BIT(17)
#define DCS_SW_0P_TX_LP			BIT(16)
#define GEN_LW_TX_LP			BIT(14)
#define GEN_SR_2P_TX_LP			BIT(13)
#define GEN_SR_1P_TX_LP			BIT(12)
#define GEN_SR_0P_TX_LP			BIT(11)
#define GEN_SW_2P_TX_LP			BIT(10)
#define GEN_SW_1P_TX_LP			BIT(9)
#define GEN_SW_0P_TX_LP			BIT(8)
#define EN_ACK_RQST			BIT(1)
#define EN_TEAR_FX			BIT(0)

#define CMD_MODE_ALL_LP			(MAX_RD_PKT_SIZE_LP | \
					 DCS_LW_TX_LP | \
					 DCS_SR_0P_TX_LP | \
					 DCS_SW_1P_TX_LP | \
					 DCS_SW_0P_TX_LP | \
					 GEN_LW_TX_LP | \
					 GEN_SR_2P_TX_LP | \
					 GEN_SR_1P_TX_LP | \
					 GEN_SR_0P_TX_LP | \
					 GEN_SW_2P_TX_LP | \
					 GEN_SW_1P_TX_LP | \
					 GEN_SW_0P_TX_LP)

#define DSI_GEN_HDR			0x6c
#define GEN_HDATA(data)			(((data) & 0xffff) << 8)
#define GEN_HDATA_MASK			(0xffff << 8)
#define GEN_HTYPE(type)			(((type) & 0xff) << 0)
#define GEN_HTYPE_MASK			0xff

#define DSI_GEN_PLD_DATA		0x70

#define DSI_CMD_PKT_STATUS		0x74
#define GEN_CMD_EMPTY			BIT(0)
#define GEN_CMD_FULL			BIT(1)
#define GEN_PLD_W_EMPTY			BIT(2)
#define GEN_PLD_W_FULL			BIT(3)
#define GEN_PLD_R_EMPTY			BIT(4)
#define GEN_PLD_R_FULL			BIT(5)
#define GEN_RD_CMD_BUSY			BIT(6)

#define DSI_TO_CNT_CFG			0x78
#define HSTX_TO_CNT(p)			(((p) & 0xffff) << 16)
#define LPRX_TO_CNT(p)			((p) & 0xffff)

#define DSI_BTA_TO_CNT			0x8c
#define DSI_LPCLK_CTRL			0x94
#define AUTO_CLKLANE_CTRL		BIT(1)
#define PHY_TXREQUESTCLKHS		BIT(0)

#define DSI_PHY_TMR_LPCLK_CFG		0x98
#define PHY_CLKHS2LP_TIME(lbcc)		(((lbcc) & 0x3ff) << 16)
#define PHY_CLKLP2HS_TIME(lbcc)		((lbcc) & 0x3ff)

#define DSI_PHY_TMR_CFG			0x9c
#define PHY_HS2LP_TIME(lbcc)		(((lbcc) & 0xff) << 24)
#define PHY_LP2HS_TIME(lbcc)		(((lbcc) & 0xff) << 16)
#define MAX_RD_TIME(lbcc)		((lbcc) & 0x7fff)

#define DSI_PHY_RSTZ			0xa0
#define PHY_DISFORCEPLL			0
#define PHY_ENFORCEPLL			BIT(3)
#define PHY_DISABLECLK			0
#define PHY_ENABLECLK			BIT(2)
#define PHY_RSTZ			0
#define PHY_UNRSTZ			BIT(1)
#define PHY_SHUTDOWNZ			0
#define PHY_UNSHUTDOWNZ			BIT(0)

#define DSI_PHY_IF_CFG			0xa4
#define N_LANES(n)			((((n) - 1) & 0x3) << 0)
#define PHY_STOP_WAIT_TIME(cycle)	(((cycle) & 0xff) << 8)

#define DSI_PHY_STATUS			0xb0
#define LOCK					BIT(0)
#define STOP_STATE_CLK_LANE		BIT(2)
#define PHY_ULPSACTIVENOT3LANE		BIT(12)
#define PHY_STOPSTATE3LANE		BIT(11)
#define PHY_ULPSACTIVENOT2LANE		BIT(10)
#define PHY_STOPSTATE2LANE		BIT(9)
#define PHY_ULPSACTIVENOT1LANE		BIT(8)
#define PHY_STOPSTATE1LANE		BIT(7)
#define PHY_RXULPSESC0LANE		BIT(6)
#define PHY_ULPSACTIVENOT0LANE		BIT(5)
#define PHY_STOPSTATE0LANE		BIT(4)
#define PHY_ULPSACTIVENOTCLK		BIT(3)
#define PHY_STOPSTATECLKLANE		BIT(2)
#define PHY_DIRECTION			BIT(1)
#define PHY_LOCK			BIT(0)
#define PHY_STOPSTATELANE		(PHY_STOPSTATE0LANE | \
					 PHY_STOPSTATECLKLANE)

#define DSI_PHY_TST_CTRL0		0xb4
#define PHY_TESTCLK			BIT(1)
#define PHY_UNTESTCLK			0
#define PHY_TESTCLR			BIT(0)
#define PHY_UNTESTCLR			0

#define DSI_PHY_TST_CTRL1		0xb8
#define PHY_TESTEN			BIT(16)
#define PHY_UNTESTEN			0
#define PHY_TESTDOUT(n)			(((n) & 0xff) << 8)
#define PHY_TESTDIN(n)			(((n) & 0xff) << 0)

#define DSI_INT_ST0			0xbc
#define DSI_INT_ST1			0xc0
#define DSI_INT_MSK0			0xc4
#define DSI_INT_MSK1			0xc8
#define DSI_MAX_REGISGER		DSI_INT_MSK1

#define PHY_STATUS_TIMEOUT_US		10000
#define CMD_PKT_STATUS_TIMEOUT_US	20000

#define BYPASS_VCO_RANGE	BIT(7)
#define VCO_RANGE_CON_SEL(val)	(((val) & 0x7) << 3)
#define VCO_IN_CAP_CON_DEFAULT	(0x0 << 1)
#define VCO_IN_CAP_CON_LOW	(0x1 << 1)
#define VCO_IN_CAP_CON_HIGH	(0x2 << 1)
#define REF_BIAS_CUR_SEL	BIT(0)

#define CP_CURRENT_3MA		BIT(3)
#define CP_PROGRAM_EN		BIT(7)
#define LPF_PROGRAM_EN		BIT(6)
#define LPF_RESISTORS_20_KOHM	0

#define HSFREQRANGE_SEL(val)	(((val) & 0x3f) << 1)

#define INPUT_DIVIDER(val)	((val - 1) & 0x7f)
#define LOW_PROGRAM_EN		0
#define HIGH_PROGRAM_EN		BIT(7)
#define LOOP_DIV_LOW_SEL(val)	((val - 1) & 0x1f)
#define LOOP_DIV_HIGH_SEL(val)	(((val - 1) >> 5) & 0x1f)
#define PLL_LOOP_DIV_EN		BIT(5)
#define PLL_INPUT_DIV_EN	BIT(4)

#define POWER_CONTROL		BIT(6)
#define INTERNAL_REG_CURRENT	BIT(3)
#define BIAS_BLOCK_ON		BIT(2)
#define BANDGAP_ON		BIT(0)

#define TER_RESISTOR_HIGH	BIT(7)
#define	TER_RESISTOR_LOW	0
#define LEVEL_SHIFTERS_ON	BIT(6)
#define TER_CAL_DONE		BIT(5)
#define SETRD_MAX		(0x7 << 2)
#define POWER_MANAGE		BIT(1)
#define TER_RESISTORS_ON	BIT(0)

#define BIASEXTR_SEL(val)	((val) & 0x7)
#define BANDGAP_SEL(val)	((val) & 0x7)
#define TLP_PROGRAM_EN		BIT(7)
#define THS_PRE_PROGRAM_EN	BIT(7)
#define THS_ZERO_PROGRAM_EN	BIT(6)

enum soc_type {
	PX30,
	RK3126,
	RK3288,
	RK3366,
	RK3368,
	RK3399,
};

enum {
	BANDGAP_97_07,
	BANDGAP_98_05,
	BANDGAP_99_02,
	BANDGAP_100_00,
	BANDGAP_93_17,
	BANDGAP_94_15,
	BANDGAP_95_12,
	BANDGAP_96_10,
};

enum {
	BIASEXTR_87_1,
	BIASEXTR_91_5,
	BIASEXTR_95_9,
	BIASEXTR_100,
	BIASEXTR_105_94,
	BIASEXTR_111_88,
	BIASEXTR_118_8,
	BIASEXTR_127_7,
};

#define GRF_REG_FIELD(reg, lsb, msb)	((reg << 16) | (lsb << 8) | (msb))

enum grf_reg_fields {
	DPIUPDATECFG,
	DPISHUTDN,
	DPICOLORM,
	VOPSEL,
	TURNREQUEST,
	TURNDISABLE,
	FORCETXSTOPMODE,
	FORCERXMODE,
	ENABLE_N,
	MASTERSLAVEZ,
	ENABLECLK,
	BASEDIR,
	MAX_FIELDS,
};

struct dw_mipi_dsi_plat_data {
	const u32 *dsi0_grf_reg_fields;
	const u32 *dsi1_grf_reg_fields;
	unsigned long max_bit_rate_per_lane;
	enum soc_type soc_type;
};

struct mipi_dphy {
	/* SNPS PHY */
	struct clk *cfg_clk;
	struct clk *ref_clk;
	u16 input_div;
	u16 feedback_div;

	/* Non-SNPS PHY */
	struct phy *phy;
	struct clk *hs_clk;
};

struct dw_mipi_dsi {
	struct drm_encoder encoder;
	struct drm_connector connector;
	struct drm_bridge *bridge;
	struct device_node *client;
	struct mipi_dsi_host dsi_host;
	struct mipi_dphy dphy;
	struct drm_panel *panel;
	struct device *dev;
	struct regmap *grf;
	struct reset_control *rst;
	struct regmap *regmap;
	struct clk *pclk;
	struct clk *h2p_clk;

	/* dual-channel */
	struct dw_mipi_dsi *master;
	struct dw_mipi_dsi *slave;
	struct device_node *panel_node;
	int id;

	unsigned long mode_flags;
	unsigned int lane_mbps; /* per lane */
	u32 channel;
	u32 lanes;
	u32 format;
	u32 lvds_force_clk;
	struct drm_display_mode mode;

	const struct dw_mipi_dsi_plat_data *pdata;
};

enum dw_mipi_dsi_mode {
	DSI_COMMAND_MODE,
	DSI_VIDEO_MODE,
};

struct dphy_pll_testdin_map {
	unsigned int max_mbps;
	u8 testdin;
};

static void dw_mipi_dsi_set_mode(struct dw_mipi_dsi *dsi,
                                 enum dw_mipi_dsi_mode mode);

static bool firefly_long_pkt_wrt_switch = true;

/* The table is based on 27MHz DPHY pll reference clock. */
static const struct dphy_pll_testdin_map dptdin_map[] = {
	{  90, 0x00}, { 100, 0x10}, { 110, 0x20}, { 130, 0x01},
	{ 140, 0x11}, { 150, 0x21}, { 170, 0x02}, { 180, 0x12},
	{ 200, 0x22}, { 220, 0x03}, { 240, 0x13}, { 250, 0x23},
	{ 270, 0x04}, { 300, 0x14}, { 330, 0x05}, { 360, 0x15},
	{ 400, 0x25}, { 450, 0x06}, { 500, 0x16}, { 550, 0x07},
	{ 600, 0x17}, { 650, 0x08}, { 700, 0x18}, { 750, 0x09},
	{ 800, 0x19}, { 850, 0x29}, { 900, 0x39}, { 950, 0x0a},
	{1000, 0x1a}, {1050, 0x2a}, {1100, 0x3a}, {1150, 0x0b},
	{1200, 0x1b}, {1250, 0x2b}, {1300, 0x3b}, {1350, 0x0c},
	{1400, 0x1c}, {1450, 0x2c}, {1500, 0x3c}
};

static void grf_field_write(struct dw_mipi_dsi *dsi, enum grf_reg_fields index,
			    unsigned int val)
{
	const u32 field = dsi->id ?
			  dsi->pdata->dsi1_grf_reg_fields[index] :
			  dsi->pdata->dsi0_grf_reg_fields[index];
	u16 reg;
	u8 msb, lsb;

	if (!field)
		return;

	reg = (field >> 16) & 0xffff;
	lsb = (field >>  8) & 0xff;
	msb = (field >>  0) & 0xff;

	regmap_write(dsi->grf, reg, (val << lsb) | (GENMASK(msb, lsb) << 16));
}

static int max_mbps_to_testdin(unsigned int max_mbps)
{
	int i;

	for (i = 0; i < ARRAY_SIZE(dptdin_map); i++)
		if (dptdin_map[i].max_mbps > max_mbps)
			return dptdin_map[i].testdin;

	return -EINVAL;
}

static inline struct dw_mipi_dsi *host_to_dsi(struct mipi_dsi_host *host)
{
	return container_of(host, struct dw_mipi_dsi, dsi_host);
}

static inline struct dw_mipi_dsi *con_to_dsi(struct drm_connector *con)
{
	return container_of(con, struct dw_mipi_dsi, connector);
}

static inline struct dw_mipi_dsi *encoder_to_dsi(struct drm_encoder *encoder)
{
	return container_of(encoder, struct dw_mipi_dsi, encoder);
}

static int genif_wait_w_pld_fifo_not_full(struct dw_mipi_dsi *dsi)
{
	u32 sts;
	int ret;

	ret = regmap_read_poll_timeout(dsi->regmap, DSI_CMD_PKT_STATUS,
				       sts, !(sts & GEN_PLD_W_FULL),
				       10, CMD_PKT_STATUS_TIMEOUT_US);
	if (ret < 0) {
		dev_err(dsi->dev, "generic write payload fifo is full\n");
		return ret;
	}

	return 0;
}

static int genif_wait_cmd_fifo_not_full(struct dw_mipi_dsi *dsi)
{
	u32 sts;
	int ret;

	ret = regmap_read_poll_timeout(dsi->regmap, DSI_CMD_PKT_STATUS,
				       sts, !(sts & GEN_CMD_FULL),
				       10, CMD_PKT_STATUS_TIMEOUT_US);
	if (ret < 0) {
		dev_err(dsi->dev, "generic write cmd fifo is full\n");
		return ret;
	}

	return 0;
}

static int genif_wait_write_fifo_empty(struct dw_mipi_dsi *dsi)
{
	u32 sts;
	u32 mask;
	int ret;

	mask = GEN_CMD_EMPTY | GEN_PLD_W_EMPTY;
	ret = regmap_read_poll_timeout(dsi->regmap, DSI_CMD_PKT_STATUS,
				       sts, (sts & mask) == mask,
				       10, CMD_PKT_STATUS_TIMEOUT_US);
	if (ret < 0) {
		dev_err(dsi->dev, "generic write fifo is full\n");
		return ret;
	}

	return 0;
}

static void dw_mipi_dsi_phy_write(struct dw_mipi_dsi *dsi, u8 test_code,
				 u8 test_data)
{
	/*
	 * With the falling edge on TESTCLK, the TESTDIN[7:0] signal content
	 * is latched internally as the current test code. Test data is
	 * programmed internally by rising edge on TESTCLK.
	 */
	regmap_write(dsi->regmap, DSI_PHY_TST_CTRL0,
		     PHY_TESTCLK | PHY_UNTESTCLR);
	regmap_write(dsi->regmap, DSI_PHY_TST_CTRL1,
		     PHY_TESTEN | PHY_TESTDOUT(0) | PHY_TESTDIN(test_code));
	regmap_write(dsi->regmap, DSI_PHY_TST_CTRL0,
		     PHY_UNTESTCLK | PHY_UNTESTCLR);
	regmap_write(dsi->regmap, DSI_PHY_TST_CTRL1,
		     PHY_UNTESTEN | PHY_TESTDOUT(0) | PHY_TESTDIN(test_data));
	regmap_write(dsi->regmap, DSI_PHY_TST_CTRL0,
		     PHY_TESTCLK | PHY_UNTESTCLR);
}

static int mipi_dphy_power_on(struct dw_mipi_dsi *dsi)
{
	unsigned int val, mask;
	int ret;

	regmap_write(dsi->regmap, DSI_PHY_RSTZ, PHY_ENFORCEPLL |
		     PHY_ENABLECLK | PHY_UNRSTZ | PHY_UNSHUTDOWNZ);
	usleep_range(1500, 2000);

	if (dsi->dphy.phy)
		phy_power_on(dsi->dphy.phy);

	ret = regmap_read_poll_timeout(dsi->regmap, DSI_PHY_STATUS,
				       val, val & PHY_LOCK,
				       1000, PHY_STATUS_TIMEOUT_US);
	if (ret < 0) {
		dev_err(dsi->dev, "PHY is not locked\n");
		return ret;
	}

	mask = PHY_STOPSTATELANE;
	ret = regmap_read_poll_timeout(dsi->regmap, DSI_PHY_STATUS,
				       val, (val & mask) == mask,
				       1000, PHY_STATUS_TIMEOUT_US);
	if (ret < 0) {
		dev_err(dsi->dev, "lane module is not in stop state\n");
		return ret;
	}

	udelay(10);

	return 0;
}

static void mipi_dphy_power_off(struct dw_mipi_dsi *dsi)
{
	if (dsi->dphy.phy)
		phy_power_off(dsi->dphy.phy);
}

<<<<<<< HEAD
=======
static int dw_mipi_dsi_turn_on_peripheral(struct dw_mipi_dsi *dsi)
{
	dpishutdn_assert(dsi);
	udelay(20);
	dpishutdn_deassert(dsi);

	return 0;
}

static int dw_mipi_dsi_shutdown_peripheral(struct dw_mipi_dsi *dsi)
{
	dpishutdn_deassert(dsi);
	udelay(20);
	dpishutdn_assert(dsi);

	return 0;
}

static int dw_mipi_dsi_turn_around_request(struct dw_mipi_dsi *dsi)
{
	u32 val;
	int ret;

	/*
	 * assign dphy_tx1_phyturnrequest = grf_dphy_tx1rx1_basedir ?
	 * dphy_tx1_phyturnrequest_i : grf_dphy_tx1rx1_turnrequest[0]
	 */
	if (!IS_DSI1(dsi) || dsi->pdata->soc_type != RK3288)
		return 0;

	/* Set TURNREQUEST_N = 1'b1 */
	grf_field_write(dsi, TURNREQUEST, 1);

	/* Wait until DIRECTION_N output is set to 1'b1 */
	ret = regmap_read_poll_timeout(dsi->regmap, DSI_PHY_STATUS,
				       val, val & PHY_DIRECTION, 0, 5000);
	if (ret) {
		dev_err(dsi->dev, "wait direction asserted timeout\n");
		return ret;
	}

	/* Set TURNREQUEST_N = 1'b0 */
	grf_field_write(dsi, TURNREQUEST, 0);

	/*
	 * Wait until STOPSTATEDATA_N is asserted
	 * (turnaround procedure is completed)
	 */
	ret = regmap_read_poll_timeout(dsi->regmap, DSI_PHY_STATUS,
				       val, val & PHY_STOPSTATE0LANE, 0, 5000);
	if (ret) {
		dev_err(dsi->dev, "wait stopstatedata0 asserted timeout\n");
		return ret;
	}

	return 0;
}

>>>>>>> 24d866d6
static void dw_mipi_dsi_host_power_on(struct dw_mipi_dsi *dsi)
{
	regmap_write(dsi->regmap, DSI_PWR_UP, POWERUP);
}

static void dw_mipi_dsi_host_power_off(struct dw_mipi_dsi *dsi)
{
	regmap_write(dsi->regmap, DSI_LPCLK_CTRL, 0);
	regmap_write(dsi->regmap, DSI_PWR_UP, RESET);
}

static void dw_mipi_dsi_phy_pll_init(struct dw_mipi_dsi *dsi)
{
	dw_mipi_dsi_phy_write(dsi, 0x17, INPUT_DIVIDER(dsi->dphy.input_div));
	dw_mipi_dsi_phy_write(dsi, 0x18,
			      LOOP_DIV_LOW_SEL(dsi->dphy.feedback_div) |
			      LOW_PROGRAM_EN);
	dw_mipi_dsi_phy_write(dsi, 0x19, PLL_LOOP_DIV_EN | PLL_INPUT_DIV_EN);
	dw_mipi_dsi_phy_write(dsi, 0x18,
			      LOOP_DIV_HIGH_SEL(dsi->dphy.feedback_div) |
			      HIGH_PROGRAM_EN);
	dw_mipi_dsi_phy_write(dsi, 0x19, PLL_LOOP_DIV_EN | PLL_INPUT_DIV_EN);
}

static int dw_mipi_dsi_phy_init(struct dw_mipi_dsi *dsi)
{
	int ret, testdin, vco, val;

	vco = (dsi->lane_mbps < 200) ? 0 : (dsi->lane_mbps + 100) / 200;

	testdin = max_mbps_to_testdin(dsi->lane_mbps);
	if (testdin < 0) {
		dev_err(dsi->dev,
			"failed to get testdin for %dmbps lane clock\n",
			dsi->lane_mbps);
		return testdin;
	}

	regmap_write(dsi->regmap, DSI_PWR_UP, POWERUP);

	if (!IS_ERR(dsi->dphy.cfg_clk)) {
		ret = clk_prepare_enable(dsi->dphy.cfg_clk);
		if (ret) {
			dev_err(dsi->dev, "Failed to enable phy_cfg_clk\n");
			return ret;
		}
	}

	dw_mipi_dsi_phy_write(dsi, 0x10, BYPASS_VCO_RANGE |
					 VCO_RANGE_CON_SEL(vco) |
					 VCO_IN_CAP_CON_LOW |
					 REF_BIAS_CUR_SEL);

	dw_mipi_dsi_phy_write(dsi, 0x11, CP_CURRENT_3MA);
	dw_mipi_dsi_phy_write(dsi, 0x12, CP_PROGRAM_EN | LPF_PROGRAM_EN |
					 LPF_RESISTORS_20_KOHM);

	dw_mipi_dsi_phy_write(dsi, 0x44, HSFREQRANGE_SEL(testdin));

	dw_mipi_dsi_phy_write(dsi, 0x19, PLL_LOOP_DIV_EN | PLL_INPUT_DIV_EN);

	if (IS_DSI0(dsi))
		dw_mipi_dsi_phy_pll_init(dsi);

	dw_mipi_dsi_phy_write(dsi, 0x20, POWER_CONTROL | INTERNAL_REG_CURRENT |
					 BIAS_BLOCK_ON | BANDGAP_ON);

	dw_mipi_dsi_phy_write(dsi, 0x21, TER_RESISTOR_LOW | TER_CAL_DONE |
					 SETRD_MAX | TER_RESISTORS_ON);
	dw_mipi_dsi_phy_write(dsi, 0x21, TER_RESISTOR_HIGH | LEVEL_SHIFTERS_ON |
					 SETRD_MAX | POWER_MANAGE |
					 TER_RESISTORS_ON);

	dw_mipi_dsi_phy_write(dsi, 0x22, LOW_PROGRAM_EN |
					 BIASEXTR_SEL(BIASEXTR_127_7));
	dw_mipi_dsi_phy_write(dsi, 0x22, HIGH_PROGRAM_EN |
					 BANDGAP_SEL(BANDGAP_96_10));

	dw_mipi_dsi_phy_write(dsi, 0x70, TLP_PROGRAM_EN | 0xf);
	dw_mipi_dsi_phy_write(dsi, 0x71, THS_PRE_PROGRAM_EN | 0x2d);
	dw_mipi_dsi_phy_write(dsi, 0x72, THS_ZERO_PROGRAM_EN | 0xa);

	regmap_write(dsi->regmap, DSI_PHY_RSTZ, PHY_ENFORCEPLL |
		     PHY_ENABLECLK | PHY_UNRSTZ | PHY_UNSHUTDOWNZ);

	ret = regmap_read_poll_timeout(dsi->regmap, DSI_PHY_STATUS,
				       val, val & LOCK,
				       1000, PHY_STATUS_TIMEOUT_US);
	if (ret < 0) {
		dev_err(dsi->dev, "failed to wait for phy lock state\n");
		goto phy_init_end;
	}

	ret = regmap_read_poll_timeout(dsi->regmap, DSI_PHY_STATUS,
				       val, val & STOP_STATE_CLK_LANE,
				       1000, PHY_STATUS_TIMEOUT_US);
	if (ret < 0)
		dev_err(dsi->dev,
			"failed to wait for phy clk lane stop state\n");

	if (drm_panel_prepare(dsi->panel))
			dev_err(dsi->dev, "failed to prepare panel\n");

	clk_disable_unprepare(dsi->pclk);

	dw_mipi_dsi_set_mode(dsi, DSI_COMMAND_MODE);
	drm_panel_enable(dsi->panel);

	dw_mipi_dsi_set_mode(dsi, DSI_VIDEO_MODE);

phy_init_end:
	if (!IS_ERR(dsi->dphy.cfg_clk))
		clk_disable_unprepare(dsi->dphy.cfg_clk);

	return ret;
}

static unsigned long dw_mipi_dsi_calc_bandwidth(struct dw_mipi_dsi *dsi)
{
	int bpp;
	unsigned long mpclk, tmp;
	unsigned long target_mbps = 1000;
	unsigned int value;
	struct device_node *np = dsi->dev->of_node;
	unsigned int max_mbps;
	int lanes;

	/* optional override of the desired bandwidth */
	if (!of_property_read_u32(np, "rockchip,lane-rate", &value))
		return value;

	max_mbps = dsi->pdata->max_bit_rate_per_lane / USEC_PER_SEC;

	bpp = mipi_dsi_pixel_format_to_bpp(dsi->format);
	if (bpp < 0) {
		dev_err(dsi->dev, "failed to get bpp for pixel format %d\n",
			dsi->format);
		bpp = 24;
	}

	lanes = dsi->slave ? dsi->lanes * 2 : dsi->lanes;

	mpclk = DIV_ROUND_UP(dsi->mode.clock, MSEC_PER_SEC);
	if (mpclk) {
		/* take 1 / 0.9, since mbps must big than bandwidth of RGB */
		tmp = mpclk * (bpp / lanes) * 10 / 9;
		if (tmp < max_mbps)
			target_mbps = tmp;
		else
			dev_err(dsi->dev, "DPHY clock frequency is out of range\n");
	}

	if (!!dsi->lvds_force_clk) {
		target_mbps = dsi->lvds_force_clk;
		printk("target_mbps = %ld\n", target_mbps);
	}

	return target_mbps;
}

static int dw_mipi_dsi_get_lane_bps(struct dw_mipi_dsi *dsi)
{
	unsigned int i, pre;
	unsigned long pllref, tmp;
	unsigned int m = 1, n = 1;
	unsigned long target_mbps;

	if (dsi->master)
		return 0;

	target_mbps = dw_mipi_dsi_calc_bandwidth(dsi);

	pllref = DIV_ROUND_UP(clk_get_rate(dsi->dphy.ref_clk), USEC_PER_SEC);
	tmp = pllref;

	for (i = 1; i < 6; i++) {
		pre = pllref / i;
		if ((tmp > (target_mbps % pre)) && (target_mbps / pre < 512)) {
			tmp = target_mbps % pre;
			n = i;
			m = target_mbps / pre;
		}
		if (tmp == 0)
			break;
	}

	dsi->lane_mbps = pllref / n * m;
	dsi->dphy.input_div = n;
	dsi->dphy.feedback_div = m;
	if (dsi->slave) {
		dsi->slave->lane_mbps = dsi->lane_mbps;
		dsi->slave->dphy.input_div = n;
		dsi->slave->dphy.feedback_div = m;
	}

	return 0;
}

static void dw_mipi_dsi_set_hs_clk(struct dw_mipi_dsi *dsi)
{
	int ret;
	unsigned long target_mbps;
	unsigned long bw, rate;

	target_mbps = dw_mipi_dsi_calc_bandwidth(dsi);
	bw = target_mbps * USEC_PER_SEC;

	rate = clk_round_rate(dsi->dphy.hs_clk, bw);
	ret = clk_set_rate(dsi->dphy.hs_clk, rate);
	if (ret)
		dev_err(dsi->dev, "failed to set hs clock rate: %lu\n",
			rate);

	clk_prepare_enable(dsi->dphy.hs_clk);

	dsi->lane_mbps = rate / USEC_PER_SEC;
}

static int dw_mipi_dsi_host_attach(struct mipi_dsi_host *host,
				   struct mipi_dsi_device *device)
{
	struct dw_mipi_dsi *dsi = host_to_dsi(host);

	if (dsi->master)
		return 0;

	if (device->lanes < 0 || device->lanes > 8) {
		dev_err(dsi->dev, "the number of data lanes(%u) is too many\n",
			device->lanes);
		return -EINVAL;
	}

	dsi->client = device->dev.of_node;
	dsi->lanes = device->lanes;
	dsi->channel = device->channel;
	dsi->format = device->format;
	dsi->mode_flags = device->mode_flags;
	dsi->lvds_force_clk = device->lvds_force_clk;

	return 0;
}

static int dw_mipi_dsi_host_detach(struct mipi_dsi_host *host,
				   struct mipi_dsi_device *device)
{
	struct dw_mipi_dsi *dsi = host_to_dsi(host);

	if (dsi->panel)
		drm_panel_detach(dsi->panel);

	dsi->panel = NULL;
	return 0;
}

static int dw_mipi_dsi_gen_pkt_hdr_write(struct dw_mipi_dsi *dsi, u32 val)
{
	int ret;
	int sts = 0;

	ret = regmap_read_poll_timeout(dsi->regmap, DSI_CMD_PKT_STATUS,
				 sts, !(sts & GEN_CMD_FULL), 1000,
				 CMD_PKT_STATUS_TIMEOUT_US);

	if (ret < 0) {
		dev_err(dsi->dev, "failed to get available command FIFO\n");
		return ret;
	}

	regmap_write(dsi->regmap, DSI_GEN_HDR, val);

	ret = regmap_read_poll_timeout(dsi->regmap, DSI_CMD_PKT_STATUS,
				 sts, sts & (GEN_CMD_EMPTY | GEN_PLD_W_EMPTY),
				 1000, CMD_PKT_STATUS_TIMEOUT_US);

	if (ret < 0) {
		dev_err(dsi->dev, "failed to write command FIFO\n");
		return ret;
	}

	return 0;
}

static int dw_mipi_dsi_short_write(struct dw_mipi_dsi *dsi,
				   const struct mipi_dsi_msg *msg)
{
	const u16 *tx_buf = msg->tx_buf;
	u32 val = GEN_HDATA(*tx_buf) | GEN_HTYPE(msg->type);

	if (msg->tx_len > 2) {
		dev_err(dsi->dev, "too long tx buf length %zu for short write\n",
			msg->tx_len);
		return -EINVAL;
	}

	return dw_mipi_dsi_gen_pkt_hdr_write(dsi, val);
}

static int dw_mipi_dsi_long_write(struct dw_mipi_dsi *dsi,
				  const struct mipi_dsi_msg *msg)
{
	const u32 *tx_buf = msg->tx_buf;
	int len = msg->tx_len, pld_data_bytes = sizeof(*tx_buf), ret;
	u32 val = GEN_HDATA(msg->tx_len) | GEN_HTYPE(msg->type);
	u32 remainder = 0;
	u32 sts = 0;

	if (msg->tx_len < 3) {
		dev_err(dsi->dev, "wrong tx buf length %zu for long write\n",
			msg->tx_len);
		return -EINVAL;
	}

	while (DIV_ROUND_UP(len, pld_data_bytes)) {
		if (len < pld_data_bytes) {
			memcpy(&remainder, tx_buf, len);
			regmap_write(dsi->regmap, DSI_GEN_PLD_DATA, remainder);
			len = 0;
		} else {
			regmap_write(dsi->regmap, DSI_GEN_PLD_DATA, *tx_buf);
			tx_buf++;
			len -= pld_data_bytes;
		}

		ret = regmap_read_poll_timeout(dsi->regmap, DSI_CMD_PKT_STATUS,
					 sts, !(sts & GEN_PLD_W_FULL), 1000,
					 CMD_PKT_STATUS_TIMEOUT_US);
		if (ret < 0) {
			dev_err(dsi->dev,
				"failed to get available write payload FIFO\n");
			return ret;
		}
	}

	return dw_mipi_dsi_gen_pkt_hdr_write(dsi, val);
}

static void dw_mipi_dsi_set_transfer_mode(struct dw_mipi_dsi *dsi, int flags)
{
	if (flags & MIPI_DSI_MSG_USE_LPM) {
		regmap_write(dsi->regmap, DSI_CMD_MODE_CFG, CMD_MODE_ALL_LP);
		regmap_update_bits(dsi->regmap, DSI_LPCLK_CTRL,
				   PHY_TXREQUESTCLKHS, 0);
	} else {
		regmap_write(dsi->regmap, DSI_CMD_MODE_CFG, 0);
		regmap_update_bits(dsi->regmap, DSI_LPCLK_CTRL,
				   PHY_TXREQUESTCLKHS, PHY_TXREQUESTCLKHS);
	}
}

static int dw_mipi_dsi_read_from_fifo(struct dw_mipi_dsi *dsi,
				      const struct mipi_dsi_msg *msg)
{
	u8 *payload = msg->rx_buf;
	unsigned int vrefresh = drm_mode_vrefresh(&dsi->mode);
	u16 length;
	u32 val;
	int ret;

	ret = regmap_read_poll_timeout(dsi->regmap, DSI_CMD_PKT_STATUS,
				       val, !(val & GEN_RD_CMD_BUSY),
				       0, DIV_ROUND_UP(1000000, vrefresh));
	if (ret) {
		dev_err(dsi->dev, "entire response isn't stored in the FIFO\n");
		return ret;
	}

	/* Receive payload */
	for (length = msg->rx_len; length; length -= 4) {
		ret = regmap_read_poll_timeout(dsi->regmap, DSI_CMD_PKT_STATUS,
					       val, !(val & GEN_PLD_R_EMPTY),
					       50, 5000);
		if (ret) {
			dev_err(dsi->dev, "Read payload FIFO is empty\n");
			return ret;
		}

		regmap_read(dsi->regmap, DSI_GEN_PLD_DATA, &val);

		switch (length) {
		case 3:
			payload[2] = (val >> 16) & 0xff;
			/* Fall through */
		case 2:
			payload[1] = (val >> 8) & 0xff;
			/* Fall through */
		case 1:
			payload[0] = val & 0xff;
			return 0;
		}

		payload[0] = (val >>  0) & 0xff;
		payload[1] = (val >>  8) & 0xff;
		payload[2] = (val >> 16) & 0xff;
		payload[3] = (val >> 24) & 0xff;
		payload += 4;
	}

	return 0;
}

static ssize_t dw_mipi_dsi_transfer(struct dw_mipi_dsi *dsi,
				    const struct mipi_dsi_msg *msg)
{
	struct mipi_dsi_packet packet;
	int ret;
	int val;
	int len = msg->tx_len;

	/* create a packet to the DSI protocol */
	ret = mipi_dsi_create_packet(&packet, msg);
	if (ret) {
		dev_err(dsi->dev, "failed to create packet: %d\n", ret);
		return ret;
	}

	dw_mipi_dsi_set_transfer_mode(dsi, msg->flags);

	/* Send payload */
	while (DIV_ROUND_UP(packet.payload_length, 4)) {
		/*
		 * Alternatively, you can always keep the FIFO
		 * nearly full by monitoring the FIFO state until
		 * it is not full, and then writea single word of data.
		 * This solution is more resource consuming
		 * but it simultaneously avoids FIFO starvation,
		 * making it possible to use FIFO sizes smaller than
		 * the amount of data of the longest packet to be written.
		 */
		ret = genif_wait_w_pld_fifo_not_full(dsi);
		if (ret)
			return ret;

		if (packet.payload_length < 4) {
			/* send residu payload */
			val = 0;
			memcpy(&val, packet.payload, packet.payload_length);
			regmap_write(dsi->regmap, DSI_GEN_PLD_DATA, val);
			packet.payload_length = 0;
		} else {
			val = get_unaligned_le32(packet.payload);
			regmap_write(dsi->regmap, DSI_GEN_PLD_DATA, val);
			packet.payload += 4;
			packet.payload_length -= 4;
		}
	}

	ret = genif_wait_cmd_fifo_not_full(dsi);
	if (ret)
		return ret;

	/* Send packet header */
	val = get_unaligned_le32(packet.header);
	regmap_write(dsi->regmap, DSI_GEN_HDR, val);

	ret = genif_wait_write_fifo_empty(dsi);
	if (ret)
		return ret;

	if (msg->rx_len) {
		ret = dw_mipi_dsi_turn_around_request(dsi);
		if (ret) {
			dev_err(dsi->dev,
				"failed to send turn around request\n");
			return ret;
		}

		ret = dw_mipi_dsi_read_from_fifo(dsi, msg);
		if (ret < 0)
			return ret;
	}

	if (dsi->slave)
		dw_mipi_dsi_transfer(dsi->slave, msg);

	return len;
}

static ssize_t dw_mipi_dsi_host_transfer(struct mipi_dsi_host *host,
					 const struct mipi_dsi_msg *msg)
{
	struct dw_mipi_dsi *dsi = host_to_dsi(host);
	int ret;

	switch (msg->type) {
	case MIPI_DSI_DCS_SHORT_WRITE:
	case MIPI_DSI_DCS_SHORT_WRITE_PARAM:
	case MIPI_DSI_GENERIC_SHORT_WRITE_0_PARAM:
	case MIPI_DSI_GENERIC_SHORT_WRITE_1_PARAM:
	case MIPI_DSI_GENERIC_SHORT_WRITE_2_PARAM:
	case MIPI_DSI_SET_MAXIMUM_RETURN_PACKET_SIZE:
		ret = dw_mipi_dsi_short_write(dsi, msg);
		break;
	case MIPI_DSI_DCS_LONG_WRITE:
	case MIPI_DSI_GENERIC_LONG_WRITE:
		if (firefly_long_pkt_wrt_switch)
			ret = dw_mipi_dsi_long_write(dsi, msg);
		else
			ret = dw_mipi_dsi_transfer(dsi, msg);
		break;
	default:
		dev_err(dsi->dev, "unsupported message type\n");
		ret = -EINVAL;
	}

	return ret;
}

static const struct mipi_dsi_host_ops dw_mipi_dsi_host_ops = {
	.attach = dw_mipi_dsi_host_attach,
	.detach = dw_mipi_dsi_host_detach,
	.transfer = dw_mipi_dsi_host_transfer,
};

static void dw_mipi_dsi_video_mode_config(struct dw_mipi_dsi *dsi)
{
	u32 val;

	val = LP_HFP_EN | ENABLE_LOW_POWER;

	if (dsi->mode_flags & MIPI_DSI_MODE_VIDEO_BURST)
		val |= VID_MODE_TYPE_BURST;
	else if (dsi->mode_flags & MIPI_DSI_MODE_VIDEO_SYNC_PULSE)
		val |= VID_MODE_TYPE_BURST_SYNC_PULSES;
	else
		val |= VID_MODE_TYPE_BURST_SYNC_EVENTS;

	regmap_write(dsi->regmap, DSI_VID_MODE_CFG, val);

	if (dsi->mode_flags & MIPI_DSI_CLOCK_NON_CONTINUOUS)
		regmap_update_bits(dsi->regmap, DSI_LPCLK_CTRL,
				   AUTO_CLKLANE_CTRL, AUTO_CLKLANE_CTRL);
}

static void dw_mipi_dsi_set_mode(struct dw_mipi_dsi *dsi,
				 enum dw_mipi_dsi_mode mode)
{
	if (mode == DSI_COMMAND_MODE) {
		regmap_write(dsi->regmap, DSI_PWR_UP, RESET);
		regmap_write(dsi->regmap, DSI_MODE_CFG, ENABLE_CMD_MODE);
		regmap_write(dsi->regmap, DSI_PWR_UP, POWERUP);
	} else {
		regmap_write(dsi->regmap, DSI_PWR_UP, RESET);
		regmap_update_bits(dsi->regmap, DSI_LPCLK_CTRL,
				   PHY_TXREQUESTCLKHS, PHY_TXREQUESTCLKHS);
		regmap_write(dsi->regmap, DSI_MODE_CFG, ENABLE_VIDEO_MODE);
		dw_mipi_dsi_video_mode_config(dsi);
		regmap_write(dsi->regmap, DSI_PWR_UP, POWERUP);
	}
}

static void mipi_dphy_init(struct dw_mipi_dsi *dsi)
{
	u32 map[] = {0x1, 0x3, 0x7, 0xf};

	/* Configures DPHY to work as a Master */
	grf_field_write(dsi, MASTERSLAVEZ, 1);

	/* Configures lane as TX */
	grf_field_write(dsi, BASEDIR, 0);

	/* Set all REQUEST inputs to zero */
	grf_field_write(dsi, TURNREQUEST, 0);
	grf_field_write(dsi, TURNDISABLE, 0);
	grf_field_write(dsi, FORCETXSTOPMODE, 0);
	grf_field_write(dsi, FORCERXMODE, 0);
	udelay(1);

	if (!dsi->dphy.phy)
		dw_mipi_dsi_phy_init(dsi);

	/* Enable Data Lane Module */
	grf_field_write(dsi, ENABLE_N, map[dsi->lanes - 1]);

	/* Enable Clock Lane Module */
	grf_field_write(dsi, ENABLECLK, 1);
}

static void dw_mipi_dsi_init(struct dw_mipi_dsi *dsi)
{
	u32 esc_clk_div;

	regmap_write(dsi->regmap, DSI_PWR_UP, RESET);
	regmap_write(dsi->regmap, DSI_PHY_RSTZ, PHY_DISFORCEPLL |
		     PHY_DISABLECLK | PHY_RSTZ | PHY_SHUTDOWNZ);

	/* The maximum value of the escape clock frequency is 20MHz */
	esc_clk_div = DIV_ROUND_UP(dsi->lane_mbps >> 3, 20);
	regmap_write(dsi->regmap, DSI_CLKMGR_CFG, TO_CLK_DIVIDSION(10) |
		     TX_ESC_CLK_DIVIDSION(esc_clk_div));

	regmap_write(dsi->regmap, DSI_LPCLK_CTRL, PHY_TXREQUESTCLKHS);
}

static void dw_mipi_dsi_dpi_config(struct dw_mipi_dsi *dsi,
				   struct drm_display_mode *mode)
{
	u32 val = 0, color = 0;

	switch (dsi->format) {
	case MIPI_DSI_FMT_RGB888:
		color = DPI_COLOR_CODING_24BIT;
		break;
	case MIPI_DSI_FMT_RGB666:
		color = DPI_COLOR_CODING_18BIT_2 | EN18_LOOSELY;
		break;
	case MIPI_DSI_FMT_RGB666_PACKED:
		color = DPI_COLOR_CODING_18BIT_1;
		break;
	case MIPI_DSI_FMT_RGB565:
		color = DPI_COLOR_CODING_16BIT_1;
		break;
	}

	if (mode->flags & DRM_MODE_FLAG_NVSYNC)
		val |= VSYNC_ACTIVE_LOW;
	if (mode->flags & DRM_MODE_FLAG_NHSYNC)
		val |= HSYNC_ACTIVE_LOW;

	regmap_write(dsi->regmap, DSI_DPI_VCID, DPI_VID(dsi->channel));
	regmap_write(dsi->regmap, DSI_DPI_COLOR_CODING, color);
	regmap_write(dsi->regmap, DSI_DPI_CFG_POL, val);
	regmap_write(dsi->regmap, DSI_DPI_LP_CMD_TIM,
		     OUTVACT_LPCMD_TIME(4) | INVACT_LPCMD_TIME(4));
}

static void dw_mipi_dsi_packet_handler_config(struct dw_mipi_dsi *dsi)
{
	u32 val = CRC_RX_EN | ECC_RX_EN | BTA_EN | EOTP_TX_EN;

	if (dsi->mode_flags & MIPI_DSI_MODE_EOT_PACKET)
		val &= ~EOTP_TX_EN;

	regmap_write(dsi->regmap, DSI_PCKHDL_CFG, val);
}

static void dw_mipi_dsi_video_packet_config(struct dw_mipi_dsi *dsi,
					    struct drm_display_mode *mode)
{
	int pkt_size;

	if (dsi->slave || dsi->master)
		pkt_size = VID_PKT_SIZE(mode->hdisplay / 2 + 4);
	else
		pkt_size = VID_PKT_SIZE(mode->hdisplay);

	regmap_write(dsi->regmap, DSI_VID_PKT_SIZE, pkt_size);
}

static void dw_mipi_dsi_command_mode_config(struct dw_mipi_dsi *dsi)
{
	regmap_write(dsi->regmap, DSI_TO_CNT_CFG,
		     HSTX_TO_CNT(1000) | LPRX_TO_CNT(1000));
	regmap_write(dsi->regmap, DSI_BTA_TO_CNT, 0xd00);
	regmap_write(dsi->regmap, DSI_CMD_MODE_CFG, CMD_MODE_ALL_LP);
	regmap_write(dsi->regmap, DSI_MODE_CFG, ENABLE_CMD_MODE);
}

/* Get lane byte clock cycles. */
static u32 dw_mipi_dsi_get_hcomponent_lbcc(struct dw_mipi_dsi *dsi,
					   u32 hcomponent)
{
	u32 lbcc;

	lbcc = hcomponent * dsi->lane_mbps * MSEC_PER_SEC / 8;

	if (dsi->mode.clock == 0) {
		dev_err(dsi->dev, "dsi mode clock is 0!\n");
		return 0;
	}

	return DIV_ROUND_CLOSEST_ULL(lbcc, dsi->mode.clock);
}

static void dw_mipi_dsi_line_timer_config(struct dw_mipi_dsi *dsi)
{
	u32 htotal, hsa, hbp, lbcc;
	struct drm_display_mode *mode = &dsi->mode;

	htotal = mode->htotal;
	hsa = mode->hsync_end - mode->hsync_start;
	hbp = mode->htotal - mode->hsync_end;

	lbcc = dw_mipi_dsi_get_hcomponent_lbcc(dsi, htotal);
	regmap_write(dsi->regmap, DSI_VID_HLINE_TIME, lbcc);

	lbcc = dw_mipi_dsi_get_hcomponent_lbcc(dsi, hsa);
	regmap_write(dsi->regmap, DSI_VID_HSA_TIME, lbcc);

	lbcc = dw_mipi_dsi_get_hcomponent_lbcc(dsi, hbp);
	regmap_write(dsi->regmap, DSI_VID_HBP_TIME, lbcc);
}

static void dw_mipi_dsi_vertical_timing_config(struct dw_mipi_dsi *dsi)
{
	u32 vactive, vsa, vfp, vbp;
	struct drm_display_mode *mode = &dsi->mode;

	vactive = mode->vdisplay;
	vsa = mode->vsync_end - mode->vsync_start;
	vfp = mode->vsync_start - mode->vdisplay;
	vbp = mode->vtotal - mode->vsync_end;

	regmap_write(dsi->regmap, DSI_VID_VACTIVE_LINES, vactive);
	regmap_write(dsi->regmap, DSI_VID_VSA_LINES, vsa);
	regmap_write(dsi->regmap, DSI_VID_VFP_LINES, vfp);
	regmap_write(dsi->regmap, DSI_VID_VBP_LINES, vbp);
}

static void dw_mipi_dsi_dphy_timing_config(struct dw_mipi_dsi *dsi)
{
	regmap_write(dsi->regmap, DSI_PHY_TMR_CFG, PHY_HS2LP_TIME(0x14) |
		     PHY_LP2HS_TIME(0x10) | MAX_RD_TIME(10000));
	regmap_write(dsi->regmap, DSI_PHY_TMR_LPCLK_CFG,
		     PHY_CLKHS2LP_TIME(0x40) | PHY_CLKLP2HS_TIME(0x40));
}

static void dw_mipi_dsi_dphy_interface_config(struct dw_mipi_dsi *dsi)
{
	regmap_write(dsi->regmap, DSI_PHY_IF_CFG,
		     PHY_STOP_WAIT_TIME(0x20) | N_LANES(dsi->lanes));
}

static void dw_mipi_dsi_clear_err(struct dw_mipi_dsi *dsi)
{
	unsigned int val;

	regmap_read(dsi->regmap, DSI_INT_ST0, &val);
	regmap_read(dsi->regmap, DSI_INT_ST1, &val);
	regmap_write(dsi->regmap, DSI_INT_MSK0, 0);
	regmap_write(dsi->regmap, DSI_INT_MSK1, 0);
}

static void dw_mipi_dsi_encoder_mode_set(struct drm_encoder *encoder,
					struct drm_display_mode *mode,
					struct drm_display_mode *adjusted_mode)
{
	struct dw_mipi_dsi *dsi = encoder_to_dsi(encoder);

	drm_mode_copy(&dsi->mode, adjusted_mode);

	if (dsi->slave)
		drm_mode_copy(&dsi->slave->mode, adjusted_mode);
}

static void dw_mipi_dsi_disable(struct dw_mipi_dsi *dsi)
{
	if (clk_prepare_enable(dsi->pclk)) {
		dev_err(dsi->dev, "%s: Failed to enable pclk\n", __func__);
		return;
	}

	dw_mipi_dsi_set_mode(dsi, DSI_COMMAND_MODE);

	if (dsi->slave)
		dw_mipi_dsi_disable(dsi->slave);
}

static void dw_mipi_dsi_post_disable(struct dw_mipi_dsi *dsi)
{
	/* host */
	regmap_write(dsi->regmap, DSI_LPCLK_CTRL, 0);
	regmap_write(dsi->regmap, DSI_PWR_UP, RESET);

	/* phy */
	regmap_write(dsi->regmap, DSI_PHY_RSTZ, PHY_RSTZ);
	if (dsi->dphy.phy) {
		clk_disable_unprepare(dsi->dphy.hs_clk);
		phy_power_off(dsi->dphy.phy);
	}

	dw_mipi_dsi_host_power_off(dsi);
	mipi_dphy_power_off(dsi);

	pm_runtime_put(dsi->dev);
	clk_disable_unprepare(dsi->pclk);
	clk_disable_unprepare(dsi->h2p_clk);
	clk_disable_unprepare(dsi->dphy.hs_clk);
	clk_disable_unprepare(dsi->dphy.ref_clk);
	clk_disable_unprepare(dsi->dphy.cfg_clk);

	if (dsi->slave)
		dw_mipi_dsi_post_disable(dsi->slave);
}

static void dw_mipi_dsi_encoder_disable(struct drm_encoder *encoder)
{
	struct dw_mipi_dsi *dsi = encoder_to_dsi(encoder);

	if (dsi->panel)
		drm_panel_disable(dsi->panel);

	dw_mipi_dsi_disable(dsi);

	if (dsi->panel)
		drm_panel_unprepare(dsi->panel);

	dw_mipi_dsi_post_disable(dsi);
}

static bool dw_mipi_dsi_encoder_mode_fixup(struct drm_encoder *encoder,
					const struct drm_display_mode *mode,
					struct drm_display_mode *adjusted_mode)
{
	return true;
}

static void dw_mipi_dsi_pre_init(struct dw_mipi_dsi *dsi)
{
	if (dsi->dphy.phy)
		dw_mipi_dsi_set_hs_clk(dsi);
	else
		dw_mipi_dsi_get_lane_bps(dsi);

	dev_info(dsi->dev, "final DSI-Link bandwidth: %u x %d Mbps\n",
		 dsi->lane_mbps, dsi->lanes);
}

static void dw_mipi_dsi_host_init(struct dw_mipi_dsi *dsi)
{
	dw_mipi_dsi_init(dsi);
	dw_mipi_dsi_dpi_config(dsi, &dsi->mode);
	dw_mipi_dsi_packet_handler_config(dsi);
	dw_mipi_dsi_video_mode_config(dsi);
	dw_mipi_dsi_video_packet_config(dsi, &dsi->mode);
	dw_mipi_dsi_command_mode_config(dsi);
	dw_mipi_dsi_set_mode(dsi, DSI_COMMAND_MODE);
	dw_mipi_dsi_line_timer_config(dsi);
	dw_mipi_dsi_vertical_timing_config(dsi);
	dw_mipi_dsi_dphy_timing_config(dsi);
	dw_mipi_dsi_dphy_interface_config(dsi);
	dw_mipi_dsi_clear_err(dsi);
}

static void dw_mipi_dsi_pre_enable(struct dw_mipi_dsi *dsi)
{
	dw_mipi_dsi_pre_init(dsi);

	clk_prepare_enable(dsi->dphy.cfg_clk);
	clk_prepare_enable(dsi->dphy.ref_clk);
	clk_prepare_enable(dsi->dphy.hs_clk);
	clk_prepare_enable(dsi->h2p_clk);
	clk_prepare_enable(dsi->pclk);
	pm_runtime_get_sync(dsi->dev);

	/* MIPI DSI APB software reset request. */
	reset_control_assert(dsi->rst);
	udelay(10);
	reset_control_deassert(dsi->rst);
	udelay(10);

	dw_mipi_dsi_host_init(dsi);
	mipi_dphy_init(dsi);
	mipi_dphy_power_on(dsi);
	dw_mipi_dsi_host_power_on(dsi);

	if (dsi->slave)
		dw_mipi_dsi_pre_enable(dsi->slave);
}

static void dw_mipi_dsi_enable(struct dw_mipi_dsi *dsi)
{
	dw_mipi_dsi_set_mode(dsi, DSI_VIDEO_MODE);

	if (dsi->slave)
		dw_mipi_dsi_enable(dsi->slave);
}

static void dw_mipi_dsi_vop_routing(struct dw_mipi_dsi *dsi)
{
	int pipe;

	pipe = drm_of_encoder_active_endpoint_id(dsi->dev->of_node,
						 &dsi->encoder);
	grf_field_write(dsi, VOPSEL, pipe);
	if (dsi->slave)
		grf_field_write(dsi->slave, VOPSEL, pipe);
}

static void dw_mipi_dsi_encoder_enable(struct drm_encoder *encoder)
{
	struct dw_mipi_dsi *dsi = encoder_to_dsi(encoder);

	dw_mipi_dsi_vop_routing(dsi);

	dw_mipi_dsi_pre_enable(dsi);

	if (dsi->panel)
		drm_panel_prepare(dsi->panel);

	dw_mipi_dsi_enable(dsi);

	if (dsi->panel)
		drm_panel_enable(dsi->panel);
}

static int
dw_mipi_dsi_encoder_atomic_check(struct drm_encoder *encoder,
				 struct drm_crtc_state *crtc_state,
				 struct drm_connector_state *conn_state)
{
	struct rockchip_crtc_state *s = to_rockchip_crtc_state(crtc_state);
	struct dw_mipi_dsi *dsi = encoder_to_dsi(encoder);
	struct drm_connector *connector = conn_state->connector;
	struct drm_display_info *info = &connector->display_info;

	switch (dsi->format) {
	case MIPI_DSI_FMT_RGB888:
		s->output_mode = ROCKCHIP_OUT_MODE_P888;
		break;
	case MIPI_DSI_FMT_RGB666:
		s->output_mode = ROCKCHIP_OUT_MODE_P666;
		break;
	case MIPI_DSI_FMT_RGB565:
		s->output_mode = ROCKCHIP_OUT_MODE_P565;
		break;
	default:
		WARN_ON(1);
		return -EINVAL;
	}

	s->output_type = DRM_MODE_CONNECTOR_DSI;
	if (info->num_bus_formats)
		s->bus_format = info->bus_formats[0];
	else
		s->bus_format = MEDIA_BUS_FMT_RGB888_1X24;
	s->tv_state = &conn_state->tv;
	s->eotf = TRADITIONAL_GAMMA_SDR;
	s->color_space = V4L2_COLORSPACE_DEFAULT;

	if (dsi->slave)
		s->output_flags |= ROCKCHIP_OUTPUT_DSI_DUAL_CHANNEL;

	if (IS_DSI1(dsi))
		s->output_flags |= ROCKCHIP_OUTPUT_DSI_DUAL_LINK;

	return 0;
}

static const struct drm_encoder_helper_funcs
dw_mipi_dsi_encoder_helper_funcs = {
	.mode_fixup = dw_mipi_dsi_encoder_mode_fixup,
	.mode_set = dw_mipi_dsi_encoder_mode_set,
	.enable = dw_mipi_dsi_encoder_enable,
	.disable = dw_mipi_dsi_encoder_disable,
	.atomic_check = dw_mipi_dsi_encoder_atomic_check,
};

static const struct drm_encoder_funcs dw_mipi_dsi_encoder_funcs = {
	.destroy = drm_encoder_cleanup,
};

static int dw_mipi_dsi_connector_get_modes(struct drm_connector *connector)
{
	struct dw_mipi_dsi *dsi = con_to_dsi(connector);

	return drm_panel_get_modes(dsi->panel);
}

static struct drm_encoder *dw_mipi_dsi_connector_best_encoder(
					struct drm_connector *connector)
{
	struct dw_mipi_dsi *dsi = con_to_dsi(connector);

	return &dsi->encoder;
}

static int dw_mipi_loader_protect(struct drm_connector *connector, bool on)
{
	struct dw_mipi_dsi *dsi = con_to_dsi(connector);

	if (dsi->panel)
		drm_panel_loader_protect(dsi->panel, on);
	if (on)
		pm_runtime_get_sync(dsi->dev);
	else
		pm_runtime_put(dsi->dev);

	return 0;
}

static const struct drm_connector_helper_funcs
dw_mipi_dsi_connector_helper_funcs = {
	.loader_protect = dw_mipi_loader_protect,
	.get_modes = dw_mipi_dsi_connector_get_modes,
	.best_encoder = dw_mipi_dsi_connector_best_encoder,
};

static enum drm_connector_status
dw_mipi_dsi_detect(struct drm_connector *connector, bool force)
{
	return connector_status_connected;
}

static void dw_mipi_dsi_drm_connector_destroy(struct drm_connector *connector)
{
	drm_connector_unregister(connector);
	drm_connector_cleanup(connector);
}

static const struct drm_connector_funcs dw_mipi_dsi_atomic_connector_funcs = {
	.dpms = drm_atomic_helper_connector_dpms,
	.fill_modes = drm_helper_probe_single_connector_modes,
	.detect = dw_mipi_dsi_detect,
	.destroy = dw_mipi_dsi_drm_connector_destroy,
	.reset = drm_atomic_helper_connector_reset,
	.atomic_duplicate_state = drm_atomic_helper_connector_duplicate_state,
	.atomic_destroy_state = drm_atomic_helper_connector_destroy_state,
};

static int dw_mipi_dsi_dual_channel_probe(struct dw_mipi_dsi *dsi)
{
	struct device_node *np;
	struct platform_device *secondary;

	np = of_parse_phandle(dsi->dev->of_node, "rockchip,dual-channel", 0);
	if (np) {
		secondary = of_find_device_by_node(np);
		dsi->slave = platform_get_drvdata(secondary);
		of_node_put(np);

		if (!dsi->slave)
			return -EPROBE_DEFER;

		dsi->slave->master = dsi;
		dsi->lanes /= 2;

		dsi->slave->lanes = dsi->lanes;
		dsi->slave->channel = dsi->channel;
		dsi->slave->format = dsi->format;
		dsi->slave->mode_flags = dsi->mode_flags;
	}

	return 0;
}

static int dw_mipi_dsi_register(struct drm_device *drm,
				      struct dw_mipi_dsi *dsi)
{
	struct drm_encoder *encoder = &dsi->encoder;
	struct drm_connector *connector = &dsi->connector;
	struct device *dev = dsi->dev;
	int ret;

	encoder->possible_crtcs = drm_of_find_possible_crtcs(drm,
							     dev->of_node);
	/*
	 * If we failed to find the CRTC(s) which this encoder is
	 * supposed to be connected to, it's because the CRTC has
	 * not been registered yet.  Defer probing, and hope that
	 * the required CRTC is added later.
	 */
	if (encoder->possible_crtcs == 0)
		return -EPROBE_DEFER;

	drm_encoder_helper_add(&dsi->encoder,
			       &dw_mipi_dsi_encoder_helper_funcs);
	ret = drm_encoder_init(drm, &dsi->encoder, &dw_mipi_dsi_encoder_funcs,
			 DRM_MODE_ENCODER_DSI, NULL);
	if (ret) {
		dev_err(dev, "Failed to initialize encoder with drm\n");
		return ret;
	}

	/* If there's a bridge, attach to it and let it create the connector. */
	if (dsi->bridge) {
		dsi->bridge->driver_private = &dsi->dsi_host;
		dsi->bridge->encoder = encoder;

		ret = drm_bridge_attach(drm, dsi->bridge);
		if (ret) {
			dev_err(dev, "Failed to attach bridge: %d\n", ret);
			goto encoder_cleanup;
		}

		encoder->bridge = dsi->bridge;
	/* Otherwise create our own connector and attach to a panel */
	} else {
		dsi->connector.port = dev->of_node;
		ret = drm_connector_init(drm, &dsi->connector,
					 &dw_mipi_dsi_atomic_connector_funcs,
					 DRM_MODE_CONNECTOR_DSI);
		if (ret) {
			dev_err(dev, "Failed to initialize connector\n");
			goto encoder_cleanup;
		}
		drm_connector_helper_add(connector,
					 &dw_mipi_dsi_connector_helper_funcs);
		drm_mode_connector_attach_encoder(connector, encoder);

		ret = drm_panel_attach(dsi->panel, &dsi->connector);
		if (ret) {
			dev_err(dev, "Failed to attach panel: %d\n", ret);
			goto connector_cleanup;
		}
	}

	return 0;

connector_cleanup:
	drm_connector_cleanup(connector);
encoder_cleanup:
	drm_encoder_cleanup(encoder);
	return ret;
}

static int dw_mipi_dsi_bind(struct device *dev, struct device *master,
			     void *data)
{
	struct drm_device *drm = data;
	struct dw_mipi_dsi *dsi = dev_get_drvdata(dev);
	int ret;

	ret = dw_mipi_dsi_dual_channel_probe(dsi);
	if (ret)
		return ret;

	if (dsi->master)
		return 0;

	dsi->panel = of_drm_find_panel(dsi->client);
	if (!dsi->panel) {
		dsi->bridge = of_drm_find_bridge(dsi->client);
		if (!dsi->bridge)
			return -EPROBE_DEFER;
	}

	ret = dw_mipi_dsi_register(drm, dsi);
	if (ret) {
		dev_err(dev, "Failed to register mipi_dsi: %d\n", ret);
		return ret;
	}

	dev_set_drvdata(dev, dsi);

	pm_runtime_enable(dev);
	if (dsi->slave)
		pm_runtime_enable(dsi->slave->dev);

	return ret;
}

static void dw_mipi_dsi_unbind(struct device *dev, struct device *master,
	void *data)
{
	struct dw_mipi_dsi *dsi = dev_get_drvdata(dev);

	if (dsi->panel)
		drm_panel_detach(dsi->panel);

	pm_runtime_disable(dev);
	if (dsi->slave)
		pm_runtime_disable(dsi->slave->dev);
}

static const struct component_ops dw_mipi_dsi_ops = {
	.bind	= dw_mipi_dsi_bind,
	.unbind	= dw_mipi_dsi_unbind,
};

static int mipi_dphy_attach(struct dw_mipi_dsi *dsi)
{
	struct device *dev = dsi->dev;
	int ret;

	dsi->dphy.phy = devm_phy_optional_get(dev, "mipi_dphy");
	if (IS_ERR(dsi->dphy.phy)) {
		ret = PTR_ERR(dsi->dphy.phy);
		dev_err(dev, "failed to get mipi dphy: %d\n", ret);
		return ret;
	}

	if (dsi->dphy.phy) {
		dev_dbg(dev, "Use Non-SNPS PHY\n");

		dsi->dphy.hs_clk = devm_clk_get(dev, "hs_clk");
		if (IS_ERR(dsi->dphy.hs_clk)) {
			dev_err(dev, "failed to get PHY high-speed clock\n");
			return PTR_ERR(dsi->dphy.hs_clk);
		}
	} else {
		dev_dbg(dev, "Use SNPS PHY\n");

		dsi->dphy.ref_clk = devm_clk_get(dev, "ref");
		if (IS_ERR(dsi->dphy.ref_clk)) {
			dev_err(dev, "failed to get PHY reference clock\n");
			return PTR_ERR(dsi->dphy.ref_clk);
		}

		if (dsi->pdata->soc_type != RK3288) {
			dsi->dphy.cfg_clk = devm_clk_get(dev, "phy_cfg");
			if (IS_ERR(dsi->dphy.cfg_clk)) {
				dev_err(dev, "failed to get PHY config clk\n");
				return PTR_ERR(dsi->dphy.cfg_clk);
			}
		}
	}

	return 0;
}

static int dw_mipi_dsi_parse_dt(struct dw_mipi_dsi *dsi)
{
	struct device *dev = dsi->dev;
	struct device_node *np = dev->of_node;
	struct device_node *endpoint, *remote = NULL;

	endpoint = of_graph_get_endpoint_by_regs(np, 1, -1);
	if (endpoint) {
		remote = of_graph_get_remote_port_parent(endpoint);
		of_node_put(endpoint);
		if (!remote) {
			dev_err(dev, "no panel/bridge connected\n");
			return -ENODEV;
		}
		of_node_put(remote);
	}

	dsi->client = remote;

	return 0;
}

static const struct regmap_config dw_mipi_dsi_regmap_config = {
	.reg_bits = 32,
	.val_bits = 32,
	.reg_stride = 4,
	.max_register = DSI_MAX_REGISGER,
};

static int dw_mipi_dsi_probe(struct platform_device *pdev)
{
	struct device *dev = &pdev->dev;
	struct dw_mipi_dsi *dsi;
	struct device_node *np = dev->of_node;
	struct resource *res;
	void __iomem *regs;
	int ret;
	int dsi_id;

	dsi = devm_kzalloc(dev, sizeof(*dsi), GFP_KERNEL);
	if (!dsi)
		return -ENOMEM;

	dsi_id = of_alias_get_id(np, "dsi");
	if (dsi_id < 0)
		dsi_id = 0;

	dsi->id = dsi_id;
	dsi->dev = dev;
	dsi->pdata = of_device_get_match_data(dev);
	platform_set_drvdata(pdev, dsi);

	ret = dw_mipi_dsi_parse_dt(dsi);
	if (ret) {
		dev_err(dev, "failed to parse DT\n");
		return ret;
	}

	res = platform_get_resource(pdev, IORESOURCE_MEM, 0);
	regs = devm_ioremap_resource(dev, res);
	if (IS_ERR(regs))
		return PTR_ERR(regs);

	dsi->pclk = devm_clk_get(dev, "pclk");
	if (IS_ERR(dsi->pclk)) {
		ret = PTR_ERR(dsi->pclk);
		dev_err(dev, "Unable to get pclk: %d\n", ret);
		return ret;
	}

	dsi->regmap = devm_regmap_init_mmio(dev, regs,
					    &dw_mipi_dsi_regmap_config);
	if (IS_ERR(dsi->regmap)) {
		dev_err(dev, "failed to init register map\n");
		return PTR_ERR(dsi->regmap);
	}

	if (dsi->pdata->soc_type == RK3126) {
		dsi->h2p_clk = devm_clk_get(dev, "h2p");
		if (IS_ERR(dsi->h2p_clk)) {
			dev_err(dev, "failed to get h2p bridge clock\n");
			return PTR_ERR(dsi->h2p_clk);
		}
	}

	dsi->grf = syscon_regmap_lookup_by_phandle(np, "rockchip,grf");
	if (IS_ERR(dsi->grf)) {
		dev_err(dev, "Unable to get rockchip,grf\n");
		return PTR_ERR(dsi->grf);
	}

	dsi->rst = devm_reset_control_get(dev, "apb");
	if (IS_ERR(dsi->rst)) {
		dev_err(dev, "failed to get reset control\n");
		return PTR_ERR(dsi->rst);
	}

	ret = mipi_dphy_attach(dsi);
	if (ret)
		return ret;

	dsi->dsi_host.ops = &dw_mipi_dsi_host_ops;
	dsi->dsi_host.dev = dev;

	ret = mipi_dsi_host_register(&dsi->dsi_host);
	if (ret)
		return ret;

	ret = component_add(dev, &dw_mipi_dsi_ops);
	if (ret)
		mipi_dsi_host_unregister(&dsi->dsi_host);

	return ret;
}

static int dw_mipi_dsi_remove(struct platform_device *pdev)
{
	struct dw_mipi_dsi *dsi = dev_get_drvdata(&pdev->dev);

	if (dsi)
		mipi_dsi_host_unregister(&dsi->dsi_host);
	component_del(&pdev->dev, &dw_mipi_dsi_ops);
	return 0;
}

static const u32 px30_dsi_grf_reg_fields[MAX_FIELDS] = {
	[DPIUPDATECFG]		= GRF_REG_FIELD(0x0434,  7,  7),
	[DPICOLORM]		= GRF_REG_FIELD(0x0434,  3,  3),
	[DPISHUTDN]		= GRF_REG_FIELD(0x0434,  2,  2),
	[FORCETXSTOPMODE]	= GRF_REG_FIELD(0x0438,  7, 10),
	[FORCERXMODE]		= GRF_REG_FIELD(0x0438,  6,  6),
	[TURNDISABLE]		= GRF_REG_FIELD(0x0438,  5,  5),
	[VOPSEL]		= GRF_REG_FIELD(0x0438,  0,  0),
};

static const struct dw_mipi_dsi_plat_data px30_socdata = {
	.dsi0_grf_reg_fields = px30_dsi_grf_reg_fields,
	.max_bit_rate_per_lane = 1000000000UL,
	.soc_type = PX30,
};

static const u32 rk3128_dsi_grf_reg_fields[MAX_FIELDS] = {
	[FORCETXSTOPMODE]	= GRF_REG_FIELD(0x0150, 10, 13),
	[FORCERXMODE]		= GRF_REG_FIELD(0x0150,  9,  9),
	[TURNDISABLE]		= GRF_REG_FIELD(0x0150,  8,  8),
	[DPICOLORM]		= GRF_REG_FIELD(0x0150,  5,  5),
	[DPISHUTDN]		= GRF_REG_FIELD(0x0150,  4,  4),
};

static const struct dw_mipi_dsi_plat_data rk3128_socdata = {
	.dsi0_grf_reg_fields = rk3128_dsi_grf_reg_fields,
	.max_bit_rate_per_lane = 1000000000UL,
	.soc_type = RK3126,
};

static const u32 rk3288_dsi0_grf_reg_fields[MAX_FIELDS] = {
	[DPICOLORM]		= GRF_REG_FIELD(0x025c,  8,  8),
	[DPISHUTDN]		= GRF_REG_FIELD(0x025c,  7,  7),
	[VOPSEL]		= GRF_REG_FIELD(0x025c,  6,  6),
	[FORCETXSTOPMODE]	= GRF_REG_FIELD(0x0264,  8, 11),
	[FORCERXMODE]		= GRF_REG_FIELD(0x0264,  4,  7),
	[TURNDISABLE]		= GRF_REG_FIELD(0x0264,  0,  3),
	[TURNREQUEST]		= GRF_REG_FIELD(0x03a4,  8, 10),
	[DPIUPDATECFG]		= GRF_REG_FIELD(0x03a8,  0,  0),
};

static const u32 rk3288_dsi1_grf_reg_fields[MAX_FIELDS] = {
	[DPICOLORM]		= GRF_REG_FIELD(0x025c, 11, 11),
	[DPISHUTDN]		= GRF_REG_FIELD(0x025c, 10, 10),
	[VOPSEL]		= GRF_REG_FIELD(0x025c,  9,  9),
	[ENABLE_N]		= GRF_REG_FIELD(0x0268, 12, 15),
	[FORCETXSTOPMODE]	= GRF_REG_FIELD(0x0268,  8, 11),
	[FORCERXMODE]		= GRF_REG_FIELD(0x0268,  4,  7),
	[TURNDISABLE]		= GRF_REG_FIELD(0x0268,  0,  3),
	[BASEDIR]		= GRF_REG_FIELD(0x027c, 15, 15),
	[MASTERSLAVEZ]		= GRF_REG_FIELD(0x027c, 14, 14),
	[ENABLECLK]		= GRF_REG_FIELD(0x027c, 12, 12),
	[TURNREQUEST]		= GRF_REG_FIELD(0x03a4,  4,  7),
	[DPIUPDATECFG]		= GRF_REG_FIELD(0x03a8,  1,  1),
};

static const struct dw_mipi_dsi_plat_data rk3288_socdata = {
	.dsi0_grf_reg_fields = rk3288_dsi0_grf_reg_fields,
	.dsi1_grf_reg_fields = rk3288_dsi1_grf_reg_fields,
	.max_bit_rate_per_lane = 1500000000UL,
	.soc_type = RK3288,
};

static const u32 rk3366_dsi_grf_reg_fields[MAX_FIELDS] = {
	[VOPSEL]		= GRF_REG_FIELD(0x0400,  2,  2),
	[DPIUPDATECFG]		= GRF_REG_FIELD(0x0410,  9,  9),
	[DPICOLORM]		= GRF_REG_FIELD(0x0410,  3,  3),
	[DPISHUTDN]		= GRF_REG_FIELD(0x0410,  2,  2),
	[FORCETXSTOPMODE]	= GRF_REG_FIELD(0x0414,  7, 10),
	[FORCERXMODE]		= GRF_REG_FIELD(0x0414,  6,  6),
	[TURNDISABLE]		= GRF_REG_FIELD(0x0414,  5,  5),
};

static const struct dw_mipi_dsi_plat_data rk3366_socdata = {
	.dsi0_grf_reg_fields = rk3366_dsi_grf_reg_fields,
	.max_bit_rate_per_lane = 1000000000UL,
	.soc_type = RK3366,
};

static const u32 rk3368_dsi_grf_reg_fields[MAX_FIELDS] = {
	[DPIUPDATECFG]		= GRF_REG_FIELD(0x0418,  7,  7),
	[DPICOLORM]		= GRF_REG_FIELD(0x0418,  3,  3),
	[DPISHUTDN]		= GRF_REG_FIELD(0x0418,  2,  2),
	[FORCETXSTOPMODE]	= GRF_REG_FIELD(0x041c,  7, 10),
	[FORCERXMODE]		= GRF_REG_FIELD(0x041c,  6,  6),
	[TURNDISABLE]		= GRF_REG_FIELD(0x041c,  5,  5),
};

static const struct dw_mipi_dsi_plat_data rk3368_socdata = {
	.dsi0_grf_reg_fields = rk3368_dsi_grf_reg_fields,
	.max_bit_rate_per_lane = 1000000000UL,
	.soc_type = RK3368,
};

static const u32 rk3399_dsi0_grf_reg_fields[MAX_FIELDS] = {
	[DPIUPDATECFG]		= GRF_REG_FIELD(0x6224, 15, 15),
	[DPISHUTDN]		= GRF_REG_FIELD(0x6224, 14, 14),
	[DPICOLORM]		= GRF_REG_FIELD(0x6224, 13, 13),
	[VOPSEL]		= GRF_REG_FIELD(0x6250,  0,  0),
	[TURNREQUEST]		= GRF_REG_FIELD(0x6258, 12, 15),
	[TURNDISABLE]		= GRF_REG_FIELD(0x6258,  8, 11),
	[FORCETXSTOPMODE]	= GRF_REG_FIELD(0x6258,  4,  7),
	[FORCERXMODE]		= GRF_REG_FIELD(0x6258,  0,  3),
};

static const u32 rk3399_dsi1_grf_reg_fields[MAX_FIELDS] = {
	[VOPSEL]		= GRF_REG_FIELD(0x6250,  4,  4),
	[DPIUPDATECFG]		= GRF_REG_FIELD(0x6250,  3,  3),
	[DPISHUTDN]		= GRF_REG_FIELD(0x6250,  2,  2),
	[DPICOLORM]		= GRF_REG_FIELD(0x6250,  1,  1),
	[TURNDISABLE]		= GRF_REG_FIELD(0x625c, 12, 15),
	[FORCETXSTOPMODE]	= GRF_REG_FIELD(0x625c,  8, 11),
	[FORCERXMODE]		= GRF_REG_FIELD(0x625c,  4,  7),
	[ENABLE_N]		= GRF_REG_FIELD(0x625c,  0,  3),
	[MASTERSLAVEZ]		= GRF_REG_FIELD(0x6260,  7,  7),
	[ENABLECLK]		= GRF_REG_FIELD(0x6260,  6,  6),
	[BASEDIR]		= GRF_REG_FIELD(0x6260,  5,  5),
	[TURNREQUEST]		= GRF_REG_FIELD(0x6260,  0,  3),
};

static const struct dw_mipi_dsi_plat_data rk3399_socdata = {
	.dsi0_grf_reg_fields = rk3399_dsi0_grf_reg_fields,
	.dsi1_grf_reg_fields = rk3399_dsi1_grf_reg_fields,
	.max_bit_rate_per_lane = 1500000000UL,
	.soc_type = RK3399,
};

static const struct of_device_id dw_mipi_dsi_dt_ids[] = {
	{ .compatible = "rockchip,px30-mipi-dsi", .data = &px30_socdata, },
	{ .compatible = "rockchip,rk3128-mipi-dsi", .data = &rk3128_socdata, },
	{ .compatible = "rockchip,rk3288-mipi-dsi", .data = &rk3288_socdata, },
	{ .compatible = "rockchip,rk3366-mipi-dsi", .data = &rk3366_socdata, },
	{ .compatible = "rockchip,rk3368-mipi-dsi", .data = &rk3368_socdata, },
	{ .compatible = "rockchip,rk3399-mipi-dsi", .data = &rk3399_socdata, },
	{ /* sentinel */ }
};
MODULE_DEVICE_TABLE(of, dw_mipi_dsi_dt_ids);

static struct platform_driver dw_mipi_dsi_driver = {
	.probe		= dw_mipi_dsi_probe,
	.remove		= dw_mipi_dsi_remove,
	.driver		= {
		.of_match_table = dw_mipi_dsi_dt_ids,
		.name	= DRIVER_NAME,
	},
};
module_platform_driver(dw_mipi_dsi_driver);

MODULE_DESCRIPTION("ROCKCHIP MIPI DSI host controller driver");
MODULE_AUTHOR("Chris Zhong <zyw@rock-chips.com>");
MODULE_LICENSE("GPL");
MODULE_ALIAS("platform:" DRIVER_NAME);<|MERGE_RESOLUTION|>--- conflicted
+++ resolved
@@ -550,8 +550,6 @@
 		phy_power_off(dsi->dphy.phy);
 }
 
-<<<<<<< HEAD
-=======
 static int dw_mipi_dsi_turn_on_peripheral(struct dw_mipi_dsi *dsi)
 {
 	dpishutdn_assert(dsi);
@@ -610,7 +608,6 @@
 	return 0;
 }
 
->>>>>>> 24d866d6
 static void dw_mipi_dsi_host_power_on(struct dw_mipi_dsi *dsi)
 {
 	regmap_write(dsi->regmap, DSI_PWR_UP, POWERUP);
