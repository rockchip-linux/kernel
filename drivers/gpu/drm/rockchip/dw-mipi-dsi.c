/*
 * Copyright (c) 2016, Fuzhou Rockchip Electronics Co., Ltd
 *
 * This program is free software; you can redistribute it and/or modify
 * it under the terms of the GNU General Public License as published by
 * the Free Software Foundation; either version 2 of the License, or
 * (at your option) any later version.
 */
#include <linux/clk.h>
#include <linux/component.h>
#include <linux/iopoll.h>
#include <linux/math64.h>
#include <linux/module.h>
#include <linux/of_device.h>
#include <linux/phy/phy.h>
#include <linux/pm_runtime.h>
#include <linux/regmap.h>
#include <linux/reset.h>
#include <linux/mfd/syscon.h>
#include <drm/drm_atomic_helper.h>
#include <drm/drm_crtc.h>
#include <drm/drm_crtc_helper.h>
#include <drm/drm_mipi_dsi.h>
#include <drm/drm_of.h>
#include <drm/drm_panel.h>
#include <drm/drmP.h>
#include <uapi/linux/videodev2.h>
#include <video/mipi_display.h>
#include <asm/unaligned.h>

#include "rockchip_drm_drv.h"
#include "rockchip_drm_vop.h"

#define DRIVER_NAME    "dw-mipi-dsi"

#define IS_DSI0(dsi)	((dsi)->id == 0)
#define IS_DSI1(dsi)	((dsi)->id == 1)

#define UPDATE(v, h, l)	(((v) << (l)) & GENMASK((h), (l)))

#define DSI_VERSION			0x00
#define DSI_PWR_UP			0x04
#define RESET				0
#define POWERUP				BIT(0)

#define DSI_CLKMGR_CFG			0x08
#define TO_CLK_DIVIDSION(div)		(((div) & 0xff) << 8)
#define TX_ESC_CLK_DIVIDSION(div)	(((div) & 0xff) << 0)

#define DSI_DPI_VCID			0x0c
#define DPI_VID(vid)			(((vid) & 0x3) << 0)

#define DSI_DPI_COLOR_CODING		0x10
#define EN18_LOOSELY			BIT(8)
#define DPI_COLOR_CODING_16BIT_1	0x0
#define DPI_COLOR_CODING_16BIT_2	0x1
#define DPI_COLOR_CODING_16BIT_3	0x2
#define DPI_COLOR_CODING_18BIT_1	0x3
#define DPI_COLOR_CODING_18BIT_2	0x4
#define DPI_COLOR_CODING_24BIT		0x5

#define DSI_DPI_CFG_POL			0x14
#define COLORM_ACTIVE_LOW		BIT(4)
#define SHUTD_ACTIVE_LOW		BIT(3)
#define HSYNC_ACTIVE_LOW		BIT(2)
#define VSYNC_ACTIVE_LOW		BIT(1)
#define DATAEN_ACTIVE_LOW		BIT(0)

#define DSI_DPI_LP_CMD_TIM		0x18
#define OUTVACT_LPCMD_TIME(p)		(((p) & 0xff) << 16)
#define INVACT_LPCMD_TIME(p)		((p) & 0xff)

#define DSI_DBI_VCID			0x1c
#define DBI_VCID(x)			UPDATE(x, 1, 0)
#define DSI_DBI_CFG			0x20
#define DSI_DBI_CMDSIZE			0x28
#define DSI_PCKHDL_CFG			0x2c
#define CRC_RX_EN			BIT(4)
#define ECC_RX_EN			BIT(3)
#define BTA_EN				BIT(2)
#define EOTP_RX_EN			BIT(1)
#define EOTP_TX_EN			BIT(0)

#define DSI_MODE_CFG			0x34
#define CMD_VIDEO_MODE			BIT(0)
#define COMMAND_MODE			BIT(0)
#define VIDEO_MODE			0
#define DSI_VID_MODE_CFG		0x38
#define VPG_EN				BIT(16)
#define LP_CMD_EN			BIT(15)
#define FRAME_BTA_ACK			BIT(14)
#define LP_HFP_EN			BIT(13)
#define LP_HBP_EN			BIT(12)
#define LP_VACT_EN			BIT(11)
#define LP_VFP_EN			BIT(10)
#define LP_VBP_EN			BIT(9)
#define LP_VSA_EN			BIT(8)
#define VID_MODE_TYPE_BURST_SYNC_PULSES	0x0
#define VID_MODE_TYPE_BURST_SYNC_EVENTS	0x1
#define VID_MODE_TYPE_BURST		0x2

#define DSI_VID_PKT_SIZE		0x3c
#define VID_PKT_SIZE(p)			(((p) & 0x3fff) << 0)
#define VID_PKT_MAX_SIZE		0x3fff

#define DSI_VID_NUM_CHUMKS		0x40
#define DSI_VID_NULL_PKT_SIZE		0x44
#define DSI_VID_HSA_TIME		0x48
#define DSI_VID_HBP_TIME		0x4c
#define DSI_VID_HLINE_TIME		0x50
#define DSI_VID_VSA_LINES		0x54
#define DSI_VID_VBP_LINES		0x58
#define DSI_VID_VFP_LINES		0x5c
#define DSI_VID_VACTIVE_LINES		0x60
#define DSI_EDPI_CMD_SIZE		0x64
#define DSI_CMD_MODE_CFG		0x68
#define MAX_RD_PKT_SIZE			BIT(24)
#define DCS_LW_TX			BIT(19)
#define DCS_SR_0P_TX			BIT(18)
#define DCS_SW_1P_TX			BIT(17)
#define DCS_SW_0P_TX			BIT(16)
#define GEN_LW_TX			BIT(14)
#define GEN_SR_2P_TX			BIT(13)
#define GEN_SR_1P_TX			BIT(12)
#define GEN_SR_0P_TX			BIT(11)
#define GEN_SW_2P_TX			BIT(10)
#define GEN_SW_1P_TX			BIT(9)
#define GEN_SW_0P_TX			BIT(8)
#define ACK_RQST_EN			BIT(1)
#define TEAR_FX_EN			BIT(0)
#define DSI_GEN_HDR			0x6c
#define GEN_HDATA(data)			(((data) & 0xffff) << 8)
#define GEN_HDATA_MASK			(0xffff << 8)
#define GEN_HTYPE(type)			(((type) & 0xff) << 0)
#define GEN_HTYPE_MASK			0xff

#define DSI_GEN_PLD_DATA		0x70

#define DSI_CMD_PKT_STATUS		0x74
#define GEN_CMD_EMPTY			BIT(0)
#define GEN_CMD_FULL			BIT(1)
#define GEN_PLD_W_EMPTY			BIT(2)
#define GEN_PLD_W_FULL			BIT(3)
#define GEN_PLD_R_EMPTY			BIT(4)
#define GEN_PLD_R_FULL			BIT(5)
#define GEN_RD_CMD_BUSY			BIT(6)

#define DSI_TO_CNT_CFG			0x78
#define HSTX_TO_CNT(p)			(((p) & 0xffff) << 16)
#define LPRX_TO_CNT(p)			((p) & 0xffff)

#define DSI_BTA_TO_CNT			0x8c
#define DSI_LPCLK_CTRL			0x94
#define AUTO_CLKLANE_CTRL		BIT(1)
#define PHY_TXREQUESTCLKHS		BIT(0)

#define DSI_PHY_TMR_LPCLK_CFG		0x98
#define PHY_CLKHS2LP_TIME(lbcc)		(((lbcc) & 0x3ff) << 16)
#define PHY_CLKLP2HS_TIME(lbcc)		((lbcc) & 0x3ff)

#define DSI_PHY_TMR_CFG			0x9c
#define PHY_HS2LP_TIME(lbcc)		(((lbcc) & 0xff) << 24)
#define PHY_LP2HS_TIME(lbcc)		(((lbcc) & 0xff) << 16)
#define MAX_RD_TIME(lbcc)		((lbcc) & 0x7fff)

#define DSI_PHY_RSTZ			0xa0
#define PHY_ENFORCEPLL			BIT(3)
#define PHY_ENABLECLK			BIT(2)
#define PHY_RSTZ			BIT(1)
#define PHY_SHUTDOWNZ			BIT(0)

#define DSI_PHY_IF_CFG			0xa4
#define N_LANES(n)			((((n) - 1) & 0x3) << 0)
#define PHY_STOP_WAIT_TIME(cycle)	(((cycle) & 0xff) << 8)

#define DSI_PHY_STATUS			0xb0
#define PHY_ULPSACTIVENOT3LANE		BIT(12)
#define PHY_STOPSTATE3LANE		BIT(11)
#define PHY_ULPSACTIVENOT2LANE		BIT(10)
#define PHY_STOPSTATE2LANE		BIT(9)
#define PHY_ULPSACTIVENOT1LANE		BIT(8)
#define PHY_STOPSTATE1LANE		BIT(7)
#define PHY_RXULPSESC0LANE		BIT(6)
#define PHY_ULPSACTIVENOT0LANE		BIT(5)
#define PHY_STOPSTATE0LANE		BIT(4)
#define PHY_ULPSACTIVENOTCLK		BIT(3)
#define PHY_STOPSTATECLKLANE		BIT(2)
#define PHY_DIRECTION			BIT(1)
#define PHY_LOCK			BIT(0)
#define PHY_STOPSTATELANE		(PHY_STOPSTATE0LANE | \
					 PHY_STOPSTATECLKLANE)

#define DSI_PHY_TST_CTRL0		0xb4
#define PHY_TESTCLK			BIT(1)
#define PHY_TESTCLR			BIT(0)
#define DSI_PHY_TST_CTRL1		0xb8
#define PHY_TESTEN			BIT(16)
#define PHY_TESTDOUT_SHIFT		8
#define PHY_TESTDIN_MASK		GENMASK(7, 0)
#define PHY_TESTDIN(v)			UPDATE(v, 7, 0)
#define DSI_INT_ST0			0xbc
#define DSI_INT_ST1			0xc0
#define DPI_PLD_WR_ERR			BIT(7)
#define DSI_INT_MSK0			0xc4
#define DSI_INT_MSK1			0xc8
#define DSI_MAX_REGISGER		DSI_INT_MSK1

#define PHY_STATUS_TIMEOUT_US		10000
#define CMD_PKT_STATUS_TIMEOUT_US	20000

/* Test Code: 0x44 (HS RX Control of Lane 0) */
#define HSFREQRANGE(x)			UPDATE(x, 6, 1)
/* Test Code: 0x17 (PLL Input Divider Ratio) */
#define INPUT_DIV(x)			UPDATE(x, 6, 0)
/* Test Code: 0x18 (PLL Loop Divider Ratio) */
#define FEEDBACK_DIV_LO(x)		UPDATE(x, 4, 0)
#define FEEDBACK_DIV_HI(x)		(BIT(7) | UPDATE(x, 3, 0))
/* Test Code: 0x19 (PLL Input and Loop Divider Ratios Control) */
#define FEEDBACK_DIV_DEF_VAL_BYPASS	BIT(5)
#define INPUT_DIV_DEF_VAL_BYPASS	BIT(4)

enum soc_type {
	PX30,
	RK1808,
	RK3126,
	RK3288,
	RK3366,
	RK3368,
	RK3399,
};

#define GRF_REG_FIELD(reg, lsb, msb)	((reg << 16) | (lsb << 8) | (msb))

enum grf_reg_fields {
	DPIUPDATECFG,
	DPISHUTDN,
	DPICOLORM,
	VOPSEL,
	TURNREQUEST,
	TURNDISABLE,
	FORCETXSTOPMODE,
	FORCERXMODE,
	ENABLE_N,
	MASTERSLAVEZ,
	ENABLECLK,
	BASEDIR,
	MAX_FIELDS,
};

struct dw_mipi_dsi_plat_data {
	const u32 *dsi0_grf_reg_fields;
	const u32 *dsi1_grf_reg_fields;
	unsigned long max_bit_rate_per_lane;
	enum soc_type soc_type;
};

struct mipi_dphy {
	/* SNPS PHY */
	struct regmap *regmap;
	struct clk *cfg_clk;
	struct clk *ref_clk;
	u16 input_div;
	u16 feedback_div;

	/* Non-SNPS PHY */
	struct phy *phy;
	struct clk *hs_clk;
};

struct dw_mipi_dsi {
	struct drm_encoder encoder;
	struct drm_connector connector;
	struct drm_bridge *bridge;
	struct device_node *client;
	struct mipi_dsi_host dsi_host;
	struct mipi_dphy dphy;
	struct drm_panel *panel;
	struct device *dev;
	struct regmap *grf;
	struct reset_control *rst;
	struct regmap *regmap;
	struct clk *pclk;
	struct clk *h2p_clk;
	int irq;
	struct dw_mipi_dsi *master;
	struct dw_mipi_dsi *slave;
	struct mutex mutex;
	bool prepared;
	unsigned int id;

	unsigned long mode_flags;
	unsigned int lane_mbps; /* per lane */
	u32 channel;
	u32 lanes;
	u32 format;
	struct drm_display_mode mode;

	const struct dw_mipi_dsi_plat_data *pdata;
};

static void grf_field_write(struct dw_mipi_dsi *dsi, enum grf_reg_fields index,
			    unsigned int val)
{
	const u32 field = dsi->id ?
			  dsi->pdata->dsi1_grf_reg_fields[index] :
			  dsi->pdata->dsi0_grf_reg_fields[index];
	u16 reg;
	u8 msb, lsb;

	if (!field)
		return;

	reg = (field >> 16) & 0xffff;
	lsb = (field >>  8) & 0xff;
	msb = (field >>  0) & 0xff;

	regmap_write(dsi->grf, reg, (val << lsb) | (GENMASK(msb, lsb) << 16));
}

static inline struct dw_mipi_dsi *host_to_dsi(struct mipi_dsi_host *host)
{
	return container_of(host, struct dw_mipi_dsi, dsi_host);
}

static inline struct dw_mipi_dsi *con_to_dsi(struct drm_connector *con)
{
	return container_of(con, struct dw_mipi_dsi, connector);
}

static inline struct dw_mipi_dsi *encoder_to_dsi(struct drm_encoder *encoder)
{
	return container_of(encoder, struct dw_mipi_dsi, encoder);
}

static int genif_wait_w_pld_fifo_not_full(struct dw_mipi_dsi *dsi)
{
	u32 sts;
	int ret;

	ret = regmap_read_poll_timeout(dsi->regmap, DSI_CMD_PKT_STATUS,
				       sts, !(sts & GEN_PLD_W_FULL),
				       10, CMD_PKT_STATUS_TIMEOUT_US);
	if (ret < 0) {
		dev_err(dsi->dev, "generic write payload fifo is full\n");
		return ret;
	}

	return 0;
}

static int genif_wait_cmd_fifo_not_full(struct dw_mipi_dsi *dsi)
{
	u32 sts;
	int ret;

	ret = regmap_read_poll_timeout(dsi->regmap, DSI_CMD_PKT_STATUS,
				       sts, !(sts & GEN_CMD_FULL),
				       10, CMD_PKT_STATUS_TIMEOUT_US);
	if (ret < 0) {
		dev_err(dsi->dev, "generic write cmd fifo is full\n");
		return ret;
	}

	return 0;
}

static int genif_wait_write_fifo_empty(struct dw_mipi_dsi *dsi)
{
	u32 sts;
	u32 mask;
	int ret;

	mask = GEN_CMD_EMPTY | GEN_PLD_W_EMPTY;
	ret = regmap_read_poll_timeout(dsi->regmap, DSI_CMD_PKT_STATUS,
				       sts, (sts & mask) == mask,
				       10, CMD_PKT_STATUS_TIMEOUT_US);
	if (ret < 0) {
		dev_err(dsi->dev, "generic write fifo is full\n");
		return ret;
	}

	return 0;
}

static inline void mipi_dphy_enableclk_assert(struct dw_mipi_dsi *dsi)
{
	regmap_update_bits(dsi->regmap, DSI_PHY_RSTZ,
			   PHY_ENABLECLK, PHY_ENABLECLK);
	udelay(1);
}

static inline void mipi_dphy_enableclk_deassert(struct dw_mipi_dsi *dsi)
{
	regmap_update_bits(dsi->regmap, DSI_PHY_RSTZ, PHY_ENABLECLK, 0);
	udelay(1);
}

static inline void mipi_dphy_shutdownz_assert(struct dw_mipi_dsi *dsi)
{
	regmap_update_bits(dsi->regmap, DSI_PHY_RSTZ, PHY_SHUTDOWNZ, 0);
	udelay(1);
}

static inline void mipi_dphy_shutdownz_deassert(struct dw_mipi_dsi *dsi)
{
	regmap_update_bits(dsi->regmap, DSI_PHY_RSTZ,
			   PHY_SHUTDOWNZ, PHY_SHUTDOWNZ);
	udelay(1);
}

static inline void mipi_dphy_rstz_assert(struct dw_mipi_dsi *dsi)
{
	regmap_update_bits(dsi->regmap, DSI_PHY_RSTZ, PHY_RSTZ, 0);
	udelay(1);
}

static inline void mipi_dphy_rstz_deassert(struct dw_mipi_dsi *dsi)
{
	regmap_update_bits(dsi->regmap, DSI_PHY_RSTZ, PHY_RSTZ, PHY_RSTZ);
	udelay(1);
}

static inline void dpishutdn_assert(struct dw_mipi_dsi *dsi)
{
	grf_field_write(dsi, DPISHUTDN, 1);
}

static inline void dpishutdn_deassert(struct dw_mipi_dsi *dsi)
{
	grf_field_write(dsi, DPISHUTDN, 0);
}

static inline void testif_testclk_assert(struct dw_mipi_dsi *dsi)
{
	regmap_update_bits(dsi->regmap, DSI_PHY_TST_CTRL0,
			   PHY_TESTCLK, PHY_TESTCLK);
	udelay(1);
}

static inline void testif_testclk_deassert(struct dw_mipi_dsi *dsi)
{
	regmap_update_bits(dsi->regmap, DSI_PHY_TST_CTRL0, PHY_TESTCLK, 0);
	udelay(1);
}

static inline void testif_testclr_assert(struct dw_mipi_dsi *dsi)
{
	regmap_update_bits(dsi->regmap, DSI_PHY_TST_CTRL0,
			   PHY_TESTCLR, PHY_TESTCLR);
	udelay(1);
}

static inline void testif_testclr_deassert(struct dw_mipi_dsi *dsi)
{
	regmap_update_bits(dsi->regmap, DSI_PHY_TST_CTRL0, PHY_TESTCLR, 0);
	udelay(1);
}

static inline void testif_testen_assert(struct dw_mipi_dsi *dsi)
{
	regmap_update_bits(dsi->regmap, DSI_PHY_TST_CTRL1,
			   PHY_TESTEN, PHY_TESTEN);
	udelay(1);
}

static inline void testif_testen_deassert(struct dw_mipi_dsi *dsi)
{
	regmap_update_bits(dsi->regmap, DSI_PHY_TST_CTRL1, PHY_TESTEN, 0);
	udelay(1);
}

static inline void testif_set_data(struct dw_mipi_dsi *dsi, u8 data)
{
	regmap_update_bits(dsi->regmap, DSI_PHY_TST_CTRL1,
			   PHY_TESTDIN_MASK, PHY_TESTDIN(data));
	udelay(1);
}

static inline u8 testif_get_data(struct dw_mipi_dsi *dsi)
{
	u32 data = 0;

	regmap_read(dsi->regmap, DSI_PHY_TST_CTRL1, &data);

	return data >> PHY_TESTDOUT_SHIFT;
}

static void testif_test_code_write(struct dw_mipi_dsi *dsi, u8 test_code)
{
	testif_testclk_assert(dsi);
	testif_set_data(dsi, test_code);
	testif_testen_assert(dsi);
	testif_testclk_deassert(dsi);
	testif_testen_deassert(dsi);
}

static void testif_test_data_write(struct dw_mipi_dsi *dsi, u8 test_data)
{
	testif_testclk_deassert(dsi);
	testif_set_data(dsi, test_data);
	testif_testclk_assert(dsi);
}

static int testif_write(void *context, unsigned int reg, unsigned int value)
{
	struct dw_mipi_dsi *dsi = context;

	testif_test_code_write(dsi, reg);
	testif_test_data_write(dsi, value);

	dev_dbg(dsi->dev,
		"test_code=0x%02x, test_data=0x%02x, monitor_data=0x%02x\n",
		reg, value, testif_get_data(dsi));

	return 0;
}

static int testif_read(void *context, unsigned int reg, unsigned int *value)
{
	struct dw_mipi_dsi *dsi = context;

	testif_test_code_write(dsi, reg);
	*value = testif_get_data(dsi);
	testif_test_data_write(dsi, *value);

	return 0;
}

static int mipi_dphy_power_on(struct dw_mipi_dsi *dsi)
{
	unsigned int val, mask;
	int ret;

	mipi_dphy_shutdownz_deassert(dsi);
	mipi_dphy_rstz_deassert(dsi);
	usleep_range(1500, 2000);

	if (dsi->dphy.phy) {
		ret = phy_set_mode(dsi->dphy.phy, PHY_MODE_VIDEO_MIPI);
		if (ret) {
			dev_err(dsi->dev, "failed to set phy mode: %d\n", ret);
			return ret;
		}

		phy_power_on(dsi->dphy.phy);
	}

	ret = regmap_read_poll_timeout(dsi->regmap, DSI_PHY_STATUS,
				       val, val & PHY_LOCK,
				       1000, PHY_STATUS_TIMEOUT_US);
	if (ret < 0) {
		dev_err(dsi->dev, "PHY is not locked\n");
		return ret;
	}

	usleep_range(100, 200);

	mask = PHY_STOPSTATELANE;
	ret = regmap_read_poll_timeout(dsi->regmap, DSI_PHY_STATUS,
				       val, (val & mask) == mask,
				       1000, PHY_STATUS_TIMEOUT_US);
	if (ret < 0) {
		dev_err(dsi->dev, "lane module is not in stop state\n");
		return ret;
	}

	udelay(10);

	return 0;
}

static void mipi_dphy_power_off(struct dw_mipi_dsi *dsi)
{
	regmap_write(dsi->regmap, DSI_PHY_RSTZ, 0);

	if (dsi->dphy.phy)
		phy_power_off(dsi->dphy.phy);
}

static int dw_mipi_dsi_turn_on_peripheral(struct dw_mipi_dsi *dsi)
{
	dpishutdn_assert(dsi);
	udelay(20);
	dpishutdn_deassert(dsi);

	return 0;
}

static int dw_mipi_dsi_shutdown_peripheral(struct dw_mipi_dsi *dsi)
{
	dpishutdn_deassert(dsi);
	udelay(20);
	dpishutdn_assert(dsi);

	return 0;
}

static void dw_mipi_dsi_host_power_on(struct dw_mipi_dsi *dsi)
{
	regmap_write(dsi->regmap, DSI_PWR_UP, POWERUP);
}

static void dw_mipi_dsi_host_power_off(struct dw_mipi_dsi *dsi)
{
	regmap_write(dsi->regmap, DSI_PWR_UP, RESET);
}

static void dw_mipi_dsi_phy_pll_init(struct dw_mipi_dsi *dsi)
{
	struct mipi_dphy *dphy = &dsi->dphy;
	u16 n, m;

	n = dphy->input_div - 1;
	m = dphy->feedback_div - 1;

	regmap_write(dphy->regmap, 0x19,
		     FEEDBACK_DIV_DEF_VAL_BYPASS | INPUT_DIV_DEF_VAL_BYPASS);
	regmap_write(dphy->regmap, 0x17, INPUT_DIV(n));
	regmap_write(dphy->regmap, 0x18, FEEDBACK_DIV_LO(m));
	regmap_write(dphy->regmap, 0x18, FEEDBACK_DIV_HI(m >> 5));
}

static void dw_mipi_dsi_phy_init(struct dw_mipi_dsi *dsi)
{
	struct mipi_dphy *dphy = &dsi->dphy;
	/* Table 5-1 Frequency Ranges */
	const struct {
		unsigned long max_lane_mbps;
		u8 hsfreqrange;
	} hsfreqrange_table[] = {
		{  90, 0x00}, { 100, 0x10}, { 110, 0x20}, { 130, 0x01},
		{ 140, 0x11}, { 150, 0x21}, { 170, 0x02}, { 180, 0x12},
		{ 200, 0x22}, { 220, 0x03}, { 240, 0x13}, { 250, 0x23},
		{ 270, 0x04}, { 300, 0x14}, { 330, 0x05}, { 360, 0x15},
		{ 400, 0x25}, { 450, 0x06}, { 500, 0x16}, { 550, 0x07},
		{ 600, 0x17}, { 650, 0x08}, { 700, 0x18}, { 750, 0x09},
		{ 800, 0x19}, { 850, 0x29}, { 900, 0x39}, { 950, 0x0a},
		{1000, 0x1a}, {1050, 0x2a}, {1100, 0x3a}, {1150, 0x0b},
		{1200, 0x1b}, {1250, 0x2b}, {1300, 0x3b}, {1350, 0x0c},
		{1400, 0x1c}, {1450, 0x2c}, {1500, 0x3c}
	};
	u8 hsfreqrange, counter;
	unsigned int index, txbyteclkhs;

	for (index = 0; index < ARRAY_SIZE(hsfreqrange_table); index++)
		if (dsi->lane_mbps <= hsfreqrange_table[index].max_lane_mbps)
			break;

	if (index == ARRAY_SIZE(hsfreqrange_table))
		--index;

	hsfreqrange = hsfreqrange_table[index].hsfreqrange;
	regmap_write(dphy->regmap, 0x44, HSFREQRANGE(hsfreqrange));

	txbyteclkhs = dsi->lane_mbps >> 3;
	counter = txbyteclkhs * 60 / NSEC_PER_USEC;
	regmap_write(dphy->regmap, 0x60, 0x80 | counter);
	regmap_write(dphy->regmap, 0x70, 0x80 | counter);

	if (IS_DSI0(dsi))
		dw_mipi_dsi_phy_pll_init(dsi);
}

static unsigned long dw_mipi_dsi_get_lane_rate(struct dw_mipi_dsi *dsi)
{
	struct device *dev = dsi->dev;
	const struct drm_display_mode *mode = &dsi->mode;
	unsigned long max_lane_rate = dsi->pdata->max_bit_rate_per_lane;
	unsigned long lane_rate;
	unsigned int value;
	int bpp, lanes;
	u64 tmp;

	/* optional override of the desired bandwidth */
	if (!of_property_read_u32(dev->of_node, "rockchip,lane-rate", &value))
		return value * USEC_PER_SEC;

	bpp = mipi_dsi_pixel_format_to_bpp(dsi->format);
	if (bpp < 0)
		bpp = 24;

	lanes = dsi->slave ? dsi->lanes * 2 : dsi->lanes;
	tmp = (u64)mode->clock * 1000 * bpp;
	do_div(tmp, lanes);

	/* take 1 / 0.9, since mbps must big than bandwidth of RGB */
	tmp *= 10;
	do_div(tmp, 9);

	if (tmp > max_lane_rate)
		lane_rate = max_lane_rate;
	else
		lane_rate = tmp;

	return lane_rate;
}

static void dw_mipi_dsi_set_pll(struct dw_mipi_dsi *dsi, unsigned long rate)
{
	unsigned long fin, fout;
	unsigned long fvco_min, fvco_max, best_freq = 984000000;
	u8 min_prediv, max_prediv;
	u8 _prediv, best_prediv = 2;
	u16 _fbdiv, best_fbdiv = 82;
	u32 min_delta = UINT_MAX;

	fin = clk_get_rate(dsi->dphy.ref_clk);
	fout = rate;

	/* 5Mhz < Fref / N < 40MHz, 80MHz < Fvco < 1500Mhz */
	min_prediv = DIV_ROUND_UP(fin, 40000000);
	max_prediv = fin / 5000000;
	fvco_min = 80000000;
	fvco_max = 1500000000;

	for (_prediv = min_prediv; _prediv <= max_prediv; _prediv++) {
		u64 tmp, _fout;
		u32 delta;

		/* Fvco = Fref * M / N */
		tmp = (u64)fout * _prediv;
		do_div(tmp, fin);
		_fbdiv = tmp;

		/*
		 * Due to the use of a "by 2 pre-scaler," the range of the
		 * feedback multiplication value M is limited to even division
		 * numbers, and m must be greater than 12, less than 1000.
		 */
		if (_fbdiv <= 12 || _fbdiv >= 1000)
			continue;

		if (_fbdiv % 2)
			++_fbdiv;

		_fout = (u64)_fbdiv * fin;
		do_div(_fout, _prediv);

		if (_fout < fvco_min || _fout > fvco_max)
			continue;

		delta = abs(fout - _fout);
		if (!delta) {
			best_prediv = _prediv;
			best_fbdiv = _fbdiv;
			best_freq = _fout;
			break;
		} else if (delta < min_delta) {
			best_prediv = _prediv;
			best_fbdiv = _fbdiv;
			best_freq = _fout;
			min_delta = delta;
		}
	}

	dsi->lane_mbps = best_freq / USEC_PER_SEC;
	dsi->dphy.input_div = best_prediv;
	dsi->dphy.feedback_div = best_fbdiv;
	if (dsi->slave) {
		dsi->slave->lane_mbps = dsi->lane_mbps;
		dsi->slave->dphy.input_div = dsi->dphy.input_div;
		dsi->slave->dphy.feedback_div = dsi->dphy.feedback_div;
	}
	if (dsi->master) {
		dsi->master->lane_mbps = dsi->lane_mbps;
		dsi->master->dphy.input_div = dsi->dphy.input_div;
		dsi->master->dphy.feedback_div = dsi->dphy.feedback_div;
	}
}

static void dw_mipi_dsi_set_hs_clk(struct dw_mipi_dsi *dsi, unsigned long rate)
{
	rate = clk_round_rate(dsi->dphy.hs_clk, rate);
	clk_set_rate(dsi->dphy.hs_clk, rate);
	dsi->lane_mbps = rate / USEC_PER_SEC;
}

static int dw_mipi_dsi_host_attach(struct mipi_dsi_host *host,
				   struct mipi_dsi_device *device)
{
	struct dw_mipi_dsi *dsi = host_to_dsi(host);

	if (device->lanes < 1 || device->lanes > 8)
		return -EINVAL;

	dsi->client = device->dev.of_node;
	dsi->lanes = device->lanes;
	dsi->channel = device->channel;
	dsi->format = device->format;
	dsi->mode_flags = device->mode_flags;

	return 0;
}

static int dw_mipi_dsi_host_detach(struct mipi_dsi_host *host,
				   struct mipi_dsi_device *device)
{
	struct dw_mipi_dsi *dsi = host_to_dsi(host);

	if (dsi->panel)
		drm_panel_detach(dsi->panel);

	dsi->panel = NULL;
	return 0;
}

static int dw_mipi_dsi_read_from_fifo(struct dw_mipi_dsi *dsi,
				      const struct mipi_dsi_msg *msg)
{
	u8 *payload = msg->rx_buf;
	u16 length;
	u32 val;
	int ret;

	ret = regmap_read_poll_timeout(dsi->regmap, DSI_CMD_PKT_STATUS,
				       val, !(val & GEN_RD_CMD_BUSY), 50, 5000);
	if (ret) {
		dev_err(dsi->dev, "entire response isn't stored in the FIFO\n");
		return ret;
	}

	/* Receive payload */
	for (length = msg->rx_len; length; length -= 4) {
		ret = regmap_read_poll_timeout(dsi->regmap, DSI_CMD_PKT_STATUS,
					       val, !(val & GEN_PLD_R_EMPTY),
					       50, 5000);
		if (ret) {
			dev_err(dsi->dev, "Read payload FIFO is empty\n");
			return ret;
		}

		regmap_read(dsi->regmap, DSI_GEN_PLD_DATA, &val);

		switch (length) {
		case 3:
			payload[2] = (val >> 16) & 0xff;
			/* Fall through */
		case 2:
			payload[1] = (val >> 8) & 0xff;
			/* Fall through */
		case 1:
			payload[0] = val & 0xff;
			return 0;
		}

		payload[0] = (val >>  0) & 0xff;
		payload[1] = (val >>  8) & 0xff;
		payload[2] = (val >> 16) & 0xff;
		payload[3] = (val >> 24) & 0xff;
		payload += 4;
	}

	return 0;
}

<<<<<<< HEAD
static ssize_t dw_mipi_dsi_transfer(struct dw_mipi_dsi *dsi,
				    const struct mipi_dsi_msg *msg)
{
	struct mipi_dsi_packet packet;
	int ret;
	int val;
	int len = msg->tx_len;

	if (msg->flags & MIPI_DSI_MSG_USE_LPM) {
		regmap_update_bits(dsi->regmap, DSI_VID_MODE_CFG,
				   LP_CMD_EN, LP_CMD_EN);
		regmap_update_bits(dsi->regmap, DSI_LPCLK_CTRL,
				   PHY_TXREQUESTCLKHS, PHY_TXREQUESTCLKHS);
	} else {
		regmap_update_bits(dsi->regmap, DSI_VID_MODE_CFG, LP_CMD_EN, 0);
		regmap_update_bits(dsi->regmap, DSI_LPCLK_CTRL,
				   PHY_TXREQUESTCLKHS, PHY_TXREQUESTCLKHS);
	}

	switch (msg->type) {
	case MIPI_DSI_SHUTDOWN_PERIPHERAL:
		return dw_mipi_dsi_shutdown_peripheral(dsi);
	case MIPI_DSI_TURN_ON_PERIPHERAL:
		return dw_mipi_dsi_turn_on_peripheral(dsi);
	case MIPI_DSI_DCS_SHORT_WRITE:
		regmap_update_bits(dsi->regmap, DSI_CMD_MODE_CFG, DCS_SW_0P_TX,
				   msg->flags & MIPI_DSI_MSG_USE_LPM ?
				   DCS_SW_0P_TX : 0);
		break;
	case MIPI_DSI_DCS_SHORT_WRITE_PARAM:
		regmap_update_bits(dsi->regmap, DSI_CMD_MODE_CFG, DCS_SW_1P_TX,
				   msg->flags & MIPI_DSI_MSG_USE_LPM ?
				   DCS_SW_1P_TX : 0);
		break;
	case MIPI_DSI_DCS_LONG_WRITE:
		regmap_update_bits(dsi->regmap, DSI_CMD_MODE_CFG, DCS_LW_TX,
				   msg->flags & MIPI_DSI_MSG_USE_LPM ?
				   DCS_LW_TX : 0);
		break;
	case MIPI_DSI_DCS_READ:
		regmap_update_bits(dsi->regmap, DSI_CMD_MODE_CFG, DCS_SR_0P_TX,
				   msg->flags & MIPI_DSI_MSG_USE_LPM ?
				   DCS_SR_0P_TX : 0);
		break;
	case MIPI_DSI_SET_MAXIMUM_RETURN_PACKET_SIZE:
		regmap_update_bits(dsi->regmap, DSI_CMD_MODE_CFG,
				   MAX_RD_PKT_SIZE,
				   msg->flags & MIPI_DSI_MSG_USE_LPM ?
				   MAX_RD_PKT_SIZE : 0);
		break;
	case MIPI_DSI_GENERIC_SHORT_WRITE_0_PARAM:
		regmap_update_bits(dsi->regmap, DSI_CMD_MODE_CFG, GEN_SW_0P_TX,
				   msg->flags & MIPI_DSI_MSG_USE_LPM ?
				   GEN_SW_0P_TX : 0);
		break;
	case MIPI_DSI_GENERIC_SHORT_WRITE_1_PARAM:
		regmap_update_bits(dsi->regmap, DSI_CMD_MODE_CFG, GEN_SW_1P_TX,
				   msg->flags & MIPI_DSI_MSG_USE_LPM ?
				   GEN_SW_1P_TX : 0);
		break;
	case MIPI_DSI_GENERIC_SHORT_WRITE_2_PARAM:
		regmap_update_bits(dsi->regmap, DSI_CMD_MODE_CFG, GEN_SW_2P_TX,
				   msg->flags & MIPI_DSI_MSG_USE_LPM ?
				   GEN_SW_2P_TX : 0);
		break;
	case MIPI_DSI_GENERIC_LONG_WRITE:
		regmap_update_bits(dsi->regmap, DSI_CMD_MODE_CFG, GEN_LW_TX,
				   msg->flags & MIPI_DSI_MSG_USE_LPM ?
				   GEN_LW_TX : 0);
		break;
	case MIPI_DSI_GENERIC_READ_REQUEST_0_PARAM:
		regmap_update_bits(dsi->regmap, DSI_CMD_MODE_CFG, GEN_SR_0P_TX,
				   msg->flags & MIPI_DSI_MSG_USE_LPM ?
				   GEN_SR_0P_TX : 0);
		break;
	case MIPI_DSI_GENERIC_READ_REQUEST_1_PARAM:
		regmap_update_bits(dsi->regmap, DSI_CMD_MODE_CFG, GEN_SR_1P_TX,
				   msg->flags & MIPI_DSI_MSG_USE_LPM ?
				   GEN_SR_1P_TX : 0);
		break;
	case MIPI_DSI_GENERIC_READ_REQUEST_2_PARAM:
		regmap_update_bits(dsi->regmap, DSI_CMD_MODE_CFG, GEN_SR_2P_TX,
				   msg->flags & MIPI_DSI_MSG_USE_LPM ?
				   GEN_SR_2P_TX : 0);
		break;
	default:
		return -EINVAL;
	}

	if (msg->flags & MIPI_DSI_MSG_REQ_ACK)
		regmap_update_bits(dsi->regmap, DSI_CMD_MODE_CFG,
				   ACK_RQST_EN, ACK_RQST_EN);

	/* create a packet to the DSI protocol */
	ret = mipi_dsi_create_packet(&packet, msg);
	if (ret) {
		dev_err(dsi->dev, "failed to create packet: %d\n", ret);
		return ret;
	}

	/* Send payload */
	while (DIV_ROUND_UP(packet.payload_length, 4)) {
		/*
		 * Alternatively, you can always keep the FIFO
		 * nearly full by monitoring the FIFO state until
		 * it is not full, and then writea single word of data.
		 * This solution is more resource consuming
		 * but it simultaneously avoids FIFO starvation,
		 * making it possible to use FIFO sizes smaller than
		 * the amount of data of the longest packet to be written.
		 */
		ret = genif_wait_w_pld_fifo_not_full(dsi);
		if (ret)
			return ret;

		if (packet.payload_length < 4) {
			/* send residu payload */
			val = 0;
			memcpy(&val, packet.payload, packet.payload_length);
			regmap_write(dsi->regmap, DSI_GEN_PLD_DATA, val);
			packet.payload_length = 0;
		} else {
			val = get_unaligned_le32(packet.payload);
			regmap_write(dsi->regmap, DSI_GEN_PLD_DATA, val);
			packet.payload += 4;
			packet.payload_length -= 4;
		}
	}

	ret = genif_wait_cmd_fifo_not_full(dsi);
	if (ret)
		return ret;

	/* Send packet header */
	val = get_unaligned_le32(packet.header);
	regmap_write(dsi->regmap, DSI_GEN_HDR, val);

	ret = genif_wait_write_fifo_empty(dsi);
	if (ret)
		return ret;

	if (msg->rx_len) {
		ret = dw_mipi_dsi_read_from_fifo(dsi, msg);
		if (ret < 0)
			return ret;
	}

	if (dsi->slave)
		dw_mipi_dsi_transfer(dsi->slave, msg);

	return len;
}

static ssize_t dw_mipi_dsi_host_transfer(struct mipi_dsi_host *host,
					 const struct mipi_dsi_msg *msg)
{
	struct dw_mipi_dsi *dsi = host_to_dsi(host);

	return dw_mipi_dsi_transfer(dsi, msg);
}

static const struct mipi_dsi_host_ops dw_mipi_dsi_host_ops = {
	.attach = dw_mipi_dsi_host_attach,
	.detach = dw_mipi_dsi_host_detach,
	.transfer = dw_mipi_dsi_host_transfer,
};

=======
>>>>>>> 73795337
static void dw_mipi_dsi_video_mode_config(struct dw_mipi_dsi *dsi)
{
	u32 val = LP_VACT_EN | LP_VFP_EN | LP_VBP_EN | LP_VSA_EN |
		  LP_HFP_EN | LP_HBP_EN;

	if (dsi->mode_flags & MIPI_DSI_MODE_VIDEO_HFP)
		val &= ~LP_HFP_EN;

	if (dsi->mode_flags & MIPI_DSI_MODE_VIDEO_HBP)
		val &= ~LP_HBP_EN;

	if (dsi->mode_flags & MIPI_DSI_MODE_VIDEO_BURST)
		val |= VID_MODE_TYPE_BURST;
	else if (dsi->mode_flags & MIPI_DSI_MODE_VIDEO_SYNC_PULSE)
		val |= VID_MODE_TYPE_BURST_SYNC_PULSES;
	else
		val |= VID_MODE_TYPE_BURST_SYNC_EVENTS;

	regmap_write(dsi->regmap, DSI_VID_MODE_CFG, val);

	if (dsi->mode_flags & MIPI_DSI_CLOCK_NON_CONTINUOUS)
		regmap_update_bits(dsi->regmap, DSI_LPCLK_CTRL,
				   AUTO_CLKLANE_CTRL, AUTO_CLKLANE_CTRL);
}

static void mipi_dphy_init(struct dw_mipi_dsi *dsi)
{
	u32 map[] = {0x0, 0x1, 0x3, 0x7, 0xf};

	mipi_dphy_enableclk_deassert(dsi);
	mipi_dphy_shutdownz_assert(dsi);
	mipi_dphy_rstz_assert(dsi);
	testif_testclr_assert(dsi);

	/* Configures DPHY to work as a Master */
	grf_field_write(dsi, MASTERSLAVEZ, 1);

	/* Configures lane as TX */
	grf_field_write(dsi, BASEDIR, 0);

	/* Set all REQUEST inputs to zero */
	grf_field_write(dsi, TURNREQUEST, 0);
	grf_field_write(dsi, TURNDISABLE, 0);
	grf_field_write(dsi, FORCETXSTOPMODE, 0);
	grf_field_write(dsi, FORCERXMODE, 0);
	udelay(1);

	testif_testclr_deassert(dsi);

	if (!dsi->dphy.phy)
		dw_mipi_dsi_phy_init(dsi);

	/* Enable Data Lane Module */
	grf_field_write(dsi, ENABLE_N, map[dsi->lanes]);

	/* Enable Clock Lane Module */
	grf_field_write(dsi, ENABLECLK, 1);

	mipi_dphy_enableclk_assert(dsi);
}

static void dw_mipi_dsi_init(struct dw_mipi_dsi *dsi)
{
	u32 esc_clk_div;

	regmap_write(dsi->regmap, DSI_PWR_UP, RESET);

	/* The maximum value of the escape clock frequency is 20MHz */
	esc_clk_div = DIV_ROUND_UP(dsi->lane_mbps >> 3, 20);
	regmap_write(dsi->regmap, DSI_CLKMGR_CFG, TO_CLK_DIVIDSION(10) |
		     TX_ESC_CLK_DIVIDSION(esc_clk_div));
}

static void dw_mipi_dsi_dpi_config(struct dw_mipi_dsi *dsi,
				   struct drm_display_mode *mode)
{
	u32 val = 0, color = 0;

	switch (dsi->format) {
	case MIPI_DSI_FMT_RGB888:
		color = DPI_COLOR_CODING_24BIT;
		break;
	case MIPI_DSI_FMT_RGB666:
		color = DPI_COLOR_CODING_18BIT_2 | EN18_LOOSELY;
		break;
	case MIPI_DSI_FMT_RGB666_PACKED:
		color = DPI_COLOR_CODING_18BIT_1;
		break;
	case MIPI_DSI_FMT_RGB565:
		color = DPI_COLOR_CODING_16BIT_1;
		break;
	}

	if (mode->flags & DRM_MODE_FLAG_NVSYNC)
		val |= VSYNC_ACTIVE_LOW;
	if (mode->flags & DRM_MODE_FLAG_NHSYNC)
		val |= HSYNC_ACTIVE_LOW;

	regmap_write(dsi->regmap, DSI_DPI_VCID, DPI_VID(dsi->channel));
	regmap_write(dsi->regmap, DSI_DPI_COLOR_CODING, color);
	regmap_write(dsi->regmap, DSI_DPI_CFG_POL, val);
	regmap_write(dsi->regmap, DSI_DPI_LP_CMD_TIM,
		     OUTVACT_LPCMD_TIME(4) | INVACT_LPCMD_TIME(4));
}

static void dw_mipi_dsi_packet_handler_config(struct dw_mipi_dsi *dsi)
{
	u32 val = CRC_RX_EN | ECC_RX_EN | BTA_EN | EOTP_TX_EN;

	if (dsi->mode_flags & MIPI_DSI_MODE_EOT_PACKET)
		val &= ~EOTP_TX_EN;

	regmap_write(dsi->regmap, DSI_PCKHDL_CFG, val);
}

static void dw_mipi_dsi_video_packet_config(struct dw_mipi_dsi *dsi,
					    struct drm_display_mode *mode)
{
	regmap_write(dsi->regmap, DSI_VID_PKT_SIZE,
		     VID_PKT_SIZE(mode->hdisplay));
}

static void dw_mipi_dsi_command_mode_config(struct dw_mipi_dsi *dsi)
{
	regmap_write(dsi->regmap, DSI_TO_CNT_CFG,
		     HSTX_TO_CNT(1000) | LPRX_TO_CNT(1000));
	regmap_write(dsi->regmap, DSI_BTA_TO_CNT, 0xd00);
}

/* Get lane byte clock cycles. */
static u32 dw_mipi_dsi_get_hcomponent_lbcc(struct dw_mipi_dsi *dsi,
					   u32 hcomponent)
{
	u32 lbcc;

	lbcc = hcomponent * dsi->lane_mbps * MSEC_PER_SEC / 8;

	if (dsi->mode.clock == 0)
		return 0;

	return DIV_ROUND_CLOSEST_ULL(lbcc, dsi->mode.clock);
}

static void dw_mipi_dsi_line_timer_config(struct dw_mipi_dsi *dsi)
{
	u32 htotal, hsa, hbp, lbcc;
	struct drm_display_mode *mode = &dsi->mode;

	htotal = mode->htotal;
	hsa = mode->hsync_end - mode->hsync_start;
	hbp = mode->htotal - mode->hsync_end;

	lbcc = dw_mipi_dsi_get_hcomponent_lbcc(dsi, htotal);
	regmap_write(dsi->regmap, DSI_VID_HLINE_TIME, lbcc);

	lbcc = dw_mipi_dsi_get_hcomponent_lbcc(dsi, hsa);
	regmap_write(dsi->regmap, DSI_VID_HSA_TIME, lbcc);

	lbcc = dw_mipi_dsi_get_hcomponent_lbcc(dsi, hbp);
	regmap_write(dsi->regmap, DSI_VID_HBP_TIME, lbcc);
}

static void dw_mipi_dsi_vertical_timing_config(struct dw_mipi_dsi *dsi)
{
	u32 vactive, vsa, vfp, vbp;
	struct drm_display_mode *mode = &dsi->mode;

	vactive = mode->vdisplay;
	vsa = mode->vsync_end - mode->vsync_start;
	vfp = mode->vsync_start - mode->vdisplay;
	vbp = mode->vtotal - mode->vsync_end;

	regmap_write(dsi->regmap, DSI_VID_VACTIVE_LINES, vactive);
	regmap_write(dsi->regmap, DSI_VID_VSA_LINES, vsa);
	regmap_write(dsi->regmap, DSI_VID_VFP_LINES, vfp);
	regmap_write(dsi->regmap, DSI_VID_VBP_LINES, vbp);
}

static void dw_mipi_dsi_dphy_timing_config(struct dw_mipi_dsi *dsi)
{
	regmap_write(dsi->regmap, DSI_PHY_TMR_CFG, PHY_HS2LP_TIME(0x14) |
		     PHY_LP2HS_TIME(0x10) | MAX_RD_TIME(10000));
	regmap_write(dsi->regmap, DSI_PHY_TMR_LPCLK_CFG,
		     PHY_CLKHS2LP_TIME(0x40) | PHY_CLKLP2HS_TIME(0x40));
}

static void dw_mipi_dsi_dphy_interface_config(struct dw_mipi_dsi *dsi)
{
	regmap_write(dsi->regmap, DSI_PHY_IF_CFG,
		     PHY_STOP_WAIT_TIME(0x20) | N_LANES(dsi->lanes));
}

static void dw_mipi_dsi_interrupt_enable(struct dw_mipi_dsi *dsi)
{
	regmap_write(dsi->regmap, DSI_INT_MSK0, 0x1fffff);
	regmap_write(dsi->regmap, DSI_INT_MSK1, 0x1f7f);
}

static void dw_mipi_dsi_interrupt_disable(struct dw_mipi_dsi *dsi)
{
	regmap_write(dsi->regmap, DSI_INT_MSK0, 0);
	regmap_write(dsi->regmap, DSI_INT_MSK1, 0);
}

static void dw_mipi_dsi_encoder_mode_set(struct drm_encoder *encoder,
					struct drm_display_mode *mode,
					struct drm_display_mode *adjusted_mode)
{
	struct dw_mipi_dsi *dsi = encoder_to_dsi(encoder);

	drm_mode_copy(&dsi->mode, adjusted_mode);

	if (dsi->slave) {
		dsi->mode.hdisplay /= 2;
		drm_mode_copy(&dsi->slave->mode, &dsi->mode);
	}
}

static void dw_mipi_dsi_disable(struct dw_mipi_dsi *dsi)
{
	regmap_update_bits(dsi->regmap, DSI_INT_MSK1, DPI_PLD_WR_ERR, 0);
	regmap_write(dsi->regmap, DSI_PWR_UP, RESET);
	regmap_write(dsi->regmap, DSI_LPCLK_CTRL, 0);
	regmap_write(dsi->regmap, DSI_EDPI_CMD_SIZE, 0);
	regmap_update_bits(dsi->regmap, DSI_MODE_CFG,
			   CMD_VIDEO_MODE, COMMAND_MODE);
	regmap_write(dsi->regmap, DSI_PWR_UP, POWERUP);

	if (dsi->slave)
		dw_mipi_dsi_disable(dsi->slave);
}

static void dw_mipi_dsi_post_disable(struct dw_mipi_dsi *dsi)
{
	if (dsi->slave)
		dw_mipi_dsi_post_disable(dsi->slave);

	mutex_lock(&dsi->mutex);

	if (!dsi->prepared) {
		mutex_unlock(&dsi->mutex);
		return;
	}

	dw_mipi_dsi_interrupt_disable(dsi);
	dw_mipi_dsi_host_power_off(dsi);
	mipi_dphy_power_off(dsi);

	pm_runtime_put(dsi->dev);

	dsi->prepared = false;

	mutex_unlock(&dsi->mutex);

	if (dsi->master)
		dw_mipi_dsi_post_disable(dsi->master);
}

static void dw_mipi_dsi_encoder_disable(struct drm_encoder *encoder)
{
	struct dw_mipi_dsi *dsi = encoder_to_dsi(encoder);

	if (dsi->panel)
		drm_panel_disable(dsi->panel);

	dw_mipi_dsi_disable(dsi);

	if (dsi->panel)
		drm_panel_unprepare(dsi->panel);

	dw_mipi_dsi_post_disable(dsi);
}

static void dw_mipi_dsi_host_init(struct dw_mipi_dsi *dsi)
{
	dw_mipi_dsi_init(dsi);
	dw_mipi_dsi_dpi_config(dsi, &dsi->mode);
	dw_mipi_dsi_packet_handler_config(dsi);
	dw_mipi_dsi_video_mode_config(dsi);
	dw_mipi_dsi_video_packet_config(dsi, &dsi->mode);
	dw_mipi_dsi_command_mode_config(dsi);
	regmap_update_bits(dsi->regmap, DSI_MODE_CFG,
			   CMD_VIDEO_MODE, COMMAND_MODE);
	dw_mipi_dsi_line_timer_config(dsi);
	dw_mipi_dsi_vertical_timing_config(dsi);
	dw_mipi_dsi_dphy_timing_config(dsi);
	dw_mipi_dsi_dphy_interface_config(dsi);
	dw_mipi_dsi_interrupt_enable(dsi);
}

static void dw_mipi_dsi_pre_enable(struct dw_mipi_dsi *dsi)
{
	if (dsi->master)
		dw_mipi_dsi_pre_enable(dsi->master);

	mutex_lock(&dsi->mutex);

	if (dsi->prepared) {
		mutex_unlock(&dsi->mutex);
		return;
	}

	pm_runtime_get_sync(dsi->dev);

	/* MIPI DSI APB software reset request. */
	reset_control_assert(dsi->rst);
	udelay(10);
	reset_control_deassert(dsi->rst);
	udelay(10);

	dw_mipi_dsi_host_init(dsi);
	mipi_dphy_init(dsi);
	mipi_dphy_power_on(dsi);
	dw_mipi_dsi_host_power_on(dsi);

	dsi->prepared = true;

	mutex_unlock(&dsi->mutex);

	if (dsi->slave)
		dw_mipi_dsi_pre_enable(dsi->slave);
}

static void dw_mipi_dsi_enable(struct dw_mipi_dsi *dsi)
{
	const struct drm_display_mode *mode = &dsi->mode;
	u32 int_st1;

	/*
	 * The high-speed clock is started before that the high-speed data is
	 * sent via the data lanes.
	 */
	regmap_update_bits(dsi->regmap, DSI_LPCLK_CTRL,
			   PHY_TXREQUESTCLKHS, PHY_TXREQUESTCLKHS);

	regmap_write(dsi->regmap, DSI_PWR_UP, RESET);

	if (dsi->mode_flags & MIPI_DSI_MODE_VIDEO) {
		regmap_update_bits(dsi->regmap, DSI_MODE_CFG,
				   CMD_VIDEO_MODE, VIDEO_MODE);
	} else {
		regmap_write(dsi->regmap, DSI_DBI_VCID,
			     DBI_VCID(dsi->channel));
		regmap_update_bits(dsi->regmap, DSI_CMD_MODE_CFG,
				   DCS_LW_TX, 0);
		regmap_write(dsi->regmap, DSI_EDPI_CMD_SIZE, mode->hdisplay);
		regmap_update_bits(dsi->regmap, DSI_MODE_CFG,
				   CMD_VIDEO_MODE, COMMAND_MODE);
	}

	regmap_write(dsi->regmap, DSI_PWR_UP, POWERUP);

	regmap_read(dsi->regmap, DSI_INT_ST1, &int_st1);
	regmap_update_bits(dsi->regmap, DSI_INT_MSK1,
			   DPI_PLD_WR_ERR, DPI_PLD_WR_ERR);

	if (dsi->slave)
		dw_mipi_dsi_enable(dsi->slave);
}

static void dw_mipi_dsi_vop_routing(struct dw_mipi_dsi *dsi)
{
	int pipe;

	pipe = drm_of_encoder_active_endpoint_id(dsi->dev->of_node,
						 &dsi->encoder);
	grf_field_write(dsi, VOPSEL, pipe);
	if (dsi->slave)
		grf_field_write(dsi->slave, VOPSEL, pipe);
}

static void dw_mipi_dsi_encoder_enable(struct drm_encoder *encoder)
{
	struct dw_mipi_dsi *dsi = encoder_to_dsi(encoder);
	unsigned long lane_rate = dw_mipi_dsi_get_lane_rate(dsi);

	if (dsi->dphy.phy)
		dw_mipi_dsi_set_hs_clk(dsi, lane_rate);
	else
		dw_mipi_dsi_set_pll(dsi, lane_rate);

	dev_info(dsi->dev, "final DSI-Link bandwidth: %u x %d Mbps\n",
		 dsi->lane_mbps, dsi->slave ? dsi->lanes * 2 : dsi->lanes);

	dw_mipi_dsi_vop_routing(dsi);
	dw_mipi_dsi_pre_enable(dsi);

	if (dsi->panel)
		drm_panel_prepare(dsi->panel);

	dw_mipi_dsi_enable(dsi);

	if (dsi->panel)
		drm_panel_enable(dsi->panel);
}

static int
dw_mipi_dsi_encoder_atomic_check(struct drm_encoder *encoder,
				 struct drm_crtc_state *crtc_state,
				 struct drm_connector_state *conn_state)
{
	struct rockchip_crtc_state *s = to_rockchip_crtc_state(crtc_state);
	struct dw_mipi_dsi *dsi = encoder_to_dsi(encoder);
	struct drm_connector *connector = conn_state->connector;
	struct drm_display_info *info = &connector->display_info;

	switch (dsi->format) {
	case MIPI_DSI_FMT_RGB888:
		s->output_mode = ROCKCHIP_OUT_MODE_P888;
		break;
	case MIPI_DSI_FMT_RGB666:
		s->output_mode = ROCKCHIP_OUT_MODE_P666;
		break;
	case MIPI_DSI_FMT_RGB565:
		s->output_mode = ROCKCHIP_OUT_MODE_P565;
		break;
	default:
		WARN_ON(1);
		return -EINVAL;
	}

	s->output_type = DRM_MODE_CONNECTOR_DSI;
	if (info->num_bus_formats)
		s->bus_format = info->bus_formats[0];
	else
		s->bus_format = MEDIA_BUS_FMT_RGB888_1X24;
	s->tv_state = &conn_state->tv;
	s->eotf = TRADITIONAL_GAMMA_SDR;
	s->color_space = V4L2_COLORSPACE_DEFAULT;

	if (dsi->slave)
		s->output_flags |= ROCKCHIP_OUTPUT_DSI_DUAL_CHANNEL;

	if (IS_DSI1(dsi))
		s->output_flags |= ROCKCHIP_OUTPUT_DSI_DUAL_LINK;

	return 0;
}

static int dw_mipi_dsi_loader_protect(struct dw_mipi_dsi *dsi, bool on)
{
	u32 int_st1;

	if (dsi->master)
		dw_mipi_dsi_loader_protect(dsi->master, on);

	if (on) {
		pm_runtime_get_sync(dsi->dev);
		regmap_read(dsi->regmap, DSI_INT_ST1, &int_st1);
		regmap_update_bits(dsi->regmap, DSI_INT_MSK1,
				   DPI_PLD_WR_ERR, DPI_PLD_WR_ERR);
	} else {
		regmap_update_bits(dsi->regmap, DSI_INT_MSK1,
				   DPI_PLD_WR_ERR, 0);
		pm_runtime_put(dsi->dev);
	}

	if (dsi->slave)
		dw_mipi_dsi_loader_protect(dsi->slave, on);

	return 0;
}

static int dw_mipi_dsi_encoder_loader_protect(struct drm_encoder *encoder,
					      bool on)
{
	struct dw_mipi_dsi *dsi = encoder_to_dsi(encoder);

	if (dsi->panel)
		drm_panel_loader_protect(dsi->panel, on);

	return dw_mipi_dsi_loader_protect(dsi, on);
}

static const struct drm_encoder_helper_funcs
dw_mipi_dsi_encoder_helper_funcs = {
	.loader_protect = dw_mipi_dsi_encoder_loader_protect,
	.mode_set = dw_mipi_dsi_encoder_mode_set,
	.enable = dw_mipi_dsi_encoder_enable,
	.disable = dw_mipi_dsi_encoder_disable,
	.atomic_check = dw_mipi_dsi_encoder_atomic_check,
};

static const struct drm_encoder_funcs dw_mipi_dsi_encoder_funcs = {
	.destroy = drm_encoder_cleanup,
};

static int dw_mipi_dsi_connector_get_modes(struct drm_connector *connector)
{
	struct dw_mipi_dsi *dsi = con_to_dsi(connector);

	return drm_panel_get_modes(dsi->panel);
}

static struct drm_encoder *dw_mipi_dsi_connector_best_encoder(
					struct drm_connector *connector)
{
	struct dw_mipi_dsi *dsi = con_to_dsi(connector);

	return &dsi->encoder;
}

static const struct drm_connector_helper_funcs
dw_mipi_dsi_connector_helper_funcs = {
	.get_modes = dw_mipi_dsi_connector_get_modes,
	.best_encoder = dw_mipi_dsi_connector_best_encoder,
};

static enum drm_connector_status
dw_mipi_dsi_detect(struct drm_connector *connector, bool force)
{
	return connector_status_connected;
}

static void dw_mipi_dsi_drm_connector_destroy(struct drm_connector *connector)
{
	drm_connector_unregister(connector);
	drm_connector_cleanup(connector);
}

static const struct drm_connector_funcs dw_mipi_dsi_atomic_connector_funcs = {
	.dpms = drm_atomic_helper_connector_dpms,
	.fill_modes = drm_helper_probe_single_connector_modes,
	.detect = dw_mipi_dsi_detect,
	.destroy = dw_mipi_dsi_drm_connector_destroy,
	.reset = drm_atomic_helper_connector_reset,
	.atomic_duplicate_state = drm_atomic_helper_connector_duplicate_state,
	.atomic_destroy_state = drm_atomic_helper_connector_destroy_state,
};

static ssize_t dw_mipi_dsi_transfer(struct dw_mipi_dsi *dsi,
				    const struct mipi_dsi_msg *msg)
{
	struct mipi_dsi_packet packet;
	int ret;
	int val;
	int len = msg->tx_len;

	dw_mipi_dsi_pre_enable(dsi);

	if (msg->flags & MIPI_DSI_MSG_USE_LPM) {
		regmap_update_bits(dsi->regmap, DSI_VID_MODE_CFG,
				   LP_CMD_EN, LP_CMD_EN);
	} else {
		regmap_update_bits(dsi->regmap, DSI_VID_MODE_CFG, LP_CMD_EN, 0);
		regmap_update_bits(dsi->regmap, DSI_LPCLK_CTRL,
				   PHY_TXREQUESTCLKHS, PHY_TXREQUESTCLKHS);
	}

	switch (msg->type) {
	case MIPI_DSI_SHUTDOWN_PERIPHERAL:
		return dw_mipi_dsi_shutdown_peripheral(dsi);
	case MIPI_DSI_TURN_ON_PERIPHERAL:
		return dw_mipi_dsi_turn_on_peripheral(dsi);
	case MIPI_DSI_DCS_SHORT_WRITE:
		regmap_update_bits(dsi->regmap, DSI_CMD_MODE_CFG, DCS_SW_0P_TX,
				   msg->flags & MIPI_DSI_MSG_USE_LPM ?
				   DCS_SW_0P_TX : 0);
		break;
	case MIPI_DSI_DCS_SHORT_WRITE_PARAM:
		regmap_update_bits(dsi->regmap, DSI_CMD_MODE_CFG, DCS_SW_1P_TX,
				   msg->flags & MIPI_DSI_MSG_USE_LPM ?
				   DCS_SW_1P_TX : 0);
		break;
	case MIPI_DSI_DCS_LONG_WRITE:
		regmap_update_bits(dsi->regmap, DSI_CMD_MODE_CFG, DCS_LW_TX,
				   msg->flags & MIPI_DSI_MSG_USE_LPM ?
				   DCS_LW_TX : 0);
		break;
	case MIPI_DSI_DCS_READ:
		regmap_update_bits(dsi->regmap, DSI_CMD_MODE_CFG, DCS_SR_0P_TX,
				   msg->flags & MIPI_DSI_MSG_USE_LPM ?
				   DCS_SR_0P_TX : 0);
		break;
	case MIPI_DSI_SET_MAXIMUM_RETURN_PACKET_SIZE:
		regmap_update_bits(dsi->regmap, DSI_CMD_MODE_CFG,
				   MAX_RD_PKT_SIZE,
				   msg->flags & MIPI_DSI_MSG_USE_LPM ?
				   MAX_RD_PKT_SIZE : 0);
		break;
	case MIPI_DSI_GENERIC_SHORT_WRITE_0_PARAM:
		regmap_update_bits(dsi->regmap, DSI_CMD_MODE_CFG, GEN_SW_0P_TX,
				   msg->flags & MIPI_DSI_MSG_USE_LPM ?
				   GEN_SW_0P_TX : 0);
		break;
	case MIPI_DSI_GENERIC_SHORT_WRITE_1_PARAM:
		regmap_update_bits(dsi->regmap, DSI_CMD_MODE_CFG, GEN_SW_1P_TX,
				   msg->flags & MIPI_DSI_MSG_USE_LPM ?
				   GEN_SW_1P_TX : 0);
		break;
	case MIPI_DSI_GENERIC_SHORT_WRITE_2_PARAM:
		regmap_update_bits(dsi->regmap, DSI_CMD_MODE_CFG, GEN_SW_2P_TX,
				   msg->flags & MIPI_DSI_MSG_USE_LPM ?
				   GEN_SW_2P_TX : 0);
		break;
	case MIPI_DSI_GENERIC_LONG_WRITE:
		regmap_update_bits(dsi->regmap, DSI_CMD_MODE_CFG, GEN_LW_TX,
				   msg->flags & MIPI_DSI_MSG_USE_LPM ?
				   GEN_LW_TX : 0);
		break;
	case MIPI_DSI_GENERIC_READ_REQUEST_0_PARAM:
		regmap_update_bits(dsi->regmap, DSI_CMD_MODE_CFG, GEN_SR_0P_TX,
				   msg->flags & MIPI_DSI_MSG_USE_LPM ?
				   GEN_SR_0P_TX : 0);
		break;
	case MIPI_DSI_GENERIC_READ_REQUEST_1_PARAM:
		regmap_update_bits(dsi->regmap, DSI_CMD_MODE_CFG, GEN_SR_1P_TX,
				   msg->flags & MIPI_DSI_MSG_USE_LPM ?
				   GEN_SR_1P_TX : 0);
		break;
	case MIPI_DSI_GENERIC_READ_REQUEST_2_PARAM:
		regmap_update_bits(dsi->regmap, DSI_CMD_MODE_CFG, GEN_SR_2P_TX,
				   msg->flags & MIPI_DSI_MSG_USE_LPM ?
				   GEN_SR_2P_TX : 0);
		break;
	default:
		return -EINVAL;
	}

	if (msg->flags & MIPI_DSI_MSG_REQ_ACK)
		regmap_update_bits(dsi->regmap, DSI_CMD_MODE_CFG,
				   ACK_RQST_EN, ACK_RQST_EN);

	/* create a packet to the DSI protocol */
	ret = mipi_dsi_create_packet(&packet, msg);
	if (ret) {
		dev_err(dsi->dev, "failed to create packet: %d\n", ret);
		return ret;
	}

	/* Send payload */
	while (DIV_ROUND_UP(packet.payload_length, 4)) {
		/*
		 * Alternatively, you can always keep the FIFO
		 * nearly full by monitoring the FIFO state until
		 * it is not full, and then writea single word of data.
		 * This solution is more resource consuming
		 * but it simultaneously avoids FIFO starvation,
		 * making it possible to use FIFO sizes smaller than
		 * the amount of data of the longest packet to be written.
		 */
		ret = genif_wait_w_pld_fifo_not_full(dsi);
		if (ret)
			return ret;

		if (packet.payload_length < 4) {
			/* send residu payload */
			val = 0;
			memcpy(&val, packet.payload, packet.payload_length);
			regmap_write(dsi->regmap, DSI_GEN_PLD_DATA, val);
			packet.payload_length = 0;
		} else {
			val = get_unaligned_le32(packet.payload);
			regmap_write(dsi->regmap, DSI_GEN_PLD_DATA, val);
			packet.payload += 4;
			packet.payload_length -= 4;
		}
	}

	ret = genif_wait_cmd_fifo_not_full(dsi);
	if (ret)
		return ret;

	/* Send packet header */
	val = get_unaligned_le32(packet.header);
	regmap_write(dsi->regmap, DSI_GEN_HDR, val);

	ret = genif_wait_write_fifo_empty(dsi);
	if (ret)
		return ret;

	if (msg->rx_len) {
		ret = dw_mipi_dsi_turn_around_request(dsi);
		if (ret) {
			dev_err(dsi->dev,
				"failed to send turn around request\n");
			return ret;
		}

		ret = dw_mipi_dsi_read_from_fifo(dsi, msg);
		if (ret < 0)
			return ret;
	}

	if (dsi->slave)
		dw_mipi_dsi_transfer(dsi->slave, msg);

	return len;
}

static ssize_t dw_mipi_dsi_host_transfer(struct mipi_dsi_host *host,
					 const struct mipi_dsi_msg *msg)
{
	struct dw_mipi_dsi *dsi = host_to_dsi(host);

	return dw_mipi_dsi_transfer(dsi, msg);
}

static const struct mipi_dsi_host_ops dw_mipi_dsi_host_ops = {
	.attach = dw_mipi_dsi_host_attach,
	.detach = dw_mipi_dsi_host_detach,
	.transfer = dw_mipi_dsi_host_transfer,
};

static int dw_mipi_dsi_register(struct drm_device *drm,
				      struct dw_mipi_dsi *dsi)
{
	struct drm_encoder *encoder = &dsi->encoder;
	struct drm_connector *connector = &dsi->connector;
	struct device *dev = dsi->dev;
	int ret;

	encoder->possible_crtcs = drm_of_find_possible_crtcs(drm,
							     dev->of_node);
	/*
	 * If we failed to find the CRTC(s) which this encoder is
	 * supposed to be connected to, it's because the CRTC has
	 * not been registered yet.  Defer probing, and hope that
	 * the required CRTC is added later.
	 */
	if (encoder->possible_crtcs == 0)
		return -EPROBE_DEFER;

	drm_encoder_helper_add(&dsi->encoder,
			       &dw_mipi_dsi_encoder_helper_funcs);
	ret = drm_encoder_init(drm, &dsi->encoder, &dw_mipi_dsi_encoder_funcs,
			 DRM_MODE_ENCODER_DSI, NULL);
	if (ret) {
		dev_err(dev, "Failed to initialize encoder with drm\n");
		return ret;
	}

	/* If there's a bridge, attach to it and let it create the connector. */
	if (dsi->bridge) {
		dsi->bridge->driver_private = &dsi->dsi_host;
		dsi->bridge->encoder = encoder;

		ret = drm_bridge_attach(drm, dsi->bridge);
		if (ret) {
			dev_err(dev, "Failed to attach bridge: %d\n", ret);
			goto encoder_cleanup;
		}

		encoder->bridge = dsi->bridge;
	/* Otherwise create our own connector and attach to a panel */
	} else {
		dsi->connector.port = dev->of_node;
		ret = drm_connector_init(drm, &dsi->connector,
					 &dw_mipi_dsi_atomic_connector_funcs,
					 DRM_MODE_CONNECTOR_DSI);
		if (ret) {
			dev_err(dev, "Failed to initialize connector\n");
			goto encoder_cleanup;
		}
		drm_connector_helper_add(connector,
					 &dw_mipi_dsi_connector_helper_funcs);
		drm_mode_connector_attach_encoder(connector, encoder);
		drm_panel_attach(dsi->panel, connector);
	}

	return 0;

encoder_cleanup:
	drm_encoder_cleanup(encoder);
	return ret;
}

static int dw_mipi_dsi_match_by_id(struct device *dev, void *data)
{
	struct dw_mipi_dsi *dsi = dev_get_drvdata(dev);
	unsigned int *id = data;

	return dsi->id == *id;
}

static struct dw_mipi_dsi *dw_mipi_dsi_find_by_id(struct device_driver *drv,
						  unsigned int id)
{
	struct device *dev;

	dev = driver_find_device(drv, NULL, &id, dw_mipi_dsi_match_by_id);
	if (!dev)
		return NULL;

	return dev_get_drvdata(dev);
}

static void dw_mipi_dsi_rpm_enable(struct dw_mipi_dsi *dsi)
{
	if (!pm_runtime_enabled(dsi->dev))
		pm_runtime_enable(dsi->dev);

	if (dsi->slave && !pm_runtime_enabled(dsi->slave->dev))
		pm_runtime_enable(dsi->slave->dev);

	if (dsi->master && !pm_runtime_enabled(dsi->master->dev))
		pm_runtime_enable(dsi->master->dev);
}

static void dw_mipi_dsi_rpm_disable(struct dw_mipi_dsi *dsi)
{
	if (pm_runtime_enabled(dsi->dev))
		pm_runtime_disable(dsi->dev);

	if (dsi->slave && pm_runtime_enabled(dsi->slave->dev))
		pm_runtime_disable(dsi->slave->dev);

	if (dsi->master && pm_runtime_enabled(dsi->master->dev))
		pm_runtime_enable(dsi->master->dev);
}

static int dw_mipi_dsi_bind(struct device *dev, struct device *master,
			     void *data)
{
	struct drm_device *drm = data;
	struct dw_mipi_dsi *dsi = dev_get_drvdata(dev);
	int ret;

	dsi->panel = of_drm_find_panel(dsi->client);
	if (!dsi->panel) {
		dsi->bridge = of_drm_find_bridge(dsi->client);
		if (!dsi->bridge)
			return -EPROBE_DEFER;
	}

	if (dsi->id) {
		dsi->master = dw_mipi_dsi_find_by_id(dev->driver, 0);
		if (!dsi->master)
			return -EPROBE_DEFER;
	}

	if (dsi->lanes > 4) {
		dsi->slave = dw_mipi_dsi_find_by_id(dev->driver, 1);
		if (!dsi->slave)
			return -EPROBE_DEFER;

		dsi->lanes /= 2;
		dsi->slave->lanes = dsi->lanes;
		dsi->slave->channel = dsi->channel;
		dsi->slave->format = dsi->format;
		dsi->slave->mode_flags = dsi->mode_flags;
	}

	ret = dw_mipi_dsi_register(drm, dsi);
	if (ret) {
		dev_err(dev, "Failed to register mipi_dsi: %d\n", ret);
		return ret;
	}

	dev_set_drvdata(dev, dsi);

	dw_mipi_dsi_rpm_enable(dsi);

	return ret;
}

static void dw_mipi_dsi_unbind(struct device *dev, struct device *master,
	void *data)
{
	struct dw_mipi_dsi *dsi = dev_get_drvdata(dev);

<<<<<<< HEAD
	pm_runtime_disable(dev);
	if (dsi->slave)
		pm_runtime_disable(dsi->slave->dev);
=======
	dw_mipi_dsi_rpm_disable(dsi);

	if (dsi->panel)
		drm_panel_detach(dsi->panel);
>>>>>>> 73795337
}

static const struct component_ops dw_mipi_dsi_ops = {
	.bind	= dw_mipi_dsi_bind,
	.unbind	= dw_mipi_dsi_unbind,
};

static const char * const dphy_error[] = {
	"ErrEsc escape entry error from Lane 0",
	"ErrSyncEsc low-power data transmission synchronization error from Lane 0",
	"the ErrControl error from Lane 0",
	"LP0 contention error ErrContentionLP0 from Lane 0",
	"LP1 contention error ErrContentionLP1 from Lane 0",
};

static const char * const ack_with_err[] = {
	"the SoT error from the Acknowledge error report",
	"the SoT Sync error from the Acknowledge error report",
	"the EoT Sync error from the Acknowledge error report",
	"the Escape Mode Entry Command error from the Acknowledge error report",
	"the LP Transmit Sync error from the Acknowledge error report",
	"the Peripheral Timeout error from the Acknowledge Error report",
	"the False Control error from the Acknowledge error report",
	"the reserved (specific to device) from the Acknowledge error report",
	"the ECC error, single-bit (detected and corrected) from the Acknowledge error report",
	"the ECC error, multi-bit (detected, not corrected) from the Acknowledge error report",
	"the checksum error (long packet only) from the Acknowledge error report",
	"the not recognized DSI data type from the Acknowledge error report",
	"the DSI VC ID Invalid from the Acknowledge error report",
	"the invalid transmission length from the Acknowledge error report",
	"the reserved (specific to device) from the Acknowledge error report",
	"the DSI protocol violation from the Acknowledge error report",
};

static const char * const error_report[] = {
	"Host reports that the configured timeout counter for the high-speed transmission has expired",
	"Host reports that the configured timeout counter for the low-power reception has expired",
	"Host reports that a received packet contains a single bit error",
	"Host reports that a received packet contains multiple ECC errors",
	"Host reports that a received long packet has a CRC error in its payload",
	"Host receives a transmission that does not end in the expected by boundaries",
	"Host receives a transmission that does not end with an End of Transmission packet",
	"An overflow occurs in the DPI pixel payload FIFO",
	"An overflow occurs in the Generic command FIFO",
	"An overflow occurs in the Generic write payload FIFO",
	"An underflow occurs in the Generic write payload FIFO",
	"An underflow occurs in the Generic read FIFO",
	"An overflow occurs in the Generic read FIFO",
};

static irqreturn_t dw_mipi_dsi_irq_handler(int irq, void *dev_id)
{
	struct dw_mipi_dsi *dsi = dev_id;
	u32 int_st0, int_st1;
	unsigned int i;

	regmap_read(dsi->regmap, DSI_INT_ST0, &int_st0);
	regmap_read(dsi->regmap, DSI_INT_ST1, &int_st1);

	for (i = 0; i < ARRAY_SIZE(ack_with_err); i++)
		if (int_st0 & BIT(i))
			dev_err(dsi->dev, "%s\n", ack_with_err[i]);

	for (i = 0; i < ARRAY_SIZE(dphy_error); i++)
		if (int_st0 & BIT(16 + i))
			dev_err(dsi->dev, "%s\n", dphy_error[i]);

	for (i = 0; i < ARRAY_SIZE(error_report); i++)
		if (int_st1 & BIT(i))
			dev_err(dsi->dev, "%s\n", error_report[i]);

	if (int_st1 & DPI_PLD_WR_ERR) {
		regmap_write(dsi->regmap, DSI_PWR_UP, RESET);
		regmap_write(dsi->regmap, DSI_PWR_UP, POWERUP);
	}

	return IRQ_HANDLED;
}

static const struct regmap_config testif_regmap_config = {
	.name = "phy",
	.reg_bits = 8,
	.val_bits = 8,
	.max_register = 0x97,
	.fast_io = true,
	.reg_write = testif_write,
	.reg_read = testif_read,
};

static int mipi_dphy_attach(struct dw_mipi_dsi *dsi)
{
	struct device *dev = dsi->dev;
	struct mipi_dphy *dphy = &dsi->dphy;
	int ret;

	dphy->phy = devm_phy_optional_get(dev, "mipi_dphy");
	if (IS_ERR(dphy->phy)) {
		ret = PTR_ERR(dphy->phy);
		dev_err(dev, "failed to get mipi dphy: %d\n", ret);
		return ret;
	}

	if (dphy->phy) {
		dev_dbg(dev, "Use Non-SNPS PHY\n");

		dphy->hs_clk = devm_clk_get(dev, "hs_clk");
		if (IS_ERR(dphy->hs_clk)) {
			dev_err(dev, "failed to get PHY high-speed clock\n");
			return PTR_ERR(dphy->hs_clk);
		}
	} else {
		dev_dbg(dev, "Use SNPS PHY\n");

		dphy->ref_clk = devm_clk_get(dev, "ref");
		if (IS_ERR(dphy->ref_clk)) {
			dev_err(dev, "failed to get PHY reference clock\n");
			return PTR_ERR(dphy->ref_clk);
		}

		if (dsi->pdata->soc_type != RK3288) {
			dphy->cfg_clk = devm_clk_get(dev, "phy_cfg");
			if (IS_ERR(dphy->cfg_clk)) {
				dev_err(dev, "failed to get PHY config clk\n");
				return PTR_ERR(dphy->cfg_clk);
			}
		}

		dphy->regmap = devm_regmap_init(dev, NULL, dsi,
						&testif_regmap_config);
		if (IS_ERR(dphy->regmap)) {
			dev_err(dev, "failed to create mipi dphy regmap\n");
			return PTR_ERR(dphy->regmap);
		}
	}

	return 0;
}

static int dw_mipi_dsi_parse_dt(struct dw_mipi_dsi *dsi)
{
	struct device *dev = dsi->dev;
	struct device_node *np = dev->of_node;
	struct device_node *endpoint, *remote = NULL;

	endpoint = of_graph_get_endpoint_by_regs(np, 1, -1);
	if (endpoint) {
		remote = of_graph_get_remote_port_parent(endpoint);
		of_node_put(endpoint);
		if (!remote) {
			dev_err(dev, "no panel/bridge connected\n");
			return -ENODEV;
		}
		of_node_put(remote);
	}

	dsi->client = remote;

	return 0;
}

static const struct regmap_config dw_mipi_dsi_regmap_config = {
	.name = "host",
	.reg_bits = 32,
	.val_bits = 32,
	.reg_stride = 4,
	.max_register = DSI_MAX_REGISGER,
};

static int dw_mipi_dsi_probe(struct platform_device *pdev)
{
	struct device *dev = &pdev->dev;
	struct dw_mipi_dsi *dsi;
	struct device_node *np = dev->of_node;
	struct resource *res;
	void __iomem *regs;
	int ret;
	int dsi_id;

	dsi = devm_kzalloc(dev, sizeof(*dsi), GFP_KERNEL);
	if (!dsi)
		return -ENOMEM;

	mutex_init(&dsi->mutex);

	dsi_id = of_alias_get_id(np, "dsi");
	if (dsi_id < 0)
		dsi_id = 0;

	dsi->id = dsi_id;
	dsi->dev = dev;
	dsi->pdata = of_device_get_match_data(dev);
	platform_set_drvdata(pdev, dsi);

	ret = dw_mipi_dsi_parse_dt(dsi);
	if (ret) {
		dev_err(dev, "failed to parse DT\n");
		return ret;
	}

	res = platform_get_resource(pdev, IORESOURCE_MEM, 0);
	regs = devm_ioremap_resource(dev, res);
	if (IS_ERR(regs))
		return PTR_ERR(regs);

	dsi->irq = platform_get_irq(pdev, 0);
	if (dsi->irq < 0)
		return dsi->irq;

	dsi->pclk = devm_clk_get(dev, "pclk");
	if (IS_ERR(dsi->pclk)) {
		ret = PTR_ERR(dsi->pclk);
		dev_err(dev, "Unable to get pclk: %d\n", ret);
		return ret;
	}

	dsi->regmap = devm_regmap_init_mmio(dev, regs,
					    &dw_mipi_dsi_regmap_config);
	if (IS_ERR(dsi->regmap)) {
		dev_err(dev, "failed to init register map\n");
		return PTR_ERR(dsi->regmap);
	}

	if (dsi->pdata->soc_type == RK3126) {
		dsi->h2p_clk = devm_clk_get(dev, "h2p");
		if (IS_ERR(dsi->h2p_clk)) {
			dev_err(dev, "failed to get h2p bridge clock\n");
			return PTR_ERR(dsi->h2p_clk);
		}
	}

	dsi->grf = syscon_regmap_lookup_by_phandle(np, "rockchip,grf");
	if (IS_ERR(dsi->grf)) {
		dev_err(dev, "Unable to get rockchip,grf\n");
		return PTR_ERR(dsi->grf);
	}

	dsi->rst = devm_reset_control_get(dev, "apb");
	if (IS_ERR(dsi->rst)) {
		dev_err(dev, "failed to get reset control\n");
		return PTR_ERR(dsi->rst);
	}

	ret = mipi_dphy_attach(dsi);
	if (ret)
		return ret;

	ret = devm_request_irq(dev, dsi->irq, dw_mipi_dsi_irq_handler,
			       IRQF_SHARED, dev_name(dev), dsi);
	if (ret) {
		dev_err(dev, "failed to request irq: %d\n", ret);
		return ret;
	}

	dsi->dsi_host.ops = &dw_mipi_dsi_host_ops;
	dsi->dsi_host.dev = dev;

	ret = mipi_dsi_host_register(&dsi->dsi_host);
	if (ret)
		return ret;

	ret = component_add(dev, &dw_mipi_dsi_ops);
	if (ret)
		mipi_dsi_host_unregister(&dsi->dsi_host);

	return ret;
}

static int dw_mipi_dsi_remove(struct platform_device *pdev)
{
	struct dw_mipi_dsi *dsi = dev_get_drvdata(&pdev->dev);

	if (dsi)
		mipi_dsi_host_unregister(&dsi->dsi_host);
	component_del(&pdev->dev, &dw_mipi_dsi_ops);
	return 0;
}

static int __maybe_unused dw_mipi_dsi_runtime_suspend(struct device *dev)
{
	struct dw_mipi_dsi *dsi = dev_get_drvdata(dev);

	clk_disable_unprepare(dsi->pclk);
	clk_disable_unprepare(dsi->h2p_clk);
	clk_disable_unprepare(dsi->dphy.hs_clk);
	clk_disable_unprepare(dsi->dphy.ref_clk);
	clk_disable_unprepare(dsi->dphy.cfg_clk);

	return 0;
}

static int __maybe_unused dw_mipi_dsi_runtime_resume(struct device *dev)
{
	struct dw_mipi_dsi *dsi = dev_get_drvdata(dev);

	clk_prepare_enable(dsi->dphy.cfg_clk);
	clk_prepare_enable(dsi->dphy.ref_clk);
	clk_prepare_enable(dsi->dphy.hs_clk);
	clk_prepare_enable(dsi->h2p_clk);
	clk_prepare_enable(dsi->pclk);

	return 0;
}

static const struct dev_pm_ops dw_mipi_dsi_pm_ops = {
	SET_RUNTIME_PM_OPS(dw_mipi_dsi_runtime_suspend,
			   dw_mipi_dsi_runtime_resume, NULL)
};

static const u32 px30_dsi_grf_reg_fields[MAX_FIELDS] = {
	[DPIUPDATECFG]		= GRF_REG_FIELD(0x0434,  7,  7),
	[DPICOLORM]		= GRF_REG_FIELD(0x0434,  3,  3),
	[DPISHUTDN]		= GRF_REG_FIELD(0x0434,  2,  2),
	[FORCETXSTOPMODE]	= GRF_REG_FIELD(0x0438,  7, 10),
	[FORCERXMODE]		= GRF_REG_FIELD(0x0438,  6,  6),
	[TURNDISABLE]		= GRF_REG_FIELD(0x0438,  5,  5),
	[VOPSEL]		= GRF_REG_FIELD(0x0438,  0,  0),
};

static const struct dw_mipi_dsi_plat_data px30_socdata = {
	.dsi0_grf_reg_fields = px30_dsi_grf_reg_fields,
	.max_bit_rate_per_lane = 1000000000UL,
	.soc_type = PX30,
};

static const u32 rk1808_dsi_grf_reg_fields[MAX_FIELDS] = {
	[MASTERSLAVEZ]          = GRF_REG_FIELD(0x0440,  8,  8),
	[DPIUPDATECFG]          = GRF_REG_FIELD(0x0440,  7,  7),
	[DPICOLORM]             = GRF_REG_FIELD(0x0440,  3,  3),
	[DPISHUTDN]             = GRF_REG_FIELD(0x0440,  2,  2),
	[FORCETXSTOPMODE]       = GRF_REG_FIELD(0x0444,  7, 10),
	[FORCERXMODE]           = GRF_REG_FIELD(0x0444,  6,  6),
	[TURNDISABLE]           = GRF_REG_FIELD(0x0444,  5,  5),
};

static const struct dw_mipi_dsi_plat_data rk1808_socdata = {
	.dsi0_grf_reg_fields = rk1808_dsi_grf_reg_fields,
	.max_bit_rate_per_lane = 2000000000UL,
	.soc_type = RK1808,
};

static const u32 rk3128_dsi_grf_reg_fields[MAX_FIELDS] = {
	[FORCETXSTOPMODE]	= GRF_REG_FIELD(0x0150, 10, 13),
	[FORCERXMODE]		= GRF_REG_FIELD(0x0150,  9,  9),
	[TURNDISABLE]		= GRF_REG_FIELD(0x0150,  8,  8),
	[DPICOLORM]		= GRF_REG_FIELD(0x0150,  5,  5),
	[DPISHUTDN]		= GRF_REG_FIELD(0x0150,  4,  4),
};

static const struct dw_mipi_dsi_plat_data rk3128_socdata = {
	.dsi0_grf_reg_fields = rk3128_dsi_grf_reg_fields,
	.max_bit_rate_per_lane = 1000000000UL,
	.soc_type = RK3126,
};

static const u32 rk3288_dsi0_grf_reg_fields[MAX_FIELDS] = {
	[DPICOLORM]		= GRF_REG_FIELD(0x025c,  8,  8),
	[DPISHUTDN]		= GRF_REG_FIELD(0x025c,  7,  7),
	[VOPSEL]		= GRF_REG_FIELD(0x025c,  6,  6),
	[FORCETXSTOPMODE]	= GRF_REG_FIELD(0x0264,  8, 11),
	[FORCERXMODE]		= GRF_REG_FIELD(0x0264,  4,  7),
	[TURNDISABLE]		= GRF_REG_FIELD(0x0264,  0,  3),
	[TURNREQUEST]		= GRF_REG_FIELD(0x03a4,  8, 10),
	[DPIUPDATECFG]		= GRF_REG_FIELD(0x03a8,  0,  0),
};

static const u32 rk3288_dsi1_grf_reg_fields[MAX_FIELDS] = {
	[DPICOLORM]		= GRF_REG_FIELD(0x025c, 11, 11),
	[DPISHUTDN]		= GRF_REG_FIELD(0x025c, 10, 10),
	[VOPSEL]		= GRF_REG_FIELD(0x025c,  9,  9),
	[ENABLE_N]		= GRF_REG_FIELD(0x0268, 12, 15),
	[FORCETXSTOPMODE]	= GRF_REG_FIELD(0x0268,  8, 11),
	[FORCERXMODE]		= GRF_REG_FIELD(0x0268,  4,  7),
	[TURNDISABLE]		= GRF_REG_FIELD(0x0268,  0,  3),
	[BASEDIR]		= GRF_REG_FIELD(0x027c, 15, 15),
	[MASTERSLAVEZ]		= GRF_REG_FIELD(0x027c, 14, 14),
	[ENABLECLK]		= GRF_REG_FIELD(0x027c, 12, 12),
	[TURNREQUEST]		= GRF_REG_FIELD(0x03a4,  4,  7),
	[DPIUPDATECFG]		= GRF_REG_FIELD(0x03a8,  1,  1),
};

static const struct dw_mipi_dsi_plat_data rk3288_socdata = {
	.dsi0_grf_reg_fields = rk3288_dsi0_grf_reg_fields,
	.dsi1_grf_reg_fields = rk3288_dsi1_grf_reg_fields,
	.max_bit_rate_per_lane = 1500000000UL,
	.soc_type = RK3288,
};

static const u32 rk3366_dsi_grf_reg_fields[MAX_FIELDS] = {
	[VOPSEL]		= GRF_REG_FIELD(0x0400,  2,  2),
	[DPIUPDATECFG]		= GRF_REG_FIELD(0x0410,  9,  9),
	[DPICOLORM]		= GRF_REG_FIELD(0x0410,  3,  3),
	[DPISHUTDN]		= GRF_REG_FIELD(0x0410,  2,  2),
	[FORCETXSTOPMODE]	= GRF_REG_FIELD(0x0414,  7, 10),
	[FORCERXMODE]		= GRF_REG_FIELD(0x0414,  6,  6),
	[TURNDISABLE]		= GRF_REG_FIELD(0x0414,  5,  5),
};

static const struct dw_mipi_dsi_plat_data rk3366_socdata = {
	.dsi0_grf_reg_fields = rk3366_dsi_grf_reg_fields,
	.max_bit_rate_per_lane = 1000000000UL,
	.soc_type = RK3366,
};

static const u32 rk3368_dsi_grf_reg_fields[MAX_FIELDS] = {
	[DPIUPDATECFG]		= GRF_REG_FIELD(0x0418,  7,  7),
	[DPICOLORM]		= GRF_REG_FIELD(0x0418,  3,  3),
	[DPISHUTDN]		= GRF_REG_FIELD(0x0418,  2,  2),
	[FORCETXSTOPMODE]	= GRF_REG_FIELD(0x041c,  7, 10),
	[FORCERXMODE]		= GRF_REG_FIELD(0x041c,  6,  6),
	[TURNDISABLE]		= GRF_REG_FIELD(0x041c,  5,  5),
};

static const struct dw_mipi_dsi_plat_data rk3368_socdata = {
	.dsi0_grf_reg_fields = rk3368_dsi_grf_reg_fields,
	.max_bit_rate_per_lane = 1000000000UL,
	.soc_type = RK3368,
};

static const u32 rk3399_dsi0_grf_reg_fields[MAX_FIELDS] = {
	[DPIUPDATECFG]		= GRF_REG_FIELD(0x6224, 15, 15),
	[DPISHUTDN]		= GRF_REG_FIELD(0x6224, 14, 14),
	[DPICOLORM]		= GRF_REG_FIELD(0x6224, 13, 13),
	[VOPSEL]		= GRF_REG_FIELD(0x6250,  0,  0),
	[TURNREQUEST]		= GRF_REG_FIELD(0x6258, 12, 15),
	[TURNDISABLE]		= GRF_REG_FIELD(0x6258,  8, 11),
	[FORCETXSTOPMODE]	= GRF_REG_FIELD(0x6258,  4,  7),
	[FORCERXMODE]		= GRF_REG_FIELD(0x6258,  0,  3),
};

static const u32 rk3399_dsi1_grf_reg_fields[MAX_FIELDS] = {
	[VOPSEL]		= GRF_REG_FIELD(0x6250,  4,  4),
	[DPIUPDATECFG]		= GRF_REG_FIELD(0x6250,  3,  3),
	[DPISHUTDN]		= GRF_REG_FIELD(0x6250,  2,  2),
	[DPICOLORM]		= GRF_REG_FIELD(0x6250,  1,  1),
	[TURNDISABLE]		= GRF_REG_FIELD(0x625c, 12, 15),
	[FORCETXSTOPMODE]	= GRF_REG_FIELD(0x625c,  8, 11),
	[FORCERXMODE]		= GRF_REG_FIELD(0x625c,  4,  7),
	[ENABLE_N]		= GRF_REG_FIELD(0x625c,  0,  3),
	[MASTERSLAVEZ]		= GRF_REG_FIELD(0x6260,  7,  7),
	[ENABLECLK]		= GRF_REG_FIELD(0x6260,  6,  6),
	[BASEDIR]		= GRF_REG_FIELD(0x6260,  5,  5),
	[TURNREQUEST]		= GRF_REG_FIELD(0x6260,  0,  3),
};

static const struct dw_mipi_dsi_plat_data rk3399_socdata = {
	.dsi0_grf_reg_fields = rk3399_dsi0_grf_reg_fields,
	.dsi1_grf_reg_fields = rk3399_dsi1_grf_reg_fields,
	.max_bit_rate_per_lane = 1500000000UL,
	.soc_type = RK3399,
};

static const struct of_device_id dw_mipi_dsi_dt_ids[] = {
	{ .compatible = "rockchip,px30-mipi-dsi", .data = &px30_socdata, },
	{ .compatible = "rockchip,rk1808-mipi-dsi", .data = &rk1808_socdata, },
	{ .compatible = "rockchip,rk3128-mipi-dsi", .data = &rk3128_socdata, },
	{ .compatible = "rockchip,rk3288-mipi-dsi", .data = &rk3288_socdata, },
	{ .compatible = "rockchip,rk3366-mipi-dsi", .data = &rk3366_socdata, },
	{ .compatible = "rockchip,rk3368-mipi-dsi", .data = &rk3368_socdata, },
	{ .compatible = "rockchip,rk3399-mipi-dsi", .data = &rk3399_socdata, },
	{ /* sentinel */ }
};
MODULE_DEVICE_TABLE(of, dw_mipi_dsi_dt_ids);

static struct platform_driver dw_mipi_dsi_driver = {
	.probe		= dw_mipi_dsi_probe,
	.remove		= dw_mipi_dsi_remove,
	.driver		= {
		.of_match_table = dw_mipi_dsi_dt_ids,
		.pm = &dw_mipi_dsi_pm_ops,
		.name	= DRIVER_NAME,
	},
};
module_platform_driver(dw_mipi_dsi_driver);

MODULE_DESCRIPTION("ROCKCHIP MIPI DSI host controller driver");
MODULE_AUTHOR("Chris Zhong <zyw@rock-chips.com>");
MODULE_LICENSE("GPL");
MODULE_ALIAS("platform:" DRIVER_NAME);<|MERGE_RESOLUTION|>--- conflicted
+++ resolved
@@ -595,6 +595,46 @@
 	return 0;
 }
 
+static int dw_mipi_dsi_turn_around_request(struct dw_mipi_dsi *dsi)
+{
+	u32 val;
+	int ret;
+
+	/*
+	 * assign dphy_tx1_phyturnrequest = grf_dphy_tx1rx1_basedir ?
+	 * dphy_tx1_phyturnrequest_i : grf_dphy_tx1rx1_turnrequest[0]
+	 */
+	if (!IS_DSI1(dsi) || dsi->pdata->soc_type != RK3288)
+		return 0;
+
+	/* Set TURNREQUEST_N = 1'b1 */
+	grf_field_write(dsi, TURNREQUEST, 1);
+
+	/* Wait until DIRECTION_N output is set to 1'b1 */
+	ret = regmap_read_poll_timeout(dsi->regmap, DSI_PHY_STATUS,
+				       val, val & PHY_DIRECTION, 0, 5000);
+	if (ret) {
+		dev_err(dsi->dev, "wait direction asserted timeout\n");
+		return ret;
+	}
+
+	/* Set TURNREQUEST_N = 1'b0 */
+	grf_field_write(dsi, TURNREQUEST, 0);
+
+	/*
+	 * Wait until STOPSTATEDATA_N is asserted
+	 * (turnaround procedure is completed)
+	 */
+	ret = regmap_read_poll_timeout(dsi->regmap, DSI_PHY_STATUS,
+				       val, val & PHY_STOPSTATE0LANE, 0, 5000);
+	if (ret) {
+		dev_err(dsi->dev, "wait stopstatedata0 asserted timeout\n");
+		return ret;
+	}
+
+	return 0;
+}
+
 static void dw_mipi_dsi_host_power_on(struct dw_mipi_dsi *dsi)
 {
 	regmap_write(dsi->regmap, DSI_PWR_UP, POWERUP);
@@ -808,12 +848,14 @@
 				      const struct mipi_dsi_msg *msg)
 {
 	u8 *payload = msg->rx_buf;
+	unsigned int vrefresh = drm_mode_vrefresh(&dsi->mode);
 	u16 length;
 	u32 val;
 	int ret;
 
 	ret = regmap_read_poll_timeout(dsi->regmap, DSI_CMD_PKT_STATUS,
-				       val, !(val & GEN_RD_CMD_BUSY), 50, 5000);
+				       val, !(val & GEN_RD_CMD_BUSY),
+				       0, DIV_ROUND_UP(1000000, vrefresh));
 	if (ret) {
 		dev_err(dsi->dev, "entire response isn't stored in the FIFO\n");
 		return ret;
@@ -853,7 +895,536 @@
 	return 0;
 }
 
-<<<<<<< HEAD
+static void dw_mipi_dsi_video_mode_config(struct dw_mipi_dsi *dsi)
+{
+	u32 val = LP_VACT_EN | LP_VFP_EN | LP_VBP_EN | LP_VSA_EN |
+		  LP_HFP_EN | LP_HBP_EN;
+
+	if (dsi->mode_flags & MIPI_DSI_MODE_VIDEO_HFP)
+		val &= ~LP_HFP_EN;
+
+	if (dsi->mode_flags & MIPI_DSI_MODE_VIDEO_HBP)
+		val &= ~LP_HBP_EN;
+
+	if (dsi->mode_flags & MIPI_DSI_MODE_VIDEO_BURST)
+		val |= VID_MODE_TYPE_BURST;
+	else if (dsi->mode_flags & MIPI_DSI_MODE_VIDEO_SYNC_PULSE)
+		val |= VID_MODE_TYPE_BURST_SYNC_PULSES;
+	else
+		val |= VID_MODE_TYPE_BURST_SYNC_EVENTS;
+
+	regmap_write(dsi->regmap, DSI_VID_MODE_CFG, val);
+
+	if (dsi->mode_flags & MIPI_DSI_CLOCK_NON_CONTINUOUS)
+		regmap_update_bits(dsi->regmap, DSI_LPCLK_CTRL,
+				   AUTO_CLKLANE_CTRL, AUTO_CLKLANE_CTRL);
+}
+
+static void mipi_dphy_init(struct dw_mipi_dsi *dsi)
+{
+	u32 map[] = {0x0, 0x1, 0x3, 0x7, 0xf};
+
+	mipi_dphy_enableclk_deassert(dsi);
+	mipi_dphy_shutdownz_assert(dsi);
+	mipi_dphy_rstz_assert(dsi);
+	testif_testclr_assert(dsi);
+
+	/* Configures DPHY to work as a Master */
+	grf_field_write(dsi, MASTERSLAVEZ, 1);
+
+	/* Configures lane as TX */
+	grf_field_write(dsi, BASEDIR, 0);
+
+	/* Set all REQUEST inputs to zero */
+	grf_field_write(dsi, TURNREQUEST, 0);
+	grf_field_write(dsi, TURNDISABLE, 0);
+	grf_field_write(dsi, FORCETXSTOPMODE, 0);
+	grf_field_write(dsi, FORCERXMODE, 0);
+	udelay(1);
+
+	testif_testclr_deassert(dsi);
+
+	if (!dsi->dphy.phy)
+		dw_mipi_dsi_phy_init(dsi);
+
+	/* Enable Data Lane Module */
+	grf_field_write(dsi, ENABLE_N, map[dsi->lanes]);
+
+	/* Enable Clock Lane Module */
+	grf_field_write(dsi, ENABLECLK, 1);
+
+	mipi_dphy_enableclk_assert(dsi);
+}
+
+static void dw_mipi_dsi_init(struct dw_mipi_dsi *dsi)
+{
+	u32 esc_clk_div;
+
+	regmap_write(dsi->regmap, DSI_PWR_UP, RESET);
+
+	/* The maximum value of the escape clock frequency is 20MHz */
+	esc_clk_div = DIV_ROUND_UP(dsi->lane_mbps >> 3, 20);
+	regmap_write(dsi->regmap, DSI_CLKMGR_CFG, TO_CLK_DIVIDSION(10) |
+		     TX_ESC_CLK_DIVIDSION(esc_clk_div));
+}
+
+static void dw_mipi_dsi_dpi_config(struct dw_mipi_dsi *dsi,
+				   struct drm_display_mode *mode)
+{
+	u32 val = 0, color = 0;
+
+	switch (dsi->format) {
+	case MIPI_DSI_FMT_RGB888:
+		color = DPI_COLOR_CODING_24BIT;
+		break;
+	case MIPI_DSI_FMT_RGB666:
+		color = DPI_COLOR_CODING_18BIT_2 | EN18_LOOSELY;
+		break;
+	case MIPI_DSI_FMT_RGB666_PACKED:
+		color = DPI_COLOR_CODING_18BIT_1;
+		break;
+	case MIPI_DSI_FMT_RGB565:
+		color = DPI_COLOR_CODING_16BIT_1;
+		break;
+	}
+
+	if (mode->flags & DRM_MODE_FLAG_NVSYNC)
+		val |= VSYNC_ACTIVE_LOW;
+	if (mode->flags & DRM_MODE_FLAG_NHSYNC)
+		val |= HSYNC_ACTIVE_LOW;
+
+	regmap_write(dsi->regmap, DSI_DPI_VCID, DPI_VID(dsi->channel));
+	regmap_write(dsi->regmap, DSI_DPI_COLOR_CODING, color);
+	regmap_write(dsi->regmap, DSI_DPI_CFG_POL, val);
+	regmap_write(dsi->regmap, DSI_DPI_LP_CMD_TIM,
+		     OUTVACT_LPCMD_TIME(4) | INVACT_LPCMD_TIME(4));
+}
+
+static void dw_mipi_dsi_packet_handler_config(struct dw_mipi_dsi *dsi)
+{
+	u32 val = CRC_RX_EN | ECC_RX_EN | BTA_EN | EOTP_TX_EN;
+
+	if (dsi->mode_flags & MIPI_DSI_MODE_EOT_PACKET)
+		val &= ~EOTP_TX_EN;
+
+	regmap_write(dsi->regmap, DSI_PCKHDL_CFG, val);
+}
+
+static void dw_mipi_dsi_video_packet_config(struct dw_mipi_dsi *dsi,
+					    struct drm_display_mode *mode)
+{
+	regmap_write(dsi->regmap, DSI_VID_PKT_SIZE,
+		     VID_PKT_SIZE(mode->hdisplay));
+}
+
+static void dw_mipi_dsi_command_mode_config(struct dw_mipi_dsi *dsi)
+{
+	regmap_write(dsi->regmap, DSI_TO_CNT_CFG,
+		     HSTX_TO_CNT(1000) | LPRX_TO_CNT(1000));
+	regmap_write(dsi->regmap, DSI_BTA_TO_CNT, 0xd00);
+}
+
+/* Get lane byte clock cycles. */
+static u32 dw_mipi_dsi_get_hcomponent_lbcc(struct dw_mipi_dsi *dsi,
+					   u32 hcomponent)
+{
+	u32 lbcc;
+
+	lbcc = hcomponent * dsi->lane_mbps * MSEC_PER_SEC / 8;
+
+	if (dsi->mode.clock == 0)
+		return 0;
+
+	return DIV_ROUND_CLOSEST_ULL(lbcc, dsi->mode.clock);
+}
+
+static void dw_mipi_dsi_line_timer_config(struct dw_mipi_dsi *dsi)
+{
+	u32 htotal, hsa, hbp, lbcc;
+	struct drm_display_mode *mode = &dsi->mode;
+
+	htotal = mode->htotal;
+	hsa = mode->hsync_end - mode->hsync_start;
+	hbp = mode->htotal - mode->hsync_end;
+
+	lbcc = dw_mipi_dsi_get_hcomponent_lbcc(dsi, htotal);
+	regmap_write(dsi->regmap, DSI_VID_HLINE_TIME, lbcc);
+
+	lbcc = dw_mipi_dsi_get_hcomponent_lbcc(dsi, hsa);
+	regmap_write(dsi->regmap, DSI_VID_HSA_TIME, lbcc);
+
+	lbcc = dw_mipi_dsi_get_hcomponent_lbcc(dsi, hbp);
+	regmap_write(dsi->regmap, DSI_VID_HBP_TIME, lbcc);
+}
+
+static void dw_mipi_dsi_vertical_timing_config(struct dw_mipi_dsi *dsi)
+{
+	u32 vactive, vsa, vfp, vbp;
+	struct drm_display_mode *mode = &dsi->mode;
+
+	vactive = mode->vdisplay;
+	vsa = mode->vsync_end - mode->vsync_start;
+	vfp = mode->vsync_start - mode->vdisplay;
+	vbp = mode->vtotal - mode->vsync_end;
+
+	regmap_write(dsi->regmap, DSI_VID_VACTIVE_LINES, vactive);
+	regmap_write(dsi->regmap, DSI_VID_VSA_LINES, vsa);
+	regmap_write(dsi->regmap, DSI_VID_VFP_LINES, vfp);
+	regmap_write(dsi->regmap, DSI_VID_VBP_LINES, vbp);
+}
+
+static void dw_mipi_dsi_dphy_timing_config(struct dw_mipi_dsi *dsi)
+{
+	regmap_write(dsi->regmap, DSI_PHY_TMR_CFG, PHY_HS2LP_TIME(0x14) |
+		     PHY_LP2HS_TIME(0x10) | MAX_RD_TIME(10000));
+	regmap_write(dsi->regmap, DSI_PHY_TMR_LPCLK_CFG,
+		     PHY_CLKHS2LP_TIME(0x40) | PHY_CLKLP2HS_TIME(0x40));
+}
+
+static void dw_mipi_dsi_dphy_interface_config(struct dw_mipi_dsi *dsi)
+{
+	regmap_write(dsi->regmap, DSI_PHY_IF_CFG,
+		     PHY_STOP_WAIT_TIME(0x20) | N_LANES(dsi->lanes));
+}
+
+static void dw_mipi_dsi_interrupt_enable(struct dw_mipi_dsi *dsi)
+{
+	regmap_write(dsi->regmap, DSI_INT_MSK0, 0x1fffff);
+	regmap_write(dsi->regmap, DSI_INT_MSK1, 0x1f7f);
+}
+
+static void dw_mipi_dsi_interrupt_disable(struct dw_mipi_dsi *dsi)
+{
+	regmap_write(dsi->regmap, DSI_INT_MSK0, 0);
+	regmap_write(dsi->regmap, DSI_INT_MSK1, 0);
+}
+
+static void dw_mipi_dsi_encoder_mode_set(struct drm_encoder *encoder,
+					struct drm_display_mode *mode,
+					struct drm_display_mode *adjusted_mode)
+{
+	struct dw_mipi_dsi *dsi = encoder_to_dsi(encoder);
+
+	drm_mode_copy(&dsi->mode, adjusted_mode);
+
+	if (dsi->slave) {
+		dsi->mode.hdisplay /= 2;
+		drm_mode_copy(&dsi->slave->mode, &dsi->mode);
+	}
+}
+
+static void dw_mipi_dsi_disable(struct dw_mipi_dsi *dsi)
+{
+	regmap_update_bits(dsi->regmap, DSI_INT_MSK1, DPI_PLD_WR_ERR, 0);
+	regmap_write(dsi->regmap, DSI_PWR_UP, RESET);
+	regmap_write(dsi->regmap, DSI_LPCLK_CTRL, 0);
+	regmap_write(dsi->regmap, DSI_EDPI_CMD_SIZE, 0);
+	regmap_update_bits(dsi->regmap, DSI_MODE_CFG,
+			   CMD_VIDEO_MODE, COMMAND_MODE);
+	regmap_write(dsi->regmap, DSI_PWR_UP, POWERUP);
+
+	if (dsi->slave)
+		dw_mipi_dsi_disable(dsi->slave);
+}
+
+static void dw_mipi_dsi_post_disable(struct dw_mipi_dsi *dsi)
+{
+	if (dsi->slave)
+		dw_mipi_dsi_post_disable(dsi->slave);
+
+	mutex_lock(&dsi->mutex);
+
+	if (!dsi->prepared) {
+		mutex_unlock(&dsi->mutex);
+		return;
+	}
+
+	dw_mipi_dsi_interrupt_disable(dsi);
+	dw_mipi_dsi_host_power_off(dsi);
+	mipi_dphy_power_off(dsi);
+
+	pm_runtime_put(dsi->dev);
+
+	dsi->prepared = false;
+
+	mutex_unlock(&dsi->mutex);
+
+	if (dsi->master)
+		dw_mipi_dsi_post_disable(dsi->master);
+}
+
+static void dw_mipi_dsi_encoder_disable(struct drm_encoder *encoder)
+{
+	struct dw_mipi_dsi *dsi = encoder_to_dsi(encoder);
+
+	if (dsi->panel)
+		drm_panel_disable(dsi->panel);
+
+	dw_mipi_dsi_disable(dsi);
+
+	if (dsi->panel)
+		drm_panel_unprepare(dsi->panel);
+
+	dw_mipi_dsi_post_disable(dsi);
+}
+
+static void dw_mipi_dsi_host_init(struct dw_mipi_dsi *dsi)
+{
+	dw_mipi_dsi_init(dsi);
+	dw_mipi_dsi_dpi_config(dsi, &dsi->mode);
+	dw_mipi_dsi_packet_handler_config(dsi);
+	dw_mipi_dsi_video_mode_config(dsi);
+	dw_mipi_dsi_video_packet_config(dsi, &dsi->mode);
+	dw_mipi_dsi_command_mode_config(dsi);
+	regmap_update_bits(dsi->regmap, DSI_MODE_CFG,
+			   CMD_VIDEO_MODE, COMMAND_MODE);
+	dw_mipi_dsi_line_timer_config(dsi);
+	dw_mipi_dsi_vertical_timing_config(dsi);
+	dw_mipi_dsi_dphy_timing_config(dsi);
+	dw_mipi_dsi_dphy_interface_config(dsi);
+	dw_mipi_dsi_interrupt_enable(dsi);
+}
+
+static void dw_mipi_dsi_pre_enable(struct dw_mipi_dsi *dsi)
+{
+	if (dsi->master)
+		dw_mipi_dsi_pre_enable(dsi->master);
+
+	mutex_lock(&dsi->mutex);
+
+	if (dsi->prepared) {
+		mutex_unlock(&dsi->mutex);
+		return;
+	}
+
+	pm_runtime_get_sync(dsi->dev);
+
+	/* MIPI DSI APB software reset request. */
+	reset_control_assert(dsi->rst);
+	udelay(10);
+	reset_control_deassert(dsi->rst);
+	udelay(10);
+
+	dw_mipi_dsi_host_init(dsi);
+	mipi_dphy_init(dsi);
+	mipi_dphy_power_on(dsi);
+	dw_mipi_dsi_host_power_on(dsi);
+
+	dsi->prepared = true;
+
+	mutex_unlock(&dsi->mutex);
+
+	if (dsi->slave)
+		dw_mipi_dsi_pre_enable(dsi->slave);
+}
+
+static void dw_mipi_dsi_enable(struct dw_mipi_dsi *dsi)
+{
+	const struct drm_display_mode *mode = &dsi->mode;
+	u32 int_st1;
+
+	/*
+	 * The high-speed clock is started before that the high-speed data is
+	 * sent via the data lanes.
+	 */
+	regmap_update_bits(dsi->regmap, DSI_LPCLK_CTRL,
+			   PHY_TXREQUESTCLKHS, PHY_TXREQUESTCLKHS);
+
+	regmap_write(dsi->regmap, DSI_PWR_UP, RESET);
+
+	if (dsi->mode_flags & MIPI_DSI_MODE_VIDEO) {
+		regmap_update_bits(dsi->regmap, DSI_MODE_CFG,
+				   CMD_VIDEO_MODE, VIDEO_MODE);
+	} else {
+		regmap_write(dsi->regmap, DSI_DBI_VCID,
+			     DBI_VCID(dsi->channel));
+		regmap_update_bits(dsi->regmap, DSI_CMD_MODE_CFG,
+				   DCS_LW_TX, 0);
+		regmap_write(dsi->regmap, DSI_EDPI_CMD_SIZE, mode->hdisplay);
+		regmap_update_bits(dsi->regmap, DSI_MODE_CFG,
+				   CMD_VIDEO_MODE, COMMAND_MODE);
+	}
+
+	regmap_write(dsi->regmap, DSI_PWR_UP, POWERUP);
+
+	regmap_read(dsi->regmap, DSI_INT_ST1, &int_st1);
+	regmap_update_bits(dsi->regmap, DSI_INT_MSK1,
+			   DPI_PLD_WR_ERR, DPI_PLD_WR_ERR);
+
+	if (dsi->slave)
+		dw_mipi_dsi_enable(dsi->slave);
+}
+
+static void dw_mipi_dsi_vop_routing(struct dw_mipi_dsi *dsi)
+{
+	int pipe;
+
+	pipe = drm_of_encoder_active_endpoint_id(dsi->dev->of_node,
+						 &dsi->encoder);
+	grf_field_write(dsi, VOPSEL, pipe);
+	if (dsi->slave)
+		grf_field_write(dsi->slave, VOPSEL, pipe);
+}
+
+static void dw_mipi_dsi_encoder_enable(struct drm_encoder *encoder)
+{
+	struct dw_mipi_dsi *dsi = encoder_to_dsi(encoder);
+	unsigned long lane_rate = dw_mipi_dsi_get_lane_rate(dsi);
+
+	if (dsi->dphy.phy)
+		dw_mipi_dsi_set_hs_clk(dsi, lane_rate);
+	else
+		dw_mipi_dsi_set_pll(dsi, lane_rate);
+
+	dev_info(dsi->dev, "final DSI-Link bandwidth: %u x %d Mbps\n",
+		 dsi->lane_mbps, dsi->slave ? dsi->lanes * 2 : dsi->lanes);
+
+	dw_mipi_dsi_vop_routing(dsi);
+	dw_mipi_dsi_pre_enable(dsi);
+
+	if (dsi->panel)
+		drm_panel_prepare(dsi->panel);
+
+	dw_mipi_dsi_enable(dsi);
+
+	if (dsi->panel)
+		drm_panel_enable(dsi->panel);
+}
+
+static int
+dw_mipi_dsi_encoder_atomic_check(struct drm_encoder *encoder,
+				 struct drm_crtc_state *crtc_state,
+				 struct drm_connector_state *conn_state)
+{
+	struct rockchip_crtc_state *s = to_rockchip_crtc_state(crtc_state);
+	struct dw_mipi_dsi *dsi = encoder_to_dsi(encoder);
+	struct drm_connector *connector = conn_state->connector;
+	struct drm_display_info *info = &connector->display_info;
+
+	switch (dsi->format) {
+	case MIPI_DSI_FMT_RGB888:
+		s->output_mode = ROCKCHIP_OUT_MODE_P888;
+		break;
+	case MIPI_DSI_FMT_RGB666:
+		s->output_mode = ROCKCHIP_OUT_MODE_P666;
+		break;
+	case MIPI_DSI_FMT_RGB565:
+		s->output_mode = ROCKCHIP_OUT_MODE_P565;
+		break;
+	default:
+		WARN_ON(1);
+		return -EINVAL;
+	}
+
+	s->output_type = DRM_MODE_CONNECTOR_DSI;
+	if (info->num_bus_formats)
+		s->bus_format = info->bus_formats[0];
+	else
+		s->bus_format = MEDIA_BUS_FMT_RGB888_1X24;
+	s->tv_state = &conn_state->tv;
+	s->eotf = TRADITIONAL_GAMMA_SDR;
+	s->color_space = V4L2_COLORSPACE_DEFAULT;
+
+	if (dsi->slave)
+		s->output_flags |= ROCKCHIP_OUTPUT_DSI_DUAL_CHANNEL;
+
+	if (IS_DSI1(dsi))
+		s->output_flags |= ROCKCHIP_OUTPUT_DSI_DUAL_LINK;
+
+	return 0;
+}
+
+static int dw_mipi_dsi_loader_protect(struct dw_mipi_dsi *dsi, bool on)
+{
+	u32 int_st1;
+
+	if (dsi->master)
+		dw_mipi_dsi_loader_protect(dsi->master, on);
+
+	if (on) {
+		pm_runtime_get_sync(dsi->dev);
+		regmap_read(dsi->regmap, DSI_INT_ST1, &int_st1);
+		regmap_update_bits(dsi->regmap, DSI_INT_MSK1,
+				   DPI_PLD_WR_ERR, DPI_PLD_WR_ERR);
+	} else {
+		regmap_update_bits(dsi->regmap, DSI_INT_MSK1,
+				   DPI_PLD_WR_ERR, 0);
+		pm_runtime_put(dsi->dev);
+	}
+
+	if (dsi->slave)
+		dw_mipi_dsi_loader_protect(dsi->slave, on);
+
+	return 0;
+}
+
+static int dw_mipi_dsi_encoder_loader_protect(struct drm_encoder *encoder,
+					      bool on)
+{
+	struct dw_mipi_dsi *dsi = encoder_to_dsi(encoder);
+
+	if (dsi->panel)
+		drm_panel_loader_protect(dsi->panel, on);
+
+	return dw_mipi_dsi_loader_protect(dsi, on);
+}
+
+static const struct drm_encoder_helper_funcs
+dw_mipi_dsi_encoder_helper_funcs = {
+	.loader_protect = dw_mipi_dsi_encoder_loader_protect,
+	.mode_set = dw_mipi_dsi_encoder_mode_set,
+	.enable = dw_mipi_dsi_encoder_enable,
+	.disable = dw_mipi_dsi_encoder_disable,
+	.atomic_check = dw_mipi_dsi_encoder_atomic_check,
+};
+
+static const struct drm_encoder_funcs dw_mipi_dsi_encoder_funcs = {
+	.destroy = drm_encoder_cleanup,
+};
+
+static int dw_mipi_dsi_connector_get_modes(struct drm_connector *connector)
+{
+	struct dw_mipi_dsi *dsi = con_to_dsi(connector);
+
+	return drm_panel_get_modes(dsi->panel);
+}
+
+static struct drm_encoder *dw_mipi_dsi_connector_best_encoder(
+					struct drm_connector *connector)
+{
+	struct dw_mipi_dsi *dsi = con_to_dsi(connector);
+
+	return &dsi->encoder;
+}
+
+static const struct drm_connector_helper_funcs
+dw_mipi_dsi_connector_helper_funcs = {
+	.get_modes = dw_mipi_dsi_connector_get_modes,
+	.best_encoder = dw_mipi_dsi_connector_best_encoder,
+};
+
+static enum drm_connector_status
+dw_mipi_dsi_detect(struct drm_connector *connector, bool force)
+{
+	return connector_status_connected;
+}
+
+static void dw_mipi_dsi_drm_connector_destroy(struct drm_connector *connector)
+{
+	drm_connector_unregister(connector);
+	drm_connector_cleanup(connector);
+}
+
+static const struct drm_connector_funcs dw_mipi_dsi_atomic_connector_funcs = {
+	.dpms = drm_atomic_helper_connector_dpms,
+	.fill_modes = drm_helper_probe_single_connector_modes,
+	.detect = dw_mipi_dsi_detect,
+	.destroy = dw_mipi_dsi_drm_connector_destroy,
+	.reset = drm_atomic_helper_connector_reset,
+	.atomic_duplicate_state = drm_atomic_helper_connector_duplicate_state,
+	.atomic_destroy_state = drm_atomic_helper_connector_destroy_state,
+};
+
 static ssize_t dw_mipi_dsi_transfer(struct dw_mipi_dsi *dsi,
 				    const struct mipi_dsi_msg *msg)
 {
@@ -862,11 +1433,11 @@
 	int val;
 	int len = msg->tx_len;
 
+	dw_mipi_dsi_pre_enable(dsi);
+
 	if (msg->flags & MIPI_DSI_MSG_USE_LPM) {
 		regmap_update_bits(dsi->regmap, DSI_VID_MODE_CFG,
 				   LP_CMD_EN, LP_CMD_EN);
-		regmap_update_bits(dsi->regmap, DSI_LPCLK_CTRL,
-				   PHY_TXREQUESTCLKHS, PHY_TXREQUESTCLKHS);
 	} else {
 		regmap_update_bits(dsi->regmap, DSI_VID_MODE_CFG, LP_CMD_EN, 0);
 		regmap_update_bits(dsi->regmap, DSI_LPCLK_CTRL,
@@ -996,705 +1567,6 @@
 		return ret;
 
 	if (msg->rx_len) {
-		ret = dw_mipi_dsi_read_from_fifo(dsi, msg);
-		if (ret < 0)
-			return ret;
-	}
-
-	if (dsi->slave)
-		dw_mipi_dsi_transfer(dsi->slave, msg);
-
-	return len;
-}
-
-static ssize_t dw_mipi_dsi_host_transfer(struct mipi_dsi_host *host,
-					 const struct mipi_dsi_msg *msg)
-{
-	struct dw_mipi_dsi *dsi = host_to_dsi(host);
-
-	return dw_mipi_dsi_transfer(dsi, msg);
-}
-
-static const struct mipi_dsi_host_ops dw_mipi_dsi_host_ops = {
-	.attach = dw_mipi_dsi_host_attach,
-	.detach = dw_mipi_dsi_host_detach,
-	.transfer = dw_mipi_dsi_host_transfer,
-};
-
-=======
->>>>>>> 73795337
-static void dw_mipi_dsi_video_mode_config(struct dw_mipi_dsi *dsi)
-{
-	u32 val = LP_VACT_EN | LP_VFP_EN | LP_VBP_EN | LP_VSA_EN |
-		  LP_HFP_EN | LP_HBP_EN;
-
-	if (dsi->mode_flags & MIPI_DSI_MODE_VIDEO_HFP)
-		val &= ~LP_HFP_EN;
-
-	if (dsi->mode_flags & MIPI_DSI_MODE_VIDEO_HBP)
-		val &= ~LP_HBP_EN;
-
-	if (dsi->mode_flags & MIPI_DSI_MODE_VIDEO_BURST)
-		val |= VID_MODE_TYPE_BURST;
-	else if (dsi->mode_flags & MIPI_DSI_MODE_VIDEO_SYNC_PULSE)
-		val |= VID_MODE_TYPE_BURST_SYNC_PULSES;
-	else
-		val |= VID_MODE_TYPE_BURST_SYNC_EVENTS;
-
-	regmap_write(dsi->regmap, DSI_VID_MODE_CFG, val);
-
-	if (dsi->mode_flags & MIPI_DSI_CLOCK_NON_CONTINUOUS)
-		regmap_update_bits(dsi->regmap, DSI_LPCLK_CTRL,
-				   AUTO_CLKLANE_CTRL, AUTO_CLKLANE_CTRL);
-}
-
-static void mipi_dphy_init(struct dw_mipi_dsi *dsi)
-{
-	u32 map[] = {0x0, 0x1, 0x3, 0x7, 0xf};
-
-	mipi_dphy_enableclk_deassert(dsi);
-	mipi_dphy_shutdownz_assert(dsi);
-	mipi_dphy_rstz_assert(dsi);
-	testif_testclr_assert(dsi);
-
-	/* Configures DPHY to work as a Master */
-	grf_field_write(dsi, MASTERSLAVEZ, 1);
-
-	/* Configures lane as TX */
-	grf_field_write(dsi, BASEDIR, 0);
-
-	/* Set all REQUEST inputs to zero */
-	grf_field_write(dsi, TURNREQUEST, 0);
-	grf_field_write(dsi, TURNDISABLE, 0);
-	grf_field_write(dsi, FORCETXSTOPMODE, 0);
-	grf_field_write(dsi, FORCERXMODE, 0);
-	udelay(1);
-
-	testif_testclr_deassert(dsi);
-
-	if (!dsi->dphy.phy)
-		dw_mipi_dsi_phy_init(dsi);
-
-	/* Enable Data Lane Module */
-	grf_field_write(dsi, ENABLE_N, map[dsi->lanes]);
-
-	/* Enable Clock Lane Module */
-	grf_field_write(dsi, ENABLECLK, 1);
-
-	mipi_dphy_enableclk_assert(dsi);
-}
-
-static void dw_mipi_dsi_init(struct dw_mipi_dsi *dsi)
-{
-	u32 esc_clk_div;
-
-	regmap_write(dsi->regmap, DSI_PWR_UP, RESET);
-
-	/* The maximum value of the escape clock frequency is 20MHz */
-	esc_clk_div = DIV_ROUND_UP(dsi->lane_mbps >> 3, 20);
-	regmap_write(dsi->regmap, DSI_CLKMGR_CFG, TO_CLK_DIVIDSION(10) |
-		     TX_ESC_CLK_DIVIDSION(esc_clk_div));
-}
-
-static void dw_mipi_dsi_dpi_config(struct dw_mipi_dsi *dsi,
-				   struct drm_display_mode *mode)
-{
-	u32 val = 0, color = 0;
-
-	switch (dsi->format) {
-	case MIPI_DSI_FMT_RGB888:
-		color = DPI_COLOR_CODING_24BIT;
-		break;
-	case MIPI_DSI_FMT_RGB666:
-		color = DPI_COLOR_CODING_18BIT_2 | EN18_LOOSELY;
-		break;
-	case MIPI_DSI_FMT_RGB666_PACKED:
-		color = DPI_COLOR_CODING_18BIT_1;
-		break;
-	case MIPI_DSI_FMT_RGB565:
-		color = DPI_COLOR_CODING_16BIT_1;
-		break;
-	}
-
-	if (mode->flags & DRM_MODE_FLAG_NVSYNC)
-		val |= VSYNC_ACTIVE_LOW;
-	if (mode->flags & DRM_MODE_FLAG_NHSYNC)
-		val |= HSYNC_ACTIVE_LOW;
-
-	regmap_write(dsi->regmap, DSI_DPI_VCID, DPI_VID(dsi->channel));
-	regmap_write(dsi->regmap, DSI_DPI_COLOR_CODING, color);
-	regmap_write(dsi->regmap, DSI_DPI_CFG_POL, val);
-	regmap_write(dsi->regmap, DSI_DPI_LP_CMD_TIM,
-		     OUTVACT_LPCMD_TIME(4) | INVACT_LPCMD_TIME(4));
-}
-
-static void dw_mipi_dsi_packet_handler_config(struct dw_mipi_dsi *dsi)
-{
-	u32 val = CRC_RX_EN | ECC_RX_EN | BTA_EN | EOTP_TX_EN;
-
-	if (dsi->mode_flags & MIPI_DSI_MODE_EOT_PACKET)
-		val &= ~EOTP_TX_EN;
-
-	regmap_write(dsi->regmap, DSI_PCKHDL_CFG, val);
-}
-
-static void dw_mipi_dsi_video_packet_config(struct dw_mipi_dsi *dsi,
-					    struct drm_display_mode *mode)
-{
-	regmap_write(dsi->regmap, DSI_VID_PKT_SIZE,
-		     VID_PKT_SIZE(mode->hdisplay));
-}
-
-static void dw_mipi_dsi_command_mode_config(struct dw_mipi_dsi *dsi)
-{
-	regmap_write(dsi->regmap, DSI_TO_CNT_CFG,
-		     HSTX_TO_CNT(1000) | LPRX_TO_CNT(1000));
-	regmap_write(dsi->regmap, DSI_BTA_TO_CNT, 0xd00);
-}
-
-/* Get lane byte clock cycles. */
-static u32 dw_mipi_dsi_get_hcomponent_lbcc(struct dw_mipi_dsi *dsi,
-					   u32 hcomponent)
-{
-	u32 lbcc;
-
-	lbcc = hcomponent * dsi->lane_mbps * MSEC_PER_SEC / 8;
-
-	if (dsi->mode.clock == 0)
-		return 0;
-
-	return DIV_ROUND_CLOSEST_ULL(lbcc, dsi->mode.clock);
-}
-
-static void dw_mipi_dsi_line_timer_config(struct dw_mipi_dsi *dsi)
-{
-	u32 htotal, hsa, hbp, lbcc;
-	struct drm_display_mode *mode = &dsi->mode;
-
-	htotal = mode->htotal;
-	hsa = mode->hsync_end - mode->hsync_start;
-	hbp = mode->htotal - mode->hsync_end;
-
-	lbcc = dw_mipi_dsi_get_hcomponent_lbcc(dsi, htotal);
-	regmap_write(dsi->regmap, DSI_VID_HLINE_TIME, lbcc);
-
-	lbcc = dw_mipi_dsi_get_hcomponent_lbcc(dsi, hsa);
-	regmap_write(dsi->regmap, DSI_VID_HSA_TIME, lbcc);
-
-	lbcc = dw_mipi_dsi_get_hcomponent_lbcc(dsi, hbp);
-	regmap_write(dsi->regmap, DSI_VID_HBP_TIME, lbcc);
-}
-
-static void dw_mipi_dsi_vertical_timing_config(struct dw_mipi_dsi *dsi)
-{
-	u32 vactive, vsa, vfp, vbp;
-	struct drm_display_mode *mode = &dsi->mode;
-
-	vactive = mode->vdisplay;
-	vsa = mode->vsync_end - mode->vsync_start;
-	vfp = mode->vsync_start - mode->vdisplay;
-	vbp = mode->vtotal - mode->vsync_end;
-
-	regmap_write(dsi->regmap, DSI_VID_VACTIVE_LINES, vactive);
-	regmap_write(dsi->regmap, DSI_VID_VSA_LINES, vsa);
-	regmap_write(dsi->regmap, DSI_VID_VFP_LINES, vfp);
-	regmap_write(dsi->regmap, DSI_VID_VBP_LINES, vbp);
-}
-
-static void dw_mipi_dsi_dphy_timing_config(struct dw_mipi_dsi *dsi)
-{
-	regmap_write(dsi->regmap, DSI_PHY_TMR_CFG, PHY_HS2LP_TIME(0x14) |
-		     PHY_LP2HS_TIME(0x10) | MAX_RD_TIME(10000));
-	regmap_write(dsi->regmap, DSI_PHY_TMR_LPCLK_CFG,
-		     PHY_CLKHS2LP_TIME(0x40) | PHY_CLKLP2HS_TIME(0x40));
-}
-
-static void dw_mipi_dsi_dphy_interface_config(struct dw_mipi_dsi *dsi)
-{
-	regmap_write(dsi->regmap, DSI_PHY_IF_CFG,
-		     PHY_STOP_WAIT_TIME(0x20) | N_LANES(dsi->lanes));
-}
-
-static void dw_mipi_dsi_interrupt_enable(struct dw_mipi_dsi *dsi)
-{
-	regmap_write(dsi->regmap, DSI_INT_MSK0, 0x1fffff);
-	regmap_write(dsi->regmap, DSI_INT_MSK1, 0x1f7f);
-}
-
-static void dw_mipi_dsi_interrupt_disable(struct dw_mipi_dsi *dsi)
-{
-	regmap_write(dsi->regmap, DSI_INT_MSK0, 0);
-	regmap_write(dsi->regmap, DSI_INT_MSK1, 0);
-}
-
-static void dw_mipi_dsi_encoder_mode_set(struct drm_encoder *encoder,
-					struct drm_display_mode *mode,
-					struct drm_display_mode *adjusted_mode)
-{
-	struct dw_mipi_dsi *dsi = encoder_to_dsi(encoder);
-
-	drm_mode_copy(&dsi->mode, adjusted_mode);
-
-	if (dsi->slave) {
-		dsi->mode.hdisplay /= 2;
-		drm_mode_copy(&dsi->slave->mode, &dsi->mode);
-	}
-}
-
-static void dw_mipi_dsi_disable(struct dw_mipi_dsi *dsi)
-{
-	regmap_update_bits(dsi->regmap, DSI_INT_MSK1, DPI_PLD_WR_ERR, 0);
-	regmap_write(dsi->regmap, DSI_PWR_UP, RESET);
-	regmap_write(dsi->regmap, DSI_LPCLK_CTRL, 0);
-	regmap_write(dsi->regmap, DSI_EDPI_CMD_SIZE, 0);
-	regmap_update_bits(dsi->regmap, DSI_MODE_CFG,
-			   CMD_VIDEO_MODE, COMMAND_MODE);
-	regmap_write(dsi->regmap, DSI_PWR_UP, POWERUP);
-
-	if (dsi->slave)
-		dw_mipi_dsi_disable(dsi->slave);
-}
-
-static void dw_mipi_dsi_post_disable(struct dw_mipi_dsi *dsi)
-{
-	if (dsi->slave)
-		dw_mipi_dsi_post_disable(dsi->slave);
-
-	mutex_lock(&dsi->mutex);
-
-	if (!dsi->prepared) {
-		mutex_unlock(&dsi->mutex);
-		return;
-	}
-
-	dw_mipi_dsi_interrupt_disable(dsi);
-	dw_mipi_dsi_host_power_off(dsi);
-	mipi_dphy_power_off(dsi);
-
-	pm_runtime_put(dsi->dev);
-
-	dsi->prepared = false;
-
-	mutex_unlock(&dsi->mutex);
-
-	if (dsi->master)
-		dw_mipi_dsi_post_disable(dsi->master);
-}
-
-static void dw_mipi_dsi_encoder_disable(struct drm_encoder *encoder)
-{
-	struct dw_mipi_dsi *dsi = encoder_to_dsi(encoder);
-
-	if (dsi->panel)
-		drm_panel_disable(dsi->panel);
-
-	dw_mipi_dsi_disable(dsi);
-
-	if (dsi->panel)
-		drm_panel_unprepare(dsi->panel);
-
-	dw_mipi_dsi_post_disable(dsi);
-}
-
-static void dw_mipi_dsi_host_init(struct dw_mipi_dsi *dsi)
-{
-	dw_mipi_dsi_init(dsi);
-	dw_mipi_dsi_dpi_config(dsi, &dsi->mode);
-	dw_mipi_dsi_packet_handler_config(dsi);
-	dw_mipi_dsi_video_mode_config(dsi);
-	dw_mipi_dsi_video_packet_config(dsi, &dsi->mode);
-	dw_mipi_dsi_command_mode_config(dsi);
-	regmap_update_bits(dsi->regmap, DSI_MODE_CFG,
-			   CMD_VIDEO_MODE, COMMAND_MODE);
-	dw_mipi_dsi_line_timer_config(dsi);
-	dw_mipi_dsi_vertical_timing_config(dsi);
-	dw_mipi_dsi_dphy_timing_config(dsi);
-	dw_mipi_dsi_dphy_interface_config(dsi);
-	dw_mipi_dsi_interrupt_enable(dsi);
-}
-
-static void dw_mipi_dsi_pre_enable(struct dw_mipi_dsi *dsi)
-{
-	if (dsi->master)
-		dw_mipi_dsi_pre_enable(dsi->master);
-
-	mutex_lock(&dsi->mutex);
-
-	if (dsi->prepared) {
-		mutex_unlock(&dsi->mutex);
-		return;
-	}
-
-	pm_runtime_get_sync(dsi->dev);
-
-	/* MIPI DSI APB software reset request. */
-	reset_control_assert(dsi->rst);
-	udelay(10);
-	reset_control_deassert(dsi->rst);
-	udelay(10);
-
-	dw_mipi_dsi_host_init(dsi);
-	mipi_dphy_init(dsi);
-	mipi_dphy_power_on(dsi);
-	dw_mipi_dsi_host_power_on(dsi);
-
-	dsi->prepared = true;
-
-	mutex_unlock(&dsi->mutex);
-
-	if (dsi->slave)
-		dw_mipi_dsi_pre_enable(dsi->slave);
-}
-
-static void dw_mipi_dsi_enable(struct dw_mipi_dsi *dsi)
-{
-	const struct drm_display_mode *mode = &dsi->mode;
-	u32 int_st1;
-
-	/*
-	 * The high-speed clock is started before that the high-speed data is
-	 * sent via the data lanes.
-	 */
-	regmap_update_bits(dsi->regmap, DSI_LPCLK_CTRL,
-			   PHY_TXREQUESTCLKHS, PHY_TXREQUESTCLKHS);
-
-	regmap_write(dsi->regmap, DSI_PWR_UP, RESET);
-
-	if (dsi->mode_flags & MIPI_DSI_MODE_VIDEO) {
-		regmap_update_bits(dsi->regmap, DSI_MODE_CFG,
-				   CMD_VIDEO_MODE, VIDEO_MODE);
-	} else {
-		regmap_write(dsi->regmap, DSI_DBI_VCID,
-			     DBI_VCID(dsi->channel));
-		regmap_update_bits(dsi->regmap, DSI_CMD_MODE_CFG,
-				   DCS_LW_TX, 0);
-		regmap_write(dsi->regmap, DSI_EDPI_CMD_SIZE, mode->hdisplay);
-		regmap_update_bits(dsi->regmap, DSI_MODE_CFG,
-				   CMD_VIDEO_MODE, COMMAND_MODE);
-	}
-
-	regmap_write(dsi->regmap, DSI_PWR_UP, POWERUP);
-
-	regmap_read(dsi->regmap, DSI_INT_ST1, &int_st1);
-	regmap_update_bits(dsi->regmap, DSI_INT_MSK1,
-			   DPI_PLD_WR_ERR, DPI_PLD_WR_ERR);
-
-	if (dsi->slave)
-		dw_mipi_dsi_enable(dsi->slave);
-}
-
-static void dw_mipi_dsi_vop_routing(struct dw_mipi_dsi *dsi)
-{
-	int pipe;
-
-	pipe = drm_of_encoder_active_endpoint_id(dsi->dev->of_node,
-						 &dsi->encoder);
-	grf_field_write(dsi, VOPSEL, pipe);
-	if (dsi->slave)
-		grf_field_write(dsi->slave, VOPSEL, pipe);
-}
-
-static void dw_mipi_dsi_encoder_enable(struct drm_encoder *encoder)
-{
-	struct dw_mipi_dsi *dsi = encoder_to_dsi(encoder);
-	unsigned long lane_rate = dw_mipi_dsi_get_lane_rate(dsi);
-
-	if (dsi->dphy.phy)
-		dw_mipi_dsi_set_hs_clk(dsi, lane_rate);
-	else
-		dw_mipi_dsi_set_pll(dsi, lane_rate);
-
-	dev_info(dsi->dev, "final DSI-Link bandwidth: %u x %d Mbps\n",
-		 dsi->lane_mbps, dsi->slave ? dsi->lanes * 2 : dsi->lanes);
-
-	dw_mipi_dsi_vop_routing(dsi);
-	dw_mipi_dsi_pre_enable(dsi);
-
-	if (dsi->panel)
-		drm_panel_prepare(dsi->panel);
-
-	dw_mipi_dsi_enable(dsi);
-
-	if (dsi->panel)
-		drm_panel_enable(dsi->panel);
-}
-
-static int
-dw_mipi_dsi_encoder_atomic_check(struct drm_encoder *encoder,
-				 struct drm_crtc_state *crtc_state,
-				 struct drm_connector_state *conn_state)
-{
-	struct rockchip_crtc_state *s = to_rockchip_crtc_state(crtc_state);
-	struct dw_mipi_dsi *dsi = encoder_to_dsi(encoder);
-	struct drm_connector *connector = conn_state->connector;
-	struct drm_display_info *info = &connector->display_info;
-
-	switch (dsi->format) {
-	case MIPI_DSI_FMT_RGB888:
-		s->output_mode = ROCKCHIP_OUT_MODE_P888;
-		break;
-	case MIPI_DSI_FMT_RGB666:
-		s->output_mode = ROCKCHIP_OUT_MODE_P666;
-		break;
-	case MIPI_DSI_FMT_RGB565:
-		s->output_mode = ROCKCHIP_OUT_MODE_P565;
-		break;
-	default:
-		WARN_ON(1);
-		return -EINVAL;
-	}
-
-	s->output_type = DRM_MODE_CONNECTOR_DSI;
-	if (info->num_bus_formats)
-		s->bus_format = info->bus_formats[0];
-	else
-		s->bus_format = MEDIA_BUS_FMT_RGB888_1X24;
-	s->tv_state = &conn_state->tv;
-	s->eotf = TRADITIONAL_GAMMA_SDR;
-	s->color_space = V4L2_COLORSPACE_DEFAULT;
-
-	if (dsi->slave)
-		s->output_flags |= ROCKCHIP_OUTPUT_DSI_DUAL_CHANNEL;
-
-	if (IS_DSI1(dsi))
-		s->output_flags |= ROCKCHIP_OUTPUT_DSI_DUAL_LINK;
-
-	return 0;
-}
-
-static int dw_mipi_dsi_loader_protect(struct dw_mipi_dsi *dsi, bool on)
-{
-	u32 int_st1;
-
-	if (dsi->master)
-		dw_mipi_dsi_loader_protect(dsi->master, on);
-
-	if (on) {
-		pm_runtime_get_sync(dsi->dev);
-		regmap_read(dsi->regmap, DSI_INT_ST1, &int_st1);
-		regmap_update_bits(dsi->regmap, DSI_INT_MSK1,
-				   DPI_PLD_WR_ERR, DPI_PLD_WR_ERR);
-	} else {
-		regmap_update_bits(dsi->regmap, DSI_INT_MSK1,
-				   DPI_PLD_WR_ERR, 0);
-		pm_runtime_put(dsi->dev);
-	}
-
-	if (dsi->slave)
-		dw_mipi_dsi_loader_protect(dsi->slave, on);
-
-	return 0;
-}
-
-static int dw_mipi_dsi_encoder_loader_protect(struct drm_encoder *encoder,
-					      bool on)
-{
-	struct dw_mipi_dsi *dsi = encoder_to_dsi(encoder);
-
-	if (dsi->panel)
-		drm_panel_loader_protect(dsi->panel, on);
-
-	return dw_mipi_dsi_loader_protect(dsi, on);
-}
-
-static const struct drm_encoder_helper_funcs
-dw_mipi_dsi_encoder_helper_funcs = {
-	.loader_protect = dw_mipi_dsi_encoder_loader_protect,
-	.mode_set = dw_mipi_dsi_encoder_mode_set,
-	.enable = dw_mipi_dsi_encoder_enable,
-	.disable = dw_mipi_dsi_encoder_disable,
-	.atomic_check = dw_mipi_dsi_encoder_atomic_check,
-};
-
-static const struct drm_encoder_funcs dw_mipi_dsi_encoder_funcs = {
-	.destroy = drm_encoder_cleanup,
-};
-
-static int dw_mipi_dsi_connector_get_modes(struct drm_connector *connector)
-{
-	struct dw_mipi_dsi *dsi = con_to_dsi(connector);
-
-	return drm_panel_get_modes(dsi->panel);
-}
-
-static struct drm_encoder *dw_mipi_dsi_connector_best_encoder(
-					struct drm_connector *connector)
-{
-	struct dw_mipi_dsi *dsi = con_to_dsi(connector);
-
-	return &dsi->encoder;
-}
-
-static const struct drm_connector_helper_funcs
-dw_mipi_dsi_connector_helper_funcs = {
-	.get_modes = dw_mipi_dsi_connector_get_modes,
-	.best_encoder = dw_mipi_dsi_connector_best_encoder,
-};
-
-static enum drm_connector_status
-dw_mipi_dsi_detect(struct drm_connector *connector, bool force)
-{
-	return connector_status_connected;
-}
-
-static void dw_mipi_dsi_drm_connector_destroy(struct drm_connector *connector)
-{
-	drm_connector_unregister(connector);
-	drm_connector_cleanup(connector);
-}
-
-static const struct drm_connector_funcs dw_mipi_dsi_atomic_connector_funcs = {
-	.dpms = drm_atomic_helper_connector_dpms,
-	.fill_modes = drm_helper_probe_single_connector_modes,
-	.detect = dw_mipi_dsi_detect,
-	.destroy = dw_mipi_dsi_drm_connector_destroy,
-	.reset = drm_atomic_helper_connector_reset,
-	.atomic_duplicate_state = drm_atomic_helper_connector_duplicate_state,
-	.atomic_destroy_state = drm_atomic_helper_connector_destroy_state,
-};
-
-static ssize_t dw_mipi_dsi_transfer(struct dw_mipi_dsi *dsi,
-				    const struct mipi_dsi_msg *msg)
-{
-	struct mipi_dsi_packet packet;
-	int ret;
-	int val;
-	int len = msg->tx_len;
-
-	dw_mipi_dsi_pre_enable(dsi);
-
-	if (msg->flags & MIPI_DSI_MSG_USE_LPM) {
-		regmap_update_bits(dsi->regmap, DSI_VID_MODE_CFG,
-				   LP_CMD_EN, LP_CMD_EN);
-	} else {
-		regmap_update_bits(dsi->regmap, DSI_VID_MODE_CFG, LP_CMD_EN, 0);
-		regmap_update_bits(dsi->regmap, DSI_LPCLK_CTRL,
-				   PHY_TXREQUESTCLKHS, PHY_TXREQUESTCLKHS);
-	}
-
-	switch (msg->type) {
-	case MIPI_DSI_SHUTDOWN_PERIPHERAL:
-		return dw_mipi_dsi_shutdown_peripheral(dsi);
-	case MIPI_DSI_TURN_ON_PERIPHERAL:
-		return dw_mipi_dsi_turn_on_peripheral(dsi);
-	case MIPI_DSI_DCS_SHORT_WRITE:
-		regmap_update_bits(dsi->regmap, DSI_CMD_MODE_CFG, DCS_SW_0P_TX,
-				   msg->flags & MIPI_DSI_MSG_USE_LPM ?
-				   DCS_SW_0P_TX : 0);
-		break;
-	case MIPI_DSI_DCS_SHORT_WRITE_PARAM:
-		regmap_update_bits(dsi->regmap, DSI_CMD_MODE_CFG, DCS_SW_1P_TX,
-				   msg->flags & MIPI_DSI_MSG_USE_LPM ?
-				   DCS_SW_1P_TX : 0);
-		break;
-	case MIPI_DSI_DCS_LONG_WRITE:
-		regmap_update_bits(dsi->regmap, DSI_CMD_MODE_CFG, DCS_LW_TX,
-				   msg->flags & MIPI_DSI_MSG_USE_LPM ?
-				   DCS_LW_TX : 0);
-		break;
-	case MIPI_DSI_DCS_READ:
-		regmap_update_bits(dsi->regmap, DSI_CMD_MODE_CFG, DCS_SR_0P_TX,
-				   msg->flags & MIPI_DSI_MSG_USE_LPM ?
-				   DCS_SR_0P_TX : 0);
-		break;
-	case MIPI_DSI_SET_MAXIMUM_RETURN_PACKET_SIZE:
-		regmap_update_bits(dsi->regmap, DSI_CMD_MODE_CFG,
-				   MAX_RD_PKT_SIZE,
-				   msg->flags & MIPI_DSI_MSG_USE_LPM ?
-				   MAX_RD_PKT_SIZE : 0);
-		break;
-	case MIPI_DSI_GENERIC_SHORT_WRITE_0_PARAM:
-		regmap_update_bits(dsi->regmap, DSI_CMD_MODE_CFG, GEN_SW_0P_TX,
-				   msg->flags & MIPI_DSI_MSG_USE_LPM ?
-				   GEN_SW_0P_TX : 0);
-		break;
-	case MIPI_DSI_GENERIC_SHORT_WRITE_1_PARAM:
-		regmap_update_bits(dsi->regmap, DSI_CMD_MODE_CFG, GEN_SW_1P_TX,
-				   msg->flags & MIPI_DSI_MSG_USE_LPM ?
-				   GEN_SW_1P_TX : 0);
-		break;
-	case MIPI_DSI_GENERIC_SHORT_WRITE_2_PARAM:
-		regmap_update_bits(dsi->regmap, DSI_CMD_MODE_CFG, GEN_SW_2P_TX,
-				   msg->flags & MIPI_DSI_MSG_USE_LPM ?
-				   GEN_SW_2P_TX : 0);
-		break;
-	case MIPI_DSI_GENERIC_LONG_WRITE:
-		regmap_update_bits(dsi->regmap, DSI_CMD_MODE_CFG, GEN_LW_TX,
-				   msg->flags & MIPI_DSI_MSG_USE_LPM ?
-				   GEN_LW_TX : 0);
-		break;
-	case MIPI_DSI_GENERIC_READ_REQUEST_0_PARAM:
-		regmap_update_bits(dsi->regmap, DSI_CMD_MODE_CFG, GEN_SR_0P_TX,
-				   msg->flags & MIPI_DSI_MSG_USE_LPM ?
-				   GEN_SR_0P_TX : 0);
-		break;
-	case MIPI_DSI_GENERIC_READ_REQUEST_1_PARAM:
-		regmap_update_bits(dsi->regmap, DSI_CMD_MODE_CFG, GEN_SR_1P_TX,
-				   msg->flags & MIPI_DSI_MSG_USE_LPM ?
-				   GEN_SR_1P_TX : 0);
-		break;
-	case MIPI_DSI_GENERIC_READ_REQUEST_2_PARAM:
-		regmap_update_bits(dsi->regmap, DSI_CMD_MODE_CFG, GEN_SR_2P_TX,
-				   msg->flags & MIPI_DSI_MSG_USE_LPM ?
-				   GEN_SR_2P_TX : 0);
-		break;
-	default:
-		return -EINVAL;
-	}
-
-	if (msg->flags & MIPI_DSI_MSG_REQ_ACK)
-		regmap_update_bits(dsi->regmap, DSI_CMD_MODE_CFG,
-				   ACK_RQST_EN, ACK_RQST_EN);
-
-	/* create a packet to the DSI protocol */
-	ret = mipi_dsi_create_packet(&packet, msg);
-	if (ret) {
-		dev_err(dsi->dev, "failed to create packet: %d\n", ret);
-		return ret;
-	}
-
-	/* Send payload */
-	while (DIV_ROUND_UP(packet.payload_length, 4)) {
-		/*
-		 * Alternatively, you can always keep the FIFO
-		 * nearly full by monitoring the FIFO state until
-		 * it is not full, and then writea single word of data.
-		 * This solution is more resource consuming
-		 * but it simultaneously avoids FIFO starvation,
-		 * making it possible to use FIFO sizes smaller than
-		 * the amount of data of the longest packet to be written.
-		 */
-		ret = genif_wait_w_pld_fifo_not_full(dsi);
-		if (ret)
-			return ret;
-
-		if (packet.payload_length < 4) {
-			/* send residu payload */
-			val = 0;
-			memcpy(&val, packet.payload, packet.payload_length);
-			regmap_write(dsi->regmap, DSI_GEN_PLD_DATA, val);
-			packet.payload_length = 0;
-		} else {
-			val = get_unaligned_le32(packet.payload);
-			regmap_write(dsi->regmap, DSI_GEN_PLD_DATA, val);
-			packet.payload += 4;
-			packet.payload_length -= 4;
-		}
-	}
-
-	ret = genif_wait_cmd_fifo_not_full(dsi);
-	if (ret)
-		return ret;
-
-	/* Send packet header */
-	val = get_unaligned_le32(packet.header);
-	regmap_write(dsi->regmap, DSI_GEN_HDR, val);
-
-	ret = genif_wait_write_fifo_empty(dsi);
-	if (ret)
-		return ret;
-
-	if (msg->rx_len) {
 		ret = dw_mipi_dsi_turn_around_request(dsi);
 		if (ret) {
 			dev_err(dsi->dev,
@@ -1780,11 +1652,18 @@
 		drm_connector_helper_add(connector,
 					 &dw_mipi_dsi_connector_helper_funcs);
 		drm_mode_connector_attach_encoder(connector, encoder);
-		drm_panel_attach(dsi->panel, connector);
+
+		ret = drm_panel_attach(dsi->panel, &dsi->connector);
+		if (ret) {
+			dev_err(dev, "Failed to attach panel: %d\n", ret);
+			goto connector_cleanup;
+		}
 	}
 
 	return 0;
 
+connector_cleanup:
+	drm_connector_cleanup(connector);
 encoder_cleanup:
 	drm_encoder_cleanup(encoder);
 	return ret;
@@ -1884,16 +1763,10 @@
 {
 	struct dw_mipi_dsi *dsi = dev_get_drvdata(dev);
 
-<<<<<<< HEAD
-	pm_runtime_disable(dev);
-	if (dsi->slave)
-		pm_runtime_disable(dsi->slave->dev);
-=======
 	dw_mipi_dsi_rpm_disable(dsi);
 
 	if (dsi->panel)
 		drm_panel_detach(dsi->panel);
->>>>>>> 73795337
 }
 
 static const struct component_ops dw_mipi_dsi_ops = {
