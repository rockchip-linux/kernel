--- conflicted
+++ resolved
@@ -1801,20 +1801,9 @@
 	vop = to_vop(crtc);
 	vop_data = vop->data;
 
-<<<<<<< HEAD
-	*src = state->src;
-	*dest = state->dst;
-
-	if (state->src_w >> 16 < 4 || state->src_h >> 16 < 4 ||
-	    state->crtc_w < 4 || state->crtc_h < 4) {
-		DRM_ERROR("Invalid size: %dx%d->%dx%d, min size is 4x4\n",
-			  state->src_w >> 16, state->src_h >> 16,
-			  state->crtc_w, state->crtc_h);
-=======
 	if (VOP_MAJOR(vop->version) == 2 && is_alpha_support(fb->format->format) &&
 	    vop_plane_state->global_alpha != 0xff) {
 		DRM_ERROR("Pixel alpha and global alpha can't be enabled at the same time\n");
->>>>>>> 604cec40
 		return -EINVAL;
 	}
 
