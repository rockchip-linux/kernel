--- conflicted
+++ resolved
@@ -1099,12 +1099,6 @@
 			return drm_atomic_connector_set_property(connector, state,
 								 property, val);
 	}
-<<<<<<< HEAD
-
-	DRM_DEBUG("failed to set rockchip hdmi connector property\n");
-	return -EINVAL;
-=======
->>>>>>> b1b0f899
 }
 
 static int
