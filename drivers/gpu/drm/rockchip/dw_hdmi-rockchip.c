// SPDX-License-Identifier: GPL-2.0-or-later
/*
 * Copyright (c) 2014, Fuzhou Rockchip Electronics Co., Ltd
 */

#include <linux/clk.h>
#include <linux/gpio/consumer.h>
#include <linux/mfd/syscon.h>
#include <linux/module.h>
#include <linux/platform_device.h>
#include <linux/phy/phy.h>
#include <linux/regmap.h>
#include <linux/pm_runtime.h>

#include <drm/drm_of.h>
#include <drm/drm_crtc_helper.h>
#include <drm/drm_dsc.h>
#include <drm/drm_edid.h>
#include <drm/bridge/dw_hdmi.h>
#include <drm/drm_edid.h>
#include <drm/drm_of.h>
#include <drm/drm_probe_helper.h>
#include <drm/drm_simple_kms_helper.h>

#include <uapi/linux/videodev2.h>

#include "rockchip_drm_drv.h"
#include "rockchip_drm_vop.h"

#define HIWORD_UPDATE(val, mask)	(val | (mask) << 16)

#define RK3228_GRF_SOC_CON2		0x0408
#define RK3228_HDMI_SDAIN_MSK		BIT(14)
#define RK3228_HDMI_SCLIN_MSK		BIT(13)
#define RK3228_GRF_SOC_CON6		0x0418
#define RK3228_HDMI_HPD_VSEL		BIT(6)
#define RK3228_HDMI_SDA_VSEL		BIT(5)
#define RK3228_HDMI_SCL_VSEL		BIT(4)

#define RK3288_GRF_SOC_CON6		0x025C
#define RK3288_HDMI_LCDC_SEL		BIT(4)
#define RK3288_GRF_SOC_CON16		0x03a8
#define RK3288_HDMI_LCDC0_YUV420	BIT(2)
#define RK3288_HDMI_LCDC1_YUV420	BIT(3)

#define RK3328_GRF_SOC_CON2		0x0408
#define RK3328_HDMI_SDAIN_MSK		BIT(11)
#define RK3328_HDMI_SCLIN_MSK		BIT(10)
#define RK3328_HDMI_HPD_IOE		BIT(2)
#define RK3328_GRF_SOC_CON3		0x040c
/* need to be unset if hdmi or i2c should control voltage */
#define RK3328_HDMI_SDA5V_GRF		BIT(15)
#define RK3328_HDMI_SCL5V_GRF		BIT(14)
#define RK3328_HDMI_HPD5V_GRF		BIT(13)
#define RK3328_HDMI_CEC5V_GRF		BIT(12)
#define RK3328_GRF_SOC_CON4		0x0410
#define RK3328_HDMI_HPD_SARADC		BIT(13)
#define RK3328_HDMI_CEC_5V		BIT(11)
#define RK3328_HDMI_SDA_5V		BIT(10)
#define RK3328_HDMI_SCL_5V		BIT(9)
#define RK3328_HDMI_HPD_5V		BIT(8)

#define RK3399_GRF_SOC_CON20		0x6250
#define RK3399_HDMI_LCDC_SEL		BIT(6)

#define RK3568_GRF_VO_CON1		0x0364
#define RK3568_HDMI_SDAIN_MSK		BIT(15)
#define RK3568_HDMI_SCLIN_MSK		BIT(14)

#define RK3588_GRF_SOC_CON2		0x0308
#define RK3588_HDMI1_HPD_INT_MSK	BIT(15)
#define RK3588_HDMI1_HPD_INT_CLR	BIT(14)
#define RK3588_HDMI0_HPD_INT_MSK	BIT(13)
#define RK3588_HDMI0_HPD_INT_CLR	BIT(12)
#define RK3588_GRF_SOC_CON7		0x031c
#define RK3588_SET_HPD_PATH_MASK	(0x3 << 12)
#define RK3588_GRF_SOC_STATUS1		0x0384
#define RK3588_HDMI0_LOW_MORETHAN100MS	BIT(20)
#define RK3588_HDMI0_HPD_PORT_LEVEL	BIT(19)
#define RK3588_HDMI0_IHPD_PORT		BIT(18)
#define RK3588_HDMI0_OHPD_INT		BIT(17)
#define RK3588_HDMI0_LEVEL_INT		BIT(16)
#define RK3588_HDMI0_INTR_CHANGE_CNT	(0x7 << 13)
#define RK3588_HDMI1_LOW_MORETHAN100MS	BIT(28)
#define RK3588_HDMI1_HPD_PORT_LEVEL	BIT(27)
#define RK3588_HDMI1_IHPD_PORT		BIT(26)
#define RK3588_HDMI1_OHPD_INT		BIT(25)
#define RK3588_HDMI1_LEVEL_INT		BIT(24)
#define RK3588_HDMI1_INTR_CHANGE_CNT	(0x7 << 21)

#define RK3588_GRF_VO1_CON3		0x000c
#define RK3588_COLOR_FORMAT_MASK	0xf
#define RK3588_YUV444			0x2
#define RK3588_YUV420			0x3
#define RK3588_COMPRESSED_DATA		0xb
#define RK3588_COLOR_DEPTH_MASK		(0xf << 4)
#define RK3588_8BPC			(0x5 << 4)
#define RK3588_10BPC			(0x6 << 4)
#define RK3588_CECIN_MASK		BIT(8)
#define RK3588_SCLIN_MASK		BIT(9)
#define RK3588_SDAIN_MASK		BIT(10)
#define RK3588_MODE_MASK		BIT(11)
#define RK3588_COMPRESS_MODE_MASK	BIT(12)
#define RK3588_I2S_SEL_MASK		BIT(13)
#define RK3588_SPDIF_SEL_MASK		BIT(14)
#define RK3588_GRF_VO1_CON4		0x0010
#define RK3588_HDMI21_MASK		BIT(0)
#define RK3588_GRF_VO1_CON9		0x0024
#define RK3588_HDMI0_GRANT_SEL		BIT(10)
#define RK3588_HDMI0_GRANT_SW		BIT(11)
#define RK3588_HDMI1_GRANT_SEL		BIT(12)
#define RK3588_HDMI1_GRANT_SW		BIT(13)
#define RK3588_GRF_VO1_CON6		0x0018
#define RK3588_GRF_VO1_CON7		0x001c

#define COLOR_DEPTH_10BIT		BIT(31)
#define HDMI_FRL_MODE			BIT(30)
#define HDMI_EARC_MODE			BIT(29)

#define HDMI20_MAX_RATE			600000
#define HDMI_8K60_RATE			2376000

/**
 * struct rockchip_hdmi_chip_data - splite the grf setting of kind of chips
 * @lcdsel_grf_reg: grf register offset of lcdc select
 * @ddc_en_reg: grf register offset of hdmi ddc enable
 * @lcdsel_big: reg value of selecting vop big for HDMI
 * @lcdsel_lit: reg value of selecting vop little for HDMI
 */
struct rockchip_hdmi_chip_data {
	int	lcdsel_grf_reg;
	int	ddc_en_reg;
	u32	lcdsel_big;
	u32	lcdsel_lit;
	bool	split_mode;
};

enum hdmi_frl_rate_per_lane {
	FRL_12G_PER_LANE = 12,
	FRL_10G_PER_LANE = 10,
	FRL_8G_PER_LANE = 8,
	FRL_6G_PER_LANE = 6,
	FRL_3G_PER_LANE = 3,
};

struct rockchip_hdmi {
	struct device *dev;
	struct regmap *regmap;
	struct regmap *vo1_regmap;
	struct drm_encoder encoder;
	struct drm_device *drm_dev;
	const struct rockchip_hdmi_chip_data *chip_data;
	struct dw_hdmi_plat_data *plat_data;
	struct clk *aud_clk;
	struct clk *phyref_clk;
	struct clk *grf_clk;
	struct clk *hclk_vio;
	struct clk *hclk_vo1;
	struct clk *hclk_vop;
	struct clk *hpd_clk;
	struct clk *pclk;
	struct clk *earc_clk;
	struct clk *hdmitx_ref;
	struct dw_hdmi *hdmi;
	struct dw_hdmi_qp *hdmi_qp;

	struct phy *phy;

	u32 max_tmdsclk;
	bool unsupported_yuv_input;
	bool unsupported_deep_color;
	bool skip_check_420_mode;
	u8 force_output;
	u8 id;
	bool hpd_stat;
	bool is_hdmi_qp;
	bool user_split_mode;

	unsigned long bus_format;
	unsigned long output_bus_format;
	unsigned long enc_out_encoding;
	int color_changed;
	int hpd_irq;
	int vp_id;

	struct drm_property *color_depth_property;
	struct drm_property *hdmi_output_property;
	struct drm_property *colordepth_capacity;
	struct drm_property *outputmode_capacity;
	struct drm_property *quant_range;
	struct drm_property *hdr_panel_metadata_property;
	struct drm_property *next_hdr_sink_data_property;
	struct drm_property *output_hdmi_dvi;
	struct drm_property *output_type_capacity;
	struct drm_property *user_split_mode_prop;

	struct drm_property_blob *hdr_panel_blob_ptr;
	struct drm_property_blob *next_hdr_data_ptr;

	unsigned int colordepth;
	unsigned int colorimetry;
	unsigned int hdmi_quant_range;
	unsigned int phy_bus_width;
	enum rk_if_color_format hdmi_output;
	struct rockchip_drm_sub_dev sub_dev;

	u8 max_frl_rate_per_lane;
	u8 max_lanes;
	struct rockchip_drm_dsc_cap dsc_cap;
	struct next_hdr_sink_data next_hdr_data;
	struct dw_hdmi_link_config link_cfg;
	struct gpio_desc *enable_gpio;

	struct delayed_work work;
	struct workqueue_struct *workqueue;
};

#define to_rockchip_hdmi(x)	container_of(x, struct rockchip_hdmi, x)

/*
 * There are some rates that would be ranged for better clock jitter at
 * Chrome OS tree, like 25.175Mhz would range to 25.170732Mhz. But due
 * to the clock is aglined to KHz in struct drm_display_mode, this would
 * bring some inaccurate error if we still run the compute_n math, so
 * let's just code an const table for it until we can actually get the
 * right clock rate.
 */
static const struct dw_hdmi_audio_tmds_n rockchip_werid_tmds_n_table[] = {
	/* 25176471 for 25.175 MHz = 428000000 / 17. */
	{ .tmds = 25177000, .n_32k = 4352, .n_44k1 = 14994, .n_48k = 6528, },
	/* 57290323 for 57.284 MHz */
	{ .tmds = 57291000, .n_32k = 3968, .n_44k1 = 4557, .n_48k = 5952, },
	/* 74437500 for 74.44 MHz = 297750000 / 4 */
	{ .tmds = 74438000, .n_32k = 8192, .n_44k1 = 18816, .n_48k = 4096, },
	/* 118666667 for 118.68 MHz */
	{ .tmds = 118667000, .n_32k = 4224, .n_44k1 = 5292, .n_48k = 6336, },
	/* 121714286 for 121.75 MHz */
	{ .tmds = 121715000, .n_32k = 4480, .n_44k1 = 6174, .n_48k = 6272, },
	/* 136800000 for 136.75 MHz */
	{ .tmds = 136800000, .n_32k = 4096, .n_44k1 = 5684, .n_48k = 6144, },
	/* End of table */
	{ .tmds = 0,         .n_32k = 0,    .n_44k1 = 0,    .n_48k = 0, },
};

static const struct dw_hdmi_mpll_config rockchip_mpll_cfg[] = {
	{
		30666000, {
			{ 0x00b3, 0x0000 },
			{ 0x2153, 0x0000 },
			{ 0x40f3, 0x0000 },
		},
	},  {
		36800000, {
			{ 0x00b3, 0x0000 },
			{ 0x2153, 0x0000 },
			{ 0x40a2, 0x0001 },
		},
	},  {
		46000000, {
			{ 0x00b3, 0x0000 },
			{ 0x2142, 0x0001 },
			{ 0x40a2, 0x0001 },
		},
	},  {
		61333000, {
			{ 0x0072, 0x0001 },
			{ 0x2142, 0x0001 },
			{ 0x40a2, 0x0001 },
		},
	},  {
		73600000, {
			{ 0x0072, 0x0001 },
			{ 0x2142, 0x0001 },
			{ 0x4061, 0x0002 },
		},
	},  {
		92000000, {
			{ 0x0072, 0x0001 },
			{ 0x2145, 0x0002 },
			{ 0x4061, 0x0002 },
		},
	},  {
		122666000, {
			{ 0x0051, 0x0002 },
			{ 0x2145, 0x0002 },
			{ 0x4061, 0x0002 },
		},
	},  {
		147200000, {
			{ 0x0051, 0x0002 },
			{ 0x2145, 0x0002 },
			{ 0x4064, 0x0003 },
		},
	},  {
		184000000, {
			{ 0x0051, 0x0002 },
			{ 0x214c, 0x0003 },
			{ 0x4064, 0x0003 },
		},
	},  {
		226666000, {
			{ 0x0040, 0x0003 },
			{ 0x214c, 0x0003 },
			{ 0x4064, 0x0003 },
		},
	},  {
		272000000, {
			{ 0x0040, 0x0003 },
			{ 0x214c, 0x0003 },
			{ 0x5a64, 0x0003 },
		},
	},  {
		340000000, {
			{ 0x0040, 0x0003 },
			{ 0x3b4c, 0x0003 },
			{ 0x5a64, 0x0003 },
		},
	},  {
		600000000, {
			{ 0x1a40, 0x0003 },
			{ 0x3b4c, 0x0003 },
			{ 0x5a64, 0x0003 },
		},
	},  {
		~0UL, {
			{ 0x0000, 0x0000 },
			{ 0x0000, 0x0000 },
			{ 0x0000, 0x0000 },
		},
	}
};

static const struct dw_hdmi_mpll_config rockchip_mpll_cfg_420[] = {
	{
		30666000, {
			{ 0x00b7, 0x0000 },
			{ 0x2157, 0x0000 },
			{ 0x40f7, 0x0000 },
		},
	},  {
		92000000, {
			{ 0x00b7, 0x0000 },
			{ 0x2143, 0x0001 },
			{ 0x40a3, 0x0001 },
		},
	},  {
		184000000, {
			{ 0x0073, 0x0001 },
			{ 0x2146, 0x0002 },
			{ 0x4062, 0x0002 },
		},
	},  {
		340000000, {
			{ 0x0052, 0x0003 },
			{ 0x214d, 0x0003 },
			{ 0x4065, 0x0003 },
		},
	},  {
		600000000, {
			{ 0x0041, 0x0003 },
			{ 0x3b4d, 0x0003 },
			{ 0x5a65, 0x0003 },
		},
	},  {
		~0UL, {
			{ 0x0000, 0x0000 },
			{ 0x0000, 0x0000 },
			{ 0x0000, 0x0000 },
		},
	}
};

static const struct dw_hdmi_mpll_config rockchip_rk3288w_mpll_cfg_420[] = {
	{
		30666000, {
			{ 0x00b7, 0x0000 },
			{ 0x2157, 0x0000 },
			{ 0x40f7, 0x0000 },
		},
	},  {
		92000000, {
			{ 0x00b7, 0x0000 },
			{ 0x2143, 0x0001 },
			{ 0x40a3, 0x0001 },
		},
	},  {
		184000000, {
			{ 0x0073, 0x0001 },
			{ 0x2146, 0x0002 },
			{ 0x4062, 0x0002 },
		},
	},  {
		340000000, {
			{ 0x0052, 0x0003 },
			{ 0x214d, 0x0003 },
			{ 0x4065, 0x0003 },
		},
	},  {
		600000000, {
			{ 0x0040, 0x0003 },
			{ 0x3b4c, 0x0003 },
			{ 0x5a65, 0x0003 },
		},
	},  {
		~0UL, {
			{ 0x0000, 0x0000 },
			{ 0x0000, 0x0000 },
			{ 0x0000, 0x0000 },
		},
	}
};

static const struct dw_hdmi_curr_ctrl rockchip_cur_ctr[] = {
	/*      pixelclk    bpp8    bpp10   bpp12 */
	{
		600000000, { 0x0000, 0x0000, 0x0000 },
	},  {
		~0UL,      { 0x0000, 0x0000, 0x0000},
	}
};

static struct dw_hdmi_phy_config rockchip_phy_config[] = {
	/*pixelclk   symbol   term   vlev*/
	{ 74250000,  0x8009, 0x0004, 0x0272},
	{ 165000000, 0x802b, 0x0004, 0x0209},
	{ 297000000, 0x8039, 0x0005, 0x028d},
	{ 594000000, 0x8039, 0x0000, 0x019d},
	{ ~0UL,	     0x0000, 0x0000, 0x0000},
	{ ~0UL,      0x0000, 0x0000, 0x0000},
};

enum ROW_INDEX_BPP {
	ROW_INDEX_6BPP = 0,
	ROW_INDEX_8BPP,
	ROW_INDEX_10BPP,
	ROW_INDEX_12BPP,
	ROW_INDEX_23BPP,
	MAX_ROW_INDEX
};

enum COLUMN_INDEX_BPC {
	COLUMN_INDEX_8BPC = 0,
	COLUMN_INDEX_10BPC,
	COLUMN_INDEX_12BPC,
	COLUMN_INDEX_14BPC,
	COLUMN_INDEX_16BPC,
	MAX_COLUMN_INDEX
};

#define PPS_TABLE_LEN 8
#define PPS_BPP_LEN 4
#define PPS_BPC_LEN 2

struct pps_data {
	u32 pic_width;
	u32 pic_height;
	u32 slice_width;
	u32 slice_height;
	bool convert_rgb;
	u8 bpc;
	u8 bpp;
	u8 raw_pps[128];
};

/*
 * Selected Rate Control Related Parameter Recommended Values
 * from DSC_v1.11 spec & C Model release: DSC_model_20161212
 */
static struct pps_data pps_datas[PPS_TABLE_LEN] = {
	{
		/* 7680x4320/960X96 rgb 8bpc 12bpp */
		7680, 4320, 960, 96, 1, 8, 192,
		{
			0x12, 0x00, 0x00, 0x8d, 0x30, 0xc0, 0x10, 0xe0,
			0x1e, 0x00, 0x00, 0x60, 0x03, 0xc0, 0x05, 0xa0,
			0x01, 0x55, 0x03, 0x90, 0x00, 0x0a, 0x05, 0xc9,
			0x00, 0xa0, 0x00, 0x0f, 0x01, 0x44, 0x01, 0xaa,
			0x08, 0x00, 0x10, 0xf4, 0x03, 0x0c, 0x20, 0x00,
			0x06, 0x0b, 0x0b, 0x33, 0x0e, 0x1c, 0x2a, 0x38,
			0x46, 0x54, 0x62, 0x69, 0x70, 0x77, 0x79, 0x7b,
			0x7d, 0x7e, 0x00, 0x82, 0x00, 0xc0, 0x09, 0x00,
			0x09, 0x7e, 0x19, 0xbc, 0x19, 0xba, 0x19, 0xf8,
			0x1a, 0x38, 0x1a, 0x38, 0x1a, 0x76, 0x2a, 0x76,
			0x2a, 0x76, 0x2a, 0x74, 0x3a, 0xb4, 0x52, 0xf4,
			0x00, 0x00, 0x00, 0x00, 0x00, 0x00, 0x00, 0x00,
			0x00, 0x00, 0x00, 0x00, 0x00, 0x00, 0x00, 0x00,
			0x00, 0x00, 0x00, 0x00, 0x00, 0x00, 0x00, 0x00,
			0x00, 0x00, 0x00, 0x00, 0x00, 0x00, 0x00, 0x00,
			0x00, 0x00, 0x00, 0x00, 0x00, 0x00, 0x00, 0x00
		},
	},
	{
		/* 7680x4320/960X96 rgb 8bpc 11bpp */
		7680, 4320, 960, 96, 1, 8, 176,
		{
			0x12, 0x00, 0x00, 0x8d, 0x30, 0xb0, 0x10, 0xe0,
			0x1e, 0x00, 0x00, 0x60, 0x03, 0xc0, 0x05, 0x28,
			0x01, 0x74, 0x03, 0x40, 0x00, 0x0f, 0x06, 0xe0,
			0x00, 0x2d, 0x00, 0x0f, 0x01, 0x44, 0x01, 0x33,
			0x0f, 0x00, 0x10, 0xf4, 0x03, 0x0c, 0x20, 0x00,
			0x06, 0x0b, 0x0b, 0x33, 0x0e, 0x1c, 0x2a, 0x38,
			0x46, 0x54, 0x62, 0x69, 0x70, 0x77, 0x79, 0x7b,
			0x7d, 0x7e, 0x00, 0x82, 0x01, 0x00, 0x09, 0x40,
			0x09, 0xbe, 0x19, 0xfc, 0x19, 0xfa, 0x19, 0xf8,
			0x1a, 0x38, 0x1a, 0x38, 0x1a, 0x76, 0x2a, 0x76,
			0x2a, 0x76, 0x2a, 0xb4, 0x3a, 0xb4, 0x52, 0xf4,
			0x00, 0x00, 0x00, 0x00, 0x00, 0x00, 0x00, 0x00,
			0x00, 0x00, 0x00, 0x00, 0x00, 0x00, 0x00, 0x00,
			0x00, 0x00, 0x00, 0x00, 0x00, 0x00, 0x00, 0x00,
			0x00, 0x00, 0x00, 0x00, 0x00, 0x00, 0x00, 0x00,
			0x00, 0x00, 0x00, 0x00, 0x00, 0x00, 0x00, 0x00
		},
	},
	{
		/* 7680x4320/960X96 rgb 8bpc 10bpp */
		7680, 4320, 960, 96, 1, 8, 160,
		{
			0x12, 0x00, 0x00, 0x8d, 0x30, 0xa0, 0x10, 0xe0,
			0x1e, 0x00, 0x00, 0x60, 0x03, 0xc0, 0x04, 0xb0,
			0x01, 0x9a, 0x02, 0xe0, 0x00, 0x19, 0x09, 0xb0,
			0x00, 0x12, 0x00, 0x0f, 0x01, 0x44, 0x00, 0xbb,
			0x16, 0x00, 0x10, 0xec, 0x03, 0x0c, 0x20, 0x00,
			0x06, 0x0b, 0x0b, 0x33, 0x0e, 0x1c, 0x2a, 0x38,
			0x46, 0x54, 0x62, 0x69, 0x70, 0x77, 0x79, 0x7b,
			0x7d, 0x7e, 0x00, 0xc2, 0x01, 0x00, 0x09, 0x40,
			0x09, 0xbe, 0x19, 0xfc, 0x19, 0xfa, 0x19, 0xf8,
			0x1a, 0x38, 0x1a, 0x78, 0x1a, 0x76, 0x2a, 0xb6,
			0x2a, 0xb6, 0x2a, 0xf4, 0x3a, 0xf4, 0x5b, 0x34,
			0x00, 0x00, 0x00, 0x00, 0x00, 0x00, 0x00, 0x00,
			0x00, 0x00, 0x00, 0x00, 0x00, 0x00, 0x00, 0x00,
			0x00, 0x00, 0x00, 0x00, 0x00, 0x00, 0x00, 0x00,
			0x00, 0x00, 0x00, 0x00, 0x00, 0x00, 0x00, 0x00,
			0x00, 0x00, 0x00, 0x00, 0x00, 0x00, 0x00, 0x00
		},
	},
	{
		/* 7680x4320/960X96 rgb 8bpc 9bpp */
		7680, 4320, 960, 96, 1, 8, 144,
		{
			0x12, 0x00, 0x00, 0x8d, 0x30, 0x90, 0x10, 0xe0,
			0x1e, 0x00, 0x00, 0x60, 0x03, 0xc0, 0x04, 0x38,
			0x01, 0xc7, 0x03, 0x16, 0x00, 0x1c, 0x08, 0xc7,
			0x00, 0x10, 0x00, 0x0f, 0x01, 0x44, 0x00, 0xaa,
			0x17, 0x00, 0x10, 0xf1, 0x03, 0x0c, 0x20, 0x00,
			0x06, 0x0b, 0x0b, 0x33, 0x0e, 0x1c, 0x2a, 0x38,
			0x46, 0x54, 0x62, 0x69, 0x70, 0x77, 0x79, 0x7b,
			0x7d, 0x7e, 0x00, 0xc2, 0x01, 0x00, 0x09, 0x40,
			0x09, 0xbe, 0x19, 0xfc, 0x19, 0xfa, 0x19, 0xf8,
			0x1a, 0x38, 0x1a, 0x78, 0x1a, 0x76, 0x2a, 0xb6,
			0x2a, 0xb6, 0x2a, 0xf4, 0x3a, 0xf4, 0x63, 0x74,
			0x00, 0x00, 0x00, 0x00, 0x00, 0x00, 0x00, 0x00,
			0x00, 0x00, 0x00, 0x00, 0x00, 0x00, 0x00, 0x00,
			0x00, 0x00, 0x00, 0x00, 0x00, 0x00, 0x00, 0x00,
			0x00, 0x00, 0x00, 0x00, 0x00, 0x00, 0x00, 0x00,
			0x00, 0x00, 0x00, 0x00, 0x00, 0x00, 0x00, 0x00
		},
	},
	{
		/* 7680x4320/960X96 rgb 10bpc 12bpp */
		7680, 4320, 960, 96, 1, 10, 192,
		{
			0x12, 0x00, 0x00, 0xad, 0x30, 0xc0, 0x10, 0xe0,
			0x1e, 0x00, 0x00, 0x60, 0x03, 0xc0, 0x05, 0xa0,
			0x01, 0x55, 0x03, 0x90, 0x00, 0x0a, 0x05, 0xc9,
			0x00, 0xa0, 0x00, 0x0f, 0x01, 0x44, 0x01, 0xaa,
			0x08, 0x00, 0x10, 0xf4, 0x07, 0x10, 0x20, 0x00,
			0x06, 0x0f, 0x0f, 0x33, 0x0e, 0x1c, 0x2a, 0x38,
			0x46, 0x54, 0x62, 0x69, 0x70, 0x77, 0x79, 0x7b,
			0x7d, 0x7e, 0x01, 0x02, 0x11, 0x80, 0x22, 0x00,
			0x22, 0x7e, 0x32, 0xbc, 0x32, 0xba, 0x3a, 0xf8,
			0x3b, 0x38, 0x3b, 0x38, 0x3b, 0x76, 0x4b, 0x76,
			0x4b, 0x76, 0x4b, 0x74, 0x5b, 0xb4, 0x73, 0xf4,
			0x00, 0x00, 0x00, 0x00, 0x00, 0x00, 0x00, 0x00,
			0x00, 0x00, 0x00, 0x00, 0x00, 0x00, 0x00, 0x00,
			0x00, 0x00, 0x00, 0x00, 0x00, 0x00, 0x00, 0x00,
			0x00, 0x00, 0x00, 0x00, 0x00, 0x00, 0x00, 0x00,
			0x00, 0x00, 0x00, 0x00, 0x00, 0x00, 0x00, 0x00
		},
	},
	{
		/* 7680x4320/960X96 rgb 10bpc 11bpp */
		7680, 4320, 960, 96, 1, 10, 176,
		{
			0x12, 0x00, 0x00, 0xad, 0x30, 0xb0, 0x10, 0xe0,
			0x1e, 0x00, 0x00, 0x60, 0x03, 0xc0, 0x05, 0x28,
			0x01, 0x74, 0x03, 0x40, 0x00, 0x0f, 0x06, 0xe0,
			0x00, 0x2d, 0x00, 0x0f, 0x01, 0x44, 0x01, 0x33,
			0x0f, 0x00, 0x10, 0xf4, 0x07, 0x10, 0x20, 0x00,
			0x06, 0x0f, 0x0f, 0x33, 0x0e, 0x1c, 0x2a, 0x38,
			0x46, 0x54, 0x62, 0x69, 0x70, 0x77, 0x79, 0x7b,
			0x7d, 0x7e, 0x01, 0x42, 0x19, 0xc0, 0x2a, 0x40,
			0x2a, 0xbe, 0x3a, 0xfc, 0x3a, 0xfa, 0x3a, 0xf8,
			0x3b, 0x38, 0x3b, 0x38, 0x3b, 0x76, 0x4b, 0x76,
			0x4b, 0x76, 0x4b, 0xb4, 0x5b, 0xb4, 0x73, 0xf4,
			0x00, 0x00, 0x00, 0x00, 0x00, 0x00, 0x00, 0x00,
			0x00, 0x00, 0x00, 0x00, 0x00, 0x00, 0x00, 0x00,
			0x00, 0x00, 0x00, 0x00, 0x00, 0x00, 0x00, 0x00,
			0x00, 0x00, 0x00, 0x00, 0x00, 0x00, 0x00, 0x00,
			0x00, 0x00, 0x00, 0x00, 0x00, 0x00, 0x00, 0x00
		},
	},
	{
		/* 7680x4320/960X96 rgb 10bpc 10bpp */
		7680, 4320, 960, 96, 1, 10, 160,
		{
			0x12, 0x00, 0x00, 0xad, 0x30, 0xa0, 0x10, 0xe0,
			0x1e, 0x00, 0x00, 0x60, 0x03, 0xc0, 0x04, 0xb0,
			0x01, 0x9a, 0x02, 0xe0, 0x00, 0x19, 0x09, 0xb0,
			0x00, 0x12, 0x00, 0x0f, 0x01, 0x44, 0x00, 0xbb,
			0x16, 0x00, 0x10, 0xec, 0x07, 0x10, 0x20, 0x00,
			0x06, 0x0f, 0x0f, 0x33, 0x0e, 0x1c, 0x2a, 0x38,
			0x46, 0x54, 0x62, 0x69, 0x70, 0x77, 0x79, 0x7b,
			0x7d, 0x7e, 0x01, 0xc2, 0x22, 0x00, 0x2a, 0x40,
			0x2a, 0xbe, 0x3a, 0xfc, 0x3a, 0xfa, 0x3a, 0xf8,
			0x3b, 0x38, 0x3b, 0x78, 0x3b, 0x76, 0x4b, 0xb6,
			0x4b, 0xb6, 0x4b, 0xf4, 0x63, 0xf4, 0x7c, 0x34,
			0x00, 0x00, 0x00, 0x00, 0x00, 0x00, 0x00, 0x00,
			0x00, 0x00, 0x00, 0x00, 0x00, 0x00, 0x00, 0x00,
			0x00, 0x00, 0x00, 0x00, 0x00, 0x00, 0x00, 0x00,
			0x00, 0x00, 0x00, 0x00, 0x00, 0x00, 0x00, 0x00,
			0x00, 0x00, 0x00, 0x00, 0x00, 0x00, 0x00, 0x00
		},
	},
	{
		/* 7680x4320/960X96 rgb 10bpc 9bpp */
		7680, 4320, 960, 96, 1, 10, 144,
		{
			0x12, 0x00, 0x00, 0xad, 0x30, 0x90, 0x10, 0xe0,
			0x1e, 0x00, 0x00, 0x60, 0x03, 0xc0, 0x04, 0x38,
			0x01, 0xc7, 0x03, 0x16, 0x00, 0x1c, 0x08, 0xc7,
			0x00, 0x10, 0x00, 0x0f, 0x01, 0x44, 0x00, 0xaa,
			0x17, 0x00, 0x10, 0xf1, 0x07, 0x10, 0x20, 0x00,
			0x06, 0x0f, 0x0f, 0x33, 0x0e, 0x1c, 0x2a, 0x38,
			0x46, 0x54, 0x62, 0x69, 0x70, 0x77, 0x79, 0x7b,
			0x7d, 0x7e, 0x01, 0xc2, 0x22, 0x00, 0x2a, 0x40,
			0x2a, 0xbe, 0x3a, 0xfc, 0x3a, 0xfa, 0x3a, 0xf8,
			0x3b, 0x38, 0x3b, 0x78, 0x3b, 0x76, 0x4b, 0xb6,
			0x4b, 0xb6, 0x4b, 0xf4, 0x63, 0xf4, 0x84, 0x74,
			0x00, 0x00, 0x00, 0x00, 0x00, 0x00, 0x00, 0x00,
			0x00, 0x00, 0x00, 0x00, 0x00, 0x00, 0x00, 0x00,
			0x00, 0x00, 0x00, 0x00, 0x00, 0x00, 0x00, 0x00,
			0x00, 0x00, 0x00, 0x00, 0x00, 0x00, 0x00, 0x00,
			0x00, 0x00, 0x00, 0x00, 0x00, 0x00, 0x00, 0x00
		},
	},
};

static bool hdmi_bus_fmt_is_rgb(unsigned int bus_format)
{
	switch (bus_format) {
	case MEDIA_BUS_FMT_RGB888_1X24:
	case MEDIA_BUS_FMT_RGB101010_1X30:
	case MEDIA_BUS_FMT_RGB121212_1X36:
	case MEDIA_BUS_FMT_RGB161616_1X48:
		return true;

	default:
		return false;
	}
}

static bool hdmi_bus_fmt_is_yuv444(unsigned int bus_format)
{
	switch (bus_format) {
	case MEDIA_BUS_FMT_YUV8_1X24:
	case MEDIA_BUS_FMT_YUV10_1X30:
	case MEDIA_BUS_FMT_YUV12_1X36:
	case MEDIA_BUS_FMT_YUV16_1X48:
		return true;

	default:
		return false;
	}
}

static bool hdmi_bus_fmt_is_yuv422(unsigned int bus_format)
{
	switch (bus_format) {
	case MEDIA_BUS_FMT_UYVY8_1X16:
	case MEDIA_BUS_FMT_UYVY10_1X20:
	case MEDIA_BUS_FMT_UYVY12_1X24:
		return true;

	default:
		return false;
	}
}

static bool hdmi_bus_fmt_is_yuv420(unsigned int bus_format)
{
	switch (bus_format) {
	case MEDIA_BUS_FMT_UYYVYY8_0_5X24:
	case MEDIA_BUS_FMT_UYYVYY10_0_5X30:
	case MEDIA_BUS_FMT_UYYVYY12_0_5X36:
	case MEDIA_BUS_FMT_UYYVYY16_0_5X48:
		return true;

	default:
	return false;
	}
}

static int hdmi_bus_fmt_color_depth(unsigned int bus_format)
{
	switch (bus_format) {
	case MEDIA_BUS_FMT_RGB888_1X24:
	case MEDIA_BUS_FMT_YUV8_1X24:
	case MEDIA_BUS_FMT_UYVY8_1X16:
	case MEDIA_BUS_FMT_UYYVYY8_0_5X24:
		return 8;

	case MEDIA_BUS_FMT_RGB101010_1X30:
	case MEDIA_BUS_FMT_YUV10_1X30:
	case MEDIA_BUS_FMT_UYVY10_1X20:
	case MEDIA_BUS_FMT_UYYVYY10_0_5X30:
		return 10;

	case MEDIA_BUS_FMT_RGB121212_1X36:
	case MEDIA_BUS_FMT_YUV12_1X36:
	case MEDIA_BUS_FMT_UYVY12_1X24:
	case MEDIA_BUS_FMT_UYYVYY12_0_5X36:
		return 12;

	case MEDIA_BUS_FMT_RGB161616_1X48:
	case MEDIA_BUS_FMT_YUV16_1X48:
	case MEDIA_BUS_FMT_UYYVYY16_0_5X48:
		return 16;

	default:
		return 0;
	}
}

static unsigned int
hdmi_get_tmdsclock(struct rockchip_hdmi *hdmi, unsigned long pixelclock)
{
	unsigned int tmdsclock = pixelclock;
	unsigned int depth =
		hdmi_bus_fmt_color_depth(hdmi->output_bus_format);

	if (!hdmi_bus_fmt_is_yuv422(hdmi->output_bus_format)) {
		switch (depth) {
		case 16:
			tmdsclock = pixelclock * 2;
			break;
		case 12:
			tmdsclock = pixelclock * 3 / 2;
			break;
		case 10:
			tmdsclock = pixelclock * 5 / 4;
			break;
		default:
			break;
		}
	}

	return tmdsclock;
}

static int rockchip_hdmi_match_by_id(struct device *dev, const void *data)
{
	struct rockchip_hdmi *hdmi = dev_get_drvdata(dev);
	const unsigned int *id = data;

	return hdmi->id == *id;
}

static struct rockchip_hdmi *
rockchip_hdmi_find_by_id(struct device_driver *drv, unsigned int id)
{
	struct device *dev;

	dev = driver_find_device(drv, NULL, &id, rockchip_hdmi_match_by_id);
	if (!dev)
		return NULL;

	return dev_get_drvdata(dev);
}

static void hdmi_select_link_config(struct rockchip_hdmi *hdmi,
				    struct drm_crtc_state *crtc_state,
				    unsigned int tmdsclk)
{
	struct drm_display_mode mode;
	int max_lanes, max_rate_per_lane;
	int max_dsc_lanes, max_dsc_rate_per_lane;
	unsigned long max_frl_rate;

	drm_mode_copy(&mode, &crtc_state->mode);
	if (hdmi->plat_data->split_mode)
		drm_mode_convert_to_origin_mode(&mode);

	max_lanes = hdmi->max_lanes;
	max_rate_per_lane = hdmi->max_frl_rate_per_lane;
	max_frl_rate = max_lanes * max_rate_per_lane * 1000000;

	hdmi->link_cfg.dsc_mode = false;
	hdmi->link_cfg.frl_lanes = max_lanes;
	hdmi->link_cfg.rate_per_lane = max_rate_per_lane;

	if (!max_frl_rate || (tmdsclk < HDMI20_MAX_RATE && mode.clock < HDMI20_MAX_RATE)) {
		dev_info(hdmi->dev, "use tmds mode\n");
		hdmi->link_cfg.frl_mode = false;
		return;
	}

	hdmi->link_cfg.frl_mode = true;

	if (!hdmi->dsc_cap.v_1p2)
		return;

	max_dsc_lanes = hdmi->dsc_cap.max_lanes;
	max_dsc_rate_per_lane =
		hdmi->dsc_cap.max_frl_rate_per_lane;

	if (mode.clock >= HDMI_8K60_RATE &&
	    !hdmi_bus_fmt_is_yuv420(hdmi->bus_format) &&
	    !hdmi_bus_fmt_is_yuv422(hdmi->bus_format)) {
		hdmi->link_cfg.dsc_mode = true;
		hdmi->link_cfg.frl_lanes = max_dsc_lanes;
		hdmi->link_cfg.rate_per_lane = max_dsc_rate_per_lane;
	} else {
		hdmi->link_cfg.dsc_mode = false;
		hdmi->link_cfg.frl_lanes = max_lanes;
		hdmi->link_cfg.rate_per_lane = max_rate_per_lane;
	}
}

/////////////////////////////////////////////////////////////////////////////////////

static int hdmi_dsc_get_slice_height(int vactive)
{
	int slice_height;

	/*
	 * Slice Height determination : HDMI2.1 Section 7.7.5.2
	 * Select smallest slice height >=96, that results in a valid PPS and
	 * requires minimum padding lines required for final slice.
	 *
	 * Assumption : Vactive is even.
	 */
	for (slice_height = 96; slice_height <= vactive; slice_height += 2)
		if (vactive % slice_height == 0)
			return slice_height;

	return 0;
}

static int hdmi_dsc_get_num_slices(struct rockchip_hdmi *hdmi,
				   struct drm_crtc_state *crtc_state,
				   int src_max_slices, int src_max_slice_width,
				   int hdmi_max_slices, int hdmi_throughput)
{
/* Pixel rates in KPixels/sec */
#define HDMI_DSC_PEAK_PIXEL_RATE		2720000
/*
 * Rates at which the source and sink are required to process pixels in each
 * slice, can be two levels: either at least 340000KHz or at least 40000KHz.
 */
#define HDMI_DSC_MAX_ENC_THROUGHPUT_0		340000
#define HDMI_DSC_MAX_ENC_THROUGHPUT_1		400000

/* Spec limits the slice width to 2720 pixels */
#define MAX_HDMI_SLICE_WIDTH			2720
	int kslice_adjust;
	int adjusted_clk_khz;
	int min_slices;
	int target_slices;
	int max_throughput; /* max clock freq. in khz per slice */
	int max_slice_width;
	int slice_width;
	int pixel_clock = crtc_state->mode.clock;

	if (!hdmi_throughput)
		return 0;

	/*
	 * Slice Width determination : HDMI2.1 Section 7.7.5.1
	 * kslice_adjust factor for 4:2:0, and 4:2:2 formats is 0.5, where as
	 * for 4:4:4 is 1.0. Multiplying these factors by 10 and later
	 * dividing adjusted clock value by 10.
	 */
	if (hdmi_bus_fmt_is_yuv444(hdmi->output_bus_format) ||
	    hdmi_bus_fmt_is_rgb(hdmi->output_bus_format))
		kslice_adjust = 10;
	else
		kslice_adjust = 5;

	/*
	 * As per spec, the rate at which the source and the sink process
	 * the pixels per slice are at two levels: at least 340Mhz or 400Mhz.
	 * This depends upon the pixel clock rate and output formats
	 * (kslice adjust).
	 * If pixel clock * kslice adjust >= 2720MHz slices can be processed
	 * at max 340MHz, otherwise they can be processed at max 400MHz.
	 */

	adjusted_clk_khz = DIV_ROUND_UP(kslice_adjust * pixel_clock, 10);

	if (adjusted_clk_khz <= HDMI_DSC_PEAK_PIXEL_RATE)
		max_throughput = HDMI_DSC_MAX_ENC_THROUGHPUT_0;
	else
		max_throughput = HDMI_DSC_MAX_ENC_THROUGHPUT_1;

	/*
	 * Taking into account the sink's capability for maximum
	 * clock per slice (in MHz) as read from HF-VSDB.
	 */
	max_throughput = min(max_throughput, hdmi_throughput * 1000);

	min_slices = DIV_ROUND_UP(adjusted_clk_khz, max_throughput);
	max_slice_width = min(MAX_HDMI_SLICE_WIDTH, src_max_slice_width);

	/*
	 * Keep on increasing the num of slices/line, starting from min_slices
	 * per line till we get such a number, for which the slice_width is
	 * just less than max_slice_width. The slices/line selected should be
	 * less than or equal to the max horizontal slices that the combination
	 * of PCON encoder and HDMI decoder can support.
	 */
	do {
		if (min_slices <= 1 && src_max_slices >= 1 && hdmi_max_slices >= 1)
			target_slices = 1;
		else if (min_slices <= 2 && src_max_slices >= 2 && hdmi_max_slices >= 2)
			target_slices = 2;
		else if (min_slices <= 4 && src_max_slices >= 4 && hdmi_max_slices >= 4)
			target_slices = 4;
		else if (min_slices <= 8 && src_max_slices >= 8 && hdmi_max_slices >= 8)
			target_slices = 8;
		else if (min_slices <= 12 && src_max_slices >= 12 && hdmi_max_slices >= 12)
			target_slices = 12;
		else if (min_slices <= 16 && src_max_slices >= 16 && hdmi_max_slices >= 16)
			target_slices = 16;
		else
			return 0;

		slice_width = DIV_ROUND_UP(crtc_state->mode.hdisplay, target_slices);
		if (slice_width > max_slice_width)
			min_slices = target_slices + 1;
	} while (slice_width > max_slice_width);

	return target_slices;
}

static int hdmi_dsc_slices(struct rockchip_hdmi *hdmi,
			   struct drm_crtc_state *crtc_state)
{
	int hdmi_throughput = hdmi->dsc_cap.clk_per_slice;
	int hdmi_max_slices = hdmi->dsc_cap.max_slices;
	int rk_max_slices = 8;
	int rk_max_slice_width = 2048;

	return hdmi_dsc_get_num_slices(hdmi, crtc_state, rk_max_slices,
				       rk_max_slice_width,
				       hdmi_max_slices, hdmi_throughput);
}

static int
hdmi_dsc_get_bpp(struct rockchip_hdmi *hdmi, int src_fractional_bpp,
		 int slice_width, int num_slices, bool hdmi_all_bpp,
		 int hdmi_max_chunk_bytes)
{
	int max_dsc_bpp, min_dsc_bpp;
	int target_bytes;
	bool bpp_found = false;
	int bpp_decrement_x16;
	int bpp_target;
	int bpp_target_x16;

	/*
	 * Get min bpp and max bpp as per Table 7.23, in HDMI2.1 spec
	 * Start with the max bpp and keep on decrementing with
	 * fractional bpp, if supported by PCON DSC encoder
	 *
	 * for each bpp we check if no of bytes can be supported by HDMI sink
	 */

	/* only 9\10\12 bpp was tested */
	min_dsc_bpp = 9;
	max_dsc_bpp = 12;

	/*
	 * Taking into account if all dsc_all_bpp supported by HDMI2.1 sink
	 * Section 7.7.34 : Source shall not enable compressed Video
	 * Transport with bpp_target settings above 12 bpp unless
	 * DSC_all_bpp is set to 1.
	 */
	if (!hdmi_all_bpp)
		max_dsc_bpp = min(max_dsc_bpp, 12);

	/*
	 * The Sink has a limit of compressed data in bytes for a scanline,
	 * as described in max_chunk_bytes field in HFVSDB block of edid.
	 * The no. of bytes depend on the target bits per pixel that the
	 * source configures. So we start with the max_bpp and calculate
	 * the target_chunk_bytes. We keep on decrementing the target_bpp,
	 * till we get the target_chunk_bytes just less than what the sink's
	 * max_chunk_bytes, or else till we reach the min_dsc_bpp.
	 *
	 * The decrement is according to the fractional support from PCON DSC
	 * encoder. For fractional BPP we use bpp_target as a multiple of 16.
	 *
	 * bpp_target_x16 = bpp_target * 16
	 * So we need to decrement by {1, 2, 4, 8, 16} for fractional bpps
	 * {1/16, 1/8, 1/4, 1/2, 1} respectively.
	 */

	bpp_target = max_dsc_bpp;

	/* src does not support fractional bpp implies decrement by 16 for bppx16 */
	if (!src_fractional_bpp)
		src_fractional_bpp = 1;
	bpp_decrement_x16 = DIV_ROUND_UP(16, src_fractional_bpp);
	bpp_target_x16 = bpp_target * 16;

	while (bpp_target_x16 > (min_dsc_bpp * 16)) {
		int bpp;

		bpp = DIV_ROUND_UP(bpp_target_x16, 16);
		target_bytes = DIV_ROUND_UP((num_slices * slice_width * bpp), 8);
		if (target_bytes <= hdmi_max_chunk_bytes) {
			bpp_found = true;
			break;
		}
		bpp_target_x16 -= bpp_decrement_x16;
	}
	if (bpp_found)
		return bpp_target_x16;

	return 0;
}

static int
dw_hdmi_dsc_bpp(struct rockchip_hdmi *hdmi,
		int num_slices, int slice_width)
{
	bool hdmi_all_bpp = hdmi->dsc_cap.all_bpp;
	int fractional_bpp = 0;
	int hdmi_max_chunk_bytes = hdmi->dsc_cap.total_chunk_kbytes * 1024;

	return hdmi_dsc_get_bpp(hdmi, fractional_bpp, slice_width,
				num_slices, hdmi_all_bpp,
				hdmi_max_chunk_bytes);
}

static int dw_hdmi_qp_set_link_cfg(struct rockchip_hdmi *hdmi,
				   u16 pic_width, u16 pic_height,
				   u16 slice_width, u16 slice_height,
				   u16 bits_per_pixel, u8 bits_per_component)
{
	int i;

	for (i = 0; i < PPS_TABLE_LEN; i++)
		if (pic_width == pps_datas[i].pic_width &&
		    pic_height == pps_datas[i].pic_height &&
		    slice_width == pps_datas[i].slice_width &&
		    slice_height == pps_datas[i].slice_height &&
		    bits_per_component == pps_datas[i].bpc &&
		    bits_per_pixel == pps_datas[i].bpp &&
		    hdmi_bus_fmt_is_rgb(hdmi->output_bus_format) == pps_datas[i].convert_rgb)
			break;

	if (i == PPS_TABLE_LEN) {
		dev_err(hdmi->dev, "can't find pps cfg!\n");
		return -EINVAL;
	}

	memcpy(hdmi->link_cfg.pps_payload, pps_datas[i].raw_pps, 128);
	hdmi->link_cfg.hcactive = DIV_ROUND_UP(slice_width * (bits_per_pixel / 16), 8) *
		(pic_width / slice_width);

	return 0;
}

static void dw_hdmi_qp_dsc_configure(struct rockchip_hdmi *hdmi,
				     struct rockchip_crtc_state *s,
				     struct drm_crtc_state *crtc_state)
{
	int ret;
	int slice_height;
	int slice_width;
	int bits_per_pixel;
	int slice_count;
	bool hdmi_is_dsc_1_2;
	unsigned int depth = hdmi_bus_fmt_color_depth(hdmi->output_bus_format);

	if (!crtc_state)
		return;

	hdmi_is_dsc_1_2 = hdmi->dsc_cap.v_1p2;

	if (!hdmi_is_dsc_1_2)
		return;

	slice_height = hdmi_dsc_get_slice_height(crtc_state->mode.vdisplay);
	if (!slice_height)
		return;

	slice_count = hdmi_dsc_slices(hdmi, crtc_state);
	if (!slice_count)
		return;

	slice_width = DIV_ROUND_UP(crtc_state->mode.hdisplay, slice_count);

	bits_per_pixel = dw_hdmi_dsc_bpp(hdmi, slice_count, slice_width);
	if (!bits_per_pixel)
		return;

	ret = dw_hdmi_qp_set_link_cfg(hdmi, crtc_state->mode.hdisplay,
				      crtc_state->mode.vdisplay, slice_width,
				      slice_height, bits_per_pixel, depth);

	if (ret) {
		dev_err(hdmi->dev, "set vdsc cfg failed\n");
		return;
	}
	dev_info(hdmi->dev, "dsc_enable\n");
	s->dsc_enable = 1;
	s->dsc_sink_cap.version_major = 1;
	s->dsc_sink_cap.version_minor = 2;
	s->dsc_sink_cap.slice_width = slice_width;
	s->dsc_sink_cap.slice_height = slice_height;
	s->dsc_sink_cap.target_bits_per_pixel_x16 = bits_per_pixel;
	s->dsc_sink_cap.block_pred = 1;
	s->dsc_sink_cap.native_420 = 0;

	memcpy(&s->pps, hdmi->link_cfg.pps_payload, 128);
}
/////////////////////////////////////////////////////////////////////////////////////////

static int rockchip_hdmi_update_phy_table(struct rockchip_hdmi *hdmi,
					  u32 *config,
					  int phy_table_size)
{
	int i;

	if (phy_table_size > ARRAY_SIZE(rockchip_phy_config)) {
		dev_err(hdmi->dev, "phy table array number is out of range\n");
		return -E2BIG;
	}

	for (i = 0; i < phy_table_size; i++) {
		if (config[i * 4] != 0)
			rockchip_phy_config[i].mpixelclock = (u64)config[i * 4];
		else
			rockchip_phy_config[i].mpixelclock = ~0UL;
		rockchip_phy_config[i].sym_ctr = (u16)config[i * 4 + 1];
		rockchip_phy_config[i].term = (u16)config[i * 4 + 2];
		rockchip_phy_config[i].vlev_ctr = (u16)config[i * 4 + 3];
	}

	return 0;
}

static void repo_hpd_event(struct work_struct *p_work)
{
	struct rockchip_hdmi *hdmi = container_of(p_work, struct rockchip_hdmi, work.work);
	bool change;

	change = drm_helper_hpd_irq_event(hdmi->drm_dev);
	if (change) {
		dev_dbg(hdmi->dev, "hpd stat changed:%d\n", hdmi->hpd_stat);
		dw_hdmi_qp_cec_set_hpd(hdmi->hdmi_qp, hdmi->hpd_stat, change);
	}
}

static irqreturn_t rockchip_hdmi_hardirq(int irq, void *dev_id)
{
	struct rockchip_hdmi *hdmi = dev_id;
	u32 intr_stat, val;

	regmap_read(hdmi->regmap, RK3588_GRF_SOC_STATUS1, &intr_stat);

	if (intr_stat) {
		dev_dbg(hdmi->dev, "hpd irq %#x\n", intr_stat);

		if (!hdmi->id)
			val = HIWORD_UPDATE(RK3588_HDMI0_HPD_INT_MSK,
					    RK3588_HDMI0_HPD_INT_MSK);
		else
			val = HIWORD_UPDATE(RK3588_HDMI1_HPD_INT_MSK,
					    RK3588_HDMI1_HPD_INT_MSK);
		regmap_write(hdmi->regmap, RK3588_GRF_SOC_CON2, val);
		return IRQ_WAKE_THREAD;
	}

	return IRQ_NONE;
}

static irqreturn_t rockchip_hdmi_irq(int irq, void *dev_id)
{
	struct rockchip_hdmi *hdmi = dev_id;
	u32 intr_stat, val;
	int msecs;
	bool stat;

	regmap_read(hdmi->regmap, RK3588_GRF_SOC_STATUS1, &intr_stat);

	if (!intr_stat)
		return IRQ_NONE;

	if (!hdmi->id) {
		val = HIWORD_UPDATE(RK3588_HDMI0_HPD_INT_CLR,
				    RK3588_HDMI0_HPD_INT_CLR);
		if (intr_stat & RK3588_HDMI0_LEVEL_INT)
			stat = true;
		else
			stat = false;
	} else {
		val = HIWORD_UPDATE(RK3588_HDMI1_HPD_INT_CLR,
				    RK3588_HDMI1_HPD_INT_CLR);
		if (intr_stat & RK3588_HDMI1_LEVEL_INT)
			stat = true;
		else
			stat = false;
	}

	regmap_write(hdmi->regmap, RK3588_GRF_SOC_CON2, val);

	if (stat) {
		hdmi->hpd_stat = true;
		msecs = 150;
	} else {
		hdmi->hpd_stat = false;
		msecs = 20;
	}
	mod_delayed_work(hdmi->workqueue, &hdmi->work, msecs_to_jiffies(msecs));

	if (!hdmi->id) {
		val = HIWORD_UPDATE(RK3588_HDMI0_HPD_INT_CLR,
				    RK3588_HDMI0_HPD_INT_CLR) |
		      HIWORD_UPDATE(0, RK3588_HDMI0_HPD_INT_MSK);
	} else {
		val = HIWORD_UPDATE(RK3588_HDMI1_HPD_INT_CLR,
				    RK3588_HDMI1_HPD_INT_CLR) |
		      HIWORD_UPDATE(0, RK3588_HDMI1_HPD_INT_MSK);
	}

	regmap_write(hdmi->regmap, RK3588_GRF_SOC_CON2, val);

	return IRQ_HANDLED;
}

static void init_hpd_work(struct rockchip_hdmi *hdmi)
{
	hdmi->workqueue = create_workqueue("hpd_queue");
	INIT_DELAYED_WORK(&hdmi->work, repo_hpd_event);
}

static int rockchip_hdmi_parse_dt(struct rockchip_hdmi *hdmi)
{
	int ret, val, phy_table_size;
	u32 *phy_config;
	struct device_node *np = hdmi->dev->of_node;

	hdmi->regmap = syscon_regmap_lookup_by_phandle(np, "rockchip,grf");
	if (IS_ERR(hdmi->regmap)) {
		DRM_DEV_ERROR(hdmi->dev, "Unable to get rockchip,grf\n");
		return PTR_ERR(hdmi->regmap);
	}

	if (hdmi->is_hdmi_qp) {
		hdmi->vo1_regmap = syscon_regmap_lookup_by_phandle(np, "rockchip,vo1_grf");
		if (IS_ERR(hdmi->vo1_regmap)) {
			DRM_DEV_ERROR(hdmi->dev, "Unable to get rockchip,vo1_grf\n");
			return PTR_ERR(hdmi->vo1_regmap);
		}
	}

	hdmi->phyref_clk = devm_clk_get(hdmi->dev, "vpll");
	if (PTR_ERR(hdmi->phyref_clk) == -ENOENT)
		hdmi->phyref_clk = devm_clk_get(hdmi->dev, "ref");

	if (PTR_ERR(hdmi->phyref_clk) == -ENOENT) {
		hdmi->phyref_clk = NULL;
	} else if (PTR_ERR(hdmi->phyref_clk) == -EPROBE_DEFER) {
		return -EPROBE_DEFER;
	} else if (IS_ERR(hdmi->phyref_clk)) {
		DRM_DEV_ERROR(hdmi->dev, "failed to get grf clock\n");
		return PTR_ERR(hdmi->phyref_clk);
	}

	hdmi->grf_clk = devm_clk_get(hdmi->dev, "grf");
	if (PTR_ERR(hdmi->grf_clk) == -ENOENT) {
		hdmi->grf_clk = NULL;
	} else if (PTR_ERR(hdmi->grf_clk) == -EPROBE_DEFER) {
		return -EPROBE_DEFER;
	} else if (IS_ERR(hdmi->grf_clk)) {
		DRM_DEV_ERROR(hdmi->dev, "failed to get grf clock\n");
		return PTR_ERR(hdmi->grf_clk);
	}

	hdmi->hclk_vio = devm_clk_get(hdmi->dev, "hclk_vio");
	if (PTR_ERR(hdmi->hclk_vio) == -ENOENT) {
		hdmi->hclk_vio = NULL;
	} else if (PTR_ERR(hdmi->hclk_vio) == -EPROBE_DEFER) {
		return -EPROBE_DEFER;
	} else if (IS_ERR(hdmi->hclk_vio)) {
		dev_err(hdmi->dev, "failed to get hclk_vio clock\n");
		return PTR_ERR(hdmi->hclk_vio);
	}

	hdmi->hclk_vop = devm_clk_get(hdmi->dev, "hclk");
	if (PTR_ERR(hdmi->hclk_vop) == -ENOENT) {
		hdmi->hclk_vop = NULL;
	} else if (PTR_ERR(hdmi->hclk_vop) == -EPROBE_DEFER) {
		return -EPROBE_DEFER;
	} else if (IS_ERR(hdmi->hclk_vop)) {
		dev_err(hdmi->dev, "failed to get hclk_vop clock\n");
		return PTR_ERR(hdmi->hclk_vop);
	}

	hdmi->aud_clk = devm_clk_get_optional(hdmi->dev, "aud");
	if (IS_ERR(hdmi->aud_clk)) {
		dev_err_probe(hdmi->dev, PTR_ERR(hdmi->aud_clk),
			      "failed to get aud_clk clock\n");
		return PTR_ERR(hdmi->aud_clk);
	}

	hdmi->hpd_clk = devm_clk_get_optional(hdmi->dev, "hpd");
	if (IS_ERR(hdmi->hpd_clk)) {
		dev_err_probe(hdmi->dev, PTR_ERR(hdmi->hpd_clk),
			      "failed to get hpd_clk clock\n");
		return PTR_ERR(hdmi->hpd_clk);
	}

	hdmi->hclk_vo1 = devm_clk_get_optional(hdmi->dev, "hclk_vo1");
	if (IS_ERR(hdmi->hclk_vo1)) {
		dev_err_probe(hdmi->dev, PTR_ERR(hdmi->hclk_vo1),
			      "failed to get hclk_vo1 clock\n");
		return PTR_ERR(hdmi->hclk_vo1);
	}

	hdmi->earc_clk = devm_clk_get_optional(hdmi->dev, "earc");
	if (IS_ERR(hdmi->earc_clk)) {
		dev_err_probe(hdmi->dev, PTR_ERR(hdmi->earc_clk),
			      "failed to get earc_clk clock\n");
		return PTR_ERR(hdmi->earc_clk);
	}

	hdmi->hdmitx_ref = devm_clk_get_optional(hdmi->dev, "hdmitx_ref");
	if (IS_ERR(hdmi->hdmitx_ref)) {
		dev_err_probe(hdmi->dev, PTR_ERR(hdmi->hdmitx_ref),
			      "failed to get hdmitx_ref clock\n");
		return PTR_ERR(hdmi->hdmitx_ref);
	}

	hdmi->pclk = devm_clk_get_optional(hdmi->dev, "pclk");
	if (IS_ERR(hdmi->pclk)) {
		dev_err_probe(hdmi->dev, PTR_ERR(hdmi->pclk),
			      "failed to get pclk clock\n");
		return PTR_ERR(hdmi->pclk);
	}

	hdmi->enable_gpio = devm_gpiod_get_optional(hdmi->dev, "enable",
						    GPIOD_OUT_HIGH);
	if (IS_ERR(hdmi->enable_gpio)) {
		ret = PTR_ERR(hdmi->enable_gpio);
		dev_err(hdmi->dev, "failed to request enable GPIO: %d\n", ret);
		return ret;
	}

	hdmi->skip_check_420_mode =
		of_property_read_bool(np, "skip-check-420-mode");

	if (of_get_property(np, "rockchip,phy-table", &val)) {
		phy_config = kmalloc(val, GFP_KERNEL);
		if (!phy_config) {
			/* use default table when kmalloc failed. */
			dev_err(hdmi->dev, "kmalloc phy table failed\n");

			return -ENOMEM;
		}
		phy_table_size = val / 16;
		of_property_read_u32_array(np, "rockchip,phy-table",
					   phy_config, val / sizeof(u32));
		ret = rockchip_hdmi_update_phy_table(hdmi, phy_config,
						     phy_table_size);
		if (ret) {
			kfree(phy_config);
			return ret;
		}
		kfree(phy_config);
	} else {
		dev_dbg(hdmi->dev, "use default hdmi phy table\n");
	}

	return 0;
}

static enum drm_mode_status
dw_hdmi_rockchip_mode_valid(struct drm_connector *connector, void *data,
			    const struct drm_display_info *info,
			    const struct drm_display_mode *mode)
{
	struct drm_encoder *encoder = connector->encoder;
	enum drm_mode_status status = MODE_OK;
	struct drm_device *dev = connector->dev;
	struct rockchip_drm_private *priv = dev->dev_private;
	struct drm_crtc *crtc;
	struct rockchip_hdmi *hdmi;

	/*
	 * Pixel clocks we support are always < 2GHz and so fit in an
	 * int.  We should make sure source rate does too so we don't get
	 * overflow when we multiply by 1000.
	 */
	if (mode->clock > INT_MAX / 1000)
		return MODE_BAD;

	if (!encoder) {
		const struct drm_connector_helper_funcs *funcs;

		funcs = connector->helper_private;
		if (funcs->atomic_best_encoder)
			encoder = funcs->atomic_best_encoder(connector,
							     connector->state);
		else
			encoder = funcs->best_encoder(connector);
	}

	if (!encoder || !encoder->possible_crtcs)
		return MODE_BAD;

	hdmi = to_rockchip_hdmi(encoder);

	/*
	 * If sink max TMDS clock < 340MHz, we should check the mode pixel
	 * clock > 340MHz is YCbCr420 or not and whether the platform supports
	 * YCbCr420.
	 */
	if (!hdmi->skip_check_420_mode) {
		if (mode->clock > 340000 &&
		    connector->display_info.max_tmds_clock < 340000 &&
		    (!drm_mode_is_420(&connector->display_info, mode) ||
		     !connector->ycbcr_420_allowed))
			return MODE_BAD;

		if (hdmi->max_tmdsclk <= 340000 && mode->clock > 340000 &&
		    !drm_mode_is_420(&connector->display_info, mode))
			return MODE_BAD;
	};

	if (hdmi->phy) {
		if (hdmi->is_hdmi_qp)
			phy_set_bus_width(hdmi->phy, mode->clock * 10);
		else
			phy_set_bus_width(hdmi->phy, 8);
	}

	/*
	 * ensure all drm display mode can work, if someone want support more
	 * resolutions, please limit the possible_crtc, only connect to
	 * needed crtc.
	 */
	drm_for_each_crtc(crtc, connector->dev) {
		int pipe = drm_crtc_index(crtc);
		const struct rockchip_crtc_funcs *funcs =
						priv->crtc_funcs[pipe];

		if (!(encoder->possible_crtcs & drm_crtc_mask(crtc)))
			continue;
		if (!funcs || !funcs->mode_valid)
			continue;

		status = funcs->mode_valid(crtc, mode,
					   DRM_MODE_CONNECTOR_HDMIA);
		if (status != MODE_OK)
			return status;
	}

	return status;
}

static void dw_hdmi_rockchip_encoder_disable(struct drm_encoder *encoder)
{
	struct rockchip_hdmi *hdmi = to_rockchip_hdmi(encoder);
	struct drm_crtc *crtc = encoder->crtc;
	struct rockchip_crtc_state *s = to_rockchip_crtc_state(crtc->state);

	if (crtc->state->active_changed) {
		if (hdmi->plat_data->split_mode) {
			s->output_if &= ~(VOP_OUTPUT_IF_HDMI0 | VOP_OUTPUT_IF_HDMI1);
		} else {
			if (!hdmi->id)
				s->output_if &= ~VOP_OUTPUT_IF_HDMI1;
			else
				s->output_if &= ~VOP_OUTPUT_IF_HDMI0;
		}
	}
	/*
	 * when plug out hdmi it will be switch cvbs and then phy bus width
	 * must be set as 8
	 */
	if (hdmi->phy)
		phy_set_bus_width(hdmi->phy, 8);
}

static void dw_hdmi_rockchip_encoder_enable(struct drm_encoder *encoder)
{
	struct rockchip_hdmi *hdmi = to_rockchip_hdmi(encoder);
	struct drm_crtc *crtc = encoder->crtc;
	u32 val;
	int mux;
	int ret;

	if (WARN_ON(!crtc || !crtc->state))
		return;

	if (hdmi->phy)
		phy_set_bus_width(hdmi->phy, hdmi->phy_bus_width);

	clk_set_rate(hdmi->phyref_clk,
		     crtc->state->adjusted_mode.crtc_clock * 1000);

	if (hdmi->chip_data->lcdsel_grf_reg < 0)
		return;

	mux = drm_of_encoder_active_endpoint_id(hdmi->dev->of_node, encoder);
	if (mux)
		val = hdmi->chip_data->lcdsel_lit;
	else
		val = hdmi->chip_data->lcdsel_big;

	ret = clk_prepare_enable(hdmi->grf_clk);
	if (ret < 0) {
		DRM_DEV_ERROR(hdmi->dev, "failed to enable grfclk %d\n", ret);
		return;
	}

	ret = regmap_write(hdmi->regmap, hdmi->chip_data->lcdsel_grf_reg, val);
	if (ret != 0)
		DRM_DEV_ERROR(hdmi->dev, "Could not write to GRF: %d\n", ret);

	if (hdmi->chip_data->lcdsel_grf_reg == RK3288_GRF_SOC_CON6) {
		struct rockchip_crtc_state *s =
				to_rockchip_crtc_state(crtc->state);
		u32 mode_mask = mux ? RK3288_HDMI_LCDC1_YUV420 :
					RK3288_HDMI_LCDC0_YUV420;

		if (s->output_mode == ROCKCHIP_OUT_MODE_YUV420)
			val = HIWORD_UPDATE(mode_mask, mode_mask);
		else
			val = HIWORD_UPDATE(0, mode_mask);

		regmap_write(hdmi->regmap, RK3288_GRF_SOC_CON16, val);
	}

	clk_disable_unprepare(hdmi->grf_clk);
	DRM_DEV_DEBUG(hdmi->dev, "vop %s output to hdmi\n",
		      ret ? "LIT" : "BIG");
}

static void rk3588_set_link_mode(struct rockchip_hdmi *hdmi)
{
	int val;
	bool is_hdmi0;

	if (!hdmi->id)
		is_hdmi0 = true;
	else
		is_hdmi0 = false;

	if (!hdmi->link_cfg.frl_mode) {
		val = HIWORD_UPDATE(0, RK3588_HDMI21_MASK);
		if (is_hdmi0)
			regmap_write(hdmi->vo1_regmap, RK3588_GRF_VO1_CON4, val);
		else
			regmap_write(hdmi->vo1_regmap, RK3588_GRF_VO1_CON7, val);

		val = HIWORD_UPDATE(0, RK3588_COMPRESS_MODE_MASK | RK3588_COLOR_FORMAT_MASK);
		if (is_hdmi0)
			regmap_write(hdmi->vo1_regmap, RK3588_GRF_VO1_CON3, val);
		else
			regmap_write(hdmi->vo1_regmap, RK3588_GRF_VO1_CON6, val);

		return;
	}

	val = HIWORD_UPDATE(RK3588_HDMI21_MASK, RK3588_HDMI21_MASK);
	if (is_hdmi0)
		regmap_write(hdmi->vo1_regmap, RK3588_GRF_VO1_CON4, val);
	else
		regmap_write(hdmi->vo1_regmap, RK3588_GRF_VO1_CON7, val);

	if (hdmi->link_cfg.dsc_mode) {
		val = HIWORD_UPDATE(RK3588_COMPRESS_MODE_MASK | RK3588_COMPRESSED_DATA,
				    RK3588_COMPRESS_MODE_MASK | RK3588_COLOR_FORMAT_MASK);
		if (is_hdmi0)
			regmap_write(hdmi->vo1_regmap, RK3588_GRF_VO1_CON3, val);
		else
			regmap_write(hdmi->vo1_regmap, RK3588_GRF_VO1_CON6, val);
	} else {
		val = HIWORD_UPDATE(0, RK3588_COMPRESS_MODE_MASK | RK3588_COLOR_FORMAT_MASK);
		if (is_hdmi0)
			regmap_write(hdmi->vo1_regmap, RK3588_GRF_VO1_CON3, val);
		else
			regmap_write(hdmi->vo1_regmap, RK3588_GRF_VO1_CON6, val);
	}
}

static void rk3588_set_color_format(struct rockchip_hdmi *hdmi, u64 bus_format,
				    u32 depth)
{
	u32 val = 0;

	switch (bus_format) {
	case MEDIA_BUS_FMT_RGB888_1X24:
	case MEDIA_BUS_FMT_RGB101010_1X30:
		val = HIWORD_UPDATE(0, RK3588_COLOR_FORMAT_MASK);
		break;
	case MEDIA_BUS_FMT_UYYVYY8_0_5X24:
	case MEDIA_BUS_FMT_UYYVYY10_0_5X30:
		val = HIWORD_UPDATE(RK3588_YUV420, RK3588_COLOR_FORMAT_MASK);
		break;
	case MEDIA_BUS_FMT_YUV8_1X24:
	case MEDIA_BUS_FMT_YUV10_1X30:
		val = HIWORD_UPDATE(RK3588_YUV444, RK3588_COLOR_FORMAT_MASK);
		break;
	default:
		dev_err(hdmi->dev, "can't set correct color format\n");
		return;
	}

	if (hdmi->link_cfg.dsc_mode)
		val = HIWORD_UPDATE(RK3588_COMPRESSED_DATA, RK3588_COLOR_FORMAT_MASK);

	if (depth == 8)
		val |= HIWORD_UPDATE(RK3588_8BPC, RK3588_COLOR_DEPTH_MASK);
	else
		val |= HIWORD_UPDATE(RK3588_10BPC, RK3588_COLOR_DEPTH_MASK);

	if (!hdmi->id)
		regmap_write(hdmi->vo1_regmap, RK3588_GRF_VO1_CON3, val);
	else
		regmap_write(hdmi->vo1_regmap, RK3588_GRF_VO1_CON6, val);
}

static void rk3588_set_grf_cfg(void *data)
{
	struct rockchip_hdmi *hdmi = (struct rockchip_hdmi *)data;
	int color_depth;

	rk3588_set_link_mode(hdmi);
	color_depth = hdmi_bus_fmt_color_depth(hdmi->bus_format);
	rk3588_set_color_format(hdmi, hdmi->bus_format, color_depth);
}

static void
dw_hdmi_rockchip_select_output(struct drm_connector_state *conn_state,
			       struct drm_crtc_state *crtc_state,
			       struct rockchip_hdmi *hdmi,
			       unsigned int *color_format,
			       unsigned int *output_mode,
			       unsigned long *bus_format,
			       unsigned int *bus_width,
			       unsigned long *enc_out_encoding,
			       unsigned int *eotf)
{
	struct drm_display_info *info = &conn_state->connector->display_info;
	struct drm_display_mode mode;
	struct hdr_output_metadata *hdr_metadata;
	u32 vic;
	unsigned long tmdsclock, pixclock;
	unsigned int color_depth;
	bool support_dc = false;
	bool sink_is_hdmi = true;
	u32 max_tmds_clock = info->max_tmds_clock;
	int output_eotf;

	drm_mode_copy(&mode, &crtc_state->mode);
	pixclock = mode.crtc_clock;
	if (hdmi->plat_data->split_mode) {
		drm_mode_convert_to_origin_mode(&mode);
		pixclock /= 2;
	}

	vic = drm_match_cea_mode(&mode);

	if (!hdmi->is_hdmi_qp)
		sink_is_hdmi = dw_hdmi_get_output_whether_hdmi(hdmi->hdmi);

	*color_format = RK_IF_FORMAT_RGB;

	switch (hdmi->hdmi_output) {
	case RK_IF_FORMAT_YCBCR_HQ:
		if (info->color_formats & DRM_COLOR_FORMAT_YCRCB444)
			*color_format = RK_IF_FORMAT_YCBCR444;
		else if (info->color_formats & DRM_COLOR_FORMAT_YCRCB422)
			*color_format = RK_IF_FORMAT_YCBCR422;
		else if (conn_state->connector->ycbcr_420_allowed &&
			 drm_mode_is_420(info, &mode) &&
			 (pixclock >= 594000 && !hdmi->is_hdmi_qp))
			*color_format = RK_IF_FORMAT_YCBCR420;
		break;
	case RK_IF_FORMAT_YCBCR_LQ:
		if (conn_state->connector->ycbcr_420_allowed &&
		    drm_mode_is_420(info, &mode) && pixclock >= 594000)
			*color_format = RK_IF_FORMAT_YCBCR420;
		else if (info->color_formats & DRM_COLOR_FORMAT_YCRCB422)
			*color_format = RK_IF_FORMAT_YCBCR422;
		else if (info->color_formats & DRM_COLOR_FORMAT_YCRCB444)
			*color_format = RK_IF_FORMAT_YCBCR444;
		break;
	case RK_IF_FORMAT_YCBCR420:
		if (conn_state->connector->ycbcr_420_allowed &&
		    drm_mode_is_420(info, &mode) && pixclock >= 594000)
			*color_format = RK_IF_FORMAT_YCBCR420;
		break;
	case RK_IF_FORMAT_YCBCR422:
		if (info->color_formats & DRM_COLOR_FORMAT_YCRCB422)
			*color_format = RK_IF_FORMAT_YCBCR422;
		break;
	case RK_IF_FORMAT_YCBCR444:
		if (info->color_formats & DRM_COLOR_FORMAT_YCRCB444)
			*color_format = RK_IF_FORMAT_YCBCR444;
		break;
	case RK_IF_FORMAT_RGB:
	default:
		break;
	}

	if (*color_format == RK_IF_FORMAT_RGB &&
	    info->edid_hdmi_dc_modes & DRM_EDID_HDMI_DC_30)
		support_dc = true;
	if (*color_format == RK_IF_FORMAT_YCBCR444 &&
	    info->edid_hdmi_dc_modes &
	    (DRM_EDID_HDMI_DC_Y444 | DRM_EDID_HDMI_DC_30))
		support_dc = true;
	if (*color_format == RK_IF_FORMAT_YCBCR422)
		support_dc = true;
	if (*color_format == RK_IF_FORMAT_YCBCR420 &&
	    info->hdmi.y420_dc_modes & DRM_EDID_YCBCR420_DC_30)
		support_dc = true;

	if (hdmi->colordepth > 8 && support_dc)
		color_depth = 10;
	else
		color_depth = 8;

	if (!sink_is_hdmi) {
		*color_format = RK_IF_FORMAT_RGB;
		color_depth = 8;
	}

	*eotf = HDMI_EOTF_TRADITIONAL_GAMMA_SDR;
	if (conn_state->hdr_output_metadata) {
		hdr_metadata = (struct hdr_output_metadata *)
			conn_state->hdr_output_metadata->data;
		output_eotf = hdr_metadata->hdmi_metadata_type1.eotf;
		if (output_eotf > HDMI_EOTF_TRADITIONAL_GAMMA_SDR &&
		    output_eotf <= HDMI_EOTF_BT_2100_HLG)
			*eotf = output_eotf;
	}

	hdmi->colorimetry = conn_state->colorspace;

	if ((*eotf > HDMI_EOTF_TRADITIONAL_GAMMA_SDR &&
	     conn_state->connector->hdr_sink_metadata.hdmi_type1.eotf &
	     BIT(*eotf)) || ((hdmi->colorimetry >= DRM_MODE_COLORIMETRY_BT2020_CYCC) &&
	     (hdmi->colorimetry <= DRM_MODE_COLORIMETRY_BT2020_YCC)))
		*enc_out_encoding = V4L2_YCBCR_ENC_BT2020;
	else if ((vic == 6) || (vic == 7) || (vic == 21) || (vic == 22) ||
		 (vic == 2) || (vic == 3) || (vic == 17) || (vic == 18))
		*enc_out_encoding = V4L2_YCBCR_ENC_601;
	else
		*enc_out_encoding = V4L2_YCBCR_ENC_709;

	if (*enc_out_encoding == V4L2_YCBCR_ENC_BT2020) {
		/* BT2020 require color depth at lest 10bit */
		color_depth = 10;
		/* We prefer use YCbCr422 to send 10bit */
		if (info->color_formats & DRM_COLOR_FORMAT_YCRCB422)
			*color_format = RK_IF_FORMAT_YCBCR422;
		if (hdmi->is_hdmi_qp) {
			if (info->color_formats & DRM_COLOR_FORMAT_YCRCB420) {
				if (mode.clock >= 340000)
					*color_format = RK_IF_FORMAT_YCBCR420;
				else
					*color_format = RK_IF_FORMAT_RGB;
			} else {
				*color_format = RK_IF_FORMAT_RGB;
			}
		}
	}

	if (mode.flags & DRM_MODE_FLAG_DBLCLK)
		pixclock *= 2;
	if ((mode.flags & DRM_MODE_FLAG_3D_MASK) ==
		DRM_MODE_FLAG_3D_FRAME_PACKING)
		pixclock *= 2;

	if (*color_format == RK_IF_FORMAT_YCBCR422 || color_depth == 8)
		tmdsclock = pixclock;
	else
		tmdsclock = pixclock * (color_depth) / 8;

	if (*color_format == RK_IF_FORMAT_YCBCR420)
		tmdsclock /= 2;

	/* XXX: max_tmds_clock of some sink is 0, we think it is 340MHz. */
	if (!max_tmds_clock)
		max_tmds_clock = 340000;

	max_tmds_clock = min(max_tmds_clock, hdmi->max_tmdsclk);

	if ((tmdsclock > max_tmds_clock) && !hdmi->is_hdmi_qp) {
		if (max_tmds_clock >= 594000) {
			color_depth = 8;
		} else if (max_tmds_clock > 340000) {
			if (drm_mode_is_420(info, &mode) || tmdsclock >= 594000)
				*color_format = RK_IF_FORMAT_YCBCR420;
		} else {
			color_depth = 8;
			if (drm_mode_is_420(info, &mode) || tmdsclock >= 594000)
				*color_format = RK_IF_FORMAT_YCBCR420;
		}
	}

	if (mode.clock >= 340000 && hdmi->is_hdmi_qp)
		*color_format = RK_IF_FORMAT_YCBCR420;

	if (*color_format == RK_IF_FORMAT_YCBCR420) {
		*output_mode = ROCKCHIP_OUT_MODE_YUV420;
		if (color_depth > 8)
			*bus_format = MEDIA_BUS_FMT_UYYVYY10_0_5X30;
		else
			*bus_format = MEDIA_BUS_FMT_UYYVYY8_0_5X24;
		*bus_width = color_depth / 2;
	} else {
		*output_mode = ROCKCHIP_OUT_MODE_AAAA;
		if (color_depth > 8) {
			if (*color_format != RK_IF_FORMAT_RGB &&
			    !hdmi->unsupported_yuv_input)
				*bus_format = MEDIA_BUS_FMT_YUV10_1X30;
			else
				*bus_format = MEDIA_BUS_FMT_RGB101010_1X30;
		} else {
			if (*color_format != RK_IF_FORMAT_RGB &&
			    !hdmi->unsupported_yuv_input)
				*bus_format = MEDIA_BUS_FMT_YUV8_1X24;
			else
				*bus_format = MEDIA_BUS_FMT_RGB888_1X24;
		}
		if (*color_format == RK_IF_FORMAT_YCBCR422)
			*bus_width = 8;
		else
			*bus_width = color_depth;
	}

	hdmi->bus_format = *bus_format;

	if (*color_format == RK_IF_FORMAT_YCBCR422) {
		if (color_depth == 12)
			hdmi->output_bus_format = MEDIA_BUS_FMT_UYVY12_1X24;
		else if (color_depth == 10)
			hdmi->output_bus_format = MEDIA_BUS_FMT_UYVY10_1X20;
		else
			hdmi->output_bus_format = MEDIA_BUS_FMT_UYVY8_1X16;
	} else {
		hdmi->output_bus_format = *bus_format;
	}
}

static bool
dw_hdmi_rockchip_check_color(struct drm_connector_state *conn_state,
			     struct rockchip_hdmi *hdmi)
{
	struct drm_crtc_state *crtc_state = conn_state->crtc->state;
	unsigned int colorformat;
	unsigned long bus_format;
	unsigned long output_bus_format = hdmi->output_bus_format;
	unsigned long enc_out_encoding = hdmi->enc_out_encoding;
	unsigned int eotf, bus_width;
	unsigned int output_mode;

	dw_hdmi_rockchip_select_output(conn_state, crtc_state, hdmi,
				       &colorformat,
				       &output_mode, &bus_format, &bus_width,
				       &hdmi->enc_out_encoding, &eotf);

	if (output_bus_format != hdmi->output_bus_format ||
	    enc_out_encoding != hdmi->enc_out_encoding)
		return true;
	else
		return false;
}

static int
dw_hdmi_rockchip_encoder_atomic_check(struct drm_encoder *encoder,
				      struct drm_crtc_state *crtc_state,
				      struct drm_connector_state *conn_state)
{
	struct rockchip_crtc_state *s = to_rockchip_crtc_state(crtc_state);
	struct rockchip_hdmi *hdmi = to_rockchip_hdmi(encoder);
	unsigned int colorformat, bus_width, tmdsclk;
	struct drm_display_mode mode;
	unsigned int output_mode;
	unsigned long bus_format;
	int color_depth;
	bool secondary = false;

	/*
	 * There are two hdmi but only one encoder in split mode,
	 * so we need to check twice.
	 */
secondary:
	drm_mode_copy(&mode, &crtc_state->mode);

	hdmi->vp_id = s->vp_id;
	if (hdmi->plat_data->split_mode)
		drm_mode_convert_to_origin_mode(&mode);

	dw_hdmi_rockchip_select_output(conn_state, crtc_state, hdmi,
				       &colorformat,
				       &output_mode, &bus_format, &bus_width,
				       &hdmi->enc_out_encoding, &s->eotf);

	s->bus_format = bus_format;
	if (hdmi->is_hdmi_qp) {
		color_depth = hdmi_bus_fmt_color_depth(bus_format);
		tmdsclk = hdmi_get_tmdsclock(hdmi, crtc_state->mode.clock);
		if (hdmi_bus_fmt_is_yuv420(hdmi->output_bus_format))
			tmdsclk /= 2;
		hdmi_select_link_config(hdmi, crtc_state, tmdsclk);

		if (hdmi->link_cfg.frl_mode) {
			gpiod_set_value(hdmi->enable_gpio, 0);
			/* in the current version, support max 40G frl */
			if (hdmi->link_cfg.rate_per_lane >= 10) {
				hdmi->link_cfg.frl_lanes = 4;
				hdmi->link_cfg.rate_per_lane = 10;
			}
			bus_width = hdmi->link_cfg.frl_lanes *
				hdmi->link_cfg.rate_per_lane * 1000000;
			/* 10 bit color depth and frl mode */
			if (color_depth == 10)
				bus_width |=
					COLOR_DEPTH_10BIT | HDMI_FRL_MODE;
			else
				bus_width |= HDMI_FRL_MODE;
		} else {
			gpiod_set_value(hdmi->enable_gpio, 1);
			bus_width = hdmi_get_tmdsclock(hdmi, mode.clock * 10);
			if (hdmi_bus_fmt_is_yuv420(hdmi->output_bus_format))
				bus_width /= 2;

			if (color_depth == 10)
				bus_width |= COLOR_DEPTH_10BIT;
		}
	}

	hdmi->phy_bus_width = bus_width;

	if (hdmi->phy)
		phy_set_bus_width(hdmi->phy, bus_width);

	s->output_type = DRM_MODE_CONNECTOR_HDMIA;
	s->tv_state = &conn_state->tv;

	if (hdmi->plat_data->split_mode) {
		s->output_flags |= ROCKCHIP_OUTPUT_DUAL_CHANNEL_LEFT_RIGHT_MODE;
		if (hdmi->plat_data->right && hdmi->id)
			s->output_flags |= ROCKCHIP_OUTPUT_DATA_SWAP;
		s->output_if |= VOP_OUTPUT_IF_HDMI0 | VOP_OUTPUT_IF_HDMI1;
	} else {
		if (!hdmi->id)
			s->output_if |= VOP_OUTPUT_IF_HDMI0;
		else
			s->output_if |= VOP_OUTPUT_IF_HDMI1;
	}

	s->output_mode = output_mode;
	hdmi->bus_format = s->bus_format;

	if (hdmi->enc_out_encoding == V4L2_YCBCR_ENC_BT2020)
		s->color_space = V4L2_COLORSPACE_BT2020;
	else if (colorformat == RK_IF_FORMAT_RGB)
		s->color_space = V4L2_COLORSPACE_DEFAULT;
	else if (hdmi->enc_out_encoding == V4L2_YCBCR_ENC_709)
		s->color_space = V4L2_COLORSPACE_REC709;
	else
		s->color_space = V4L2_COLORSPACE_SMPTE170M;

	if (hdmi->plat_data->split_mode && !secondary) {
		hdmi = rockchip_hdmi_find_by_id(hdmi->dev->driver, !hdmi->id);
		secondary = true;
		goto secondary;
	}

	return 0;
}


static unsigned long
dw_hdmi_rockchip_get_input_bus_format(void *data)
{
	struct rockchip_hdmi *hdmi = (struct rockchip_hdmi *)data;

	return hdmi->bus_format;
}

static unsigned long
dw_hdmi_rockchip_get_output_bus_format(void *data)
{
	struct rockchip_hdmi *hdmi = (struct rockchip_hdmi *)data;

	return hdmi->output_bus_format;
}

static unsigned long
dw_hdmi_rockchip_get_enc_in_encoding(void *data)
{
	struct rockchip_hdmi *hdmi = (struct rockchip_hdmi *)data;

	return hdmi->enc_out_encoding;
}

static unsigned long
dw_hdmi_rockchip_get_enc_out_encoding(void *data)
{
	struct rockchip_hdmi *hdmi = (struct rockchip_hdmi *)data;

	return hdmi->enc_out_encoding;
}

static unsigned long
dw_hdmi_rockchip_get_quant_range(void *data)
{
	struct rockchip_hdmi *hdmi = (struct rockchip_hdmi *)data;

	return hdmi->hdmi_quant_range;
}

static struct drm_property *
dw_hdmi_rockchip_get_hdr_property(void *data)
{
	struct rockchip_hdmi *hdmi = (struct rockchip_hdmi *)data;

	return hdmi->hdr_panel_metadata_property;
}

static struct drm_property_blob *
dw_hdmi_rockchip_get_hdr_blob(void *data)
{
	struct rockchip_hdmi *hdmi = (struct rockchip_hdmi *)data;

	return hdmi->hdr_panel_blob_ptr;
}

static bool
dw_hdmi_rockchip_get_color_changed(void *data)
{
	struct rockchip_hdmi *hdmi = (struct rockchip_hdmi *)data;
	bool ret = false;

	if (hdmi->color_changed)
		ret = true;
	hdmi->color_changed = 0;

	return ret;
}

static int
dw_hdmi_rockchip_get_yuv422_format(struct drm_connector *connector,
				   struct edid *edid)
{
	if (!connector || !edid)
		return -EINVAL;

	return rockchip_drm_get_yuv422_format(connector, edid);
}

static int
dw_hdmi_rockchip_get_edid_dsc_info(void *data, struct edid *edid)
{
	struct rockchip_hdmi *hdmi = (struct rockchip_hdmi *)data;

	if (!edid)
		return -EINVAL;

	return rockchip_drm_parse_cea_ext(&hdmi->dsc_cap,
					  &hdmi->max_frl_rate_per_lane,
					  &hdmi->max_lanes, edid);
}

static int
dw_hdmi_rockchip_get_next_hdr_data(void *data, struct edid *edid,
				   struct drm_connector *connector)
{
	int ret;
	struct rockchip_hdmi *hdmi = (struct rockchip_hdmi *)data;
	struct next_hdr_sink_data *sink_data = &hdmi->next_hdr_data;
	size_t size = sizeof(*sink_data);
	struct drm_property *property = hdmi->next_hdr_sink_data_property;
	struct drm_property_blob *blob = hdmi->hdr_panel_blob_ptr;

	if (!edid)
		return -EINVAL;

	rockchip_drm_parse_next_hdr(sink_data, edid);

	ret = drm_property_replace_global_blob(connector->dev, &blob, size, sink_data,
					       &connector->base, property);

	return ret;
};

static
struct dw_hdmi_link_config *dw_hdmi_rockchip_get_link_cfg(void *data)
{
	struct rockchip_hdmi *hdmi = (struct rockchip_hdmi *)data;

	return &hdmi->link_cfg;
}

static int dw_hdmi_dclk_set(void *data, bool enable)
{
	struct rockchip_hdmi *hdmi = (struct rockchip_hdmi *)data;
	char clk_name[16];
	struct clk *dclk;
	int ret;

	snprintf(clk_name, sizeof(clk_name), "dclk_vp%d", hdmi->vp_id);

	dclk = devm_clk_get(hdmi->dev, clk_name);
	if (IS_ERR(dclk)) {
		DRM_DEV_ERROR(hdmi->dev, "failed to get %s\n", clk_name);
		return PTR_ERR(dclk);
	}

	if (enable) {
		ret = clk_prepare_enable(dclk);
		if (ret < 0)
			DRM_DEV_ERROR(hdmi->dev, "failed to enable dclk for video port%d - %d\n",
				      hdmi->vp_id, ret);
	} else {
		clk_disable_unprepare(dclk);
	}

	return 0;
}

static const struct drm_prop_enum_list color_depth_enum_list[] = {
	{ 0, "Automatic" }, /* Prefer highest color depth */
	{ 8, "24bit" },
	{ 10, "30bit" },
};

static const struct drm_prop_enum_list drm_hdmi_output_enum_list[] = {
	{ RK_IF_FORMAT_RGB, "rgb" },
	{ RK_IF_FORMAT_YCBCR444, "ycbcr444" },
	{ RK_IF_FORMAT_YCBCR422, "ycbcr422" },
	{ RK_IF_FORMAT_YCBCR420, "ycbcr420" },
	{ RK_IF_FORMAT_YCBCR_HQ, "ycbcr_high_subsampling" },
	{ RK_IF_FORMAT_YCBCR_LQ, "ycbcr_low_subsampling" },
	{ RK_IF_FORMAT_MAX, "invalid_output" },
};

static const struct drm_prop_enum_list quant_range_enum_list[] = {
	{ HDMI_QUANTIZATION_RANGE_DEFAULT, "default" },
	{ HDMI_QUANTIZATION_RANGE_LIMITED, "limit" },
	{ HDMI_QUANTIZATION_RANGE_FULL, "full" },
};

static const struct drm_prop_enum_list output_hdmi_dvi_enum_list[] = {
	{ 0, "auto" },
	{ 1, "force_hdmi" },
	{ 2, "force_dvi" },
};

static const struct drm_prop_enum_list output_type_cap_list[] = {
	{ 0, "DVI" },
	{ 1, "HDMI" },
};

static void
dw_hdmi_rockchip_attach_properties(struct drm_connector *connector,
				   unsigned int color, int version,
				   void *data)
{
	struct rockchip_hdmi *hdmi = (struct rockchip_hdmi *)data;
	struct drm_property *prop;
	struct rockchip_drm_private *private = connector->dev->dev_private;

	switch (color) {
	case MEDIA_BUS_FMT_RGB101010_1X30:
		hdmi->hdmi_output = RK_IF_FORMAT_RGB;
		hdmi->colordepth = 10;
		break;
	case MEDIA_BUS_FMT_YUV8_1X24:
		hdmi->hdmi_output = RK_IF_FORMAT_YCBCR444;
		hdmi->colordepth = 8;
		break;
	case MEDIA_BUS_FMT_YUV10_1X30:
		hdmi->hdmi_output = RK_IF_FORMAT_YCBCR444;
		hdmi->colordepth = 10;
		break;
	case MEDIA_BUS_FMT_UYVY10_1X20:
		hdmi->hdmi_output = RK_IF_FORMAT_YCBCR422;
		hdmi->colordepth = 10;
		break;
	case MEDIA_BUS_FMT_UYVY8_1X16:
		hdmi->hdmi_output = RK_IF_FORMAT_YCBCR422;
		hdmi->colordepth = 8;
		break;
	case MEDIA_BUS_FMT_UYYVYY8_0_5X24:
		hdmi->hdmi_output = RK_IF_FORMAT_YCBCR420;
		hdmi->colordepth = 8;
		break;
	case MEDIA_BUS_FMT_UYYVYY10_0_5X30:
		hdmi->hdmi_output = RK_IF_FORMAT_YCBCR420;
		hdmi->colordepth = 10;
		break;
	default:
		hdmi->hdmi_output = RK_IF_FORMAT_RGB;
		hdmi->colordepth = 8;
	}

	hdmi->bus_format = color;

	if (hdmi->hdmi_output == RK_IF_FORMAT_YCBCR422) {
		if (hdmi->colordepth == 12)
			hdmi->output_bus_format = MEDIA_BUS_FMT_UYVY12_1X24;
		else if (hdmi->colordepth == 10)
			hdmi->output_bus_format = MEDIA_BUS_FMT_UYVY10_1X20;
		else
			hdmi->output_bus_format = MEDIA_BUS_FMT_UYVY8_1X16;
	} else {
		hdmi->output_bus_format = hdmi->bus_format;
	}

	/* RK3368 does not support deep color mode */
	if (!hdmi->color_depth_property && !hdmi->unsupported_deep_color) {
		prop = drm_property_create_enum(connector->dev, 0,
						RK_IF_PROP_COLOR_DEPTH,
						color_depth_enum_list,
						ARRAY_SIZE(color_depth_enum_list));
		if (prop) {
			hdmi->color_depth_property = prop;
			drm_object_attach_property(&connector->base, prop, 0);
		}
	}

	prop = drm_property_create_enum(connector->dev, 0, RK_IF_PROP_COLOR_FORMAT,
					drm_hdmi_output_enum_list,
					ARRAY_SIZE(drm_hdmi_output_enum_list));
	if (prop) {
		hdmi->hdmi_output_property = prop;
		drm_object_attach_property(&connector->base, prop, 0);
	}

	prop = drm_property_create_range(connector->dev, 0,
					 RK_IF_PROP_COLOR_DEPTH_CAPS,
					 0, 0xff);
	if (prop) {
		hdmi->colordepth_capacity = prop;
		drm_object_attach_property(&connector->base, prop, 0);
	}

	prop = drm_property_create_range(connector->dev, 0,
					 RK_IF_PROP_COLOR_FORMAT_CAPS,
					 0, 0xf);
	if (prop) {
		hdmi->outputmode_capacity = prop;
		drm_object_attach_property(&connector->base, prop, 0);
	}

	prop = drm_property_create(connector->dev,
				   DRM_MODE_PROP_BLOB |
				   DRM_MODE_PROP_IMMUTABLE,
				   "HDR_PANEL_METADATA", 0);
	if (prop) {
		hdmi->hdr_panel_metadata_property = prop;
		drm_object_attach_property(&connector->base, prop, 0);
	}

	prop = drm_property_create(connector->dev,
				   DRM_MODE_PROP_BLOB |
				   DRM_MODE_PROP_IMMUTABLE,
				   "NEXT_HDR_SINK_DATA", 0);
	if (prop) {
		hdmi->next_hdr_sink_data_property = prop;
		drm_object_attach_property(&connector->base, prop, 0);
	}

	prop = drm_property_create_bool(connector->dev, DRM_MODE_PROP_IMMUTABLE,
					"USER_SPLIT_MODE");
	if (prop) {
		hdmi->user_split_mode_prop = prop;
		drm_object_attach_property(&connector->base, prop,
					   hdmi->user_split_mode ? 1 : 0);
	}

	if (!hdmi->is_hdmi_qp) {
		prop = drm_property_create_enum(connector->dev, 0,
						"output_hdmi_dvi",
						output_hdmi_dvi_enum_list,
						ARRAY_SIZE(output_hdmi_dvi_enum_list));
		if (prop) {
			hdmi->output_hdmi_dvi = prop;
			drm_object_attach_property(&connector->base, prop, 0);
		}

		prop = drm_property_create_enum(connector->dev, 0,
						 "output_type_capacity",
						 output_type_cap_list,
						 ARRAY_SIZE(output_type_cap_list));
		if (prop) {
			hdmi->output_type_capacity = prop;
			drm_object_attach_property(&connector->base, prop, 0);
		}

		prop = drm_property_create_enum(connector->dev, 0,
						"hdmi_quant_range",
						quant_range_enum_list,
						ARRAY_SIZE(quant_range_enum_list));
		if (prop) {
			hdmi->quant_range = prop;
			drm_object_attach_property(&connector->base, prop, 0);
		}
	}

	prop = connector->dev->mode_config.hdr_output_metadata_property;
	if (version >= 0x211a || hdmi->is_hdmi_qp)
		drm_object_attach_property(&connector->base, prop, 0);

	if (!drm_mode_create_hdmi_colorspace_property(connector))
		drm_object_attach_property(&connector->base,
					   connector->colorspace_property, 0);
	drm_object_attach_property(&connector->base, private->connector_id_prop, hdmi->id);
}

static void
dw_hdmi_rockchip_destroy_properties(struct drm_connector *connector,
				    void *data)
{
	struct rockchip_hdmi *hdmi = (struct rockchip_hdmi *)data;

	if (hdmi->color_depth_property) {
		drm_property_destroy(connector->dev,
				     hdmi->color_depth_property);
		hdmi->color_depth_property = NULL;
	}

	if (hdmi->hdmi_output_property) {
		drm_property_destroy(connector->dev,
				     hdmi->hdmi_output_property);
		hdmi->hdmi_output_property = NULL;
	}

	if (hdmi->colordepth_capacity) {
		drm_property_destroy(connector->dev,
				     hdmi->colordepth_capacity);
		hdmi->colordepth_capacity = NULL;
	}

	if (hdmi->outputmode_capacity) {
		drm_property_destroy(connector->dev,
				     hdmi->outputmode_capacity);
		hdmi->outputmode_capacity = NULL;
	}

	if (hdmi->quant_range) {
		drm_property_destroy(connector->dev,
				     hdmi->quant_range);
		hdmi->quant_range = NULL;
	}

	if (hdmi->hdr_panel_metadata_property) {
		drm_property_destroy(connector->dev,
				     hdmi->hdr_panel_metadata_property);
		hdmi->hdr_panel_metadata_property = NULL;
	}

	if (hdmi->next_hdr_sink_data_property) {
		drm_property_destroy(connector->dev,
				     hdmi->next_hdr_sink_data_property);
		hdmi->next_hdr_sink_data_property = NULL;
	}

	if (hdmi->output_hdmi_dvi) {
		drm_property_destroy(connector->dev,
				     hdmi->output_hdmi_dvi);
		hdmi->output_hdmi_dvi = NULL;
	}

	if (hdmi->output_type_capacity) {
		drm_property_destroy(connector->dev,
				     hdmi->output_type_capacity);
		hdmi->output_type_capacity = NULL;
	}

	if (hdmi->user_split_mode_prop) {
		drm_property_destroy(connector->dev,
				     hdmi->user_split_mode_prop);
		hdmi->user_split_mode_prop = NULL;
	}
}

static int
dw_hdmi_rockchip_set_property(struct drm_connector *connector,
			      struct drm_connector_state *state,
			      struct drm_property *property,
			      u64 val,
			      void *data)
{
	struct rockchip_hdmi *hdmi = (struct rockchip_hdmi *)data;
	struct drm_mode_config *config = &connector->dev->mode_config;

	if (property == hdmi->color_depth_property) {
		hdmi->colordepth = val;
		/* If hdmi is disconnected, state->crtc is null */
		if (!state->crtc)
			return 0;
		if (dw_hdmi_rockchip_check_color(state, hdmi))
			hdmi->color_changed++;
		return 0;
	} else if (property == hdmi->hdmi_output_property) {
		hdmi->hdmi_output = val;
		if (!state->crtc)
			return 0;
		if (dw_hdmi_rockchip_check_color(state, hdmi))
			hdmi->color_changed++;
		return 0;
	} else if (property == hdmi->quant_range) {
		u64 quant_range = hdmi->hdmi_quant_range;

		hdmi->hdmi_quant_range = val;
		if (quant_range != hdmi->hdmi_quant_range)
			dw_hdmi_set_quant_range(hdmi->hdmi);
		return 0;
	} else if (property == config->hdr_output_metadata_property) {
		return 0;
	} else if (property == hdmi->output_hdmi_dvi) {
		if (hdmi->force_output != val)
			hdmi->color_changed++;
		hdmi->force_output = val;
		dw_hdmi_set_output_type(hdmi->hdmi, val);
		return 0;
	} else if (property == hdmi->colordepth_capacity) {
		return 0;
	} else if (property == hdmi->outputmode_capacity) {
		return 0;
	} else if (property == hdmi->output_type_capacity) {
		return 0;
	}

	DRM_ERROR("Unknown property [PROP:%d:%s]\n",
		  property->base.id, property->name);

	return -EINVAL;
}

static int
dw_hdmi_rockchip_get_property(struct drm_connector *connector,
			      const struct drm_connector_state *state,
			      struct drm_property *property,
			      u64 *val,
			      void *data)
{
	struct rockchip_hdmi *hdmi = (struct rockchip_hdmi *)data;
	struct drm_display_info *info = &connector->display_info;
	struct drm_mode_config *config = &connector->dev->mode_config;

	if (property == hdmi->color_depth_property) {
		*val = hdmi->colordepth;
		return 0;
	} else if (property == hdmi->hdmi_output_property) {
		*val = hdmi->hdmi_output;
		return 0;
	} else if (property == hdmi->colordepth_capacity) {
		*val = BIT(RK_IF_DEPTH_8);
		/* RK3368 only support 8bit */
		if (hdmi->unsupported_deep_color)
			return 0;
		if (info->edid_hdmi_dc_modes & DRM_EDID_HDMI_DC_30)
			*val |= BIT(RK_IF_DEPTH_10);
		if (info->edid_hdmi_dc_modes & DRM_EDID_HDMI_DC_36)
			*val |= BIT(RK_IF_DEPTH_12);
		if (info->edid_hdmi_dc_modes & DRM_EDID_HDMI_DC_48)
			*val |= BIT(RK_IF_DEPTH_16);
		if (info->hdmi.y420_dc_modes & DRM_EDID_YCBCR420_DC_30)
			*val |= BIT(RK_IF_DEPTH_420_10);
		if (info->hdmi.y420_dc_modes & DRM_EDID_YCBCR420_DC_36)
			*val |= BIT(RK_IF_DEPTH_420_12);
		if (info->hdmi.y420_dc_modes & DRM_EDID_YCBCR420_DC_48)
			*val |= BIT(RK_IF_DEPTH_420_16);
		return 0;
	} else if (property == hdmi->outputmode_capacity) {
		*val = BIT(RK_IF_FORMAT_RGB);
		if (info->color_formats & DRM_COLOR_FORMAT_YCRCB444)
			*val |= BIT(RK_IF_FORMAT_YCBCR444);
		if (info->color_formats & DRM_COLOR_FORMAT_YCRCB422)
			*val |= BIT(RK_IF_FORMAT_YCBCR422);
		if (connector->ycbcr_420_allowed &&
		    info->color_formats & DRM_COLOR_FORMAT_YCRCB420)
			*val |= BIT(RK_IF_FORMAT_YCBCR420);
		return 0;
	} else if (property == hdmi->quant_range) {
		*val = hdmi->hdmi_quant_range;
		return 0;
	} else if (property == config->hdr_output_metadata_property) {
		*val = state->hdr_output_metadata ?
			state->hdr_output_metadata->base.id : 0;
		return 0;
	} else if (property == hdmi->output_hdmi_dvi) {
		*val = hdmi->force_output;
		return 0;
	} else if (property == hdmi->output_type_capacity) {
		*val = dw_hdmi_get_output_type_cap(hdmi->hdmi);
		return 0;
	} else if (property == hdmi->user_split_mode_prop) {
		*val = hdmi->user_split_mode;
		return 0;
	}

	DRM_ERROR("Unknown property [PROP:%d:%s]\n",
		  property->base.id, property->name);

	return -EINVAL;
}

static const struct dw_hdmi_property_ops dw_hdmi_rockchip_property_ops = {
	.attach_properties	= dw_hdmi_rockchip_attach_properties,
	.destroy_properties	= dw_hdmi_rockchip_destroy_properties,
	.set_property		= dw_hdmi_rockchip_set_property,
	.get_property		= dw_hdmi_rockchip_get_property,
};

static void dw_hdmi_rockchip_encoder_mode_set(struct drm_encoder *encoder,
					      struct drm_display_mode *mode,
					      struct drm_display_mode *adj)
{
	struct rockchip_hdmi *hdmi = to_rockchip_hdmi(encoder);
	struct drm_crtc *crtc;
	struct rockchip_crtc_state *s;

	if (!encoder->crtc)
		return;
	crtc = encoder->crtc;

	if (!crtc->state)
		return;
	s = to_rockchip_crtc_state(crtc->state);

	if (!s)
		return;

	if (hdmi->is_hdmi_qp) {
		s->dsc_enable = 0;
		if (hdmi->link_cfg.dsc_mode)
			dw_hdmi_qp_dsc_configure(hdmi, s, crtc->state);

		phy_set_bus_width(hdmi->phy, hdmi->phy_bus_width);
	}

	clk_set_rate(hdmi->phyref_clk, adj->crtc_clock * 1000);
}

static const struct drm_encoder_helper_funcs dw_hdmi_rockchip_encoder_helper_funcs = {
	.enable     = dw_hdmi_rockchip_encoder_enable,
	.disable    = dw_hdmi_rockchip_encoder_disable,
	.atomic_check = dw_hdmi_rockchip_encoder_atomic_check,
	.mode_set = dw_hdmi_rockchip_encoder_mode_set,
};

static void
dw_hdmi_rockchip_genphy_disable(struct dw_hdmi *dw_hdmi, void *data)
{
	struct rockchip_hdmi *hdmi = (struct rockchip_hdmi *)data;

	while (hdmi->phy->power_count > 0)
		phy_power_off(hdmi->phy);
}

static int
dw_hdmi_rockchip_genphy_init(struct dw_hdmi *dw_hdmi, void *data,
			     const struct drm_display_info *display,
			     const struct drm_display_mode *mode)
{
	struct rockchip_hdmi *hdmi = (struct rockchip_hdmi *)data;

	dw_hdmi_rockchip_genphy_disable(dw_hdmi, data);
	dw_hdmi_set_high_tmds_clock_ratio(dw_hdmi, display);
	return phy_power_on(hdmi->phy);
}

static void dw_hdmi_rk3228_setup_hpd(struct dw_hdmi *dw_hdmi, void *data)
{
	struct rockchip_hdmi *hdmi = (struct rockchip_hdmi *)data;

	dw_hdmi_phy_setup_hpd(dw_hdmi, data);

	regmap_write(hdmi->regmap,
		RK3228_GRF_SOC_CON6,
		HIWORD_UPDATE(RK3228_HDMI_HPD_VSEL | RK3228_HDMI_SDA_VSEL |
			      RK3228_HDMI_SCL_VSEL,
			      RK3228_HDMI_HPD_VSEL | RK3228_HDMI_SDA_VSEL |
			      RK3228_HDMI_SCL_VSEL));

	regmap_write(hdmi->regmap,
		RK3228_GRF_SOC_CON2,
		HIWORD_UPDATE(RK3228_HDMI_SDAIN_MSK | RK3228_HDMI_SCLIN_MSK,
			      RK3228_HDMI_SDAIN_MSK | RK3228_HDMI_SCLIN_MSK));
}

static enum drm_connector_status
dw_hdmi_rk3328_read_hpd(struct dw_hdmi *dw_hdmi, void *data)
{
	struct rockchip_hdmi *hdmi = (struct rockchip_hdmi *)data;
	enum drm_connector_status status;

	status = dw_hdmi_phy_read_hpd(dw_hdmi, data);

	if (status == connector_status_connected)
		regmap_write(hdmi->regmap,
			RK3328_GRF_SOC_CON4,
			HIWORD_UPDATE(RK3328_HDMI_SDA_5V | RK3328_HDMI_SCL_5V,
				      RK3328_HDMI_SDA_5V | RK3328_HDMI_SCL_5V));
	else
		regmap_write(hdmi->regmap,
			RK3328_GRF_SOC_CON4,
			HIWORD_UPDATE(0, RK3328_HDMI_SDA_5V |
					 RK3328_HDMI_SCL_5V));
	return status;
}

static void dw_hdmi_rk3328_setup_hpd(struct dw_hdmi *dw_hdmi, void *data)
{
	struct rockchip_hdmi *hdmi = (struct rockchip_hdmi *)data;

	dw_hdmi_phy_setup_hpd(dw_hdmi, data);

	/* Enable and map pins to 3V grf-controlled io-voltage */
	regmap_write(hdmi->regmap,
		RK3328_GRF_SOC_CON4,
		HIWORD_UPDATE(0, RK3328_HDMI_HPD_SARADC | RK3328_HDMI_CEC_5V |
				 RK3328_HDMI_SDA_5V | RK3328_HDMI_SCL_5V |
				 RK3328_HDMI_HPD_5V));
	regmap_write(hdmi->regmap,
		RK3328_GRF_SOC_CON3,
		HIWORD_UPDATE(0, RK3328_HDMI_SDA5V_GRF | RK3328_HDMI_SCL5V_GRF |
				 RK3328_HDMI_HPD5V_GRF |
				 RK3328_HDMI_CEC5V_GRF));
	regmap_write(hdmi->regmap,
		RK3328_GRF_SOC_CON2,
		HIWORD_UPDATE(RK3328_HDMI_SDAIN_MSK | RK3328_HDMI_SCLIN_MSK,
			      RK3328_HDMI_SDAIN_MSK | RK3328_HDMI_SCLIN_MSK |
			      RK3328_HDMI_HPD_IOE));
}

static void dw_hdmi_qp_rockchip_phy_disable(struct dw_hdmi_qp *dw_hdmi,
					    void *data)
{
	struct rockchip_hdmi *hdmi = (struct rockchip_hdmi *)data;

	while (hdmi->phy->power_count > 0)
		phy_power_off(hdmi->phy);
}

static int dw_hdmi_qp_rockchip_genphy_init(struct dw_hdmi_qp *dw_hdmi, void *data,
					   struct drm_display_mode *mode)
{
	struct rockchip_hdmi *hdmi = (struct rockchip_hdmi *)data;

	dw_hdmi_qp_rockchip_phy_disable(dw_hdmi, data);

	return phy_power_on(hdmi->phy);
}

static enum drm_connector_status
dw_hdmi_rk3588_read_hpd(struct dw_hdmi_qp *dw_hdmi, void *data)
{
	u32 val;
	int ret;
	struct rockchip_hdmi *hdmi = (struct rockchip_hdmi *)data;

	regmap_read(hdmi->regmap, RK3588_GRF_SOC_STATUS1, &val);

	if (!hdmi->id) {
		if (val & RK3588_HDMI0_LEVEL_INT) {
			hdmi->hpd_stat = true;
			ret = connector_status_connected;
		} else {
			hdmi->hpd_stat = false;
			ret = connector_status_disconnected;
		}
	} else {
		if (val & RK3588_HDMI1_LEVEL_INT) {
			hdmi->hpd_stat = true;
			ret = connector_status_connected;
		} else {
			hdmi->hpd_stat = false;
			ret = connector_status_disconnected;
		}
	}

	return ret;
}

static void dw_hdmi_rk3588_setup_hpd(struct dw_hdmi_qp *dw_hdmi, void *data)
{
	struct rockchip_hdmi *hdmi = (struct rockchip_hdmi *)data;
	u32 val;

	if (!hdmi->id) {
		val = HIWORD_UPDATE(RK3588_HDMI0_HPD_INT_CLR,
				    RK3588_HDMI0_HPD_INT_CLR) |
		      HIWORD_UPDATE(0, RK3588_HDMI0_HPD_INT_MSK);
	} else {
		val = HIWORD_UPDATE(RK3588_HDMI1_HPD_INT_CLR,
				    RK3588_HDMI1_HPD_INT_CLR) |
		      HIWORD_UPDATE(0, RK3588_HDMI1_HPD_INT_MSK);
	}

	regmap_write(hdmi->regmap, RK3588_GRF_SOC_CON2, val);
}

static void dw_hdmi_rk3588_phy_set_mode(struct dw_hdmi_qp *dw_hdmi, void *data,
					u32 mode_mask, bool enable)
{
	struct rockchip_hdmi *hdmi = (struct rockchip_hdmi *)data;

	if (!hdmi->phy)
		return;

	/* set phy earc/frl mode */
	if (enable)
		hdmi->phy_bus_width |= mode_mask;
	else
		hdmi->phy_bus_width &= ~mode_mask;

	phy_set_bus_width(hdmi->phy, hdmi->phy_bus_width);
}

static const struct dw_hdmi_phy_ops rk3228_hdmi_phy_ops = {
	.init		= dw_hdmi_rockchip_genphy_init,
	.disable	= dw_hdmi_rockchip_genphy_disable,
	.read_hpd	= dw_hdmi_phy_read_hpd,
	.update_hpd	= dw_hdmi_phy_update_hpd,
	.setup_hpd	= dw_hdmi_rk3228_setup_hpd,
};

static struct rockchip_hdmi_chip_data rk3228_chip_data = {
	.lcdsel_grf_reg = -1,
};

static const struct dw_hdmi_plat_data rk3228_hdmi_drv_data = {
	.mode_valid = dw_hdmi_rockchip_mode_valid,
	.mpll_cfg = rockchip_mpll_cfg,
	.cur_ctr = rockchip_cur_ctr,
	.phy_config = rockchip_phy_config,
	.phy_data = &rk3228_chip_data,
	.phy_ops = &rk3228_hdmi_phy_ops,
	.phy_name = "inno_dw_hdmi_phy2",
	.phy_force_vendor = true,
	.max_tmdsclk = 371250,
	.ycbcr_420_allowed = true,
};

static struct rockchip_hdmi_chip_data rk3288_chip_data = {
	.lcdsel_grf_reg = RK3288_GRF_SOC_CON6,
	.lcdsel_big = HIWORD_UPDATE(0, RK3288_HDMI_LCDC_SEL),
	.lcdsel_lit = HIWORD_UPDATE(RK3288_HDMI_LCDC_SEL, RK3288_HDMI_LCDC_SEL),
};

static const struct dw_hdmi_plat_data rk3288_hdmi_drv_data = {
	.mode_valid = dw_hdmi_rockchip_mode_valid,
	.mpll_cfg   = rockchip_mpll_cfg,
	.mpll_cfg_420 = rockchip_rk3288w_mpll_cfg_420,
	.cur_ctr    = rockchip_cur_ctr,
	.phy_config = rockchip_phy_config,
	.phy_data = &rk3288_chip_data,
	.tmds_n_table = rockchip_werid_tmds_n_table,
	.unsupported_yuv_input = true,
	.ycbcr_420_allowed = true,
};

static const struct dw_hdmi_phy_ops rk3328_hdmi_phy_ops = {
	.init		= dw_hdmi_rockchip_genphy_init,
	.disable	= dw_hdmi_rockchip_genphy_disable,
	.read_hpd	= dw_hdmi_rk3328_read_hpd,
	.update_hpd	= dw_hdmi_phy_update_hpd,
	.setup_hpd	= dw_hdmi_rk3328_setup_hpd,
};

static struct rockchip_hdmi_chip_data rk3328_chip_data = {
	.lcdsel_grf_reg = -1,
};

static const struct dw_hdmi_plat_data rk3328_hdmi_drv_data = {
	.mode_valid = dw_hdmi_rockchip_mode_valid,
	.mpll_cfg = rockchip_mpll_cfg,
	.cur_ctr = rockchip_cur_ctr,
	.phy_config = rockchip_phy_config,
	.phy_data = &rk3328_chip_data,
	.phy_ops = &rk3328_hdmi_phy_ops,
	.phy_name = "inno_dw_hdmi_phy2",
	.phy_force_vendor = true,
	.use_drm_infoframe = true,
	.max_tmdsclk = 371250,
	.ycbcr_420_allowed = true,
};

static struct rockchip_hdmi_chip_data rk3368_chip_data = {
	.lcdsel_grf_reg = -1,
};

static const struct dw_hdmi_plat_data rk3368_hdmi_drv_data = {
	.mode_valid = dw_hdmi_rockchip_mode_valid,
	.mpll_cfg   = rockchip_mpll_cfg,
	.mpll_cfg_420 = rockchip_mpll_cfg_420,
	.cur_ctr    = rockchip_cur_ctr,
	.phy_config = rockchip_phy_config,
	.phy_data = &rk3368_chip_data,
	.unsupported_deep_color = true,
	.max_tmdsclk = 340000,
	.ycbcr_420_allowed = true,
};

static struct rockchip_hdmi_chip_data rk3399_chip_data = {
	.lcdsel_grf_reg = RK3399_GRF_SOC_CON20,
	.lcdsel_big = HIWORD_UPDATE(0, RK3399_HDMI_LCDC_SEL),
	.lcdsel_lit = HIWORD_UPDATE(RK3399_HDMI_LCDC_SEL, RK3399_HDMI_LCDC_SEL),
};

static const struct dw_hdmi_plat_data rk3399_hdmi_drv_data = {
	.mode_valid = dw_hdmi_rockchip_mode_valid,
	.mpll_cfg   = rockchip_mpll_cfg,
	.mpll_cfg_420 = rockchip_mpll_cfg_420,
	.cur_ctr    = rockchip_cur_ctr,
	.phy_config = rockchip_phy_config,
	.phy_data = &rk3399_chip_data,
	.use_drm_infoframe = true,
	.ycbcr_420_allowed = true,
};

static struct rockchip_hdmi_chip_data rk3568_chip_data = {
	.lcdsel_grf_reg = -1,
	.ddc_en_reg = RK3568_GRF_VO_CON1,
};

static const struct dw_hdmi_plat_data rk3568_hdmi_drv_data = {
	.mode_valid = dw_hdmi_rockchip_mode_valid,
	.mpll_cfg   = rockchip_mpll_cfg,
	.mpll_cfg_420 = rockchip_mpll_cfg_420,
	.cur_ctr    = rockchip_cur_ctr,
	.phy_config = rockchip_phy_config,
	.phy_data = &rk3568_chip_data,
	.ycbcr_420_allowed = true,
	.use_drm_infoframe = true,
};

static const struct dw_hdmi_qp_phy_ops rk3588_hdmi_phy_ops = {
	.init		= dw_hdmi_qp_rockchip_genphy_init,
	.disable	= dw_hdmi_qp_rockchip_phy_disable,
	.read_hpd	= dw_hdmi_rk3588_read_hpd,
	.setup_hpd	= dw_hdmi_rk3588_setup_hpd,
	.set_mode       = dw_hdmi_rk3588_phy_set_mode,
};

struct rockchip_hdmi_chip_data rk3588_hdmi_chip_data = {
	.lcdsel_grf_reg = -1,
	.ddc_en_reg = RK3588_GRF_VO1_CON3,
	.split_mode = true,
};

static const struct dw_hdmi_plat_data rk3588_hdmi_drv_data = {
	.phy_data = &rk3588_hdmi_chip_data,
	.qp_phy_ops = &rk3588_hdmi_phy_ops,
	.phy_name = "samsung_hdptx_phy",
	.phy_force_vendor = true,
	.ycbcr_420_allowed = true,
	.is_hdmi_qp = true,
	.use_drm_infoframe = true,
};

static const struct of_device_id dw_hdmi_rockchip_dt_ids[] = {
	{ .compatible = "rockchip,rk3228-dw-hdmi",
	  .data = &rk3228_hdmi_drv_data
	},
	{ .compatible = "rockchip,rk3288-dw-hdmi",
	  .data = &rk3288_hdmi_drv_data
	},
	{ .compatible = "rockchip,rk3328-dw-hdmi",
	  .data = &rk3328_hdmi_drv_data
	},
	{
	 .compatible = "rockchip,rk3368-dw-hdmi",
	 .data = &rk3368_hdmi_drv_data
	},
	{ .compatible = "rockchip,rk3399-dw-hdmi",
	  .data = &rk3399_hdmi_drv_data
	},
	{ .compatible = "rockchip,rk3568-dw-hdmi",
	  .data = &rk3568_hdmi_drv_data
	},
	{ .compatible = "rockchip,rk3588-dw-hdmi",
	  .data = &rk3588_hdmi_drv_data
	},
	{},
};
MODULE_DEVICE_TABLE(of, dw_hdmi_rockchip_dt_ids);

static int dw_hdmi_rockchip_bind(struct device *dev, struct device *master,
				 void *data)
{
	struct platform_device *pdev = to_platform_device(dev);
	struct drm_device *drm = data;
	struct drm_encoder *encoder;
	struct rockchip_hdmi *hdmi;
	struct dw_hdmi_plat_data *plat_data;
	struct rockchip_hdmi *secondary;
	int ret;
	u32 val;

	if (!pdev->dev.of_node)
		return -ENODEV;

	hdmi = platform_get_drvdata(pdev);
	if (!hdmi)
		return -ENOMEM;

	plat_data = hdmi->plat_data;
	hdmi->drm_dev = drm;

	plat_data->phy_data = hdmi;
	plat_data->get_input_bus_format =
		dw_hdmi_rockchip_get_input_bus_format;
	plat_data->get_output_bus_format =
		dw_hdmi_rockchip_get_output_bus_format;
	plat_data->get_enc_in_encoding =
		dw_hdmi_rockchip_get_enc_in_encoding;
	plat_data->get_enc_out_encoding =
		dw_hdmi_rockchip_get_enc_out_encoding;
	plat_data->get_quant_range =
		dw_hdmi_rockchip_get_quant_range;
	plat_data->get_hdr_property =
		dw_hdmi_rockchip_get_hdr_property;
	plat_data->get_hdr_blob =
		dw_hdmi_rockchip_get_hdr_blob;
	plat_data->get_color_changed =
		dw_hdmi_rockchip_get_color_changed;
	plat_data->get_yuv422_format =
		dw_hdmi_rockchip_get_yuv422_format;
	plat_data->get_edid_dsc_info =
		dw_hdmi_rockchip_get_edid_dsc_info;
	plat_data->get_next_hdr_data =
		dw_hdmi_rockchip_get_next_hdr_data;
	plat_data->get_link_cfg = dw_hdmi_rockchip_get_link_cfg;
	plat_data->set_grf_cfg = rk3588_set_grf_cfg;
	plat_data->convert_to_split_mode = drm_mode_convert_to_split_mode;
	plat_data->convert_to_origin_mode = drm_mode_convert_to_origin_mode;
	plat_data->dclk_set = dw_hdmi_dclk_set;

	plat_data->property_ops = &dw_hdmi_rockchip_property_ops;

	secondary = rockchip_hdmi_find_by_id(dev->driver, !hdmi->id);
	/* If don't enable hdmi0 and hdmi1, we don't enable split mode */
	if (hdmi->chip_data->split_mode && secondary) {

		/*
		 * hdmi can only attach bridge and init encoder/connector in the
		 * last bind hdmi in split mode, or hdmi->hdmi_qp will not be initialized
		 * and plat_data->left/right will be null pointer. we must check if split
		 * mode is on and determine the sequence of hdmi bind.
		 */
		if (device_property_read_bool(dev, "split-mode") ||
		    device_property_read_bool(secondary->dev, "split-mode")) {
			plat_data->split_mode = true;
			secondary->plat_data->split_mode = true;
			if (!secondary->plat_data->first_screen)
				plat_data->first_screen = true;
		}

		if (device_property_read_bool(dev, "user-split-mode") ||
		    device_property_read_bool(secondary->dev, "user-split-mode")) {
			hdmi->user_split_mode = true;
			secondary->user_split_mode = true;
		}
	}

	if (!plat_data->first_screen) {
		encoder = &hdmi->encoder;
		encoder->possible_crtcs = rockchip_drm_of_find_possible_crtcs(drm, dev->of_node);
		/*
		 * If we failed to find the CRTC(s) which this encoder is
		 * supposed to be connected to, it's because the CRTC has
		 * not been registered yet.  Defer probing, and hope that
		 * the required CRTC is added later.
		 */
		if (encoder->possible_crtcs == 0)
			return -EPROBE_DEFER;

		drm_encoder_helper_add(encoder, &dw_hdmi_rockchip_encoder_helper_funcs);
		drm_simple_encoder_init(drm, encoder, DRM_MODE_ENCODER_TMDS);
	}

	if (!plat_data->max_tmdsclk)
		hdmi->max_tmdsclk = 594000;
	else
		hdmi->max_tmdsclk = plat_data->max_tmdsclk;

	hdmi->is_hdmi_qp = plat_data->is_hdmi_qp;

	hdmi->unsupported_yuv_input = plat_data->unsupported_yuv_input;
	hdmi->unsupported_deep_color = plat_data->unsupported_deep_color;

	ret = rockchip_hdmi_parse_dt(hdmi);
	if (ret) {
		DRM_DEV_ERROR(hdmi->dev, "Unable to parse OF data\n");
		return ret;
	}

<<<<<<< HEAD
	ret = clk_prepare_enable(hdmi->aud_clk);
	if (ret) {
		dev_err(hdmi->dev, "Failed to enable HDMI aud_clk: %d\n", ret);
		return ret;
	}

	ret = clk_prepare_enable(hdmi->hpd_clk);
	if (ret) {
		dev_err(hdmi->dev, "Failed to enable HDMI hpd_clk: %d\n", ret);
		return ret;
	}

	ret = clk_prepare_enable(hdmi->hclk_vo1);
	if (ret) {
		dev_err(hdmi->dev, "Failed to enable HDMI hclk_vo1: %d\n", ret);
		return ret;
	}

	ret = clk_prepare_enable(hdmi->earc_clk);
	if (ret) {
		dev_err(hdmi->dev, "Failed to enable HDMI earc_clk: %d\n", ret);
		return ret;
	}

	ret = clk_prepare_enable(hdmi->hdmitx_ref);
	if (ret) {
		dev_err(hdmi->dev, "Failed to enable HDMI hdmitx_ref: %d\n",
			ret);
		return ret;
	}

	ret = clk_prepare_enable(hdmi->pclk);
	if (ret) {
		dev_err(hdmi->dev, "Failed to enable HDMI pclk: %d\n", ret);
		return ret;
	}

	if (hdmi->chip_data->ddc_en_reg == RK3568_GRF_VO_CON1) {
		regmap_write(hdmi->regmap, RK3568_GRF_VO_CON1,
			     HIWORD_UPDATE(RK3568_HDMI_SDAIN_MSK |
					   RK3568_HDMI_SCLIN_MSK,
					   RK3568_HDMI_SDAIN_MSK |
					   RK3568_HDMI_SCLIN_MSK));
	}

	if (hdmi->is_hdmi_qp) {
		if (!hdmi->id) {
			val = HIWORD_UPDATE(RK3588_SCLIN_MASK, RK3588_SCLIN_MASK) |
			      HIWORD_UPDATE(RK3588_SDAIN_MASK, RK3588_SDAIN_MASK) |
			      HIWORD_UPDATE(RK3588_MODE_MASK, RK3588_MODE_MASK) |
			      HIWORD_UPDATE(RK3588_I2S_SEL_MASK, RK3588_I2S_SEL_MASK);
			regmap_write(hdmi->vo1_regmap, RK3588_GRF_VO1_CON3, val);

			val = HIWORD_UPDATE(RK3588_SET_HPD_PATH_MASK,
					    RK3588_SET_HPD_PATH_MASK);
			regmap_write(hdmi->regmap, RK3588_GRF_SOC_CON7, val);

			val = HIWORD_UPDATE(RK3588_HDMI0_GRANT_SEL,
					    RK3588_HDMI0_GRANT_SEL);
			regmap_write(hdmi->vo1_regmap, RK3588_GRF_VO1_CON9, val);
		} else {
			val = HIWORD_UPDATE(RK3588_SCLIN_MASK, RK3588_SCLIN_MASK) |
			      HIWORD_UPDATE(RK3588_SDAIN_MASK, RK3588_SDAIN_MASK) |
			      HIWORD_UPDATE(RK3588_MODE_MASK, RK3588_MODE_MASK) |
			      HIWORD_UPDATE(RK3588_I2S_SEL_MASK, RK3588_I2S_SEL_MASK);
			regmap_write(hdmi->vo1_regmap, RK3588_GRF_VO1_CON6, val);

			val = HIWORD_UPDATE(RK3588_SET_HPD_PATH_MASK,
					    RK3588_SET_HPD_PATH_MASK);
			regmap_write(hdmi->regmap, RK3588_GRF_SOC_CON7, val);

			val = HIWORD_UPDATE(RK3588_HDMI1_GRANT_SEL,
					    RK3588_HDMI1_GRANT_SEL);
			regmap_write(hdmi->vo1_regmap, RK3588_GRF_VO1_CON9, val);
		}
		init_hpd_work(hdmi);
	}

	ret = clk_prepare_enable(hdmi->phyref_clk);
	if (ret) {
		DRM_DEV_ERROR(hdmi->dev, "Failed to enable HDMI vpll: %d\n",
			      ret);
		return ret;
	}

	ret = clk_prepare_enable(hdmi->hclk_vio);
	if (ret) {
		dev_err(hdmi->dev, "Failed to enable HDMI hclk_vio: %d\n",
			ret);
		return ret;
	}

	ret = clk_prepare_enable(hdmi->hclk_vop);
	if (ret) {
		dev_err(hdmi->dev, "Failed to enable HDMI hclk_vop: %d\n",
			ret);
		return ret;
	}

	if (!hdmi->id)
		val = HIWORD_UPDATE(RK3588_HDMI0_HPD_INT_MSK, RK3588_HDMI0_HPD_INT_MSK);
	else
		val = HIWORD_UPDATE(RK3588_HDMI1_HPD_INT_MSK, RK3588_HDMI1_HPD_INT_MSK);
	regmap_write(hdmi->regmap, RK3588_GRF_SOC_CON2, val);

	if (hdmi->is_hdmi_qp) {
		hdmi->hpd_irq = platform_get_irq(pdev, 4);
		if (hdmi->hpd_irq < 0)
			return hdmi->hpd_irq;

		ret = devm_request_threaded_irq(hdmi->dev, hdmi->hpd_irq,
						rockchip_hdmi_hardirq,
						rockchip_hdmi_irq,
						IRQF_SHARED, "dw-hdmi-qp-hpd",
						hdmi);
		if (ret)
			return ret;
	}

=======
>>>>>>> e08dd85c
	hdmi->phy = devm_phy_optional_get(dev, "hdmi");
	if (IS_ERR(hdmi->phy)) {
		hdmi->phy = devm_phy_optional_get(dev, "hdmi_phy");
		if (IS_ERR(hdmi->phy)) {
			ret = PTR_ERR(hdmi->phy);
			if (ret != -EPROBE_DEFER)
				DRM_DEV_ERROR(hdmi->dev, "failed to get phy\n");
			return ret;
		}
	}

<<<<<<< HEAD
	if (hdmi->is_hdmi_qp) {
		hdmi->hdmi_qp = dw_hdmi_qp_bind(pdev, &hdmi->encoder, plat_data);
=======
	ret = clk_prepare_enable(hdmi->vpll_clk);
	if (ret) {
		DRM_DEV_ERROR(hdmi->dev, "Failed to enable HDMI vpll: %d\n",
			      ret);
		return ret;
	}

	drm_encoder_helper_add(encoder, &dw_hdmi_rockchip_encoder_helper_funcs);
	drm_simple_encoder_init(drm, encoder, DRM_MODE_ENCODER_TMDS);
>>>>>>> e08dd85c

		if (IS_ERR(hdmi->hdmi_qp)) {
			ret = PTR_ERR(hdmi->hdmi_qp);
			drm_encoder_cleanup(&hdmi->encoder);
		}

		if (plat_data->connector) {
			hdmi->sub_dev.connector = plat_data->connector;
			hdmi->sub_dev.of_node = dev->of_node;
			rockchip_drm_register_sub_dev(&hdmi->sub_dev);
		}

		if (plat_data->split_mode && secondary) {
			if (device_property_read_bool(dev, "split-mode")) {
				plat_data->right = secondary->hdmi_qp;
				secondary->plat_data->left = hdmi->hdmi_qp;
			} else {
				plat_data->left = secondary->hdmi_qp;
				secondary->plat_data->right = hdmi->hdmi_qp;
			}
		}

		return ret;
	}

	hdmi->hdmi = dw_hdmi_bind(pdev, &hdmi->encoder, plat_data);

	/*
	 * If dw_hdmi_bind() fails we'll never call dw_hdmi_unbind(),
	 * which would have called the encoder cleanup.  Do it manually.
	 */
	if (IS_ERR(hdmi->hdmi)) {
		ret = PTR_ERR(hdmi->hdmi);
		drm_encoder_cleanup(&hdmi->encoder);
		clk_disable_unprepare(hdmi->aud_clk);
		clk_disable_unprepare(hdmi->phyref_clk);
		clk_disable_unprepare(hdmi->hclk_vop);
		clk_disable_unprepare(hdmi->hpd_clk);
		clk_disable_unprepare(hdmi->hclk_vo1);
		clk_disable_unprepare(hdmi->earc_clk);
		clk_disable_unprepare(hdmi->hdmitx_ref);
		clk_disable_unprepare(hdmi->pclk);
	}

	if (plat_data->connector) {
		hdmi->sub_dev.connector = plat_data->connector;
		hdmi->sub_dev.of_node = dev->of_node;
		rockchip_drm_register_sub_dev(&hdmi->sub_dev);
	}

	return ret;
}

static void dw_hdmi_rockchip_unbind(struct device *dev, struct device *master,
				    void *data)
{
	struct rockchip_hdmi *hdmi = dev_get_drvdata(dev);

	if (hdmi->is_hdmi_qp) {
		cancel_delayed_work(&hdmi->work);
		flush_workqueue(hdmi->workqueue);
		destroy_workqueue(hdmi->workqueue);
	}

	if (hdmi->sub_dev.connector)
		rockchip_drm_unregister_sub_dev(&hdmi->sub_dev);

	if (hdmi->is_hdmi_qp)
		dw_hdmi_qp_unbind(hdmi->hdmi_qp);
	else
		dw_hdmi_unbind(hdmi->hdmi);
	clk_disable_unprepare(hdmi->aud_clk);
	clk_disable_unprepare(hdmi->phyref_clk);
	clk_disable_unprepare(hdmi->hclk_vop);
	clk_disable_unprepare(hdmi->hpd_clk);
	clk_disable_unprepare(hdmi->hclk_vo1);
	clk_disable_unprepare(hdmi->earc_clk);
	clk_disable_unprepare(hdmi->hdmitx_ref);
	clk_disable_unprepare(hdmi->pclk);
}

static const struct component_ops dw_hdmi_rockchip_ops = {
	.bind	= dw_hdmi_rockchip_bind,
	.unbind	= dw_hdmi_rockchip_unbind,
};

static int dw_hdmi_rockchip_probe(struct platform_device *pdev)
{
	struct rockchip_hdmi *hdmi;
	const struct of_device_id *match;
	struct dw_hdmi_plat_data *plat_data;
	int id;

	hdmi = devm_kzalloc(&pdev->dev, sizeof(*hdmi), GFP_KERNEL);
	if (!hdmi)
		return -ENOMEM;

	id = of_alias_get_id(pdev->dev.of_node, "hdmi");
	if (id < 0)
		id = 0;

	hdmi->id = id;
	hdmi->dev = &pdev->dev;

	match = of_match_node(dw_hdmi_rockchip_dt_ids, pdev->dev.of_node);
	plat_data = devm_kmemdup(&pdev->dev, match->data,
				 sizeof(*plat_data), GFP_KERNEL);
	if (!plat_data)
		return -ENOMEM;

	plat_data->id = hdmi->id;
	hdmi->plat_data = plat_data;
	hdmi->chip_data = plat_data->phy_data;

	platform_set_drvdata(pdev, hdmi);
	pm_runtime_enable(&pdev->dev);
	pm_runtime_get_sync(&pdev->dev);

	return component_add(&pdev->dev, &dw_hdmi_rockchip_ops);
}

static void dw_hdmi_rockchip_shutdown(struct platform_device *pdev)
{
	struct rockchip_hdmi *hdmi = dev_get_drvdata(&pdev->dev);

	if (!hdmi)
		return;

	if (hdmi->is_hdmi_qp) {
		cancel_delayed_work(&hdmi->work);
		flush_workqueue(hdmi->workqueue);
		dw_hdmi_qp_suspend(hdmi->dev, hdmi->hdmi_qp);
	} else {
		dw_hdmi_suspend(hdmi->hdmi);
	}
	pm_runtime_put_sync(&pdev->dev);
}

static int dw_hdmi_rockchip_remove(struct platform_device *pdev)
{
	component_del(&pdev->dev, &dw_hdmi_rockchip_ops);
	pm_runtime_disable(&pdev->dev);

	return 0;
}

static int dw_hdmi_rockchip_suspend(struct device *dev)
{
	struct rockchip_hdmi *hdmi = dev_get_drvdata(dev);

	if (hdmi->is_hdmi_qp)
		dw_hdmi_qp_suspend(dev, hdmi->hdmi_qp);
	else
		dw_hdmi_suspend(hdmi->hdmi);
	pm_runtime_put_sync(dev);

	return 0;
}

static int dw_hdmi_rockchip_resume(struct device *dev)
{
	struct rockchip_hdmi *hdmi = dev_get_drvdata(dev);
	u32 val;

	if (hdmi->is_hdmi_qp) {
		if (!hdmi->id) {
			val = HIWORD_UPDATE(RK3588_SCLIN_MASK, RK3588_SCLIN_MASK) |
			      HIWORD_UPDATE(RK3588_SDAIN_MASK, RK3588_SDAIN_MASK) |
			      HIWORD_UPDATE(RK3588_MODE_MASK, RK3588_MODE_MASK) |
			      HIWORD_UPDATE(RK3588_I2S_SEL_MASK, RK3588_I2S_SEL_MASK);
			regmap_write(hdmi->vo1_regmap, RK3588_GRF_VO1_CON3, val);

			val = HIWORD_UPDATE(RK3588_SET_HPD_PATH_MASK,
					    RK3588_SET_HPD_PATH_MASK);
			regmap_write(hdmi->regmap, RK3588_GRF_SOC_CON7, val);

			val = HIWORD_UPDATE(RK3588_HDMI0_GRANT_SEL,
					    RK3588_HDMI0_GRANT_SEL);
			regmap_write(hdmi->vo1_regmap, RK3588_GRF_VO1_CON9, val);
		} else {
			val = HIWORD_UPDATE(RK3588_SCLIN_MASK, RK3588_SCLIN_MASK) |
			      HIWORD_UPDATE(RK3588_SDAIN_MASK, RK3588_SDAIN_MASK) |
			      HIWORD_UPDATE(RK3588_MODE_MASK, RK3588_MODE_MASK) |
			      HIWORD_UPDATE(RK3588_I2S_SEL_MASK, RK3588_I2S_SEL_MASK);
			regmap_write(hdmi->vo1_regmap, RK3588_GRF_VO1_CON6, val);

			val = HIWORD_UPDATE(RK3588_SET_HPD_PATH_MASK,
					    RK3588_SET_HPD_PATH_MASK);
			regmap_write(hdmi->regmap, RK3588_GRF_SOC_CON7, val);

			val = HIWORD_UPDATE(RK3588_HDMI1_GRANT_SEL,
					    RK3588_HDMI1_GRANT_SEL);
			regmap_write(hdmi->vo1_regmap, RK3588_GRF_VO1_CON9, val);
		}

		dw_hdmi_qp_resume(dev, hdmi->hdmi_qp);
		drm_helper_hpd_irq_event(hdmi->drm_dev);
	} else {
		dw_hdmi_resume(hdmi->hdmi);
	}
	pm_runtime_get_sync(dev);

	return 0;
}

static const struct dev_pm_ops dw_hdmi_rockchip_pm = {
	SET_SYSTEM_SLEEP_PM_OPS(dw_hdmi_rockchip_suspend,
				dw_hdmi_rockchip_resume)
};

struct platform_driver dw_hdmi_rockchip_pltfm_driver = {
	.probe  = dw_hdmi_rockchip_probe,
	.remove = dw_hdmi_rockchip_remove,
	.shutdown = dw_hdmi_rockchip_shutdown,
	.driver = {
		.name = "dwhdmi-rockchip",
		.pm = &dw_hdmi_rockchip_pm,
		.of_match_table = dw_hdmi_rockchip_dt_ids,
	},
};<|MERGE_RESOLUTION|>--- conflicted
+++ resolved
@@ -3013,7 +3013,17 @@
 		return ret;
 	}
 
-<<<<<<< HEAD
+	hdmi->phy = devm_phy_optional_get(dev, "hdmi");
+	if (IS_ERR(hdmi->phy)) {
+		hdmi->phy = devm_phy_optional_get(dev, "hdmi_phy");
+		if (IS_ERR(hdmi->phy)) {
+			ret = PTR_ERR(hdmi->phy);
+			if (ret != -EPROBE_DEFER)
+				DRM_DEV_ERROR(hdmi->dev, "failed to get phy\n");
+			return ret;
+		}
+	}
+
 	ret = clk_prepare_enable(hdmi->aud_clk);
 	if (ret) {
 		dev_err(hdmi->dev, "Failed to enable HDMI aud_clk: %d\n", ret);
@@ -3131,36 +3141,8 @@
 						hdmi);
 		if (ret)
 			return ret;
-	}
-
-=======
->>>>>>> e08dd85c
-	hdmi->phy = devm_phy_optional_get(dev, "hdmi");
-	if (IS_ERR(hdmi->phy)) {
-		hdmi->phy = devm_phy_optional_get(dev, "hdmi_phy");
-		if (IS_ERR(hdmi->phy)) {
-			ret = PTR_ERR(hdmi->phy);
-			if (ret != -EPROBE_DEFER)
-				DRM_DEV_ERROR(hdmi->dev, "failed to get phy\n");
-			return ret;
-		}
-	}
-
-<<<<<<< HEAD
-	if (hdmi->is_hdmi_qp) {
+
 		hdmi->hdmi_qp = dw_hdmi_qp_bind(pdev, &hdmi->encoder, plat_data);
-=======
-	ret = clk_prepare_enable(hdmi->vpll_clk);
-	if (ret) {
-		DRM_DEV_ERROR(hdmi->dev, "Failed to enable HDMI vpll: %d\n",
-			      ret);
-		return ret;
-	}
-
-	drm_encoder_helper_add(encoder, &dw_hdmi_rockchip_encoder_helper_funcs);
-	drm_simple_encoder_init(drm, encoder, DRM_MODE_ENCODER_TMDS);
->>>>>>> e08dd85c
-
 		if (IS_ERR(hdmi->hdmi_qp)) {
 			ret = PTR_ERR(hdmi->hdmi_qp);
 			drm_encoder_cleanup(&hdmi->encoder);
