// SPDX-License-Identifier: (GPL-2.0+ OR MIT)
/*
 * Copyright (c) 2020 Rockchip Electronics Co., Ltd.
 * Author: Andy Yan <andy.yan@rock-chips.com>
 */
#include <drm/drm.h>
#include <drm/drm_atomic.h>
#include <drm/drm_atomic_uapi.h>
#include <drm/drm_crtc.h>
#include <drm/drm_crtc_helper.h>
#include <drm/drm_debugfs.h>
#include <drm/drm_flip_work.h>
#include <drm/drm_fourcc.h>
#include <drm/drm_gem_framebuffer_helper.h>
#include <drm/drm_plane_helper.h>
#include <drm/drm_probe_helper.h>
#include <drm/drm_self_refresh_helper.h>

#include <drm/drm_writeback.h>
#ifdef CONFIG_DRM_ANALOGIX_DP
#include <drm/bridge/analogix_dp.h>
#endif

#include <linux/debugfs.h>
#include <linux/fixp-arith.h>
#include <linux/iopoll.h>
#include <linux/kernel.h>
#include <linux/module.h>
#include <linux/platform_device.h>
#include <linux/clk.h>
#include <linux/clk-provider.h>
#include <linux/clk/clk-conf.h>
#include <linux/iopoll.h>
#include <linux/of.h>
#include <linux/of_device.h>
#include <linux/of_graph.h>
#include <linux/pm_runtime.h>
#include <linux/component.h>
#include <linux/regmap.h>
#include <linux/reset.h>
#include <linux/mfd/syscon.h>
#include <linux/delay.h>
#include <linux/swab.h>
#include <linux/sort.h>
#include <linux/rockchip/cpu.h>
#include <linux/workqueue.h>
#include <linux/types.h>
#include <soc/rockchip/rockchip_csu.h>
#include <soc/rockchip/rockchip_dmc.h>
#include <soc/rockchip/rockchip-system-status.h>
#include <uapi/linux/videodev2.h>

#include "../drm_crtc_internal.h"
#include "../drm_internal.h"

#include "rockchip_drm_drv.h"
#include "rockchip_drm_gem.h"
#include "rockchip_drm_fb.h"
#include "rockchip_drm_vop.h"
#include "rockchip_vop_reg.h"
#include "rockchip_post_csc.h"

#define _REG_SET(vop2, name, off, reg, mask, v, relaxed) \
		vop2_mask_write(vop2, off + reg.offset, mask, reg.shift, v, reg.write_mask, relaxed)

#define REG_SET(x, name, off, reg, v, relaxed) \
		_REG_SET(x, name, off, reg, reg.mask, v, relaxed)
#define REG_SET_MASK(x, name, off, reg, mask, v, relaxed) \
		_REG_SET(x, name, off, reg, reg.mask & mask, v, relaxed)

#define REG_GET(vop2, reg) ((vop2_readl(vop2, reg.offset) >> reg.shift) & reg.mask)

#define VOP_CLUSTER_SET(x, win, name, v) \
	do { \
		if (win->regs->cluster) \
			REG_SET(x, name, 0, win->regs->cluster->name, v, true); \
	} while (0)

#define VOP_AFBC_SET(x, win, name, v) \
	do { \
		if (win->regs->afbc) \
			REG_SET(x, name, win->offset, win->regs->afbc->name, v, true); \
	} while (0)

#define VOP_WIN_SET(x, win, name, v) \
		REG_SET(x, name, win->offset, VOP_WIN_NAME(win, name), v, true)

#define VOP_SCL_SET(x, win, name, v) \
		REG_SET(x, name, win->offset, win->regs->scl->name, v, true)

#define VOP_CTRL_SET(x, name, v) \
		REG_SET(x, name, 0, (x)->data->ctrl->name, v, false)

#define VOP_CTRL_GET(x, name) vop2_read_reg(x, 0, &(x)->data->ctrl->name)

#define VOP_INTR_GET(vop2, name) \
		vop2_read_reg(vop2, 0, &vop2->data->ctrl->name)

#define VOP_INTR_SET(vop2, intr, name, v) \
		REG_SET(vop2, name, 0, intr->name, v, false)

#define VOP_MODULE_SET(vop2, module, name, v) \
		REG_SET(vop2, name, 0, module->regs->name, v, false)

#define VOP_INTR_SET_MASK(vop2, intr, name, mask, v) \
		REG_SET_MASK(vop2, name, 0, intr->name, mask, v, false)

#define VOP_INTR_SET_TYPE(vop2, intr, name, type, v) \
	do { \
		int i, reg = 0, mask = 0; \
		for (i = 0; i < intr->nintrs; i++) { \
			if (intr->intrs[i] & type) { \
				reg |= (v) << i; \
				mask |= 1 << i; \
			} \
		} \
		VOP_INTR_SET_MASK(vop2, intr, name, mask, reg); \
	} while (0)

#define VOP_INTR_GET_TYPE(vop2, intr, name, type) \
		vop2_get_intr_type(vop2, intr, &intr->name, type)

#define VOP_MODULE_GET(x, module, name) \
		vop2_read_reg(x, 0, &module->regs->name)

#define VOP_WIN_GET(vop2, win, name) \
		vop2_read_reg(vop2, win->offset, &VOP_WIN_NAME(win, name))

#define VOP_WIN_GET_REG_BAK(vop2, win, name) \
			vop2_read_reg_bak(vop2, win->offset, &VOP_WIN_NAME(win, name))

#define VOP_WIN_NAME(win, name) \
		(vop2_get_win_regs(win, &win->regs->name)->name)

#define VOP_WIN_TO_INDEX(vop2_win) \
	((vop2_win) - (vop2_win)->vop2->win)

#define VOP_GRF_SET(vop2, grf, reg, v) \
	do { \
		if (vop2->data->grf) { \
			vop2_grf_writel(vop2->grf, vop2->data->grf->reg, v); \
		} \
	} while (0)

#define to_vop2_win(x) container_of(x, struct vop2_win, base)
#define to_vop2_plane_state(x) container_of(x, struct vop2_plane_state, base)
#define to_wb_state(x) container_of(x, struct vop2_wb_connector_state, base)
#define output_if_is_hdmi(x)		(x & (VOP_OUTPUT_IF_HDMI0 | VOP_OUTPUT_IF_HDMI1))
#define output_if_is_dp(x)		(x & (VOP_OUTPUT_IF_DP0 | VOP_OUTPUT_IF_DP1))
#define output_if_is_edp(x)		(x & (VOP_OUTPUT_IF_eDP0 | VOP_OUTPUT_IF_eDP1))
#define output_if_is_mipi(x)		(x & (VOP_OUTPUT_IF_MIPI0 | VOP_OUTPUT_IF_MIPI1))
#define output_if_is_lvds(x)		(x & (VOP_OUTPUT_IF_LVDS0 | VOP_OUTPUT_IF_LVDS1))
#define output_if_is_dpi(x)		(x & (VOP_OUTPUT_IF_BT656 | VOP_OUTPUT_IF_BT1120 | \
					      VOP_OUTPUT_IF_RGB))

/*
 * max two jobs a time, one is running(writing back),
 * another one will run in next frame.
 */
#define VOP2_WB_JOB_MAX      2
#define VOP2_SYS_AXI_BUS_NUM 2

#define VOP2_MAX_VP_OUTPUT_WIDTH	4096
/* KHZ */
#define VOP2_MAX_DCLK_RATE		600000
/* KHZ */
#define VOP2_COMMON_ACLK_RATE		500000

enum vop2_data_format {
	VOP2_FMT_ARGB8888 = 0,
	VOP2_FMT_RGB888,
	VOP2_FMT_RGB565,
	VOP2_FMT_XRGB101010,
	VOP2_FMT_YUV420SP,
	VOP2_FMT_YUV422SP,
	VOP2_FMT_YUV444SP,
	VOP2_FMT_YUYV422 = 8,
	VOP2_FMT_YUYV420,
	VOP2_FMT_VYUY422,
	VOP2_FMT_VYUY420,
	VOP2_FMT_YUV420SP_TILE_8x4 = 0x10,
	VOP2_FMT_YUV420SP_TILE_16x2,
	VOP2_FMT_YUV422SP_TILE_8x4,
	VOP2_FMT_YUV422SP_TILE_16x2,
	VOP2_FMT_YUV420SP_10,
	VOP2_FMT_YUV422SP_10,
	VOP2_FMT_YUV444SP_10,
};

enum vop2_afbc_format {
	VOP2_AFBC_FMT_RGB565,
	VOP2_AFBC_FMT_ARGB2101010 = 2,
	VOP2_AFBC_FMT_YUV420_10BIT,
	VOP2_AFBC_FMT_RGB888,
	VOP2_AFBC_FMT_ARGB8888,
	VOP2_AFBC_FMT_YUV420 = 9,
	VOP2_AFBC_FMT_YUV422 = 0xb,
	VOP2_AFBC_FMT_YUV422_10BIT = 0xe,
	VOP2_AFBC_FMT_INVALID = -1,
};

enum vop2_tiled_format {
	VOP2_TILED_8X8_FMT_YUV420SP = 0xc,
	VOP2_TILED_8X8_FMT_YUV422SP,
	VOP2_TILED_8X8_FMT_YUV444SP,
	VOP2_TILED_8X8_FMT_YUV400SP,
	VOP2_TILED_8X8_FMT_YUV420SP_10 = 0x1c,
	VOP2_TILED_8X8_FMT_YUV422SP_10,
	VOP2_TILED_8X8_FMT_YUV444SP_10,
	VOP2_TILED_8X8_FMT_YUV400SP_10,
	VOP2_TILED_FMT_INVALID = -1,
};

enum vop3_tiled_format {
	VOP3_TILED_4X4_FMT_YUV420SP = 0xc,
	VOP3_TILED_4X4_FMT_YUV422SP,
	VOP3_TILED_4X4_FMT_YUV444SP,
	VOP3_TILED_4X4_FMT_YUV400SP,
	VOP3_TILED_4X4_FMT_YUV420SP_10 = 0x1c,
	VOP3_TILED_4X4_FMT_YUV422SP_10,
	VOP3_TILED_4X4_FMT_YUV444SP_10,
	VOP3_TILED_4X4_FMT_YUV400SP_10,

	VOP3_TILED_8X8_FMT_YUV420SP = 0x2c,
	VOP3_TILED_8X8_FMT_YUV422SP,
	VOP3_TILED_8X8_FMT_YUV444SP,
	VOP3_TILED_8X8_FMT_YUV400SP,
	VOP3_TILED_8X8_FMT_YUV420SP_10 = 0x3c,
	VOP3_TILED_8X8_FMT_YUV422SP_10,
	VOP3_TILED_8X8_FMT_YUV444SP_10,
	VOP3_TILED_8X8_FMT_YUV400SP_10,

	VOP3_TILED_FMT_INVALID = -1,
};

enum vop2_hdr_lut_mode {
	VOP2_HDR_LUT_MODE_AXI,
	VOP2_HDR_LUT_MODE_AHB,
};

enum vop2_pending {
	VOP_PENDING_FB_UNREF,
};

enum vop2_layer_phy_id {
	ROCKCHIP_VOP2_CLUSTER0 = 0,
	ROCKCHIP_VOP2_CLUSTER1,
	ROCKCHIP_VOP2_ESMART0,
	ROCKCHIP_VOP2_ESMART1,
	ROCKCHIP_VOP2_SMART0,
	ROCKCHIP_VOP2_SMART1,
	ROCKCHIP_VOP2_CLUSTER2,
	ROCKCHIP_VOP2_CLUSTER3,
	ROCKCHIP_VOP2_ESMART2,
	ROCKCHIP_VOP2_ESMART3,
	ROCKCHIP_VOP2_PHY_ID_INVALID = -1,
};

struct vop2_power_domain {
	struct vop2_power_domain *parent;
	struct vop2 *vop2;
	/*
	 * @lock: protect power up/down procedure.
	 * power on take effect immediately,
	 * power down take effect by vsync.
	 * we must check power_domain_status register
	 * to make sure the power domain is down before
	 * send a power on request.
	 *
	 */
	spinlock_t lock;
	unsigned int ref_count;
	bool on;
	/* @vp_mask: Bit mask of video port of the power domain's
	 * module attached to.
	 * For example: PD_CLUSTER0 belongs to module Cluster0, it's
	 * bitmask is the VP which Cluster0 attached to. PD_ESMART is
	 * shared between Esmart1/2/3, it's bitmask will be all the VP
	 * which Esmart1/2/3 attached to.
	 * This is used to check if we can power off a PD by vsync.
	 */
	uint8_t vp_mask;

	const struct vop2_power_domain_data *data;
	struct list_head list;
	struct delayed_work power_off_work;
};

struct vop2_zpos {
	struct drm_plane *plane;
	int win_phys_id;
	int zpos;
};

union vop2_alpha_ctrl {
	uint32_t val;
	struct {
		/* [0:1] */
		uint32_t color_mode:1;
		uint32_t alpha_mode:1;
		/* [2:3] */
		uint32_t blend_mode:2;
		uint32_t alpha_cal_mode:1;
		/* [5:7] */
		uint32_t factor_mode:3;
		/* [8:9] */
		uint32_t alpha_en:1;
		uint32_t src_dst_swap:1;
		uint32_t reserved:6;
		/* [16:23] */
		uint32_t glb_alpha:8;
	} bits;
};

union vop2_bg_alpha_ctrl {
	uint32_t val;
	struct {
		/* [0:1] */
		uint32_t alpha_en:1;
		uint32_t alpha_mode:1;
		/* [2:3] */
		uint32_t alpha_pre_mul:1;
		uint32_t alpha_sat_mode:1;
		/* [4:7] */
		uint32_t reserved:4;
		/* [8:15] */
		uint32_t glb_alpha:8;
	} bits;
};

struct vop2_alpha {
	union vop2_alpha_ctrl src_color_ctrl;
	union vop2_alpha_ctrl dst_color_ctrl;
	union vop2_alpha_ctrl src_alpha_ctrl;
	union vop2_alpha_ctrl dst_alpha_ctrl;
};

struct vop2_alpha_config {
	bool src_premulti_en;
	bool dst_premulti_en;
	bool src_pixel_alpha_en;
	bool dst_pixel_alpha_en;
	u16 src_glb_alpha_value;
	u16 dst_glb_alpha_value;
};

struct vop2_plane_state {
	struct drm_plane_state base;
	int format;
	int zpos;
	struct drm_rect src;
	struct drm_rect dest;
	dma_addr_t yrgb_mst;
	dma_addr_t uv_mst;
	bool afbc_en;
	bool hdr_in;
	bool hdr2sdr_en;
	bool r2y_en;
	bool y2r_en;
	uint32_t csc_mode;
	uint8_t xmirror_en;
	uint8_t ymirror_en;
	uint8_t rotate_90_en;
	uint8_t rotate_270_en;
	uint8_t afbc_half_block_en;
	uint8_t tiled_en;
	int eotf;
	int color_space;
	int global_alpha;
	int blend_mode;
	uint64_t color_key;
	unsigned long offset;
	int pdaf_data_type;
	bool async_commit;
	struct vop_dump_list *planlist;
};

struct vop2_win {
	const char *name;
	struct vop2 *vop2;
	struct vop2_win *parent;
	struct drm_plane base;

	/*
	 * This is for cluster window
	 *
	 * A cluster window can split as two windows:
	 * a main window and a sub window.
	 */
	bool two_win_mode;

	/**
	 * ---------------------------
	 * |          |              |
	 * | Left     |  Right       |
	 * |          |              |
	 * | Cluster0 |  Cluster1    |
	 * ---------------------------
	 */

	/*
	 * @splice_mode_right: As right part of the screen in splice mode.
	 */
	bool splice_mode_right;

	/**
	 * @splice_win: splice win which used to splice for a plane
	 * hdisplay > 4096
	 */
	struct vop2_win *splice_win;
	struct vop2_win *left_win;

	uint8_t splice_win_id;

	struct vop2_power_domain *pd;

	/**
	 * @phys_id: physical id for cluster0/1, esmart0/1, smart0/1
	 * Will be used as a identification for some register
	 * configuration such as OVL_LAYER_SEL/OVL_PORT_SEL.
	 */
	uint8_t phys_id;

	/**
	 * @win_id: graphic window id, a cluster maybe split into two
	 * graphics windows.
	 */
	uint8_t win_id;
	/**
	 * @area_id: multi display region id in a graphic window, they
	 * share the same win_id.
	 */
	uint8_t area_id;
	/**
	 * @plane_id: unique plane id.
	 */
	uint8_t plane_id;
	/**
	 * @layer_id: id of the layer which the window attached to
	 */
	uint8_t layer_id;
	const uint8_t *layer_sel_id;
	/**
	 * @vp_mask: Bitmask of video_port0/1/2 this win attached to,
	 * one win can only attach to one vp at the one time.
	 */
	uint8_t vp_mask;
	/**
	 * @old_vp_mask: Bitmask of video_port0/1/2 this win attached of last commit,
	 * this is used for trackng the change of VOP2_PORT_SEL register.
	 */
	uint8_t old_vp_mask;
	uint8_t zpos;
	uint32_t offset;
	uint8_t axi_id;
	uint8_t axi_yrgb_id;
	uint8_t axi_uv_id;
	uint8_t scale_engine_num;
	uint8_t possible_crtcs;
	enum drm_plane_type type;
	unsigned int max_upscale_factor;
	unsigned int max_downscale_factor;
	unsigned int supported_rotations;
	const uint8_t *dly;
	/*
	 * vertical/horizontal scale up/down filter mode
	 */
	uint8_t hsu_filter_mode;
	uint8_t hsd_filter_mode;
	uint8_t vsu_filter_mode;
	uint8_t vsd_filter_mode;
	uint8_t hsd_pre_filter_mode;
	uint8_t vsd_pre_filter_mode;

	const struct vop2_win_regs *regs;
	const uint64_t *format_modifiers;
	const uint32_t *formats;
	uint32_t nformats;
	uint64_t feature;
	struct drm_property *feature_prop;
	struct drm_property *input_width_prop;
	struct drm_property *input_height_prop;
	struct drm_property *output_width_prop;
	struct drm_property *output_height_prop;
	struct drm_property *color_key_prop;
	struct drm_property *scale_prop;
	struct drm_property *name_prop;
};

struct vop2_cluster {
	bool splice_mode;
	struct vop2_win *main;
	struct vop2_win *sub;
};

struct vop2_layer {
	uint8_t id;
	/*
	 * @win_phys_id: window id of the layer selected.
	 * Every layer must make sure to select different
	 * windows of others.
	 */
	uint8_t win_phys_id;
	const struct vop2_layer_regs *regs;
};

struct vop2_wb_job {

	bool pending;
	/**
	 * @fs_vsync_cnt: frame start vysnc counter,
	 * used to get the write back complete event;
	 */
	uint32_t fs_vsync_cnt;
};

struct vop2_wb {
	uint8_t vp_id;
	struct drm_writeback_connector conn;
	const struct vop2_wb_regs *regs;
	struct vop2_wb_job jobs[VOP2_WB_JOB_MAX];
	uint8_t job_index;

	/**
	 * @job_lock:
	 *
	 * spinlock to protect the job between vop2_wb_commit and vop2_wb_handler in isr.
	 */
	spinlock_t job_lock;

};

struct vop2_dsc {
	uint8_t id;
	uint8_t max_slice_num;
	uint8_t max_linebuf_depth;	/* used to generate the bitstream */
	uint8_t min_bits_per_pixel;	/* bit num after encoder compress */
	bool enabled;
	char attach_vp_id;
	const struct vop2_dsc_regs *regs;
	struct vop2_power_domain *pd;
};

enum vop2_wb_format {
	VOP2_WB_ARGB8888,
	VOP2_WB_BGR888,
	VOP2_WB_RGB565,
	VOP2_WB_YUV420SP = 4,
	VOP2_WB_INVALID = -1,
};

struct vop2_wb_connector_state {
	struct drm_connector_state base;
	dma_addr_t yrgb_addr;
	dma_addr_t uv_addr;
	enum vop2_wb_format format;
	uint16_t scale_x_factor;
	uint8_t scale_x_en;
	uint8_t scale_y_en;
	uint8_t vp_id;
};

struct vop2_video_port {
	struct rockchip_crtc rockchip_crtc;
	struct rockchip_mcu_timing mcu_timing;
	struct vop2 *vop2;
	struct reset_control *dclk_rst;
	struct clk *dclk;
	struct clk *dclk_parent;
	uint8_t id;
	bool layer_sel_update;
	bool xmirror_en;
	bool need_reset_p2i_flag;
	atomic_t post_buf_empty_flag;
	const struct vop2_video_port_regs *regs;

	struct completion dsp_hold_completion;
	struct completion line_flag_completion;

	/* protected by dev->event_lock */
	struct drm_pending_vblank_event *event;

	struct drm_flip_work fb_unref_work;
	unsigned long pending;

	/**
	 * @hdr_in: Indicate we have a hdr plane input.
	 *
	 */
	bool hdr_in;
	/**
	 * @hdr_out: Indicate the screen want a hdr output
	 * from video port.
	 *
	 */
	bool hdr_out;
	/*
	 * @sdr2hdr_en: All the ui plane need to do sdr2hdr for a hdr_out enabled vp.
	 *
	 */
	bool sdr2hdr_en;
	/**
	 * @skip_vsync: skip on vsync when port_mux changed on this vp.
	 * a win move from one VP to another need wait one vsync until
	 * port_mut take effect before this win can be enabled.
	 *
	 */
	bool skip_vsync;

	/**
	 * @bg_ovl_dly: The timing delay from background layer
	 * to overlay module.
	 */
	u8 bg_ovl_dly;

	/**
	 * @hdr_en: Set when has a hdr video input.
	 */
	int hdr_en;

	/**
	 * -----------------
	 * |      |       |
	 * | Left | Right |
	 * |      |       |
	 * | VP0  |  VP1  |
	 * -----------------
	 * @splice_mode_right: As right part of the screen in splice mode.
	 */
	bool splice_mode_right;

	/**
	 * @hdr10_at_splice_mode: enable hdr10 at splice mode on rk3588.
	 */
	bool hdr10_at_splice_mode;
	/**
	 * @left_vp: VP as left part of the screen in splice mode.
	 */
	struct vop2_video_port *left_vp;

	/**
	 * @win_mask: Bitmask of wins attached to the video port;
	 */
	uint32_t win_mask;
	/**
	 * @enabled_win_mask: Bitmask of enabled wins attached to the video port;
	 */
	uint32_t enabled_win_mask;

	/**
	 * @nr_layers: active layers attached to the video port;
	 */
	uint8_t nr_layers;

	int cursor_win_id;
	/**
	 * @output_if: output connector attached to the video port,
	 * this flag is maintained in vop driver, updated in crtc_atomic_enable,
	 * cleared in crtc_atomic_disable;
	 */
	u32 output_if;

	/**
	 * @active_tv_state: TV connector related states
	 */
	struct drm_tv_connector_state active_tv_state;

	/**
	 * @lut: store legacy gamma look up table
	 */
	u32 *lut;

	/**
	 * @gamma_lut_len: gamma look up table size
	 */
	u32 gamma_lut_len;

	/**
	 * @gamma_lut_active: gamma states
	 */
	bool gamma_lut_active;

	/**
	 * @lut_dma_rid: lut dma id
	 */
	u16 lut_dma_rid;

	/**
	 * @gamma_lut: atomic gamma look up table
	 */
	struct drm_color_lut *gamma_lut;

	/**
	 * @cubic_lut_len: cubic look up table size
	 */
	u32 cubic_lut_len;

	/**
	 * @cubic_lut_gem_obj: gem obj to store cubic lut
	 */
	struct rockchip_gem_object *cubic_lut_gem_obj;

	/**
	 * @hdr_lut_gem_obj: gem obj to store hdr lut
	 */
	struct rockchip_gem_object *hdr_lut_gem_obj;

	/**
	 * @cubic_lut: cubic look up table
	 */
	struct drm_color_lut *cubic_lut;

	/**
	 * @loader_protect: loader logo protect state
	 */
	bool loader_protect;

	/**
	 * @plane_mask: show the plane attach to this vp,
	 * it maybe init at dts file or uboot driver
	 */
	uint32_t plane_mask;

	/**
	 * @plane_mask_prop: plane mask interaction with userspace
	 */
	struct drm_property *plane_mask_prop;
	/**
	 * @feature_prop: crtc feature interaction with userspace
	 */
	struct drm_property *feature_prop;

	/**
	 * @variable_refresh_rate_prop: crtc variable refresh rate interaction with userspace
	 */
	struct drm_property *variable_refresh_rate_prop;

	/**
	 * @max_refresh_rate_prop: crtc max refresh rate interaction with userspace
	 */
	struct drm_property *max_refresh_rate_prop;

	/**
	 * @min_refresh_rate_prop: crtc min refresh rate interaction with userspace
	 */
	struct drm_property *min_refresh_rate_prop;

	/**
	 * @hdr_ext_data_prop: hdr extend data interaction with userspace
	 */
	struct drm_property *hdr_ext_data_prop;

	int hdrvivid_mode;

	/**
	 * @acm_lut_data_prop: acm lut data interaction with userspace
	 */
	struct drm_property *acm_lut_data_prop;
	/**
	 * @post_csc_data_prop: post csc data interaction with userspace
	 */
	struct drm_property *post_csc_data_prop;
	/**
	 * @output_width_prop: vp max output width prop
	 */
	struct drm_property *output_width_prop;
	/**
	 * @output_dclk_prop: vp max output dclk prop
	 */
	struct drm_property *output_dclk_prop;

	/**
	 * @primary_plane_phy_id: vp primary plane phy id, the primary plane
	 * will be used to show uboot logo and kernel logo
	 */
	enum vop2_layer_phy_id primary_plane_phy_id;

	struct post_acm acm_info;
	struct post_csc csc_info;

	/**
	 * @refresh_rate_change: indicate whether refresh rate change
	 */
	bool refresh_rate_change;
};

struct vop2_extend_pll {
	struct list_head list;
	struct clk *clk;
	char clk_name[32];
	u32 vp_mask;
};

struct vop2 {
	u32 version;
	struct device *dev;
	struct drm_device *drm_dev;
	struct vop2_dsc dscs[ROCKCHIP_MAX_CRTC];
	struct vop2_video_port vps[ROCKCHIP_MAX_CRTC];
	struct vop2_wb wb;
	struct dentry *debugfs;
	struct drm_info_list *debugfs_files;
	struct drm_prop_enum_list *plane_name_list;
	bool is_iommu_enabled;
	bool is_iommu_needed;
	bool is_enabled;
	bool support_multi_area;
	bool disable_afbc_win;

	/* no move win from one vp to another */
	bool disable_win_move;
	/*
	 * Usually we increase old fb refcount at
	 * atomic_flush and decrease it when next
	 * vsync come, this can make user the fb
	 * not been releasced before vop finish use
	 * it.
	 *
	 * But vop decrease fb refcount by a thread
	 * vop2_unref_fb_work, which may run a little
	 * slow sometimes, so when userspace do a rmfb,
	 *
	 * see drm_mode_rmfb,
	 * it will find the fb refcount is still > 1,
	 * than goto a fallback to init drm_mode_rmfb_work_fn,
	 * this will cost a long time(>10 ms maybe) and block
	 * rmfb work. Some userspace don't have with this(such as vo).
	 *
	 * Don't reference framebuffer refcount by
	 * drm_framebuffer_get as some userspace want
	 * rmfb as soon as possible(nvr vo). And the userspace
	 * should make sure release fb after it receive the vsync.
	 */
	bool skip_ref_fb;

	bool loader_protect;

	bool aclk_rate_reset;
	unsigned long aclk_rate;

	const struct vop2_data *data;
	/* Number of win that registered as plane,
	 * maybe less than the total number of hardware
	 * win.
	 */
	uint32_t registered_num_wins;
	uint8_t used_mixers;
	uint8_t esmart_lb_mode;
	/**
	 * @active_vp_mask: Bitmask of active video ports;
	 */
	uint8_t active_vp_mask;
	uint16_t port_mux_cfg;

	uint32_t *regsbak;
	struct resource *res;
	void __iomem *regs;
	struct regmap *grf;
	struct regmap *sys_grf;
	struct regmap *vo0_grf;
	struct regmap *vo1_grf;
	struct regmap *sys_pmu;

	/* physical map length of vop2 register */
	uint32_t len;

	void __iomem *lut_regs;
	void __iomem *acm_regs;
	/* one time only one process allowed to config the register */
	spinlock_t reg_lock;
	/* lock vop2 irq reg */
	spinlock_t irq_lock;
	/* protects crtc enable/disable */
	struct mutex vop2_lock;

	int irq;

	/*
	 * Some globle resource are shared between all
	 * the vidoe ports(crtcs), so we need a ref counter here.
	 */
	unsigned int enable_count;
	struct clk *hclk;
	struct clk *aclk;
	struct clk *pclk;
	struct reset_control *ahb_rst;
	struct reset_control *axi_rst;
	struct csu_clk *csu_aclk;

	/* list_head of extend clk */
	struct list_head extend_clk_list_head;
	/* list_head of internal clk */
	struct list_head clk_list_head;
	struct list_head pd_list_head;
	struct work_struct post_buf_empty_work;
	struct workqueue_struct *workqueue;

	struct vop2_layer layers[ROCKCHIP_MAX_LAYER];
	/* must put at the end of the struct */
	struct vop2_win win[];
};

struct vop2_clk {
	struct vop2 *vop2;
	struct list_head list;
	unsigned long rate;
	struct clk_hw hw;
	struct clk_divider div;
	int div_val;
	u8 parent_index;
};

#define to_vop2_clk(_hw) container_of(_hw, struct vop2_clk, hw)

/*
 * bus-format types.
 */
struct drm_bus_format_enum_list {
	int type;
	const char *name;
};

static const struct drm_bus_format_enum_list drm_bus_format_enum_list[] = {
	{ DRM_MODE_CONNECTOR_Unknown, "Unknown" },
	{ MEDIA_BUS_FMT_RGB565_1X16, "RGB565_1X16" },
	{ MEDIA_BUS_FMT_RGB666_1X18, "RGB666_1X18" },
	{ MEDIA_BUS_FMT_RGB666_1X24_CPADHI, "RGB666_1X24_CPADHI" },
	{ MEDIA_BUS_FMT_RGB666_1X7X3_SPWG, "RGB666_1X7X3_SPWG" },
	{ MEDIA_BUS_FMT_YUV8_1X24, "YUV8_1X24" },
	{ MEDIA_BUS_FMT_UYYVYY8_0_5X24, "UYYVYY8_0_5X24" },
	{ MEDIA_BUS_FMT_YUV10_1X30, "YUV10_1X30" },
	{ MEDIA_BUS_FMT_UYYVYY10_0_5X30, "UYYVYY10_0_5X30" },
	{ MEDIA_BUS_FMT_RGB565_2X8_LE, "RGB565_2X8_LE" },
	{ MEDIA_BUS_FMT_RGB888_3X8, "RGB888_3X8" },
	{ MEDIA_BUS_FMT_RGB888_DUMMY_4X8, "RGB888_DUMMY_4X8" },
	{ MEDIA_BUS_FMT_RGB888_1X24, "RGB888_1X24" },
	{ MEDIA_BUS_FMT_RGB888_1X7X4_SPWG, "RGB888_1X7X4_SPWG" },
	{ MEDIA_BUS_FMT_RGB888_1X7X4_JEIDA, "RGB888_1X7X4_JEIDA" },
	{ MEDIA_BUS_FMT_UYVY8_2X8, "UYVY8_2X8" },
	{ MEDIA_BUS_FMT_YUYV8_1X16, "YUYV8_1X16" },
	{ MEDIA_BUS_FMT_UYVY8_1X16, "UYVY8_1X16" },
	{ MEDIA_BUS_FMT_RGB101010_1X30, "RGB101010_1X30" },
	{ MEDIA_BUS_FMT_YUYV10_1X20, "YUYV10_1X20" },
};

static DRM_ENUM_NAME_FN(drm_get_bus_format_name, drm_bus_format_enum_list)

static inline struct vop2_video_port *to_vop2_video_port(struct drm_crtc *crtc)
{
	struct rockchip_crtc *rockchip_crtc;

	rockchip_crtc = container_of(crtc, struct rockchip_crtc, crtc);

	return container_of(rockchip_crtc, struct vop2_video_port, rockchip_crtc);
}

static void vop2_lock(struct vop2 *vop2)
{
	mutex_lock(&vop2->vop2_lock);
	rockchip_dmcfreq_lock();
}

static void vop2_unlock(struct vop2 *vop2)
{
	rockchip_dmcfreq_unlock();
	mutex_unlock(&vop2->vop2_lock);
}

static inline void vop2_grf_writel(struct regmap *regmap, struct vop_reg reg, u32 v)
{
	u32 val = 0;

	if (IS_ERR_OR_NULL(regmap))
		return;

	if (reg.mask) {
		val = (v << reg.shift) | (reg.mask << (reg.shift + 16));
		regmap_write(regmap, reg.offset, val);
	}
}

static inline uint32_t vop2_grf_readl(struct regmap *regmap, const struct vop_reg *reg)
{
	uint32_t v;

	regmap_read(regmap, reg->offset, &v);

	return v;
}

static inline void vop2_writel(struct vop2 *vop2, uint32_t offset, uint32_t v)
{
	writel(v, vop2->regs + offset);
	vop2->regsbak[offset >> 2] = v;
}

static inline uint32_t vop2_readl(struct vop2 *vop2, uint32_t offset)
{
	return readl(vop2->regs + offset);
}

static inline uint32_t vop2_read_reg(struct vop2 *vop2, uint32_t base,
				     const struct vop_reg *reg)
{
	return (vop2_readl(vop2, base + reg->offset) >> reg->shift) & reg->mask;
}

static inline uint32_t vop2_read_reg_bak(struct vop2 *vop2, uint32_t base,
					 const struct vop_reg *reg)
{
	return (vop2->regsbak[(base + reg->offset) >> 2] >> reg->shift) & reg->mask;
}

static inline uint32_t vop2_read_grf_reg(struct regmap *regmap, const struct vop_reg *reg)
{
	return (vop2_grf_readl(regmap, reg) >> reg->shift) & reg->mask;
}

static inline void vop2_write_reg_uncached(struct vop2 *vop2, const struct vop_reg *reg, uint32_t v)
{
	uint32_t offset = reg->offset;
	uint32_t cached_val = vop2->regsbak[offset >> 2];

	v = (cached_val & ~(reg->mask << reg->shift)) | ((v & reg->mask) << reg->shift);
	writel(v, vop2->regs + offset);
}

static inline void vop2_mask_write(struct vop2 *vop2, uint32_t offset,
				   uint32_t mask, uint32_t shift, uint32_t v,
				   bool write_mask, bool relaxed)
{
	uint32_t cached_val;

	if (!mask)
		return;

	if (write_mask) {
		v = ((v & mask) << shift) | (mask << (shift + 16));
	} else {
		cached_val = vop2->regsbak[offset >> 2];

		v = (cached_val & ~(mask << shift)) | ((v & mask) << shift);
		vop2->regsbak[offset >> 2] = v;
	}

	if (relaxed)
		writel_relaxed(v, vop2->regs + offset);
	else
		writel(v, vop2->regs + offset);
}

static inline u32 vop2_line_to_time(struct drm_display_mode *mode, int line)
{
	u64 val = 1000000000ULL * mode->crtc_htotal * line;

	do_div(val, mode->crtc_clock);
	do_div(val, 1000000);

	return val; /* us */
}

static inline bool vop2_plane_active(struct drm_plane_state *pstate)
{
	if (!pstate || !pstate->fb)
		return false;
	else
		return true;
}

static inline bool is_vop3(struct vop2 *vop2)
{
	if (vop2->version == VOP_VERSION_RK3568 || vop2->version == VOP_VERSION_RK3588)
		return false;
	else
		return true;
}

static bool vop2_soc_is_rk3566(void)
{
	return soc_is_rk3566();
}

static bool vop2_is_mirror_win(struct vop2_win *win)
{
	return soc_is_rk3566() && (win->feature & WIN_FEATURE_MIRROR);
}

static uint64_t vop2_soc_id_fixup(uint64_t soc_id)
{
	switch (soc_id) {
	case 0x3566:
		if (rockchip_get_cpu_version())
			return 0x3566A;
		else
			return 0x3566;
	case 0x3568:
		if (rockchip_get_cpu_version())
			return 0x3568A;
		else
			return 0x3568;
	default:
		return soc_id;
	}
}

static void vop2_crtc_standby(struct drm_crtc *crtc, bool standby)
{
	struct vop2_video_port *vp = to_vop2_video_port(crtc);
	struct vop2 *vop2 = vp->vop2;

	if (standby) {
		VOP_MODULE_SET(vop2, vp, standby, 1);
		mdelay(20);
	} else {
		VOP_MODULE_SET(vop2, vp, standby, 0);
	}
}

static inline const struct vop2_win_regs *vop2_get_win_regs(struct vop2_win *win,
							    const struct vop_reg *reg)
{
	if (!reg->mask && win->parent)
		return win->parent->regs;

	return win->regs;
}

static inline uint32_t vop2_get_intr_type(struct vop2 *vop2, const struct vop_intr *intr,
					  const struct vop_reg *reg, int type)
{
	uint32_t val, i;
	uint32_t ret = 0;

	val = vop2_read_reg(vop2, 0, reg);

	for (i = 0; i < intr->nintrs; i++) {
		if ((type & intr->intrs[i]) && (val & 1 << i))
			ret |= intr->intrs[i];
	}

	return ret;
}

/*
 * phys_id is used to identify a main window(Cluster Win/Smart Win, not
 * include the sub win of a cluster or the multi area) that can do
 * overlay in main overlay stage.
 */
static struct vop2_win *vop2_find_win_by_phys_id(struct vop2 *vop2, uint8_t phys_id)
{
	struct vop2_win *win;
	int i;

	for (i = 0; i < vop2->registered_num_wins; i++) {
		win = &vop2->win[i];
		if (win->phys_id == phys_id)
			return win;
	}

	return NULL;
}

static struct vop2_power_domain *vop2_find_pd_by_id(struct vop2 *vop2, uint8_t id)
{
	struct vop2_power_domain *pd, *n;

	list_for_each_entry_safe(pd, n, &vop2->pd_list_head, list) {
		if (pd->data->id == id)
			return pd;
	}

	return NULL;
}

static const struct vop2_connector_if_data *vop2_find_connector_if_data(struct vop2 *vop2, int id)
{
	const struct vop2_connector_if_data *if_data;
	int i;

	for (i = 0; i < vop2->data->nr_conns; i++) {
		if_data = &vop2->data->conn[i];
		if (if_data->id == id)
			return if_data;
	}

	return NULL;
}

static struct drm_crtc *vop2_find_crtc_by_plane_mask(struct vop2 *vop2, uint8_t phys_id)
{
	struct vop2_video_port *vp;
	int i;

	for (i = 0; i < vop2->data->nr_vps; i++) {
		vp = &vop2->vps[i];
		if (vp->plane_mask & BIT(phys_id))
			return &vp->rockchip_crtc.crtc;
	}

	return NULL;
}

static int vop2_clk_reset(struct reset_control *rstc)
{
	int ret;

	if (!rstc)
		return 0;

	ret = reset_control_assert(rstc);
	if (ret < 0)
		DRM_WARN("failed to assert reset\n");
	udelay(10);
	ret = reset_control_deassert(rstc);
	if (ret < 0)
		DRM_WARN("failed to deassert reset\n");

	return ret;
}

static void vop2_load_hdr2sdr_table(struct vop2_video_port *vp)
{
	struct vop2 *vop2 = vp->vop2;
	const struct vop2_data *vop2_data = vop2->data;
	const struct vop2_video_port_data *vp_data = &vop2_data->vp[vp->id];
	const struct vop_hdr_table *table = vp_data->hdr_table;
	const struct vop2_video_port_regs *regs = vp->regs;
	uint32_t hdr2sdr_eetf_oetf_yn[33];
	int i;

	for (i = 0; i < 33; i++)
		hdr2sdr_eetf_oetf_yn[i] = table->hdr2sdr_eetf_yn[i] +
				(table->hdr2sdr_bt1886oetf_yn[i] << 16);

	for (i = 0; i < 33; i++)
		vop2_writel(vop2, regs->hdr2sdr_eetf_oetf_y0_offset + i * 4,
			    hdr2sdr_eetf_oetf_yn[i]);

	for (i = 0; i < 9; i++)
		vop2_writel(vop2, regs->hdr2sdr_sat_y0_offset + i * 4,
			    table->hdr2sdr_sat_yn[i]);
}

static void vop2_load_sdr2hdr_table(struct vop2_video_port *vp, int sdr2hdr_tf)
{
	struct vop2 *vop2 = vp->vop2;
	const struct vop2_data *vop2_data = vop2->data;
	const struct vop2_video_port_data *vp_data = &vop2_data->vp[vp->id];
	const struct vop_hdr_table *table = vp_data->hdr_table;
	const struct vop2_video_port_regs *regs = vp->regs;
	uint32_t sdr2hdr_eotf_oetf_yn[65];
	uint32_t sdr2hdr_oetf_dx_dxpow[64];
	int i;

	for (i = 0; i < 65; i++) {
		if (sdr2hdr_tf == SDR2HDR_FOR_BT2020)
			sdr2hdr_eotf_oetf_yn[i] =
				table->sdr2hdr_bt1886eotf_yn_for_bt2020[i] +
				(table->sdr2hdr_st2084oetf_yn_for_bt2020[i] << 18);
		else if (sdr2hdr_tf == SDR2HDR_FOR_HDR)
			sdr2hdr_eotf_oetf_yn[i] =
				table->sdr2hdr_bt1886eotf_yn_for_hdr[i] +
				(table->sdr2hdr_st2084oetf_yn_for_hdr[i] << 18);
		else if (sdr2hdr_tf == SDR2HDR_FOR_HLG_HDR)
			sdr2hdr_eotf_oetf_yn[i] =
				table->sdr2hdr_bt1886eotf_yn_for_hlg_hdr[i] +
				(table->sdr2hdr_st2084oetf_yn_for_hlg_hdr[i] << 18);
	}

	for (i = 0; i < 65; i++)
		vop2_writel(vop2, regs->sdr2hdr_eotf_oetf_y0_offset + i * 4,
			    sdr2hdr_eotf_oetf_yn[i]);

	for (i = 0; i < 64; i++) {
		sdr2hdr_oetf_dx_dxpow[i] = table->sdr2hdr_st2084oetf_dxn[i] +
				(table->sdr2hdr_st2084oetf_dxn_pow2[i] << 16);
		vop2_writel(vop2, regs->sdr2hdr_oetf_dx_pow1_offset + i * 4,
			    sdr2hdr_oetf_dx_dxpow[i]);
	}

	for (i = 0; i < 63; i++)
		vop2_writel(vop2, regs->sdr2hdr_oetf_xn1_offset + i * 4,
			    table->sdr2hdr_st2084oetf_xn[i]);
}

static bool vop2_fs_irq_is_pending(struct vop2_video_port *vp)
{
	struct vop2 *vop2 = vp->vop2;
	const struct vop2_data *vop2_data = vop2->data;
	const struct vop2_video_port_data *vp_data = &vop2_data->vp[vp->id];
	const struct vop_intr *intr = vp_data->intr;

	return VOP_INTR_GET_TYPE(vop2, intr, status, FS_FIELD_INTR);
}

static uint32_t vop2_read_vcnt(struct vop2_video_port *vp)
{
	uint32_t offset =  RK3568_SYS_STATUS0 + (vp->id << 2);
	uint32_t vcnt0, vcnt1;
	int i = 0;

	for (i = 0; i < 10; i++) {
		vcnt0 = vop2_readl(vp->vop2, offset) >> 16;
		vcnt1 = vop2_readl(vp->vop2, offset) >> 16;

		if ((vcnt1 - vcnt0) <= 1)
			break;
	}

	if (i == 10) {
		DRM_DEV_ERROR(vp->vop2->dev, "read VP%d vcnt error: %d %d\n", vp->id, vcnt0, vcnt1);
		vcnt1 = vop2_readl(vp->vop2, offset) >> 16;
	}

	return vcnt1;
}

static void vop2_wait_for_irq_handler(struct drm_crtc *crtc)
{
	struct vop2_video_port *vp = to_vop2_video_port(crtc);
	struct vop2 *vop2 = vp->vop2;
	bool pending;
	int ret;

	/*
	 * Spin until frame start interrupt status bit goes low, which means
	 * that interrupt handler was invoked and cleared it. The timeout of
	 * 10 msecs is really too long, but it is just a safety measure if
	 * something goes really wrong. The wait will only happen in the very
	 * unlikely case of a vblank happening exactly at the same time and
	 * shouldn't exceed microseconds range.
	 */
	ret = readx_poll_timeout_atomic(vop2_fs_irq_is_pending, vp, pending,
					!pending, 0, 10 * 1000);
	if (ret)
		DRM_DEV_ERROR(vop2->dev, "VOP vblank IRQ stuck for 10 ms\n");

	synchronize_irq(vop2->irq);
}

static bool vop2_vp_done_bit_status(struct vop2_video_port *vp)
{
	struct vop2 *vop2 = vp->vop2;
	u32 done_bits = vop2_readl(vop2, RK3568_REG_CFG_DONE) & BIT(vp->id);

	/*
	 * When done bit is 0, indicate current frame is take effect.
	 */
	return done_bits == 0 ? true : false;
}

static void vop2_wait_for_fs_by_done_bit_status(struct vop2_video_port *vp)
{
	struct vop2 *vop2 = vp->vop2;
	bool done_bit;
	int ret;

	ret = readx_poll_timeout_atomic(vop2_vp_done_bit_status, vp, done_bit,
					done_bit, 0, 50 * 1000);
	if (ret)
		DRM_DEV_ERROR(vop2->dev, "wait vp%d done bit status timeout, vcnt: %d\n",
			      vp->id, vop2_read_vcnt(vp));
}

static uint16_t vop2_read_port_mux(struct vop2 *vop2)
{
	return vop2_readl(vop2, RK3568_OVL_PORT_SEL) & 0xffff;
}

static void vop2_wait_for_port_mux_done(struct vop2 *vop2)
{
	uint16_t port_mux_cfg;
	int ret;

	/*
	 * Spin until the previous port_mux figuration
	 * is done.
	 */
	ret = readx_poll_timeout_atomic(vop2_read_port_mux, vop2, port_mux_cfg,
					port_mux_cfg == vop2->port_mux_cfg, 0, 50 * 1000);
	if (ret)
		DRM_DEV_ERROR(vop2->dev, "wait port_mux done timeout: 0x%x--0x%x\n",
			      port_mux_cfg, vop2->port_mux_cfg);
}

static u32 vop2_read_layer_cfg(struct vop2 *vop2)
{
	return vop2_readl(vop2, RK3568_OVL_LAYER_SEL);
}

static void vop2_wait_for_layer_cfg_done(struct vop2 *vop2, u32 cfg)
{
	u32 atv_layer_cfg;
	int ret;

	/*
	 * Spin until the previous layer configuration is done.
	 */
	ret = readx_poll_timeout_atomic(vop2_read_layer_cfg, vop2, atv_layer_cfg,
					atv_layer_cfg == cfg, 0, 50 * 1000);
	if (ret)
		DRM_DEV_ERROR(vop2->dev, "wait layer cfg done timeout: 0x%x--0x%x\n",
			      atv_layer_cfg, cfg);
}

static int32_t vop2_pending_done_bits(struct vop2_video_port *vp)
{
	struct vop2 *vop2 = vp->vop2;
	struct drm_display_mode *adjusted_mode;
	struct vop2_video_port *done_vp;
	uint32_t done_bits, done_bits_bak;
	uint32_t vp_id;
	uint32_t vcnt;

	done_bits = vop2_readl(vop2, RK3568_REG_CFG_DONE) & 0x7;
	done_bits_bak = done_bits;

	/* no done bit, so no need to wait config done take effect */
	if (done_bits == 0)
		return 0;

	vp_id = ffs(done_bits) - 1;
	/* done bit is same with current vp config done, so no need to wait */
	if (hweight32(done_bits) == 1 && vp_id == vp->id)
		return 0;

	/* have the other one different vp, wait for config done take effect */
	if (hweight32(done_bits) == 1 ||
	    (hweight32(done_bits) == 2 && (done_bits & BIT(vp->id)))) {
		/* two done bit, clear current vp done bit and find the other done bit vp */
		if (done_bits & BIT(vp->id))
			done_bits &= ~BIT(vp->id);
		vp_id = ffs(done_bits) - 1;
		done_vp = &vop2->vps[vp_id];
		adjusted_mode = &done_vp->rockchip_crtc.crtc.state->adjusted_mode;
		vcnt = vop2_read_vcnt(done_vp);
		if (adjusted_mode->flags & DRM_MODE_FLAG_INTERLACE)
			vcnt >>= 1;
		/* if close to the last 1/8 frame, wait to next frame */
		if (vcnt > (adjusted_mode->crtc_vtotal * 7 >> 3)) {
			vop2_wait_for_fs_by_done_bit_status(done_vp);
			done_bits = 0;
		}
	} else { /* exist the other two vp done bit */
		struct drm_display_mode *first_mode, *second_mode;
		struct vop2_video_port *first_done_vp, *second_done_vp, *wait_vp;
		uint32_t first_vp_id, second_vp_id;
		uint32_t first_vp_vcnt, second_vp_vcnt;
		uint32_t first_vp_left_vcnt, second_vp_left_vcnt;
		uint32_t first_vp_left_time, second_vp_left_time;
		uint32_t first_vp_safe_time, second_vp_safe_time;
		unsigned int vrefresh;

		first_vp_id = ffs(done_bits) - 1;
		first_done_vp = &vop2->vps[first_vp_id];
		first_mode = &first_done_vp->rockchip_crtc.crtc.state->adjusted_mode;
		/* set last 1/8 frame time as safe section */
		vrefresh = drm_mode_vrefresh(first_mode);
		if (!vrefresh) {
			WARN(1, "%s first vp:%d vrefresh is zero\n", __func__, first_vp_id);
			vrefresh = 60;
		}
		first_vp_safe_time = (1000000 / vrefresh) >> 3;

		done_bits &= ~BIT(first_vp_id);
		second_vp_id = ffs(done_bits) - 1;
		second_done_vp = &vop2->vps[second_vp_id];
		second_mode = &second_done_vp->rockchip_crtc.crtc.state->adjusted_mode;
		/* set last 1/8 frame time as safe section */
		vrefresh = drm_mode_vrefresh(second_mode);
		if (!vrefresh) {
			WARN(1, "%s second vp:%d vrefresh is zero\n", __func__, second_vp_id);
			vrefresh = 60;
		}
		second_vp_safe_time = (1000000 / vrefresh) >> 3;

		first_vp_vcnt = vop2_read_vcnt(first_done_vp);
		if (first_mode->flags & DRM_MODE_FLAG_INTERLACE)
			first_vp_vcnt >>= 1;
		second_vp_vcnt = vop2_read_vcnt(second_done_vp);
		if (second_mode->flags & DRM_MODE_FLAG_INTERLACE)
			second_vp_vcnt >>= 1;

		first_vp_left_vcnt = first_mode->crtc_vtotal - first_vp_vcnt;
		second_vp_left_vcnt = second_mode->crtc_vtotal - second_vp_vcnt;
		first_vp_left_time = vop2_line_to_time(first_mode, first_vp_left_vcnt);
		second_vp_left_time = vop2_line_to_time(second_mode, second_vp_left_vcnt);

		/* if the two vp both at safe section, no need to wait */
		if (first_vp_left_time > first_vp_safe_time &&
		    second_vp_left_time > second_vp_safe_time)
			return done_bits_bak;

		if (first_vp_left_time > second_vp_left_time) {
			if ((first_vp_left_time - second_vp_left_time) > first_vp_safe_time)
				wait_vp = second_done_vp;
			else
				wait_vp = first_done_vp;
		} else {
			if ((second_vp_left_time - first_vp_left_time) > second_vp_safe_time)
				wait_vp = first_done_vp;
			else
				wait_vp = second_done_vp;
		}

		vop2_wait_for_fs_by_done_bit_status(wait_vp);

		done_bits = vop2_readl(vop2, RK3568_REG_CFG_DONE) & 0x7;
	}
	return done_bits;
}

static inline void rk3588_vop2_dsc_cfg_done(struct drm_crtc *crtc)
{
	struct vop2_video_port *vp = to_vop2_video_port(crtc);
	struct vop2 *vop2 = vp->vop2;
	struct rockchip_crtc_state *vcstate = to_rockchip_crtc_state(crtc->state);
	struct vop2_dsc *dsc = &vop2->dscs[vcstate->dsc_id];

	if (vcstate->output_flags & ROCKCHIP_OUTPUT_DUAL_CHANNEL_LEFT_RIGHT_MODE) {
		dsc = &vop2->dscs[0];
		if (vcstate->dsc_enable)
			VOP_MODULE_SET(vop2, dsc, dsc_cfg_done, 1);
		dsc = &vop2->dscs[1];
		if (vcstate->dsc_enable)
			VOP_MODULE_SET(vop2, dsc, dsc_cfg_done, 1);
	} else {
		if (vcstate->dsc_enable)
			VOP_MODULE_SET(vop2, dsc, dsc_cfg_done, 1);
	}
}

static inline void rk3568_vop2_cfg_done(struct drm_crtc *crtc)
{
	struct vop2_video_port *vp = to_vop2_video_port(crtc);
	struct vop2 *vop2 = vp->vop2;
	uint32_t done_bits;
	uint32_t val;
	u32 old_layer_sel_val, cfg_layer_sel_val;
	struct vop2_layer *layer = &vop2->layers[0];
	u32 layer_sel_offset = layer->regs->layer_sel.offset;

	/*
	 * This is a workaround, the config done bits of VP0,
	 * VP1, VP2 on RK3568 stands on the first three bits
	 * on REG_CFG_DONE register without mask bit.
	 * If two or three config done events happens one after
	 * another in a very shot time, the flowing config done
	 * write may override the previous config done bit before
	 * it take effect:
	 * 1: config done 0x8001 for VP0
	 * 2: config done 0x8002 for VP1
	 *
	 * 0x8002 may override 0x8001 before it take effect.
	 *
	 * So we do a read | write here.
	 *
	 */
	done_bits = vop2_pending_done_bits(vp);
	val = RK3568_VOP2_GLB_CFG_DONE_EN | BIT(vp->id) | done_bits;
	old_layer_sel_val = vop2_readl(vop2, layer_sel_offset);
	cfg_layer_sel_val = vop2->regsbak[layer_sel_offset >> 2];
	/**
	 * This is rather low probability for miss some done bit.
	 */
	val |= vop2_readl(vop2, RK3568_REG_CFG_DONE) & 0x7;

	rockchip_drm_dbg(vop2->dev, VOP_DEBUG_CFG_DONE, "cfg_done: 0x%x\n", val);

	vop2_writel(vop2, 0, val);

	/**
	 * Make sure the layer sel is take effect when it's updated.
	 */
	if (old_layer_sel_val != cfg_layer_sel_val) {
		vp->layer_sel_update = true;
		vop2_wait_for_fs_by_done_bit_status(vp);
		DRM_DEV_DEBUG(vop2->dev, "vp%d need to wait fs as old layer_sel val[0x%x] != new val[0x%x]\n",
			      vp->id, old_layer_sel_val, cfg_layer_sel_val);
	}
}

static inline void rk3588_vop2_cfg_done(struct drm_crtc *crtc)
{
	struct vop2_video_port *vp = to_vop2_video_port(crtc);
	struct rockchip_crtc_state *vcstate = to_rockchip_crtc_state(crtc->state);
	const struct vop2_video_port_data *vp_data = &vp->vop2->data->vp[vp->id];
	struct vop2 *vop2 = vp->vop2;
	uint32_t val;

	val = RK3568_VOP2_GLB_CFG_DONE_EN | BIT(vp->id) | (BIT(vp->id) << 16);
	if (vcstate->splice_mode)
		val |= BIT(vp_data->splice_vp_id) | (BIT(vp_data->splice_vp_id) << 16);

	rockchip_drm_dbg(vop2->dev, VOP_DEBUG_CFG_DONE, "cfg_done: 0x%x\n", val);

	vop2_writel(vop2, 0, val);
}

static inline void vop2_wb_cfg_done(struct vop2_video_port *vp)
{
	struct vop2 *vop2 = vp->vop2;
	uint32_t val = RK3568_VOP2_WB_CFG_DONE | (RK3568_VOP2_WB_CFG_DONE << 16) |
		       RK3568_VOP2_GLB_CFG_DONE_EN;
	uint32_t done_bits;
	unsigned long flags;

	if (vop2->version == VOP_VERSION_RK3568) {
		spin_lock_irqsave(&vop2->irq_lock, flags);
		done_bits = vop2_pending_done_bits(vp);
		val |= done_bits;
		vop2_writel(vop2, 0, val);
		spin_unlock_irqrestore(&vop2->irq_lock, flags);
	} else {
		vop2_writel(vop2, 0, val);
	}

}

static inline void vop2_cfg_done(struct drm_crtc *crtc)
{
	struct vop2_video_port *vp = to_vop2_video_port(crtc);
	struct vop2 *vop2 = vp->vop2;

	if (vop2->version == VOP_VERSION_RK3568)
		return rk3568_vop2_cfg_done(crtc);
	else
		return rk3588_vop2_cfg_done(crtc);
}

/*
 * A PD can power off by vsync when it's module attached to
 * a activated VP.
 */
static uint32_t vop2_power_domain_can_off_by_vsync(struct vop2_power_domain *pd)
{
	struct vop2 *vop2 = pd->vop2;

	if (vop2->active_vp_mask & pd->vp_mask)
		return true;
	else
		return false;
}

/*
 * Read VOP internal power domain on/off status.
 * We should query BISR_STS register in PMU for
 * power up/down status when memory repair is enabled.
 * Return value: 1 for power on, 0 for power off;
 */
static uint32_t vop2_power_domain_status(struct vop2_power_domain *pd)
{
	struct vop2 *vop2 = pd->vop2;

	if (vop2_read_grf_reg(vop2->sys_pmu, &pd->data->regs->bisr_en_status))
		return vop2_read_grf_reg(vop2->sys_pmu, &pd->data->regs->pmu_status);
	else
		return vop2_read_reg(vop2, 0, &pd->data->regs->status) ? 0 : 1;
}

static void vop2_wait_power_domain_off(struct vop2_power_domain *pd)
{
	struct vop2 *vop2 = pd->vop2;
	int val;
	int ret;

	ret = readx_poll_timeout_atomic(vop2_power_domain_status, pd, val, !val, 0, 50 * 1000);

	if (ret)
		DRM_DEV_ERROR(vop2->dev, "wait pd%d off timeout power_ctrl: 0x%x\n",
			      ffs(pd->data->id) - 1, vop2_readl(vop2, 0x34));
}

static void vop2_wait_power_domain_on(struct vop2_power_domain *pd)
{
	struct vop2 *vop2 = pd->vop2;
	int val;
	int ret;

	ret = readx_poll_timeout_atomic(vop2_power_domain_status, pd, val, val, 0, 50 * 1000);
	if (ret)
		DRM_DEV_ERROR(vop2->dev, "wait pd%d on timeout power_ctrl: 0x%x\n",
			      ffs(pd->data->id) - 1, vop2_readl(vop2, 0x34));
}

/*
 * Power domain on take effect immediately
 */
static void vop2_power_domain_on(struct vop2_power_domain *pd)
{
	struct vop2 *vop2 = pd->vop2;

	if (!pd->on) {
		dev_dbg(vop2->dev, "pd%d on\n", ffs(pd->data->id) - 1);
		vop2_wait_power_domain_off(pd);
		VOP_MODULE_SET(vop2, pd->data, pd, 0);
		vop2_wait_power_domain_on(pd);
		pd->on = true;
	}
}

/*
 * Power domain off take effect by vsync.
 */
static void vop2_power_domain_off(struct vop2_power_domain *pd)
{
	struct vop2 *vop2 = pd->vop2;

	dev_dbg(vop2->dev, "pd%d off\n", ffs(pd->data->id) - 1);
	pd->on = false;
	VOP_MODULE_SET(vop2, pd->data, pd, 1);
}

static void vop2_power_domain_get(struct vop2_power_domain *pd)
{
	if (pd->parent)
		vop2_power_domain_get(pd->parent);

	spin_lock(&pd->lock);
	if (pd->ref_count == 0) {
		if (pd->vop2->data->delayed_pd)
			cancel_delayed_work(&pd->power_off_work);
		vop2_power_domain_on(pd);
	}
	pd->ref_count++;
	spin_unlock(&pd->lock);
}

static void vop2_power_domain_put(struct vop2_power_domain *pd)
{
	spin_lock(&pd->lock);

	/*
	 * For a nested power domain(PD_Cluster0 is the parent of PD_CLuster1/2/3)
	 * the parent power domain must be enabled before child power domain
	 * is on.
	 *
	 * So we may met this condition: Cluster0 is not on a activated VP,
	 * but PD_Cluster0 must enabled as one of the child PD_CLUSTER1/2/3 is enabled.
	 * when all child PD is disabled, we want disable the parent
	 * PD(PD_CLUSTER0), but as module CLUSTER0 is not attcthed on a activated VP,
	 * the turn off operation(which is take effect by vsync) will never take effect.
	 * so we will see a "wait pd0 off timeout" log when we turn on PD_CLUSTER0 next time.
	 *
	 * So we have a check here
	 */
	if (--pd->ref_count == 0 && vop2_power_domain_can_off_by_vsync(pd)) {
		if (pd->vop2->data->delayed_pd)
			schedule_delayed_work(&pd->power_off_work, msecs_to_jiffies(2500));
		else
			vop2_power_domain_off(pd);
	}

	spin_unlock(&pd->lock);
	if (pd->parent)
		vop2_power_domain_put(pd->parent);
}

/*
 * Called if the pd ref_count reach 0 after 2.5
 * seconds.
 */
static void vop2_power_domain_off_work(struct work_struct *work)
{
	struct vop2_power_domain *pd;

	pd = container_of(to_delayed_work(work), struct vop2_power_domain, power_off_work);

	spin_lock(&pd->lock);
	if (pd->ref_count == 0)
		vop2_power_domain_off(pd);
	spin_unlock(&pd->lock);
}

static void vop2_win_enable(struct vop2_win *win)
{
	/*
	 * a win such as cursor update by async:
	 * first frame enable win pd, enable win, return without wait vsync
	 * second frame come, but the first frame may still not enabled
	 * in this case, the win pd is turn on by fist frame, so we don't
	 * need get pd again.
	 *
	 * another case:
	 * first frame: disable win, disable pd, return without wait vsync
	 * second frame come very soon, the previous win disable may still not
	 * take effect, but the pd is disable in progress, we should do pd_get
	 * at this situation.
	 *
	 * check the backup register for previous enable operation.
	 */
	if (!VOP_WIN_GET_REG_BAK(win->vop2, win, enable)) {
		if (win->pd) {
			if (win->pd->data->id == VOP2_PD_ESMART)
				return;

			vop2_power_domain_get(win->pd);
			win->pd->vp_mask |= win->vp_mask;
		}
	}
}

static void vop2_win_multi_area_disable(struct vop2_win *parent)
{
	struct vop2 *vop2 = parent->vop2;
	struct vop2_win *area;
	int i;

	for (i = 0; i < vop2->registered_num_wins; i++) {
		area = &vop2->win[i];
		if (area->parent == parent)
			VOP_WIN_SET(vop2, area, enable, 0);
	}
}

static void vop2_win_disable(struct vop2_win *win, bool skip_splice_win)
{
	struct vop2 *vop2 = win->vop2;

	/* Disable the right splice win */
	if (win->splice_win && !skip_splice_win) {
		vop2_win_disable(win->splice_win, false);
		win->splice_win = NULL;
	}

	if (VOP_WIN_GET(vop2, win, enable) || VOP_WIN_GET_REG_BAK(vop2, win, enable)) {
		VOP_WIN_SET(vop2, win, enable, 0);
		if (win->feature & WIN_FEATURE_CLUSTER_MAIN) {
			struct vop2_win *sub_win;
			int i = 0;

			for (i = 0; i < vop2->registered_num_wins; i++) {
				sub_win = &vop2->win[i];

				if ((sub_win->phys_id == win->phys_id) &&
				    (sub_win->feature & WIN_FEATURE_CLUSTER_SUB))
					VOP_WIN_SET(vop2, sub_win, enable, 0);
			}

			VOP_CLUSTER_SET(vop2, win, enable, 0);
		}

		/*
		 * disable all other multi area win if we want disable area0 here
		 */
		if (!win->parent && (win->feature & WIN_FEATURE_MULTI_AREA))
			vop2_win_multi_area_disable(win);

		if (win->pd) {

			/*
			 * Don't dynamic turn on/off PD_ESMART.
			 * (1) There is a design issue for PD_EMSART when attached
			 *     on VP1/2/3, we found it will trigger POST_BUF_EMPTY irq at vp0
			 *     in splice mode.
			 * (2) PD_ESMART will be closed at esmart layers attathed on VPs
			 *     config done + FS, but different VP FS time is different, this
			 *     maybe lead to PD_ESMART closed at wrong time and display error.
			 * (3) PD_ESMART power up maybe have 4 us delay, this will lead to POST_BUF_EMPTY.
			 */
			if (win->pd->data->id == VOP2_PD_ESMART)
				return;

			vop2_power_domain_put(win->pd);
			win->pd->vp_mask &= ~win->vp_mask;
		}
	}

	if (win->left_win && win->splice_mode_right) {
		win->left_win = NULL;
		win->splice_mode_right = false;
	}
}

static inline void vop2_write_lut(struct vop2 *vop2, uint32_t offset, uint32_t v)
{
	writel(v, vop2->lut_regs + offset);
}

static inline uint32_t vop2_read_lut(struct vop2 *vop2, uint32_t offset)
{
	return readl(vop2->lut_regs + offset);
}

static bool is_linear_10bit_yuv(uint32_t format)
{
	switch (format) {
	case DRM_FORMAT_NV15:
	case DRM_FORMAT_NV20:
	case DRM_FORMAT_NV30:
		return true;
	default:
		return false;
	}
}

static enum vop2_data_format vop2_convert_format(uint32_t format)
{
	switch (format) {
	case DRM_FORMAT_XRGB2101010:
	case DRM_FORMAT_ARGB2101010:
	case DRM_FORMAT_XBGR2101010:
	case DRM_FORMAT_ABGR2101010:
		return VOP2_FMT_XRGB101010;
	case DRM_FORMAT_XRGB8888:
	case DRM_FORMAT_ARGB8888:
	case DRM_FORMAT_XBGR8888:
	case DRM_FORMAT_ABGR8888:
		return VOP2_FMT_ARGB8888;
	case DRM_FORMAT_RGB888:
	case DRM_FORMAT_BGR888:
		return VOP2_FMT_RGB888;
	case DRM_FORMAT_RGB565:
	case DRM_FORMAT_BGR565:
		return VOP2_FMT_RGB565;
	case DRM_FORMAT_NV12:
	case DRM_FORMAT_NV21:
	case DRM_FORMAT_YUV420_8BIT:
		return VOP2_FMT_YUV420SP;
	case DRM_FORMAT_NV15:
	case DRM_FORMAT_YUV420_10BIT:
		return VOP2_FMT_YUV420SP_10;
	case DRM_FORMAT_NV16:
	case DRM_FORMAT_NV61:
		return VOP2_FMT_YUV422SP;
	case DRM_FORMAT_NV20:
	case DRM_FORMAT_Y210:
		return VOP2_FMT_YUV422SP_10;
	case DRM_FORMAT_NV24:
	case DRM_FORMAT_NV42:
		return VOP2_FMT_YUV444SP;
	case DRM_FORMAT_NV30:
		return VOP2_FMT_YUV444SP_10;
	case DRM_FORMAT_YUYV:
	case DRM_FORMAT_YVYU:
		return VOP2_FMT_VYUY422;
	case DRM_FORMAT_VYUY:
	case DRM_FORMAT_UYVY:
		return VOP2_FMT_YUYV422;
	default:
		DRM_ERROR("unsupported format[%08x]\n", format);
		return -EINVAL;
	}
}

static enum vop2_afbc_format vop2_convert_afbc_format(uint32_t format)
{
	switch (format) {
	case DRM_FORMAT_XRGB2101010:
	case DRM_FORMAT_ARGB2101010:
	case DRM_FORMAT_XBGR2101010:
	case DRM_FORMAT_ABGR2101010:
		return VOP2_AFBC_FMT_ARGB2101010;
	case DRM_FORMAT_XRGB8888:
	case DRM_FORMAT_ARGB8888:
	case DRM_FORMAT_XBGR8888:
	case DRM_FORMAT_ABGR8888:
		return VOP2_AFBC_FMT_ARGB8888;
	case DRM_FORMAT_RGB888:
	case DRM_FORMAT_BGR888:
		return VOP2_AFBC_FMT_RGB888;
	case DRM_FORMAT_RGB565:
	case DRM_FORMAT_BGR565:
		return VOP2_AFBC_FMT_RGB565;
	case DRM_FORMAT_YUV420_8BIT:
		return VOP2_AFBC_FMT_YUV420;
	case DRM_FORMAT_YUV420_10BIT:
		return VOP2_AFBC_FMT_YUV420_10BIT;
	case DRM_FORMAT_YVYU:
	case DRM_FORMAT_YUYV:
	case DRM_FORMAT_VYUY:
	case DRM_FORMAT_UYVY:
		return VOP2_AFBC_FMT_YUV422;
	case DRM_FORMAT_Y210:
		return VOP2_AFBC_FMT_YUV422_10BIT;

		/* either of the below should not be reachable */
	default:
		DRM_WARN_ONCE("unsupported AFBC format[%08x]\n", format);
		return VOP2_AFBC_FMT_INVALID;
	}

	return VOP2_AFBC_FMT_INVALID;
}

static enum vop2_tiled_format vop2_convert_tiled_format(uint32_t format)
{
	switch (format) {
	case DRM_FORMAT_NV12:
	case DRM_FORMAT_NV21:
		return VOP2_TILED_8X8_FMT_YUV420SP;
	case DRM_FORMAT_NV16:
	case DRM_FORMAT_NV61:
		return VOP2_TILED_8X8_FMT_YUV422SP;
	case DRM_FORMAT_NV24:
	case DRM_FORMAT_NV42:
		return VOP2_TILED_8X8_FMT_YUV444SP;
	case DRM_FORMAT_NV15:
		return VOP2_TILED_8X8_FMT_YUV420SP_10;
	case DRM_FORMAT_NV20:
		return VOP2_TILED_8X8_FMT_YUV422SP_10;
	case DRM_FORMAT_NV30:
		return VOP2_TILED_8X8_FMT_YUV444SP_10;
	default:
		DRM_WARN_ONCE("unsupported tiled format[%08x]\n", format);
		return VOP2_TILED_FMT_INVALID;
	}

	return VOP2_TILED_FMT_INVALID;
}

static enum vop3_tiled_format vop3_convert_tiled_format(uint32_t format, uint32_t tile_mode)
{
	switch (format) {
	case DRM_FORMAT_NV12:
	case DRM_FORMAT_NV21:
		return tile_mode == ROCKCHIP_TILED_BLOCK_SIZE_8x8 ?
				VOP3_TILED_8X8_FMT_YUV420SP : VOP3_TILED_4X4_FMT_YUV420SP;
	case DRM_FORMAT_NV16:
	case DRM_FORMAT_NV61:
		return tile_mode == ROCKCHIP_TILED_BLOCK_SIZE_8x8 ?
				VOP3_TILED_8X8_FMT_YUV422SP : VOP3_TILED_4X4_FMT_YUV422SP;
	case DRM_FORMAT_NV24:
	case DRM_FORMAT_NV42:
		return tile_mode == ROCKCHIP_TILED_BLOCK_SIZE_8x8 ?
				VOP3_TILED_8X8_FMT_YUV444SP : VOP3_TILED_4X4_FMT_YUV444SP;
	case DRM_FORMAT_NV15:
		return tile_mode == ROCKCHIP_TILED_BLOCK_SIZE_8x8 ?
				VOP3_TILED_8X8_FMT_YUV420SP_10 : VOP3_TILED_4X4_FMT_YUV420SP_10;
	case DRM_FORMAT_NV20:
		return tile_mode == ROCKCHIP_TILED_BLOCK_SIZE_8x8 ?
				VOP3_TILED_8X8_FMT_YUV422SP_10 : VOP3_TILED_4X4_FMT_YUV422SP_10;
	case DRM_FORMAT_NV30:
		return tile_mode == ROCKCHIP_TILED_BLOCK_SIZE_8x8 ?
				VOP3_TILED_8X8_FMT_YUV444SP_10 : VOP3_TILED_4X4_FMT_YUV444SP_10;
	default:
		DRM_WARN_ONCE("unsupported tiled format[%08x]\n", format);
		return VOP3_TILED_FMT_INVALID;
	}

	return VOP3_TILED_FMT_INVALID;
}

static enum vop2_wb_format vop2_convert_wb_format(uint32_t format)
{
	switch (format) {
	case DRM_FORMAT_ARGB8888:
		return VOP2_WB_ARGB8888;
	case DRM_FORMAT_BGR888:
		return VOP2_WB_BGR888;
	case DRM_FORMAT_RGB565:
		return VOP2_WB_RGB565;
	case DRM_FORMAT_NV12:
		return VOP2_WB_YUV420SP;
	default:
		DRM_ERROR("unsupported wb format[%08x]\n", format);
		return VOP2_WB_INVALID;
	}
}

static void vop2_set_system_status(struct vop2 *vop2)
{
	if (hweight8(vop2->active_vp_mask) > 1)
		rockchip_set_system_status(SYS_STATUS_DUALVIEW);
	else
		rockchip_clear_system_status(SYS_STATUS_DUALVIEW);
}

static bool vop2_win_rb_swap(uint32_t format)
{
	switch (format) {
	case DRM_FORMAT_XBGR2101010:
	case DRM_FORMAT_ABGR2101010:
	case DRM_FORMAT_XBGR8888:
	case DRM_FORMAT_ABGR8888:
	case DRM_FORMAT_BGR888:
	case DRM_FORMAT_BGR565:
		return true;
	default:
		return false;
	}
}

static bool vop2_afbc_rb_swap(uint32_t format)
{
	switch (format) {
	case DRM_FORMAT_NV24:
	case DRM_FORMAT_NV30:
		return true;
	default:
		return false;
	}
}

static bool vop2_afbc_uv_swap(uint32_t format)
{
	switch (format) {
	case DRM_FORMAT_NV12:
	case DRM_FORMAT_NV16:
	case DRM_FORMAT_YUYV:
	case DRM_FORMAT_Y210:
	case DRM_FORMAT_YUV420_8BIT:
	case DRM_FORMAT_YUV420_10BIT:
		return true;
	default:
		return false;
	}
}

static bool vop2_win_uv_swap(uint32_t format)
{
	switch (format) {
	case DRM_FORMAT_NV12:
	case DRM_FORMAT_NV16:
	case DRM_FORMAT_NV24:
	case DRM_FORMAT_NV15:
	case DRM_FORMAT_NV20:
	case DRM_FORMAT_NV30:
	case DRM_FORMAT_YUYV:
	case DRM_FORMAT_UYVY:
		return true;
	default:
		return false;
	}
}

static bool vop2_win_dither_up(uint32_t format)
{
	switch (format) {
	case DRM_FORMAT_BGR565:
	case DRM_FORMAT_RGB565:
		return true;
	default:
		return false;
	}
}

static bool vop2_output_uv_swap(uint32_t bus_format, uint32_t output_mode)
{
	/*
	 * FIXME:
	 *
	 * There is no media type for YUV444 output,
	 * so when out_mode is AAAA or P888, assume output is YUV444 on
	 * yuv format.
	 *
	 * From H/W testing, YUV444 mode need a rb swap.
	 */
	if (bus_format == MEDIA_BUS_FMT_YVYU8_1X16 ||
	    bus_format == MEDIA_BUS_FMT_VYUY8_1X16 ||
	    bus_format == MEDIA_BUS_FMT_YVYU8_2X8 ||
	    bus_format == MEDIA_BUS_FMT_VYUY8_2X8 ||
	    ((bus_format == MEDIA_BUS_FMT_YUV8_1X24 ||
	      bus_format == MEDIA_BUS_FMT_YUV10_1X30) &&
	     (output_mode == ROCKCHIP_OUT_MODE_AAAA ||
	      output_mode == ROCKCHIP_OUT_MODE_P888)))
		return true;
	else
		return false;
}

static bool vop3_output_rb_swap(uint32_t bus_format, uint32_t output_mode)
{
	/*
	 * The default component order of serial rgb3x8 formats
	 * is BGR. So it is needed to enable RB swap.
	 */
	if (bus_format == MEDIA_BUS_FMT_RGB888_3X8 ||
	    bus_format == MEDIA_BUS_FMT_RGB888_DUMMY_4X8)
		return true;
	else
		return false;
}

static bool vop2_output_yc_swap(uint32_t bus_format)
{
	switch (bus_format) {
	case MEDIA_BUS_FMT_YUYV8_1X16:
	case MEDIA_BUS_FMT_YVYU8_1X16:
	case MEDIA_BUS_FMT_YUYV8_2X8:
	case MEDIA_BUS_FMT_YVYU8_2X8:
		return true;
	default:
		return false;
	}
}

static bool is_yuv_output(uint32_t bus_format)
{
	switch (bus_format) {
	case MEDIA_BUS_FMT_YUV8_1X24:
	case MEDIA_BUS_FMT_YUV10_1X30:
	case MEDIA_BUS_FMT_YUYV10_1X20:
	case MEDIA_BUS_FMT_UYYVYY8_0_5X24:
	case MEDIA_BUS_FMT_UYYVYY10_0_5X30:
	case MEDIA_BUS_FMT_YUYV8_2X8:
	case MEDIA_BUS_FMT_YVYU8_2X8:
	case MEDIA_BUS_FMT_UYVY8_2X8:
	case MEDIA_BUS_FMT_VYUY8_2X8:
	case MEDIA_BUS_FMT_YUYV8_1X16:
	case MEDIA_BUS_FMT_YVYU8_1X16:
	case MEDIA_BUS_FMT_UYVY8_1X16:
	case MEDIA_BUS_FMT_VYUY8_1X16:
		return true;
	default:
		return false;
	}
}

static bool is_alpha_support(uint32_t format)
{
	switch (format) {
	case DRM_FORMAT_ARGB8888:
	case DRM_FORMAT_ABGR8888:
		return true;
	default:
		return false;
	}
}

static inline bool rockchip_afbc(struct drm_plane *plane, u64 modifier)
{
	int i;

	if (modifier == DRM_FORMAT_MOD_LINEAR)
		return false;

	if (!drm_is_afbc(modifier))
		return false;

	for (i = 0 ; i < plane->modifier_count; i++)
		if (plane->modifiers[i] == modifier)
			break;

	return (i < plane->modifier_count) ? true : false;
}

static inline bool rockchip_tiled(struct drm_plane *plane, u64 modifier)
{
	int i;

	if (modifier == DRM_FORMAT_MOD_LINEAR)
		return false;

	if (!IS_ROCKCHIP_TILED_MOD(modifier))
		return false;

	for (i = 0 ; i < plane->modifier_count; i++)
		if (plane->modifiers[i] == modifier)
			break;

	return (i < plane->modifier_count) ? true : false;
}

static bool rockchip_vop2_mod_supported(struct drm_plane *plane, u32 format, u64 modifier)
{
	if (modifier == DRM_FORMAT_MOD_INVALID)
		return false;

	if (modifier == DRM_FORMAT_MOD_LINEAR)
		return true;

	if (!rockchip_afbc(plane, modifier) && !rockchip_tiled(plane, modifier)) {
		DRM_ERROR("Unsupported format modifier 0x%llx\n", modifier);

		return false;
	}

	return vop2_convert_afbc_format(format) >= 0 ||
	       vop2_convert_tiled_format(format) >= 0 ||
	       vop3_convert_tiled_format(format, 0) >= 0;
}

static inline bool vop2_multi_area_sub_window(struct vop2_win *win)
{
	return (win->parent && (win->feature & WIN_FEATURE_MULTI_AREA));
}

static inline bool vop2_cluster_window(struct vop2_win *win)
{
	return  (win->feature & (WIN_FEATURE_CLUSTER_MAIN | WIN_FEATURE_CLUSTER_SUB));
}

static inline bool vop2_cluster_sub_window(struct vop2_win *win)
{
	return (win->feature & WIN_FEATURE_CLUSTER_SUB);
}

static inline bool vop2_has_feature(struct vop2 *vop2, uint64_t feature)
{
	return (vop2->data->feature & feature);
}

/*
 * 0: Full mode, 16 lines for one tail
 * 1: half block mode
 */
static int vop2_afbc_half_block_enable(struct vop2_plane_state *vpstate)
{
	if (vpstate->rotate_270_en || vpstate->rotate_90_en)
		return 0;
	else
		return 1;
}

/*
 * @xoffset: the src x offset of the right win in splice mode, other wise it
 * must be zero.
 */
static uint32_t vop2_afbc_transform_offset(struct vop2_plane_state *vpstate, int xoffset)
{
	struct drm_rect *src = &vpstate->src;
	struct drm_framebuffer *fb = vpstate->base.fb;
	uint32_t bpp = rockchip_drm_get_bpp(fb->format);
	uint32_t vir_width = (fb->pitches[0] << 3) / (bpp ? bpp : 1);
	uint32_t width = drm_rect_width(src) >> 16;
	uint32_t height = drm_rect_height(src) >> 16;
	uint32_t act_xoffset = src->x1 >> 16;
	uint32_t act_yoffset = src->y1 >> 16;
	uint32_t align16_crop = 0;
	uint32_t align64_crop = 0;
	uint32_t height_tmp = 0;
	uint32_t transform_tmp = 0;
	uint8_t transform_xoffset = 0;
	uint8_t transform_yoffset = 0;
	uint8_t top_crop = 0;
	uint8_t top_crop_line_num = 0;
	uint8_t bottom_crop_line_num = 0;

	act_xoffset += xoffset;
	/* 16 pixel align */
	if (height & 0xf)
		align16_crop = 16 - (height & 0xf);

	height_tmp = height + align16_crop;

	/* 64 pixel align */
	if (height_tmp & 0x3f)
		align64_crop = 64 - (height_tmp & 0x3f);

	top_crop_line_num = top_crop << 2;
	if (top_crop == 0)
		bottom_crop_line_num = align16_crop + align64_crop;
	else if (top_crop == 1)
		bottom_crop_line_num = align16_crop + align64_crop + 12;
	else if (top_crop == 2)
		bottom_crop_line_num = align16_crop + align64_crop + 8;

	if (vpstate->xmirror_en) {
		if (vpstate->ymirror_en) {
			if (vpstate->afbc_half_block_en) {
				transform_tmp = act_xoffset + width;
				transform_xoffset = 16 - (transform_tmp & 0xf);
				transform_tmp = bottom_crop_line_num - act_yoffset;
				transform_yoffset = transform_tmp & 0x7;
			} else { //FULL MODEL
				transform_tmp = act_xoffset + width;
				transform_xoffset = 16 - (transform_tmp & 0xf);
				transform_tmp = bottom_crop_line_num - act_yoffset;
				transform_yoffset = (transform_tmp & 0xf);
			}
		} else if (vpstate->rotate_90_en) {
			transform_tmp = bottom_crop_line_num - act_yoffset;
			transform_xoffset = transform_tmp & 0xf;
			transform_tmp = vir_width - width - act_xoffset;
			transform_yoffset = transform_tmp & 0xf;
		} else if (vpstate->rotate_270_en) {
			transform_tmp = top_crop_line_num + act_yoffset;
			transform_xoffset = transform_tmp & 0xf;
			transform_tmp = act_xoffset;
			transform_yoffset = transform_tmp & 0xf;

		} else { //xmir
			if (vpstate->afbc_half_block_en) {
				transform_tmp = act_xoffset + width;
				transform_xoffset = 16 - (transform_tmp & 0xf);
				transform_tmp = top_crop_line_num + act_yoffset;
				transform_yoffset = transform_tmp & 0x7;
			} else {
				transform_tmp = act_xoffset + width;
				transform_xoffset = 16 - (transform_tmp & 0xf);
				transform_tmp = top_crop_line_num + act_yoffset;
				transform_yoffset = transform_tmp & 0xf;
			}
		}
	} else if (vpstate->ymirror_en) {
		if (vpstate->afbc_half_block_en) {
			transform_tmp = act_xoffset;
			transform_xoffset = transform_tmp & 0xf;
			transform_tmp = bottom_crop_line_num - act_yoffset;
			transform_yoffset = transform_tmp & 0x7;
		} else { //full_mode
			transform_tmp = act_xoffset;
			transform_xoffset = transform_tmp & 0xf;
			transform_tmp = bottom_crop_line_num - act_yoffset;
			transform_yoffset = transform_tmp & 0xf;
		}
	} else if (vpstate->rotate_90_en) {
		transform_tmp = bottom_crop_line_num - act_yoffset;
		transform_xoffset = transform_tmp & 0xf;
		transform_tmp = act_xoffset;
		transform_yoffset = transform_tmp & 0xf;
	} else if (vpstate->rotate_270_en) {
		transform_tmp = top_crop_line_num + act_yoffset;
		transform_xoffset = transform_tmp & 0xf;
		transform_tmp = vir_width - width - act_xoffset;
		transform_yoffset = transform_tmp & 0xf;
	} else { //normal
		if (vpstate->afbc_half_block_en) {
			transform_tmp = act_xoffset;
			transform_xoffset = transform_tmp & 0xf;
			transform_tmp = top_crop_line_num + act_yoffset;
			transform_yoffset = transform_tmp & 0x7;
		} else { //full_mode
			transform_tmp = act_xoffset;
			transform_xoffset = transform_tmp & 0xf;
			transform_tmp = top_crop_line_num + act_yoffset;
			transform_yoffset = transform_tmp & 0xf;
		}
	}

	return (transform_xoffset & 0xf) | ((transform_yoffset & 0xf) << 16);
}

static uint32_t vop2_tile_transform_offset(struct vop2_plane_state *vpstate, uint8_t tiled_en)
{
	struct drm_rect *src = &vpstate->src;
	uint32_t act_xoffset = src->x1 >> 16;
	uint32_t act_yoffset = src->y1 >> 16;
	uint8_t transform_xoffset = 0;
	uint8_t transform_yoffset = 0;
	uint32_t tile_size = 1;

	if (tiled_en == 0)
		return 0;

	tile_size = tiled_en == ROCKCHIP_TILED_BLOCK_SIZE_8x8 ? 8 : 4;
	transform_xoffset = act_xoffset & (tile_size - 1);
	transform_yoffset = act_yoffset & (tile_size - 1);

	return (transform_xoffset & 0xf) | ((transform_yoffset & 0xf) << 16);
}

/*
 * A Cluster window has 2048 x 16 line buffer, which can
 * works at 2048 x 16(Full) or 4096 x 8 (Half) mode.
 * for Cluster_lb_mode register:
 * 0: half mode, for plane input width range 2048 ~ 4096
 * 1: half mode, for cluster work at 2 * 2048 plane mode
 * 2: half mode, for rotate_90/270 mode
 *
 */
static int vop2_get_cluster_lb_mode(struct vop2_win *win, struct vop2_plane_state *vpstate)
{
	if (vpstate->rotate_270_en || vpstate->rotate_90_en)
		return 2;
	else if (win->feature & WIN_FEATURE_CLUSTER_SUB)
		return 1;
	else
		return 0;
}

/*
 * bli_sd_factor = (src - 1) / (dst - 1) << 12;
 * avg_sd_factor:
 * bli_su_factor:
 * bic_su_factor:
 * = (src - 1) / (dst - 1) << 16;
 *
 * ygt2 enable: dst get one line from two line of the src
 * ygt4 enable: dst get one line from four line of the src.
 *
 */
#define VOP2_BILI_SCL_DN(src, dst)	(((src - 1) << 12) / (dst - 1))
#define VOP2_COMMON_SCL(src, dst)	(((src - 1) << 16) / (dst - 1))

#define VOP2_BILI_SCL_FAC_CHECK(src, dst, fac)	 \
				(fac * (dst - 1) >> 12 < (src - 1))
#define VOP2_COMMON_SCL_FAC_CHECK(src, dst, fac) \
				(fac * (dst - 1) >> 16 < (src - 1))
#define VOP3_COMMON_HOR_SCL_FAC_CHECK(src, dst, fac) \
					(fac * (dst - 1) >> 16 < (src - 1))

static uint16_t vop2_scale_factor(enum scale_mode mode,
				  int32_t filter_mode,
				  uint32_t src, uint32_t dst)
{
	uint32_t fac = 0;
	int i = 0;

	if (mode == SCALE_NONE)
		return 0;

	/*
	 * A workaround to avoid zero div.
	 */
	if ((dst == 1) || (src == 1)) {
		dst = dst + 1;
		src = src + 1;
	}

	if ((mode == SCALE_DOWN) && (filter_mode == VOP2_SCALE_DOWN_BIL)) {
		fac = VOP2_BILI_SCL_DN(src, dst);
		for (i = 0; i < 100; i++) {
			if (VOP2_BILI_SCL_FAC_CHECK(src, dst, fac))
				break;
			fac -= 1;
			DRM_DEBUG("down fac cali: src:%d, dst:%d, fac:0x%x\n", src, dst, fac);
		}
	} else {
		fac = VOP2_COMMON_SCL(src, dst);
		for (i = 0; i < 100; i++) {
			if (VOP2_COMMON_SCL_FAC_CHECK(src, dst, fac))
				break;
			fac -= 1;
			DRM_DEBUG("up fac cali:  src:%d, dst:%d, fac:0x%x\n", src, dst, fac);
		}
	}

	return fac;
}

static bool vop3_scale_up_fac_check(uint32_t src, uint32_t dst, uint32_t fac, bool is_hor)
{
	if (is_hor)
		return VOP3_COMMON_HOR_SCL_FAC_CHECK(src, dst, fac);
	return VOP2_COMMON_SCL_FAC_CHECK(src, dst, fac);
}

static uint16_t vop3_scale_factor(enum scale_mode mode,
				  uint32_t src, uint32_t dst, bool is_hor)
{
	uint32_t fac = 0;
	int i = 0;

	if (mode == SCALE_NONE)
		return 0;

	/*
	 * A workaround to avoid zero div.
	 */
	if ((dst == 1) || (src == 1)) {
		dst = dst + 1;
		src = src + 1;
	}

	if (mode == SCALE_DOWN) {
		fac = VOP2_BILI_SCL_DN(src, dst);
		for (i = 0; i < 100; i++) {
			if (VOP2_BILI_SCL_FAC_CHECK(src, dst, fac))
				break;
			fac -= 1;
			DRM_DEBUG("down fac cali: src:%d, dst:%d, fac:0x%x\n", src, dst, fac);
		}
	} else {
		fac = VOP2_COMMON_SCL(src, dst);
		for (i = 0; i < 100; i++) {
			if (vop3_scale_up_fac_check(src, dst, fac, is_hor))
				break;
			fac -= 1;
			DRM_DEBUG("up fac cali:  src:%d, dst:%d, fac:0x%x\n", src, dst, fac);
		}
	}

	return fac;
}

static void vop2_setup_scale(struct vop2 *vop2, struct vop2_win *win,
			     uint32_t src_w, uint32_t src_h, uint32_t dst_w,
			     uint32_t dst_h, struct drm_plane_state *pstate)
{
	const struct vop2_data *vop2_data = vop2->data;
	const struct vop2_win_data *win_data = &vop2_data->win[win->win_id];
	struct vop2_plane_state *vpstate = to_vop2_plane_state(pstate);
	struct drm_framebuffer *fb = pstate->fb;
	uint32_t pixel_format = fb->format->format;
	const struct drm_format_info *info = drm_format_info(pixel_format);
	uint8_t hsub = info->hsub;
	uint8_t vsub = info->vsub;
	uint16_t cbcr_src_w = src_w / hsub;
	uint16_t cbcr_src_h = src_h / vsub;
	uint16_t yrgb_hor_scl_mode, yrgb_ver_scl_mode;
	uint16_t cbcr_hor_scl_mode, cbcr_ver_scl_mode;
	uint16_t hscl_filter_mode, vscl_filter_mode;
	uint8_t xgt2 = 0, xgt4 = 0;
	uint8_t ygt2 = 0, ygt4 = 0;
	uint32_t val;

	if (is_vop3(vop2)) {
		if (src_w >= (4 * dst_w)) {
			xgt4 = 1;
			src_w >>= 2;
		} else if (src_w >= (2 * dst_w)) {
			xgt2 = 1;
			src_w >>= 1;
		}
	}

	/**
	 * The rk3528 is processed as 2 pixel/cycle,
	 * so ygt2/ygt4 needs to be triggered in advance to improve performance
	 * when src_w is bigger than 1920.
	 * dst_h / src_h is at [1, 0.65)     ygt2=0; ygt4=0;
	 * dst_h / src_h is at [0.65, 0.35)  ygt2=1; ygt4=0;
	 * dst_h / src_h is at [0.35, 0)     ygt2=0; ygt4=1;
	 */
	if (vop2->version == VOP_VERSION_RK3528 && src_w > 1920) {
		if (src_h >= (100 * dst_h / 35)) {
			ygt4 = 1;
			src_h >>= 2;
		} else if ((src_h >= 100 * dst_h / 65) && (src_h < 100 * dst_h / 35)) {
			ygt2 = 1;
			src_h >>= 1;
		}
	} else {
		if (src_h >= (4 * dst_h)) {
			ygt4 = 1;
			src_h >>= 2;
		} else if (src_h >= (2 * dst_h)) {
			ygt2 = 1;
			src_h >>= 1;
		}
	}

	yrgb_hor_scl_mode = scl_get_scl_mode(src_w, dst_w);
	yrgb_ver_scl_mode = scl_get_scl_mode(src_h, dst_h);

	if (yrgb_hor_scl_mode == SCALE_UP)
		hscl_filter_mode = win_data->hsu_filter_mode;
	else
		hscl_filter_mode = win_data->hsd_filter_mode;

	if (yrgb_ver_scl_mode == SCALE_UP)
		vscl_filter_mode = win_data->vsu_filter_mode;
	else
		vscl_filter_mode = win_data->vsd_filter_mode;

	/*
	 * RK3568 VOP Esmart/Smart dsp_w should be even pixel
	 * at scale down mode
	 */
	if (!(win->feature & WIN_FEATURE_AFBDC) && !is_vop3(vop2)) {
		if ((yrgb_hor_scl_mode == SCALE_DOWN) && (dst_w & 0x1)) {
			dev_dbg(vop2->dev, "%s dst_w[%d] should align as 2 pixel\n", win->name, dst_w);
			dst_w += 1;
		}
	}

	if (is_vop3(vop2)) {
		bool xgt_en = false, xavg_en = false;

		val = vop3_scale_factor(yrgb_hor_scl_mode, src_w, dst_w, true);
		VOP_SCL_SET(vop2, win, scale_yrgb_x, val);
		val = vop3_scale_factor(yrgb_ver_scl_mode, src_h, dst_h, false);
		VOP_SCL_SET(vop2, win, scale_yrgb_y, val);

		if (win_data->hsd_pre_filter_mode == VOP3_PRE_SCALE_DOWN_AVG)
			xavg_en = xgt2 || xgt4;
		else
			xgt_en = xgt2 || xgt4;

		VOP_SCL_SET(vop2, win, xgt_en, xgt_en);
		VOP_SCL_SET(vop2, win, xavg_en, xavg_en);
		VOP_SCL_SET(vop2, win, xgt_mode, xgt2 ? 0 : 1);
	} else {
		val = vop2_scale_factor(yrgb_hor_scl_mode, hscl_filter_mode, src_w, dst_w);
		VOP_SCL_SET(vop2, win, scale_yrgb_x, val);
		val = vop2_scale_factor(yrgb_ver_scl_mode, vscl_filter_mode, src_h, dst_h);
		VOP_SCL_SET(vop2, win, scale_yrgb_y, val);
	}

	/* vop2 and linear mode only can support gt */
	if (!is_vop3(vop2) ||
	    (!vpstate->afbc_en && !vpstate->tiled_en) ||
	    win_data->vsd_pre_filter_mode == VOP3_PRE_SCALE_DOWN_GT) {
		VOP_SCL_SET(vop2, win, vsd_yrgb_gt4, ygt4);
		VOP_SCL_SET(vop2, win, vsd_yrgb_gt2, ygt2);
		VOP_SCL_SET(vop2, win, vsd_avg4, 0);
		VOP_SCL_SET(vop2, win, vsd_avg2, 0);
	} else {
		VOP_SCL_SET(vop2, win, vsd_yrgb_gt4, 0);
		VOP_SCL_SET(vop2, win, vsd_yrgb_gt2, 0);
		VOP_SCL_SET(vop2, win, vsd_avg4, ygt4);
		VOP_SCL_SET(vop2, win, vsd_avg2, ygt2);
	}

	VOP_SCL_SET(vop2, win, yrgb_hor_scl_mode, yrgb_hor_scl_mode);
	VOP_SCL_SET(vop2, win, yrgb_ver_scl_mode, yrgb_ver_scl_mode);

	VOP_SCL_SET(vop2, win, yrgb_hscl_filter_mode, hscl_filter_mode);
	VOP_SCL_SET(vop2, win, yrgb_vscl_filter_mode, vscl_filter_mode);

	if (info->is_yuv) {
		ygt4 = ygt2 = 0;

		if (!is_vop3(vop2) ||
		    (!vpstate->afbc_en && !vpstate->tiled_en) ||
		    win_data->vsd_pre_filter_mode == VOP3_PRE_SCALE_DOWN_GT) {
			if (vop2->version == VOP_VERSION_RK3528 && src_w > 1920) {
				if (cbcr_src_h >= (100 * dst_h / 35))
					ygt4 = 1;
				else if ((cbcr_src_h >= 100 * dst_h / 65) && (cbcr_src_h < 100 * dst_h / 35))
					ygt2 = 1;
			} else {
				if (cbcr_src_h >= (4 * dst_h))
					ygt4 = 1;
				else if (cbcr_src_h >= (2 * dst_h))
					ygt2 = 1;
			}

			if (ygt4)
				cbcr_src_h >>= 2;
			else if (ygt2)
				cbcr_src_h >>= 1;
		}
		VOP_SCL_SET(vop2, win, vsd_cbcr_gt4, ygt4);
		VOP_SCL_SET(vop2, win, vsd_cbcr_gt2, ygt2);

		if (!is_vop3(vop2)) {
			cbcr_hor_scl_mode = scl_get_scl_mode(cbcr_src_w, dst_w);
			cbcr_ver_scl_mode = scl_get_scl_mode(cbcr_src_h, dst_h);

			val = vop2_scale_factor(cbcr_hor_scl_mode, hscl_filter_mode,
						cbcr_src_w, dst_w);
			VOP_SCL_SET(vop2, win, scale_cbcr_x, val);
			val = vop2_scale_factor(cbcr_ver_scl_mode, vscl_filter_mode,
						cbcr_src_h, dst_h);
			VOP_SCL_SET(vop2, win, scale_cbcr_y, val);

			VOP_SCL_SET(vop2, win, cbcr_hor_scl_mode, cbcr_hor_scl_mode);
			VOP_SCL_SET(vop2, win, cbcr_ver_scl_mode, cbcr_ver_scl_mode);
			VOP_SCL_SET(vop2, win, cbcr_hscl_filter_mode, hscl_filter_mode);
			VOP_SCL_SET(vop2, win, cbcr_vscl_filter_mode, vscl_filter_mode);
		}
	}
}

static int vop2_convert_csc_mode(int csc_mode, int bit_depth)
{
	switch (csc_mode) {
	case V4L2_COLORSPACE_SMPTE170M:
	case V4L2_COLORSPACE_470_SYSTEM_M:
	case V4L2_COLORSPACE_470_SYSTEM_BG:
		return CSC_BT601L;
	case V4L2_COLORSPACE_REC709:
	case V4L2_COLORSPACE_SMPTE240M:
	case V4L2_COLORSPACE_DEFAULT:
		if (bit_depth == CSC_13BIT_DEPTH)
			return CSC_BT709L_13BIT;
		else
			return CSC_BT709L;
	case V4L2_COLORSPACE_JPEG:
		return CSC_BT601F;
	case V4L2_COLORSPACE_BT2020:
		if (bit_depth == CSC_13BIT_DEPTH)
			return CSC_BT2020L_13BIT;
		else
			return CSC_BT2020;
	case V4L2_COLORSPACE_BT709F:
		if (bit_depth == CSC_10BIT_DEPTH) {
			DRM_WARN("Unsupported bt709f at 10bit csc depth, use bt601f instead\n");
			return CSC_BT601F;
		} else {
			return CSC_BT709F_13BIT;
		}
	case V4L2_COLORSPACE_BT2020F:
		if (bit_depth == CSC_10BIT_DEPTH) {
			DRM_WARN("Unsupported bt2020f at 10bit csc depth, use bt601f instead\n");
			return CSC_BT601F;
		} else {
			return CSC_BT2020F_13BIT;
		}
	default:
		return CSC_BT709L;
	}
}

static bool vop2_is_allwin_disabled(struct drm_crtc *crtc)
{
	struct vop2_video_port *vp = to_vop2_video_port(crtc);
	struct vop2 *vop2 = vp->vop2;
	unsigned long win_mask = vp->win_mask;
	struct vop2_win *win;
	int phys_id;

	for_each_set_bit(phys_id, &win_mask, ROCKCHIP_MAX_LAYER) {
		win = vop2_find_win_by_phys_id(vop2, phys_id);
		if (VOP_WIN_GET(vop2, win, enable) != 0)
			return false;
	}

	return true;
}

static void vop2_disable_all_planes_for_crtc(struct drm_crtc *crtc)
{
	struct vop2_video_port *vp = to_vop2_video_port(crtc);
	struct vop2 *vop2 = vp->vop2;
	struct vop2_win *win;
	unsigned long win_mask = vp->win_mask;
	int phys_id, ret;
	bool active, need_wait_win_disabled = false;

	for_each_set_bit(phys_id, &win_mask, ROCKCHIP_MAX_LAYER) {
		win = vop2_find_win_by_phys_id(vop2, phys_id);
		need_wait_win_disabled |= VOP_WIN_GET(vop2, win, enable);
		vop2_win_disable(win, false);
	}

	if (need_wait_win_disabled) {
		vop2_cfg_done(crtc);
		ret = readx_poll_timeout_atomic(vop2_is_allwin_disabled, crtc,
						active, active, 0, 500 * 1000);
		if (ret)
			DRM_DEV_ERROR(vop2->dev, "wait win close timeout\n");
	}
}

/*
 * colorspace path:
 *      Input        Win csc                     Output
 * 1. YUV(2020)  --> Y2R->2020To709->R2Y   --> YUV_OUTPUT(601/709)
 *    RGB        --> R2Y                  __/
 *
 * 2. YUV(2020)  --> bypasss               --> YUV_OUTPUT(2020)
 *    RGB        --> 709To2020->R2Y       __/
 *
 * 3. YUV(2020)  --> Y2R->2020To709        --> RGB_OUTPUT(709)
 *    RGB        --> R2Y                  __/
 *
 * 4. YUV(601/709)-> Y2R->709To2020->R2Y   --> YUV_OUTPUT(2020)
 *    RGB        --> 709To2020->R2Y       __/
 *
 * 5. YUV(601/709)-> bypass                --> YUV_OUTPUT(709)
 *    RGB        --> R2Y                  __/
 *
 * 6. YUV(601/709)-> bypass                --> YUV_OUTPUT(601)
 *    RGB        --> R2Y(601)             __/
 *
 * 7. YUV        --> Y2R(709)              --> RGB_OUTPUT(709)
 *    RGB        --> bypass               __/
 *
 * 8. RGB        --> 709To2020->R2Y        --> YUV_OUTPUT(2020)
 *
 * 9. RGB        --> R2Y(709)              --> YUV_OUTPUT(709)
 *
 * 10. RGB       --> R2Y(601)              --> YUV_OUTPUT(601)
 *
 * 11. RGB       --> bypass                --> RGB_OUTPUT(709)
 */

static void vop2_setup_csc_mode(struct vop2_video_port *vp,
				struct vop2_plane_state *vpstate)
{
	struct drm_plane_state *pstate = &vpstate->base;
	struct rockchip_crtc_state *vcstate = to_rockchip_crtc_state(vp->rockchip_crtc.crtc.state);
	int is_input_yuv = pstate->fb->format->is_yuv;
	int is_output_yuv = vcstate->yuv_overlay;
	int input_csc = vpstate->color_space;
	int output_csc = vcstate->color_space;
	struct vop2_win *win = to_vop2_win(pstate->plane);
	int csc_y2r_bit_depth = CSC_10BIT_DEPTH;

	if (win->feature & WIN_FEATURE_Y2R_13BIT_DEPTH)
		csc_y2r_bit_depth = CSC_13BIT_DEPTH;

	vpstate->y2r_en = 0;
	vpstate->r2y_en = 0;
	vpstate->csc_mode = 0;

	if (is_vop3(vp->vop2)) {
		if (vpstate->hdr_in) {
			if (is_input_yuv) {
				vpstate->y2r_en = 1;
				vpstate->csc_mode = vop2_convert_csc_mode(input_csc,
									  CSC_13BIT_DEPTH);
			}
			return;
		} else if (vp->sdr2hdr_en) {
			if (is_input_yuv) {
				vpstate->y2r_en = 1;
				vpstate->csc_mode = vop2_convert_csc_mode(input_csc,
									  csc_y2r_bit_depth);
			}
			return;
		}
	} else {
		/* hdr2sdr and sdr2hdr will do csc itself */
		if (vpstate->hdr2sdr_en) {
			/*
			 * This is hdr2sdr enabled plane
			 * If it's RGB layer do hdr2sdr, we need to do r2y before send to hdr2sdr,
			 * because hdr2sdr only support yuv input.
			 */
			if (!is_input_yuv) {
				vpstate->r2y_en = 1;
				vpstate->csc_mode = vop2_convert_csc_mode(output_csc,
									  CSC_10BIT_DEPTH);
			}
			return;
		} else if (!vpstate->hdr_in && vp->sdr2hdr_en) {
			/*
			 * This is sdr2hdr enabled plane
			 * If it's YUV layer do sdr2hdr, we need to do y2r before send to sdr2hdr,
			 * because sdr2hdr only support rgb input.
			 */
			if (is_input_yuv) {
				vpstate->y2r_en = 1;
				vpstate->csc_mode = vop2_convert_csc_mode(input_csc,
									  csc_y2r_bit_depth);
			}
			return;
		}
	}

	if (is_input_yuv && !is_output_yuv) {
		vpstate->y2r_en = 1;
		vpstate->csc_mode = vop2_convert_csc_mode(input_csc, csc_y2r_bit_depth);
	} else if (!is_input_yuv && is_output_yuv) {
		vpstate->r2y_en = 1;
		vpstate->csc_mode = vop2_convert_csc_mode(output_csc, CSC_10BIT_DEPTH);
	}
}

static void vop2_axi_irqs_enable(struct vop2 *vop2)
{
	const struct vop2_data *vop2_data = vop2->data;
	const struct vop_intr *intr;
	uint32_t irqs = BUS_ERROR_INTR;
	uint32_t i;

	for (i = 0; i < vop2_data->nr_axi_intr; i++) {
		intr = &vop2_data->axi_intr[i];
		VOP_INTR_SET_TYPE(vop2, intr, clear, irqs, 1);
		VOP_INTR_SET_TYPE(vop2, intr, enable, irqs, 1);
	}
}

static uint32_t vop2_read_and_clear_axi_irqs(struct vop2 *vop2, int index)
{
	const struct vop2_data *vop2_data = vop2->data;
	const struct vop_intr *intr = &vop2_data->axi_intr[index];
	uint32_t irqs = BUS_ERROR_INTR;
	uint32_t val;

	val = VOP_INTR_GET_TYPE(vop2, intr, status, irqs);
	if (val)
		VOP_INTR_SET_TYPE(vop2, intr, clear, val, 1);

	return val;
}

static void vop2_dsp_hold_valid_irq_enable(struct drm_crtc *crtc)
{
	struct vop2_video_port *vp = to_vop2_video_port(crtc);
	struct vop2 *vop2 = vp->vop2;
	const struct vop2_data *vop2_data = vop2->data;
	const struct vop2_video_port_data *vp_data = &vop2_data->vp[vp->id];
	const struct vop_intr *intr = vp_data->intr;

	unsigned long flags;

	if (WARN_ON(!vop2->is_enabled))
		return;

	spin_lock_irqsave(&vop2->irq_lock, flags);

	VOP_INTR_SET_TYPE(vop2, intr, clear, DSP_HOLD_VALID_INTR, 1);
	VOP_INTR_SET_TYPE(vop2, intr, enable, DSP_HOLD_VALID_INTR, 1);

	spin_unlock_irqrestore(&vop2->irq_lock, flags);
}

static void vop2_dsp_hold_valid_irq_disable(struct drm_crtc *crtc)
{
	struct vop2_video_port *vp = to_vop2_video_port(crtc);
	struct vop2 *vop2 = vp->vop2;
	const struct vop2_data *vop2_data = vop2->data;
	const struct vop2_video_port_data *vp_data = &vop2_data->vp[vp->id];
	const struct vop_intr *intr = vp_data->intr;
	unsigned long flags;

	if (WARN_ON(!vop2->is_enabled))
		return;

	spin_lock_irqsave(&vop2->irq_lock, flags);

	VOP_INTR_SET_TYPE(vop2, intr, enable, DSP_HOLD_VALID_INTR, 0);

	spin_unlock_irqrestore(&vop2->irq_lock, flags);
}

static void vop2_debug_irq_enable(struct drm_crtc *crtc)
{
	struct vop2_video_port *vp = to_vop2_video_port(crtc);
	struct vop2 *vop2 = vp->vop2;
	const struct vop2_data *vop2_data = vop2->data;
	const struct vop2_video_port_data *vp_data = &vop2_data->vp[vp->id];
	const struct vop_intr *intr = vp_data->intr;
	uint32_t irqs = POST_BUF_EMPTY_INTR;

	VOP_INTR_SET_TYPE(vop2, intr, clear, irqs, 1);
	VOP_INTR_SET_TYPE(vop2, intr, enable, irqs, 1);
}

/*
 * (1) each frame starts at the start of the Vsync pulse which is signaled by
 *     the "FRAME_SYNC" interrupt.
 * (2) the active data region of each frame ends at dsp_vact_end
 * (3) we should program this same number (dsp_vact_end) into dsp_line_frag_num,
 *      to get "LINE_FLAG" interrupt at the end of the active on screen data.
 *
 * VOP_INTR_CTRL0.dsp_line_frag_num = VOP_DSP_VACT_ST_END.dsp_vact_end
 * Interrupts
 * LINE_FLAG -------------------------------+
 * FRAME_SYNC ----+                         |
 *                |                         |
 *                v                         v
 *                | Vsync | Vbp |  Vactive  | Vfp |
 *                        ^     ^           ^     ^
 *                        |     |           |     |
 *                        |     |           |     |
 * dsp_vs_end ------------+     |           |     |   VOP_DSP_VTOTAL_VS_END
 * dsp_vact_start --------------+           |     |   VOP_DSP_VACT_ST_END
 * dsp_vact_end ----------------------------+     |   VOP_DSP_VACT_ST_END
 * dsp_total -------------------------------------+   VOP_DSP_VTOTAL_VS_END
 */

static int vop2_core_clks_enable(struct vop2 *vop2)
{
	int ret;

	ret = clk_enable(vop2->hclk);
	if (ret < 0)
		return ret;

	ret = clk_enable(vop2->aclk);
	if (ret < 0)
		goto err_disable_hclk;

	ret = clk_enable(vop2->pclk);
	if (ret < 0)
		goto err_disable_aclk;

	return 0;

err_disable_aclk:
	clk_disable(vop2->aclk);
err_disable_hclk:
	clk_disable(vop2->hclk);
	return ret;
}

static void vop2_core_clks_disable(struct vop2 *vop2)
{
	clk_disable(vop2->pclk);
	clk_disable(vop2->aclk);
	clk_disable(vop2->hclk);
}

static void vop2_wb_connector_reset(struct drm_connector *connector)
{
	struct vop2_wb_connector_state *wb_state;

	if (connector->state) {
		__drm_atomic_helper_connector_destroy_state(connector->state);
		kfree(connector->state);
		connector->state = NULL;
	}

	wb_state = kzalloc(sizeof(*wb_state), GFP_KERNEL);
	if (wb_state)
		__drm_atomic_helper_connector_reset(connector, &wb_state->base);
}

static enum drm_connector_status
vop2_wb_connector_detect(struct drm_connector *connector, bool force)
{
	return connector_status_connected;
}

static void vop2_wb_connector_destroy(struct drm_connector *connector)
{
	drm_connector_cleanup(connector);
}

static struct drm_connector_state *
vop2_wb_connector_duplicate_state(struct drm_connector *connector)
{
	struct vop2_wb_connector_state *wb_state;

	if (WARN_ON(!connector->state))
		return NULL;

	wb_state = kzalloc(sizeof(*wb_state), GFP_KERNEL);
	if (!wb_state)
		return NULL;

	__drm_atomic_helper_connector_duplicate_state(connector, &wb_state->base);

	return &wb_state->base;
}

static const struct drm_connector_funcs vop2_wb_connector_funcs = {
	.reset = vop2_wb_connector_reset,
	.detect = vop2_wb_connector_detect,
	.fill_modes = drm_helper_probe_single_connector_modes,
	.destroy = vop2_wb_connector_destroy,
	.atomic_duplicate_state = vop2_wb_connector_duplicate_state,
	.atomic_destroy_state = drm_atomic_helper_connector_destroy_state,
};

static int vop2_wb_connector_get_modes(struct drm_connector *connector)
{
	struct drm_display_mode *mode;
	int i;

	for (i = 0; i < 2; i++) {
		mode = drm_mode_create(connector->dev);
		if (!mode)
			break;

		mode->type = DRM_MODE_TYPE_PREFERRED | DRM_MODE_TYPE_DRIVER;
		mode->clock = 148500 >> i;
		mode->hdisplay = 1920 >> i;
		mode->hsync_start = 1930 >> i;
		mode->hsync_end = 1940 >> i;
		mode->htotal = 1990 >> i;
		mode->vdisplay = 1080 >> i;
		mode->vsync_start = 1090 >> i;
		mode->vsync_end = 1100 >> i;
		mode->vtotal = 1110 >> i;
		mode->flags = 0;

		drm_mode_set_name(mode);
		drm_mode_probed_add(connector, mode);
	}
	return i;
}

static enum drm_mode_status
vop2_wb_connector_mode_valid(struct drm_connector *connector,
			       struct drm_display_mode *mode)
{

	struct drm_writeback_connector *wb_conn;
	struct vop2_wb *wb;
	struct vop2 *vop2;
	int w, h;

	wb_conn = container_of(connector, struct drm_writeback_connector, base);
	wb = container_of(wb_conn, struct vop2_wb, conn);
	vop2 = container_of(wb, struct vop2, wb);
	w = mode->hdisplay;
	h = mode->vdisplay;


	if (w > vop2->data->wb->max_output.width)
		return MODE_BAD_HVALUE;

	if (h > vop2->data->wb->max_output.height)
		return MODE_BAD_VVALUE;

	return MODE_OK;
}

static inline bool
vop2_wb_connector_changed_only(struct drm_crtc_state *cstate, struct drm_connector *conn)
{
	struct drm_crtc_state *old_state;
	u32 changed_connectors;

	old_state = drm_atomic_get_old_crtc_state(cstate->state, cstate->crtc);
	changed_connectors = cstate->connector_mask ^ old_state->connector_mask;

	return BIT(drm_connector_index(conn)) == changed_connectors;
}

static int vop2_wb_encoder_atomic_check(struct drm_encoder *encoder,
			       struct drm_crtc_state *cstate,
			       struct drm_connector_state *conn_state)
{
	struct vop2_wb_connector_state *wb_state = to_wb_state(conn_state);
	struct rockchip_crtc_state *vcstate = to_rockchip_crtc_state(cstate);
	struct vop2_video_port *vp = to_vop2_video_port(cstate->crtc);
	struct drm_framebuffer *fb;
	struct drm_gem_object *obj, *uv_obj;
	struct rockchip_gem_object *rk_obj, *rk_uv_obj;

	/*
	 * No need for a full modested when the only connector changed is the
	 * writeback connector.
	 */
	if (cstate->connectors_changed &&
	    vop2_wb_connector_changed_only(cstate, conn_state->connector)) {
		cstate->connectors_changed = false;
		DRM_DEBUG("VP%d force change connectors_changed to false when only wb changed\n", vp->id);
	}
	if (!conn_state->writeback_job || !conn_state->writeback_job->fb)
		return 0;

	fb = conn_state->writeback_job->fb;
	DRM_DEV_DEBUG(vp->vop2->dev, "%d x % d\n", fb->width, fb->height);

	if (!fb->format->is_yuv && is_yuv_output(vcstate->bus_format)) {
		DRM_ERROR("YUV2RGB is not supported by writeback\n");
		return -EINVAL;
	}

	if ((fb->width > cstate->mode.hdisplay) ||
	    ((fb->height < cstate->mode.vdisplay) &&
	    (fb->height != (cstate->mode.vdisplay >> 1)))) {
		DRM_DEBUG_KMS("Invalid framebuffer size %ux%u, Only support x scale down and 1/2 y scale down\n",
				fb->width, fb->height);
		return -EINVAL;
	}

	wb_state->scale_x_factor = vop2_scale_factor(SCALE_DOWN, VOP2_SCALE_DOWN_BIL,
						      cstate->mode.hdisplay, fb->width);
	wb_state->scale_x_en = (fb->width < cstate->mode.hdisplay) ? 1 : 0;
	wb_state->scale_y_en = (fb->height < cstate->mode.vdisplay) ? 1 : 0;

	wb_state->format = vop2_convert_wb_format(fb->format->format);
	if (wb_state->format < 0) {
		struct drm_format_name_buf format_name;

		DRM_DEBUG_KMS("Invalid pixel format %s\n",
			      drm_get_format_name(fb->format->format,
						  &format_name));
		return -EINVAL;
	}

	wb_state->vp_id = vp->id;
	obj = fb->obj[0];
	rk_obj = to_rockchip_obj(obj);
	wb_state->yrgb_addr = rk_obj->dma_addr + fb->offsets[0];

	if (fb->format->is_yuv) {
		uv_obj = fb->obj[1];
		rk_uv_obj = to_rockchip_obj(uv_obj);

		wb_state->uv_addr = rk_uv_obj->dma_addr + fb->offsets[1];
	}

	return 0;
}

static void vop2_wb_encoder_atomic_disable(struct drm_encoder *encoder,
					   struct drm_atomic_state *state)
{
	struct drm_crtc *crtc = encoder->crtc;
	struct vop2_video_port *vp = to_vop2_video_port(crtc);

	if (!crtc->state->active_changed && !crtc->state->mode_changed) {
		crtc->state->connectors_changed = false;
		DRM_DEBUG("VP%d force change connectors_changed to false when disable wb\n", vp->id);
	}
}

static const struct drm_encoder_helper_funcs vop2_wb_encoder_helper_funcs = {
	.atomic_check = vop2_wb_encoder_atomic_check,
	.atomic_disable = vop2_wb_encoder_atomic_disable,
};

static const struct drm_connector_helper_funcs vop2_wb_connector_helper_funcs = {
	.get_modes = vop2_wb_connector_get_modes,
	.mode_valid = vop2_wb_connector_mode_valid,
};


static int vop2_wb_connector_init(struct vop2 *vop2, int nr_crtcs)
{
	const struct vop2_data *vop2_data = vop2->data;
	int ret;

	vop2->wb.regs = vop2_data->wb->regs;
	vop2->wb.conn.encoder.possible_crtcs = (1 << nr_crtcs) - 1;
	spin_lock_init(&vop2->wb.job_lock);
	drm_connector_helper_add(&vop2->wb.conn.base, &vop2_wb_connector_helper_funcs);

	ret = drm_writeback_connector_init(vop2->drm_dev, &vop2->wb.conn,
					   &vop2_wb_connector_funcs,
					   &vop2_wb_encoder_helper_funcs,
					   vop2_data->wb->formats,
					   vop2_data->wb->nformats);
	if (ret)
		DRM_DEV_ERROR(vop2->dev, "writeback connector init failed\n");
	return ret;
}

static void vop2_wb_connector_destory(struct vop2 *vop2)
{
	drm_encoder_cleanup(&vop2->wb.conn.encoder);
	drm_connector_cleanup(&vop2->wb.conn.base);
}

static void vop2_wb_irqs_enable(struct vop2 *vop2)
{
	const struct vop2_data *vop2_data = vop2->data;
	const struct vop_intr *intr = &vop2_data->axi_intr[0];
	uint32_t irqs = WB_UV_FIFO_FULL_INTR | WB_YRGB_FIFO_FULL_INTR;

	VOP_INTR_SET_TYPE(vop2, intr, clear, irqs, 1);
	VOP_INTR_SET_TYPE(vop2, intr, enable, irqs, 1);
}

static uint32_t vop2_read_and_clear_wb_irqs(struct vop2 *vop2)
{
	const struct vop2_data *vop2_data = vop2->data;
	const struct vop_intr *intr = &vop2_data->axi_intr[0];
	uint32_t irqs = WB_UV_FIFO_FULL_INTR | WB_YRGB_FIFO_FULL_INTR;
	uint32_t val;

	val = VOP_INTR_GET_TYPE(vop2, intr, status, irqs);
	if (val)
		VOP_INTR_SET_TYPE(vop2, intr, clear, val, 1);


	return val;
}

static void vop2_wb_commit(struct drm_crtc *crtc)
{
	struct rockchip_crtc_state *vcstate = to_rockchip_crtc_state(crtc->state);
	struct vop2_video_port *vp = to_vop2_video_port(crtc);
	struct vop2 *vop2 = vp->vop2;
	struct vop2_wb *wb = &vop2->wb;
	struct drm_writeback_connector *wb_conn = &wb->conn;
	struct drm_connector_state *conn_state = wb_conn->base.state;
	struct vop2_wb_connector_state *wb_state;
	unsigned long flags;
	uint32_t fifo_throd;
	uint8_t r2y;

	if (!conn_state)
		return;
	wb_state = to_wb_state(conn_state);

	if (wb_state->vp_id != vp->id)
		return;

	if (conn_state->writeback_job && conn_state->writeback_job->fb) {
		struct drm_framebuffer *fb = conn_state->writeback_job->fb;

		rockchip_drm_dbg(vop2->dev, VOP_DEBUG_WB,
				 "Enable wb %ux%u fmt: %u pitches: %d addr: %pad\n",
				 fb->width, fb->height, wb_state->format,
				 fb->pitches[0], &wb_state->yrgb_addr);

		drm_writeback_queue_job(wb_conn, conn_state);
		conn_state->writeback_job = NULL;

		spin_lock_irqsave(&wb->job_lock, flags);
		wb->jobs[wb->job_index].pending = true;
		wb->job_index++;
		if (wb->job_index >= VOP2_WB_JOB_MAX)
			wb->job_index = 0;
		spin_unlock_irqrestore(&wb->job_lock, flags);

		fifo_throd = fb->pitches[0] >> 4;
		if (fifo_throd >= vop2->data->wb->fifo_depth)
			fifo_throd = vop2->data->wb->fifo_depth;
		r2y = !vcstate->yuv_overlay && fb->format->is_yuv;

		/*
		 * the vp_id register config done immediately
		 */
		VOP_MODULE_SET(vop2, wb, vp_id, wb_state->vp_id);
		VOP_MODULE_SET(vop2, wb, format, wb_state->format);
		VOP_MODULE_SET(vop2, wb, yrgb_mst, wb_state->yrgb_addr);
		VOP_MODULE_SET(vop2, wb, uv_mst, wb_state->uv_addr);
		VOP_MODULE_SET(vop2, wb, fifo_throd, fifo_throd);
		VOP_MODULE_SET(vop2, wb, scale_x_factor, wb_state->scale_x_factor);
		VOP_MODULE_SET(vop2, wb, scale_x_en, wb_state->scale_x_en);
		VOP_MODULE_SET(vop2, wb, scale_y_en, wb_state->scale_y_en);
		VOP_MODULE_SET(vop2, wb, r2y_en, r2y);
		VOP_MODULE_SET(vop2, wb, enable, 1);
		vop2_wb_irqs_enable(vop2);
		VOP_CTRL_SET(vop2, wb_dma_finish_and_en, 1);
	}
}

static void rk3568_crtc_load_lut(struct drm_crtc *crtc)
{
	struct vop2_video_port *vp = to_vop2_video_port(crtc);
	struct vop2 *vop2 = vp->vop2;
	int dle = 0, i = 0;
	u8 vp_enable_gamma_nr = 0;

	for (i = 0; i < vop2->data->nr_vps; i++) {
		struct vop2_video_port *_vp = &vop2->vps[i];

		if (VOP_MODULE_GET(vop2, _vp, dsp_lut_en))
			vp_enable_gamma_nr++;
	}

	if (vop2->data->nr_gammas &&
	    vp_enable_gamma_nr >= vop2->data->nr_gammas &&
	    VOP_MODULE_GET(vop2, vp, dsp_lut_en) == 0) {
		DRM_INFO("only support %d gamma\n", vop2->data->nr_gammas);

		return;
	}

	spin_lock(&vop2->reg_lock);
	VOP_MODULE_SET(vop2, vp, dsp_lut_en, 0);
	vop2_cfg_done(crtc);
	spin_unlock(&vop2->reg_lock);

#define CTRL_GET(name) VOP_MODULE_GET(vop2, vp, name)
	readx_poll_timeout(CTRL_GET, dsp_lut_en, dle, !dle, 5, 33333);

	VOP_CTRL_SET(vop2, gamma_port_sel, vp->id);
	for (i = 0; i < vp->gamma_lut_len; i++)
		vop2_write_lut(vop2, i << 2, vp->lut[i]);

	spin_lock(&vop2->reg_lock);

	VOP_MODULE_SET(vop2, vp, dsp_lut_en, 1);
	vop2_write_reg_uncached(vop2, &vp->regs->gamma_update_en, 1);
	vp->gamma_lut_active = true;

	spin_unlock(&vop2->reg_lock);
#undef CTRL_GET
}

static void rk3588_crtc_load_lut(struct drm_crtc *crtc, u32 *lut)
{
	struct vop2_video_port *vp = to_vop2_video_port(crtc);
	struct vop2 *vop2 = vp->vop2;
	int i = 0;

	spin_lock(&vop2->reg_lock);

	VOP_CTRL_SET(vop2, gamma_port_sel, vp->id);
	for (i = 0; i < vp->gamma_lut_len; i++)
		vop2_write_lut(vop2, i << 2, lut[i]);

	VOP_MODULE_SET(vop2, vp, dsp_lut_en, 1);
	vop2_write_reg_uncached(vop2, &vp->regs->gamma_update_en, 1);
	vp->gamma_lut_active = true;

	spin_unlock(&vop2->reg_lock);
}

static void vop2_crtc_load_lut(struct drm_crtc *crtc)
{
	struct vop2_video_port *vp = to_vop2_video_port(crtc);
	struct vop2 *vop2 = vp->vop2;

	if (!vop2->is_enabled || !vp->lut || !vop2->lut_regs)
		return;

	if (!drm_modeset_is_locked(&crtc->mutex)) {
		DRM_WARN("pending gramma_lut (crtc %p, vp %p) dropped\n",
				crtc->state->gamma_lut, vp->gamma_lut);
		return;
	}

	if (vop2->version == VOP_VERSION_RK3568) {
		rk3568_crtc_load_lut(crtc);
	} else {
		struct rockchip_crtc_state *vcstate = to_rockchip_crtc_state(crtc->state);
		const struct vop2_video_port_data *vp_data = &vop2->data->vp[vp->id];
		struct vop2_video_port *splice_vp = &vop2->vps[vp_data->splice_vp_id];

		rk3588_crtc_load_lut(&vp->rockchip_crtc.crtc, vp->lut);
		if (vcstate->splice_mode)
			rk3588_crtc_load_lut(&splice_vp->rockchip_crtc.crtc, vp->lut);
	}
}

static void rockchip_vop2_crtc_fb_gamma_set(struct drm_crtc *crtc, u16 red,
					    u16 green, u16 blue, int regno)
{
	struct vop2_video_port *vp = to_vop2_video_port(crtc);
	u32 lut_len = vp->gamma_lut_len;
	u32 r, g, b;

	if (regno >= lut_len || !vp->lut)
		return;

	r = red * (lut_len - 1) / 0xffff;
	g = green * (lut_len - 1) / 0xffff;
	b = blue * (lut_len - 1) / 0xffff;
	vp->lut[regno] = b * lut_len * lut_len + g * lut_len + r;
}

static void rockchip_vop2_crtc_fb_gamma_get(struct drm_crtc *crtc, u16 *red,
				       u16 *green, u16 *blue, int regno)
{
	struct vop2_video_port *vp = to_vop2_video_port(crtc);
	u32 lut_len = vp->gamma_lut_len;
	u32 r, g, b;

	if (regno >= lut_len || !vp->lut)
		return;

	b = (vp->lut[regno] / lut_len / lut_len) & (lut_len - 1);
	g = (vp->lut[regno] / lut_len) & (lut_len - 1);
	r = vp->lut[regno] & (lut_len - 1);
	*red = r * 0xffff / (lut_len - 1);
	*green = g * 0xffff / (lut_len - 1);
	*blue = b * 0xffff / (lut_len - 1);
}

static int vop2_crtc_legacy_gamma_set(struct drm_crtc *crtc, u16 *red,
				      u16 *green, u16 *blue, uint32_t size,
				      struct drm_modeset_acquire_ctx *ctx)
{
	struct vop2_video_port *vp = to_vop2_video_port(crtc);
	struct vop2 *vop2 = vp->vop2;
	int i;

	if (!vp->lut)
		return -EINVAL;

	if (size > vp->gamma_lut_len) {
		DRM_ERROR("gamma size[%d] out of video port%d gamma lut len[%d]\n",
			  size, vp->id, vp->gamma_lut_len);
		return -ENOMEM;
	}
	for (i = 0; i < size; i++)
		rockchip_vop2_crtc_fb_gamma_set(crtc, red[i], green[i],
						blue[i], i);
	vop2_crtc_load_lut(crtc);
	vop2_cfg_done(crtc);
	/*
	 * maybe appear the following case:
	 * -> set gamma
	 * -> config done
	 * -> atomic commit
	 *  --> update win format
	 *  --> update win address
	 *  ---> here maybe meet vop hardware frame start, and triggle some config take affect.
	 *  ---> as only some config take affect, this maybe lead to iommu pagefault.
	 *  --> update win size
	 *  --> update win other parameters
	 * -> config done
	 *
	 * so we add vop2_wait_for_fs_by_done_bit_status() to make sure the first config done take
	 * effect and then to do next frame config.
	 */
	if (VOP_MODULE_GET(vop2, vp, standby) == 0)
		vop2_wait_for_fs_by_done_bit_status(vp);

	return 0;
}

static int vop2_crtc_atomic_gamma_set(struct drm_crtc *crtc,
				      struct drm_crtc_state *old_state)
{
	struct vop2_video_port *vp = to_vop2_video_port(crtc);
	struct drm_color_lut *lut = vp->gamma_lut;
	unsigned int i;

	for (i = 0; i < vp->gamma_lut_len; i++)
		rockchip_vop2_crtc_fb_gamma_set(crtc, lut[i].red, lut[i].green,
						lut[i].blue, i);
	vop2_crtc_load_lut(crtc);

	return 0;
}

static int vop2_crtc_atomic_cubic_lut_set(struct drm_crtc *crtc,
					  struct drm_crtc_state *old_state)
{
	struct rockchip_crtc_state *vcstate = to_rockchip_crtc_state(crtc->state);
	struct vop2_video_port *vp = to_vop2_video_port(crtc);
	struct rockchip_drm_private *private = crtc->dev->dev_private;
	struct drm_color_lut *lut = vp->cubic_lut;
	struct vop2 *vop2 = vp->vop2;
	u32 *cubic_lut_kvaddr;
	dma_addr_t cubic_lut_mst;
	unsigned int i;

	if (!vp->cubic_lut_len) {
		DRM_ERROR("Video Port%d unsupported 3D lut\n", vp->id);
		return -ENODEV;
	}

	if (!private->cubic_lut[vp->id].enable) {
		if (!vp->cubic_lut_gem_obj) {
			size_t size = (vp->cubic_lut_len + 1) / 2 * 16;

			vp->cubic_lut_gem_obj = rockchip_gem_create_object(crtc->dev, size, true, 0);
			if (IS_ERR(vp->cubic_lut_gem_obj))
				return -ENOMEM;
		}

		cubic_lut_kvaddr = (u32 *)vp->cubic_lut_gem_obj->kvaddr;
		cubic_lut_mst = vp->cubic_lut_gem_obj->dma_addr;
	} else {
		cubic_lut_kvaddr = private->cubic_lut[vp->id].offset + private->cubic_lut_kvaddr;
		cubic_lut_mst = private->cubic_lut[vp->id].offset + private->cubic_lut_dma_addr;
	}

	for (i = 0; i < vp->cubic_lut_len / 2; i++) {
		*cubic_lut_kvaddr++ = (lut[2 * i].red & 0xfff) +
					((lut[2 * i].green & 0xfff) << 12) +
					((lut[2 * i].blue & 0xff) << 24);
		*cubic_lut_kvaddr++ = ((lut[2 * i].blue & 0xf00) >> 8) +
					((lut[2 * i + 1].red & 0xfff) << 4) +
					((lut[2 * i + 1].green & 0xfff) << 16) +
					((lut[2 * i + 1].blue & 0xf) << 28);
		*cubic_lut_kvaddr++ = (lut[2 * i + 1].blue & 0xff0) >> 4;
		*cubic_lut_kvaddr++ = 0;
	}

	if (vp->cubic_lut_len % 2) {
		*cubic_lut_kvaddr++ = (lut[2 * i].red & 0xfff) +
					((lut[2 * i].green & 0xfff) << 12) +
					((lut[2 * i].blue & 0xff) << 24);
		*cubic_lut_kvaddr++ = (lut[2 * i].blue & 0xf00) >> 8;
		*cubic_lut_kvaddr++ = 0;
		*cubic_lut_kvaddr = 0;
	}

	VOP_MODULE_SET(vop2, vp, lut_dma_rid, vp->lut_dma_rid);
	VOP_MODULE_SET(vop2, vp, cubic_lut_mst, cubic_lut_mst);
	VOP_MODULE_SET(vop2, vp, cubic_lut_update_en, 1);
	VOP_MODULE_SET(vop2, vp, cubic_lut_en, 1);
	VOP_CTRL_SET(vop2, lut_dma_en, 1);

	if (vcstate->splice_mode) {
		const struct vop2_video_port_data *vp_data = &vop2->data->vp[vp->id];
		struct vop2_video_port *splice_vp = &vop2->vps[vp_data->splice_vp_id];

		VOP_MODULE_SET(vop2, splice_vp, cubic_lut_mst, cubic_lut_mst);
		VOP_MODULE_SET(vop2, splice_vp, cubic_lut_update_en, 1);
		VOP_MODULE_SET(vop2, splice_vp, cubic_lut_en, 1);
	}

	return 0;
}

static void vop2_attach_cubic_lut_prop(struct drm_crtc *crtc, unsigned int cubic_lut_size)
{
	struct rockchip_drm_private *private = crtc->dev->dev_private;

	drm_object_attach_property(&crtc->base, private->cubic_lut_prop, 0);
	drm_object_attach_property(&crtc->base, private->cubic_lut_size_prop, cubic_lut_size);
}

static void vop2_cubic_lut_init(struct vop2 *vop2)
{
	const struct vop2_data *vop2_data = vop2->data;
	const struct vop2_video_port_data *vp_data;
	struct vop2_video_port *vp;
	struct drm_crtc *crtc;
	int i;

	for (i = 0; i < vop2_data->nr_vps; i++) {
		vp = &vop2->vps[i];
		crtc = &vp->rockchip_crtc.crtc;
		if (!crtc->dev)
			continue;
		vp_data = &vop2_data->vp[vp->id];
		vp->cubic_lut_len = vp_data->cubic_lut_len;

		if (vp->cubic_lut_len)
			vop2_attach_cubic_lut_prop(crtc, vp->cubic_lut_len);
	}
}

static int vop2_core_clks_prepare_enable(struct vop2 *vop2)
{
	int ret;

	ret = clk_prepare_enable(vop2->hclk);
	if (ret < 0) {
		dev_err(vop2->dev, "failed to enable hclk - %d\n", ret);
		return ret;
	}

	ret = clk_prepare_enable(vop2->aclk);
	if (ret < 0) {
		dev_err(vop2->dev, "failed to enable aclk - %d\n", ret);
		goto err;
	}

	ret = clk_prepare_enable(vop2->pclk);
	if (ret < 0) {
		dev_err(vop2->dev, "failed to enable pclk - %d\n", ret);
		goto err1;
	}

	return 0;
err1:
	clk_disable_unprepare(vop2->aclk);
err:
	clk_disable_unprepare(vop2->hclk);

	return ret;
}

/*
 * VOP2 architecture
 *
 +----------+   +-------------+
 |  Cluster |   | Sel 1 from 6
 |  window0 |   |    Layer0   |              +---------------+    +-------------+    +-----------+
 +----------+   +-------------+              |N from 6 layers|    |             |    | 1 from 3  |
 +----------+   +-------------+              |   Overlay0    |    | Video Port0 |    |    RGB    |
 |  Cluster |   | Sel 1 from 6|              |               |    |             |    +-----------+
 |  window1 |   |    Layer1   |              +---------------+    +-------------+
 +----------+   +-------------+                                                      +-----------+
 +----------+   +-------------+                               +-->                   | 1 from 3  |
 |  Esmart  |   | Sel 1 from 6|              +---------------+    +-------------+    |   LVDS    |
 |  window0 |   |   Layer2    |              |N from 6 Layers     |             |    +-----------+
 +----------+   +-------------+              |   Overlay1    +    | Video Port1 | +--->
 +----------+   +-------------+   -------->  |               |    |             |    +-----------+
 |  Esmart  |   | Sel 1 from 6|   -------->  +---------------+    +-------------+    | 1 from 3  |
 |  Window1 |   |   Layer3    |                               +-->                   |   MIPI    |
 +----------+   +-------------+                                                      +-----------+
 +----------+   +-------------+              +---------------+    +-------------+
 |  Smart   |   | Sel 1 from 6|              |N from 6 Layers|    |             |    +-----------+
 |  Window0 |   |    Layer4   |              |   Overlay2    |    | Video Port2 |    | 1 from 3  |
 +----------+   +-------------+              |               |    |             |    |   HDMI    |
 +----------+   +-------------+              +---------------+    +-------------+    +-----------+
 |  Smart   |   | Sel 1 from 6|                                                      +-----------+
 |  Window1 |   |    Layer5   |                                                      |  1 from 3 |
 +----------+   +-------------+                                                      |    eDP    |
 *                                                                                   +-----------+
 */
static void vop3_layer_map_initial(struct vop2 *vop2, uint32_t current_vp_id)
{
	uint16_t vp_id;
	struct drm_plane *plane = NULL;

	drm_for_each_plane(plane, vop2->drm_dev) {
		struct vop2_win *win = to_vop2_win(plane);

		vp_id = VOP_CTRL_GET(vop2, win_vp_id[win->phys_id]);
		win->vp_mask = BIT(vp_id);
		win->old_vp_mask = win->vp_mask;
		vop2->vps[vp_id].win_mask |= BIT(win->phys_id);
	}
}

static void vop2_layer_map_initial(struct vop2 *vop2, uint32_t current_vp_id)
{
	struct vop2_layer *layer;
	struct vop2_video_port *vp;
	struct vop2_win *win;
	unsigned long win_mask;
	uint32_t used_layers = 0;
	uint16_t port_mux_cfg = 0;
	uint16_t port_mux;
	uint16_t vp_id;
	uint8_t nr_layers;
	int phys_id;
	int i, j;

	if (is_vop3(vop2)) {
		vop3_layer_map_initial(vop2, current_vp_id);
		return;
	}

	for (i = 0; i < vop2->data->nr_vps; i++) {
		vp_id = i;
		j = 0;
		vp = &vop2->vps[vp_id];
		vp->win_mask = vp->plane_mask;
		nr_layers = hweight32(vp->win_mask);
		win_mask = vp->win_mask;
		for_each_set_bit(phys_id, &win_mask, ROCKCHIP_MAX_LAYER) {
			layer = &vop2->layers[used_layers + j];
			win = vop2_find_win_by_phys_id(vop2, phys_id);
			VOP_CTRL_SET(vop2, win_vp_id[phys_id], vp_id);
			VOP_MODULE_SET(vop2, layer, layer_sel, win->layer_sel_id[vp_id]);
			win->vp_mask = BIT(i);
			win->old_vp_mask = win->vp_mask;
			layer->win_phys_id = win->phys_id;
			win->layer_id = layer->id;
			j++;
			DRM_DEV_DEBUG(vop2->dev, "layer%d select %s for vp%d phys_id: %d\n",
				      layer->id, win->name, vp_id, phys_id);
		}
		used_layers += nr_layers;
	}

	/*
	 * The last Video Port(VP2 for RK3568, VP3 for RK3588) is fixed
	 * at the last level of the all the mixers by hardware design,
	 * so we just need to handle (nr_vps - 1) vps here.
	 */
	used_layers = 0;
	for (i = 0; i < vop2->data->nr_vps - 1; i++) {
		vp = &vop2->vps[i];
		used_layers += hweight32(vp->win_mask);
		if (used_layers == 0)
			port_mux = 8;
		else
			port_mux = used_layers - 1;
		port_mux_cfg |= port_mux << (vp->id * 4);
	}

	/* the last VP is fixed */
	if (vop2->data->nr_vps >= 1)
		port_mux_cfg |= 7 << (4 * (vop2->data->nr_vps - 1));
	vop2->port_mux_cfg = port_mux_cfg;
	VOP_CTRL_SET(vop2, ovl_port_mux_cfg, port_mux_cfg);

}

static void rk3588_vop2_regsbak(struct vop2 *vop2)
{
	uint32_t *base = vop2->regs;
	int i;

	/*
	 * No need to backup DSC/GAMMA_LUT/BPP_LUT/MMU
	 */
	for (i = 0; i < (0x2000 >> 2); i++)
		vop2->regsbak[i] = base[i];
}

static void vop2_initial(struct drm_crtc *crtc)
{
	struct vop2_video_port *vp = to_vop2_video_port(crtc);
	struct vop2 *vop2 = vp->vop2;
	uint32_t current_vp_id = vp->id;
	struct vop2_wb *wb = &vop2->wb;
	int ret;

	if (vop2->enable_count == 0) {
		ret = pm_runtime_get_sync(vop2->dev);
		if (ret < 0) {
			DRM_DEV_ERROR(vop2->dev, "failed to get pm runtime: %d\n", ret);
			return;
		}

		ret = vop2_core_clks_prepare_enable(vop2);
		if (ret) {
			pm_runtime_put_sync(vop2->dev);
			return;
		}

		if (vop2_soc_is_rk3566())
			VOP_CTRL_SET(vop2, otp_en, 1);

		/*
		 * rk3588 don't support access mmio by memcpy
		 */
		if (vop2->version == VOP_VERSION_RK3588)
			rk3588_vop2_regsbak(vop2);
		else
			memcpy(vop2->regsbak, vop2->regs, vop2->len);

		VOP_MODULE_SET(vop2, wb, axi_yrgb_id, 0xd);
		VOP_MODULE_SET(vop2, wb, axi_uv_id, 0xe);
		vop2_wb_cfg_done(vp);

		if (is_vop3(vop2)) {
			VOP_CTRL_SET(vop2, dsp_vs_t_sel, 0);
			VOP_CTRL_SET(vop2, esmart_lb_mode, vop2->esmart_lb_mode);
		}

		/*
		 * This is unused and error init value for rk3528/rk3562 vp1, if less of this config,
		 * vp1 can't display normally.
		 */
		if (vop2->version == VOP_VERSION_RK3528 || vop2->version == VOP_VERSION_RK3562)
			vop2_mask_write(vop2, 0x700, 0x3, 4, 0, 0, true);

		VOP_CTRL_SET(vop2, cfg_done_en, 1);
		/*
		 * Disable auto gating, this is a workaround to
		 * avoid display image shift when a window enabled.
		 */
		VOP_CTRL_SET(vop2, auto_gating_en, 0);

		VOP_CTRL_SET(vop2, aclk_pre_auto_gating_en, 0);

		/*
		 * Register OVERLAY_LAYER_SEL and OVERLAY_PORT_SEL should take effect immediately,
		 * than windows configuration(CLUSTER/ESMART/SMART) can take effect according the
		 * video port mux configuration as we wished.
		 */
		VOP_CTRL_SET(vop2, ovl_port_mux_cfg_done_imd, 1);
		/*
		 * Let SYS_DSP_INFACE_EN/SYS_DSP_INFACE_CTRL/SYS_DSP_INFACE_POL take effect
		 * immediately.
		 */
		VOP_CTRL_SET(vop2, if_ctrl_cfg_done_imd, 1);

		/* Close dynamic turn on/off rk3588 PD_ESMART and keep esmart pd on when enable */
		if (vop2->version == VOP_VERSION_RK3588) {
			struct vop2_power_domain *esmart_pd = vop2_find_pd_by_id(vop2, VOP2_PD_ESMART);

			if (vop2_power_domain_status(esmart_pd))
				esmart_pd->on = true;
			else
				vop2_power_domain_on(esmart_pd);
		}
		vop2_layer_map_initial(vop2, current_vp_id);
		vop2_axi_irqs_enable(vop2);
		vop2->is_enabled = true;
	}

	vop2_debug_irq_enable(crtc);

	vop2->enable_count++;

	ret = clk_prepare_enable(vp->dclk);
	if (ret < 0)
		DRM_DEV_ERROR(vop2->dev, "failed to enable dclk for video port%d - %d\n",
			      vp->id, ret);
}

/*
 * The internal PD of VOP2 on rk3588 take effect immediately
 * for power up and take effect by vsync for power down.
 *
 * And the PD_CLUSTER0 is a parent PD of PD_CLUSTER1/2/3,
 * we may have this use case:
 * Cluster0 is attached to VP0 for HDMI output,
 * Cluster1 is attached to VP1 for MIPI DSI,

 * When we enable Cluster1 on VP1, we should enable PD_CLUSTER0 as
 * it is the parent PD, event though HDMI is plugout, VP1 is disabled,
 * the PD of Cluster0 should keep power on.

 * When system go to suspend:
 * (1) Power down PD of Cluster1 before VP1 standby(the power down is take
 *     effect by vsync)
 * (2) Power down PD of Cluster0
 *
 * But we have problem at step (2), Cluster0 is attached to VP0. but VP0
 * is in standby mode, as it is never used or hdmi plugout. So there is
 * no vsync, the power down will never take effect.

 * According to IC designer: We must power down all internal PD of VOP
 * before we power down the global PD_VOP.

 * So we get this workaround:
 * If we found a VP is in standby mode when we want power down a PD is
 * attached to it, we release the VP from standby mode, than it will
 * run a default timing and generate vsync. Than we can power down the
 * PD by this vsync. After all this is done, we standby the VP at last.
 */
static void vop2_power_domain_off_by_disabled_vp(struct vop2_power_domain *pd)
{
	struct vop2_video_port *vp = NULL;
	struct vop2 *vop2 = pd->vop2;
	struct vop2_win *win;
	struct drm_crtc *crtc;
	uint32_t vp_id;
	uint8_t phys_id;
	int ret;

	if (pd->data->id == VOP2_PD_CLUSTER0 || pd->data->id == VOP2_PD_CLUSTER1 ||
	    pd->data->id == VOP2_PD_CLUSTER2 || pd->data->id == VOP2_PD_CLUSTER3 ||
	    pd->data->id == VOP2_PD_ESMART) {
		phys_id = ffs(pd->data->module_id_mask) - 1;
		win = vop2_find_win_by_phys_id(vop2, phys_id);
		vp_id = ffs(win->vp_mask) - 1;
		vp = &vop2->vps[vp_id];
	} else {
		DRM_DEV_ERROR(vop2->dev, "unexpected power on pd%d\n", ffs(pd->data->id) - 1);
	}

	if (vp) {
		ret = clk_prepare_enable(vp->dclk);
		if (ret < 0)
			DRM_DEV_ERROR(vop2->dev, "failed to enable dclk for video port%d - %d\n",
				      vp->id, ret);
		crtc = &vp->rockchip_crtc.crtc;
		VOP_MODULE_SET(vop2, vp, standby, 0);
		vop2_power_domain_off(pd);
		vop2_cfg_done(crtc);
		vop2_wait_power_domain_off(pd);

		reinit_completion(&vp->dsp_hold_completion);
		vop2_dsp_hold_valid_irq_enable(crtc);
		VOP_MODULE_SET(vop2, vp, standby, 1);
		ret = wait_for_completion_timeout(&vp->dsp_hold_completion, msecs_to_jiffies(50));
		if (!ret)
			DRM_DEV_INFO(vop2->dev, "wait for vp%d dsp_hold timeout\n", vp->id);

		vop2_dsp_hold_valid_irq_disable(crtc);
		clk_disable_unprepare(vp->dclk);
	}
}

static void vop2_power_off_all_pd(struct vop2 *vop2)
{
	struct vop2_power_domain *pd, *n;

	list_for_each_entry_safe_reverse(pd, n, &vop2->pd_list_head, list) {
		if (vop2_power_domain_status(pd))
			vop2_power_domain_off_by_disabled_vp(pd);
		pd->on = false;
		pd->vp_mask = 0;
	}
}

static void vop2_disable(struct drm_crtc *crtc)
{
	struct vop2_video_port *vp = to_vop2_video_port(crtc);
	struct vop2 *vop2 = vp->vop2;

	clk_disable_unprepare(vp->dclk);

	if (--vop2->enable_count > 0)
		return;

	if (vop2->is_iommu_enabled) {
		/*
		 * vop2 standby complete, so iommu detach is safe.
		 */
		VOP_CTRL_SET(vop2, dma_stop, 1);
		rockchip_drm_dma_detach_device(vop2->drm_dev, vop2->dev);
		vop2->is_iommu_enabled = false;
	}
	if (vop2->version == VOP_VERSION_RK3588)
		vop2_power_off_all_pd(vop2);

	vop2->is_enabled = false;
	pm_runtime_put_sync(vop2->dev);

	clk_disable_unprepare(vop2->pclk);
	clk_disable_unprepare(vop2->aclk);
	clk_disable_unprepare(vop2->hclk);
}

static void vop2_crtc_disable_dsc(struct vop2 *vop2, u8 dsc_id)
{
	struct vop2_dsc *dsc = &vop2->dscs[dsc_id];

	VOP_MODULE_SET(vop2, dsc, dsc_mer, 1);
	VOP_MODULE_SET(vop2, dsc, dsc_interface_mode, 0);
	VOP_MODULE_SET(vop2, dsc, dsc_en, 0);
	VOP_MODULE_SET(vop2, dsc, rst_deassert, 0);
}

static struct vop2_clk *vop2_clk_get(struct vop2 *vop2, const char *name)
{
	struct vop2_clk *clk, *n;

	if (!name)
		return NULL;

	list_for_each_entry_safe(clk, n, &vop2->clk_list_head, list) {
		if (!strcmp(clk_hw_get_name(&clk->hw), name))
			return clk;
	}

	return NULL;
}

static void vop2_clk_set_parent(struct clk *clk, struct clk *parent)
{
	int ret = 0;

	if (parent)
		ret = clk_set_parent(clk, parent);
	if (ret < 0)
		DRM_WARN("failed to set %s as parent for %s\n",
			 __clk_get_name(parent), __clk_get_name(clk));
}

static int vop2_extend_clk_init(struct vop2 *vop2)
{
	const char * const extend_clk_name[] = {
		"hdmi0_phy_pll", "hdmi1_phy_pll"};
	struct drm_device *drm_dev = vop2->drm_dev;
	struct clk *clk;
	struct vop2_extend_pll *extend_pll;
	int i;

	INIT_LIST_HEAD(&vop2->extend_clk_list_head);

	if (vop2->version != VOP_VERSION_RK3588)
		return 0;

	for (i = 0; i < ARRAY_SIZE(extend_clk_name); i++) {
		clk = devm_clk_get_optional(drm_dev->dev, extend_clk_name[i]);
		if (IS_ERR(clk)) {
			dev_warn(drm_dev->dev, "failed to get %s: %ld\n",
				 extend_clk_name[i], PTR_ERR(clk));
			continue;
		}

		if (!clk)
			continue;

		extend_pll = devm_kzalloc(drm_dev->dev, sizeof(*extend_pll), GFP_KERNEL);
		if (!extend_pll)
			return -ENOMEM;

		extend_pll->clk = clk;
		extend_pll->vp_mask = 0;
		strncpy(extend_pll->clk_name, extend_clk_name[i], sizeof(extend_pll->clk_name));
		list_add_tail(&extend_pll->list, &vop2->extend_clk_list_head);
	}

	return 0;
}

static struct vop2_extend_pll *vop2_extend_clk_find_by_name(struct vop2 *vop2, char *clk_name)
{
	struct vop2_extend_pll *extend_pll;

	list_for_each_entry(extend_pll, &vop2->extend_clk_list_head, list) {
		if (!strcmp(extend_pll->clk_name, clk_name))
			return extend_pll;
	}

	return NULL;
}

static int vop2_extend_clk_switch_pll(struct vop2 *vop2, struct vop2_extend_pll *src,
				      struct vop2_extend_pll *dst)
{
	struct vop2_clk *dclk;
	u32 vp_mask;
	int i = 0;
	char clk_name[32];

	if (!src->vp_mask)
		return -EINVAL;

	if (dst->vp_mask)
		return -EBUSY;

	vp_mask = src->vp_mask;

	while (vp_mask) {
		if ((BIT(i) & src->vp_mask)) {
			snprintf(clk_name, sizeof(clk_name), "dclk%d", i);
			dclk = vop2_clk_get(vop2, clk_name);
			clk_set_rate(dst->clk, dclk->rate);
			vop2_clk_set_parent(vop2->vps[i].dclk, dst->clk);
			src->vp_mask &= ~BIT(i);
			dst->vp_mask |= BIT(i);
		}
		i++;
		vp_mask  = vp_mask >> 1;
	}

	return 0;
}

static inline int vop2_extend_clk_get_vp_id(struct vop2_extend_pll *ext_pll)
{
	return ffs(ext_pll->vp_mask) - 1;
}

/*
 * Here are 2 hdmi phy pll can use for video port dclk. The strategies of how to use hdmi phy pll
 * as follow:
 *
 * 1. hdmi phy pll can be used for video port0/1/2 when output format under 4K@60Hz;
 *
 * 2. When a video port connect both hdmi0 and hdmi1(may also connect other output interface),
 *    it must hold the hdmi0 and hdmi1 phy pll, and other video port can't use it. if request dclk
 *    is under 4K@60Hz, set the video port dlk parent as hdmi0 phy pll.if hdmi0 or hdmi1 phy pll
 *    is used by other video port, report a error.
 *
 * 3. When a video port(A) connect hdmi0(may also connect other output interface but not hdmi1),
 *    it must hold the hdmi0 phy pll, and other video port can't use it. If both hdmi0 and hdmi1
 *    phy pll is used by other video port, report a error. If hdmi0 phy pll is used by another
 *    video port(B) and hdmi1 phy pll is free, set hdmi1 phy pll as video port(B) dclk parent and
 *    video port(A) hold hdmi0 phy pll. If hdmi0 phy pll is free, video port(A) hold hdmi0 pll.If
 *    video port(A) hold hdmi0 phy pll and request dclk is under 4k@60Hz, set hdmi0 phy pll as
 *    video port(A) dclk parent.
 *
 * 4. When a video port(A) connect hdmi1(may also connect other output interface but not hdmi0),
 *    it must hold the hdmi1 phy pll, and other video port can't use it. If both hdmi0 and hdmi1
 *    phy pll is used by other video port, report a error. If hdmi1 phy pll is used by another
 *    video port(B) and hdmi0 phy pll is free, set hdmi0 phy pll as video port(B) dclk parent and
 *    video port(A) hold hdmi1 phy pll. If hdmi1 phy pll is free, video port(A) hold hdmi1 pll. If
 *    video port(A) hold hdmi1 phy pll and request dclk is under 4k@60Hz, set hdmi1 phy pll as
 *    video port(A) dclk parent.
 *
 * 5. When a video port connect dp(0, 1, or both, may also connect other output type but not hdmi0
 *    and hdmi1). If the request dclk is higher than 4K@60Hz or video port id is 2, do nothing.
 *    Otherwise get a free hdmi phy pll as video port dclk parent. If no free hdmi phy pll can be
 *    get, report a error.
 */

static int vop2_clk_set_parent_extend(struct vop2_video_port *vp,
				      struct rockchip_crtc_state *vcstate, bool enable)
{
	struct vop2 *vop2 = vp->vop2;
	struct vop2_extend_pll *hdmi0_phy_pll, *hdmi1_phy_pll;
	struct drm_crtc *crtc = &vp->rockchip_crtc.crtc;
	struct drm_display_mode *adjusted_mode = &crtc->state->adjusted_mode;

	hdmi0_phy_pll = vop2_extend_clk_find_by_name(vop2, "hdmi0_phy_pll");
	hdmi1_phy_pll = vop2_extend_clk_find_by_name(vop2, "hdmi1_phy_pll");

	if (hdmi0_phy_pll)
		clk_get_rate(hdmi0_phy_pll->clk);
	if (hdmi1_phy_pll)
		clk_get_rate(hdmi1_phy_pll->clk);

	if ((!hdmi0_phy_pll && !hdmi1_phy_pll) ||
	    ((vcstate->output_if & VOP_OUTPUT_IF_HDMI0) && !hdmi0_phy_pll) ||
	    ((vcstate->output_if & VOP_OUTPUT_IF_HDMI1) && !hdmi1_phy_pll))
		return 0;

	if (enable) {
		if ((vcstate->output_if & VOP_OUTPUT_IF_HDMI0) &&
		    (vcstate->output_if & VOP_OUTPUT_IF_HDMI1)) {
			if (hdmi0_phy_pll->vp_mask) {
				DRM_ERROR("hdmi0 phy pll is used by vp%d\n",
					  vop2_extend_clk_get_vp_id(hdmi0_phy_pll));
				return -EBUSY;
			}

			if (hdmi1_phy_pll->vp_mask) {
				DRM_ERROR("hdmi1 phy pll is used by vp%d\n",
					  vop2_extend_clk_get_vp_id(hdmi1_phy_pll));
				return -EBUSY;
			}

			if (adjusted_mode->crtc_clock > VOP2_MAX_DCLK_RATE)
				vop2_clk_set_parent(vp->dclk, vp->dclk_parent);
			else
				vop2_clk_set_parent(vp->dclk, hdmi0_phy_pll->clk);

			hdmi0_phy_pll->vp_mask |= BIT(vp->id);
			hdmi1_phy_pll->vp_mask |= BIT(vp->id);
		} else if ((vcstate->output_if & VOP_OUTPUT_IF_HDMI0) &&
			   !(vcstate->output_if & VOP_OUTPUT_IF_HDMI1)) {
			if (hdmi0_phy_pll->vp_mask) {
				if (hdmi1_phy_pll) {
					if (hdmi1_phy_pll->vp_mask) {
						DRM_ERROR("hdmi0: phy pll is used by vp%d:vp%d\n",
							  vop2_extend_clk_get_vp_id(hdmi0_phy_pll),
							  vop2_extend_clk_get_vp_id(hdmi1_phy_pll));
						return -EBUSY;
					}

					vop2_extend_clk_switch_pll(vop2, hdmi0_phy_pll,
								   hdmi1_phy_pll);
				} else {
					DRM_ERROR("hdmi0: phy pll is used by vp%d\n",
						  vop2_extend_clk_get_vp_id(hdmi0_phy_pll));
					return -EBUSY;
				}
			}

			if (adjusted_mode->crtc_clock > VOP2_MAX_DCLK_RATE)
				vop2_clk_set_parent(vp->dclk, vp->dclk_parent);
			else
				vop2_clk_set_parent(vp->dclk, hdmi0_phy_pll->clk);

			hdmi0_phy_pll->vp_mask |= BIT(vp->id);
		} else if (!(vcstate->output_if & VOP_OUTPUT_IF_HDMI0) &&
			   (vcstate->output_if & VOP_OUTPUT_IF_HDMI1)) {
			if (hdmi1_phy_pll->vp_mask) {
				if (hdmi0_phy_pll) {
					if (hdmi0_phy_pll->vp_mask) {
						DRM_ERROR("hdmi1: phy pll is used by vp%d:vp%d\n",
							  vop2_extend_clk_get_vp_id(hdmi0_phy_pll),
							  vop2_extend_clk_get_vp_id(hdmi1_phy_pll));
						return -EBUSY;
					}

					vop2_extend_clk_switch_pll(vop2, hdmi1_phy_pll,
								   hdmi0_phy_pll);
				} else {
					DRM_ERROR("hdmi1: phy pll is used by vp%d\n",
						  vop2_extend_clk_get_vp_id(hdmi1_phy_pll));
					return -EBUSY;
				}
			}

			if (adjusted_mode->crtc_clock > VOP2_MAX_DCLK_RATE)
				vop2_clk_set_parent(vp->dclk, vp->dclk_parent);
			else
				vop2_clk_set_parent(vp->dclk, hdmi1_phy_pll->clk);

			hdmi1_phy_pll->vp_mask |= BIT(vp->id);
		} else if (output_if_is_dp(vcstate->output_if)) {
			if (vp->id == 2) {
				vop2_clk_set_parent(vp->dclk, vp->dclk_parent);
				return 0;
			}

			if (hdmi0_phy_pll && !hdmi0_phy_pll->vp_mask) {
				vop2_clk_set_parent(vp->dclk, hdmi0_phy_pll->clk);
				hdmi0_phy_pll->vp_mask |= BIT(vp->id);
			} else if (hdmi1_phy_pll && !hdmi1_phy_pll->vp_mask) {
				vop2_clk_set_parent(vp->dclk, hdmi1_phy_pll->clk);
				hdmi1_phy_pll->vp_mask |= BIT(vp->id);
			} else {
				vop2_clk_set_parent(vp->dclk, vp->dclk_parent);
				DRM_INFO("No free hdmi phy pll for DP, use default parent\n");
			}
		}
	} else {
		if (hdmi0_phy_pll && (BIT(vp->id) & hdmi0_phy_pll->vp_mask))
			hdmi0_phy_pll->vp_mask &= ~BIT(vp->id);

		if (hdmi1_phy_pll && (BIT(vp->id) & hdmi1_phy_pll->vp_mask))
			hdmi1_phy_pll->vp_mask &= ~BIT(vp->id);
	}

	return 0;
}

static void vop2_crtc_atomic_enter_psr(struct drm_crtc *crtc, struct drm_crtc_state *old_state)
{
	struct vop2_video_port *vp = to_vop2_video_port(crtc);
	struct vop2 *vop2 = vp->vop2;
	struct vop2_win *win;
	unsigned long win_mask = vp->enabled_win_mask;
	int phys_id;

	for_each_set_bit(phys_id, &win_mask, ROCKCHIP_MAX_LAYER) {
		win = vop2_find_win_by_phys_id(vop2, phys_id);
		VOP_WIN_SET(vop2, win, enable, 0);

		if (win->feature & WIN_FEATURE_CLUSTER_MAIN)
			VOP_CLUSTER_SET(vop2, win, enable, 0);
	}

	vop2_cfg_done(crtc);
	vop2_wait_for_fs_by_done_bit_status(vp);
	drm_crtc_vblank_off(crtc);
	if (hweight8(vop2->active_vp_mask) == 1) {
		u32 adjust_aclk_rate = 0;
		u32 htotal = (VOP_MODULE_GET(vop2, vp, htotal_pw) >> 16) & 0xffff;
		u32 pre_scan_dly = VOP_MODULE_GET(vop2, vp, pre_scan_htiming);
		u32 pre_scan_hblank = pre_scan_dly & 0x1fff;
		u32 pre_scan_hactive = (pre_scan_dly >> 16) & 0x1fff;
		u32 dclk_rate = crtc->state->adjusted_mode.crtc_clock / 1000;
		/**
		 * (pre_scan_hblank + pre_scan_hactive) x aclk_margin / adjust_aclk_rate = hotal / dclk_rate
		 * aclk_margin = 1.2, so
		 * adjust_aclk_rate = (pre_scan_hblank + pre_scan_hactive) x 1.2 * aclk_margin / htotal
		 */

		adjust_aclk_rate = (pre_scan_hblank + pre_scan_hactive) * dclk_rate * 12 / 10 / htotal;

		vop2->aclk_rate = clk_get_rate(vop2->aclk);
		clk_set_rate(vop2->aclk, adjust_aclk_rate * 1000000L);
		vop2->aclk_rate_reset = true;
	}
}

static void vop2_crtc_atomic_exit_psr(struct drm_crtc *crtc, struct drm_crtc_state *old_state)
{
	struct vop2_video_port *vp = to_vop2_video_port(crtc);
	struct vop2 *vop2 = vp->vop2;
	u32 phys_id;
	struct vop2_win *win;
	unsigned long enabled_win_mask = vp->enabled_win_mask;

	drm_crtc_vblank_on(crtc);
	if (vop2->aclk_rate_reset)
		clk_set_rate(vop2->aclk, vop2->aclk_rate);
	vop2->aclk_rate_reset = false;

	for_each_set_bit(phys_id, &enabled_win_mask, ROCKCHIP_MAX_LAYER) {
		win = vop2_find_win_by_phys_id(vop2, phys_id);
		VOP_WIN_SET(vop2, win, enable, 1);
		if (win->feature & WIN_FEATURE_CLUSTER_MAIN)
			VOP_CLUSTER_SET(vop2, win, enable, 1);
	}

	vop2_cfg_done(crtc);
	vop2_wait_for_fs_by_done_bit_status(vp);
}

static void vop2_crtc_atomic_disable(struct drm_crtc *crtc,
				     struct drm_crtc_state *old_state)
{
	struct vop2_video_port *vp = to_vop2_video_port(crtc);
	struct rockchip_crtc_state *vcstate = to_rockchip_crtc_state(crtc->state);
	struct vop2 *vop2 = vp->vop2;
	const struct vop2_video_port_data *vp_data = &vop2->data->vp[vp->id];
	struct vop2_video_port *splice_vp = &vop2->vps[vp_data->splice_vp_id];
	bool dual_channel = !!(vcstate->output_flags & ROCKCHIP_OUTPUT_DUAL_CHANNEL_LEFT_RIGHT_MODE);
	int ret;

	WARN_ON(vp->event);

	if (crtc->state->self_refresh_active) {
		vop2_crtc_atomic_enter_psr(crtc, old_state);
		goto out;
	}

	vop2_lock(vop2);
	DRM_DEV_INFO(vop2->dev, "Crtc atomic disable vp%d\n", vp->id);
	VOP_MODULE_SET(vop2, vp, almost_full_or_en, 0);
	VOP_MODULE_SET(vop2, vp, line_flag_or_en, 0);
	drm_crtc_vblank_off(crtc);
	if (vop2->dscs[vcstate->dsc_id].enabled &&
	    vop2->dscs[vcstate->dsc_id].attach_vp_id == vp->id &&
	    vop2->data->nr_dscs) {
		if (dual_channel) {
			vop2_crtc_disable_dsc(vop2, 0);
			vop2_crtc_disable_dsc(vop2, 1);
		} else {
			vop2_crtc_disable_dsc(vop2, vcstate->dsc_id);
		}
	}

	if (vp->cubic_lut) {
		VOP_MODULE_SET(vop2, vp, cubic_lut_update_en, 0);
		VOP_MODULE_SET(vop2, vp, cubic_lut_en, 0);
	}

	if (vp_data->feature & VOP_FEATURE_VIVID_HDR)
		VOP_MODULE_SET(vop2, vp, hdr_lut_update_en, 0);
	vop2_disable_all_planes_for_crtc(crtc);

	if (vop2->dscs[vcstate->dsc_id].enabled &&
	    vop2->dscs[vcstate->dsc_id].attach_vp_id == vp->id &&
	    vop2->data->nr_dscs && vop2->dscs[vcstate->dsc_id].pd) {
		if (dual_channel) {
			vop2_power_domain_put(vop2->dscs[0].pd);
			vop2_power_domain_put(vop2->dscs[1].pd);
			vop2->dscs[0].pd->vp_mask = 0;
			vop2->dscs[1].pd->vp_mask = 0;
			vop2->dscs[0].attach_vp_id = -1;
			vop2->dscs[1].attach_vp_id = -1;
		} else {
			vop2_power_domain_put(vop2->dscs[vcstate->dsc_id].pd);
			vop2->dscs[vcstate->dsc_id].pd->vp_mask = 0;
			vop2->dscs[vcstate->dsc_id].attach_vp_id = -1;
		}
		vop2->dscs[vcstate->dsc_id].enabled = false;
		vcstate->dsc_enable = false;
	}

	if (vp->output_if & VOP_OUTPUT_IF_eDP0)
		VOP_GRF_SET(vop2, grf, grf_edp0_en, 0);

	if (vp->output_if & VOP_OUTPUT_IF_eDP1) {
		VOP_GRF_SET(vop2, grf, grf_edp1_en, 0);
		if (dual_channel)
			VOP_CTRL_SET(vop2, edp_dual_en, 0);
	}

	if (vp->output_if & VOP_OUTPUT_IF_HDMI0) {
		VOP_GRF_SET(vop2, grf, grf_hdmi0_dsc_en, 0);
		VOP_GRF_SET(vop2, grf, grf_hdmi0_en, 0);
	}

	if (vp->output_if & VOP_OUTPUT_IF_HDMI1) {
		VOP_GRF_SET(vop2, grf, grf_hdmi1_dsc_en, 0);
		VOP_GRF_SET(vop2, grf, grf_hdmi1_en, 0);
		if (dual_channel)
			VOP_CTRL_SET(vop2, hdmi_dual_en, 0);
	}

	if ((vcstate->output_if & VOP_OUTPUT_IF_DP1) && dual_channel)
		VOP_CTRL_SET(vop2, dp_dual_en, 0);

	if ((vcstate->output_if & VOP_OUTPUT_IF_MIPI1) && dual_channel)
		VOP_CTRL_SET(vop2, mipi_dual_en, 0);

	VOP_MODULE_SET(vop2, vp, dual_channel_en, 0);
	VOP_MODULE_SET(vop2, vp, dual_channel_swap, 0);

	vp->output_if = 0;

	vop2_clk_set_parent_extend(vp, vcstate, false);
	/*
	 * Vop standby will take effect at end of current frame,
	 * if dsp hold valid irq happen, it means standby complete.
	 *
	 * we must wait standby complete when we want to disable aclk,
	 * if not, memory bus maybe dead.
	 */
	reinit_completion(&vp->dsp_hold_completion);
	vop2_dsp_hold_valid_irq_enable(crtc);

	spin_lock(&vop2->reg_lock);

	VOP_MODULE_SET(vop2, vp, splice_en, 0);

	VOP_MODULE_SET(vop2, vp, standby, 1);

	spin_unlock(&vop2->reg_lock);

	ret = wait_for_completion_timeout(&vp->dsp_hold_completion, msecs_to_jiffies(50));
	if (!ret)
		DRM_DEV_INFO(vop2->dev, "wait for vp%d dsp_hold timeout\n", vp->id);

	vop2_dsp_hold_valid_irq_disable(crtc);

	vop2_disable(crtc);

	vop2->active_vp_mask &= ~BIT(vp->id);
	if (vcstate->splice_mode)
		vop2->active_vp_mask &= ~BIT(splice_vp->id);
	vcstate->splice_mode = false;
	vcstate->output_flags = 0;
	vp->splice_mode_right = false;
	vp->loader_protect = false;
	splice_vp->splice_mode_right = false;
	memset(&vp->active_tv_state, 0, sizeof(vp->active_tv_state));
	vop2_unlock(vop2);

	vop2_set_system_status(vop2);

out:
	if (crtc->state->event && !crtc->state->active) {
		spin_lock_irq(&crtc->dev->event_lock);
		drm_crtc_send_vblank_event(crtc, crtc->state->event);
		spin_unlock_irq(&crtc->dev->event_lock);

		crtc->state->event = NULL;
	}
}

static int vop2_cluster_two_win_mode_check(struct drm_plane_state *pstate)
{
	struct drm_atomic_state *state = pstate->state;
	struct drm_plane *plane = pstate->plane;
	struct vop2_win *win = to_vop2_win(plane);
	struct vop2 *vop2 = win->vop2;
	struct vop2_win *main_win = vop2_find_win_by_phys_id(vop2, win->phys_id);
	struct drm_plane_state *main_pstate;
	int actual_w = drm_rect_width(&pstate->src) >> 16;
	int xoffset;

	if (pstate->fb->modifier == DRM_FORMAT_MOD_LINEAR)
		xoffset = 0;
	else
		xoffset = pstate->src.x1 >> 16;

	if ((actual_w + xoffset % 16) > 2048) {
		DRM_ERROR("%s act_w(%d) + xoffset(%d) / 16  << 2048 in two win mode\n",
				  win->name, actual_w, xoffset);
		return -EINVAL;
	}

	main_pstate = drm_atomic_get_new_plane_state(state, &main_win->base);

	if (pstate->fb->modifier != main_pstate->fb->modifier) {
		DRM_ERROR("%s(fb->modifier: 0x%llx) must use same data layout as %s(fb->modifier: 0x%llx)\n",
				win->name, pstate->fb->modifier, main_win->name, main_pstate->fb->modifier);
		return -EINVAL;
	}

	if (main_pstate->fb->modifier == DRM_FORMAT_MOD_LINEAR)
		xoffset = 0;
	else
		xoffset = main_pstate->src.x1 >> 16;
	actual_w = drm_rect_width(&main_pstate->src) >> 16;

	if ((actual_w + xoffset % 16) > 2048) {
		DRM_ERROR("%s act_w(%d) + xoffset(%d) / 16  << 2048 in two win mode\n",
				  main_win->name, actual_w, xoffset);
		return -EINVAL;
	}

	return 0;
}

static int vop2_cluter_splice_scale_check(struct vop2_win *win, struct drm_plane_state *pstate,
					  u16 hdisplay)
{
	struct drm_rect src = drm_plane_state_src(pstate);
	struct drm_rect dst = drm_plane_state_dest(pstate);
	u16 half_hdisplay = hdisplay >> 1;

	/* scale up is ok */
	if ((drm_rect_width(&src) >> 16) <= drm_rect_width(&dst))
		return 0;

	if ((drm_rect_width(&src) >> 16) <= VOP2_MAX_VP_OUTPUT_WIDTH)
		return 0;
	/*
	 * Cluster scale down limitation in splice mode:
	 * If scale down, must display at horizontal center
	 */
	if ((dst.x1 < half_hdisplay) && (dst.x2 > half_hdisplay)) {
		if ((dst.x2 + dst.x1) != hdisplay) {
			DRM_ERROR("%s src_w: %d dst_w %d dst(%d %d) must scale down at center in splice mode\n",
				  win->name, drm_rect_width(&src) >> 16,
				  drm_rect_width(&dst), dst.x1, dst.x2);
			return -EINVAL;
		}

		if (drm_rect_calc_hscale(&src, &dst, 1, FRAC_16_16(6, 5)) < 0) {
			DRM_ERROR("%s %d --> %d scale down factor should < 1.2 in splice mode\n",
				  win->name, drm_rect_width(&src) >> 16, drm_rect_width(&dst));
			return -EINVAL;
		}
	}

	return 0;
}

static int vop2_plane_splice_check(struct drm_plane *plane, struct drm_plane_state *pstate,
				   struct drm_display_mode *mode)
{
	struct vop2_win *win = to_vop2_win(plane);
	int ret = 0;

	if (!(win->feature & WIN_FEATURE_SPLICE_LEFT)) {
		DRM_ERROR("%s can't be left win in splice mode\n", win->name);
		return -EINVAL;
	}

	if (win->feature & WIN_FEATURE_CLUSTER_SUB) {
		DRM_ERROR("%s can't use two win mode in splice mode\n", win->name);
		return -EINVAL;
	}

	if ((pstate->rotation & DRM_MODE_ROTATE_270) ||
	    (pstate->rotation & DRM_MODE_ROTATE_90) ||
	    (pstate->rotation & DRM_MODE_REFLECT_X)) {
		DRM_ERROR("%s can't rotate 270/90 and xmirror in splice mode\n", win->name);
		return -EINVAL;
	}

	/* check for cluster splice scale down */
	if (win->feature & WIN_FEATURE_CLUSTER_MAIN)
		ret = vop2_cluter_splice_scale_check(win, pstate, mode->hdisplay);

	return ret;
}

/*
 * 1. NV12/NV16/YUYV xoffset must aligned as 2 pixel;
 * 2. NV12/NV15 yoffset must aligned as 2 pixel;
 * 3. NV30 xoffset must aligned as 4 pixel;
 * 4. NV15/NV20 xoffset must aligend as 8 pixel at rk3568/rk3588/rk3528/rk3562,
 *    others must aligned as 4 pixel;
 */
static int vop2_linear_yuv_format_check(struct drm_plane *plane, struct drm_plane_state *state)
{
	struct vop2_plane_state *vpstate = to_vop2_plane_state(state);
	struct drm_crtc *crtc = state->crtc;
	struct vop2_video_port *vp = to_vop2_video_port(crtc);
	struct vop2_win *win = to_vop2_win(plane);
	struct drm_framebuffer *fb = state->fb;
	struct drm_rect *src = &vpstate->src;
	u32 val = 0;

	if (vpstate->afbc_en || vpstate->tiled_en || !fb->format->is_yuv)
		return 0;

	switch (fb->format->format) {
	case DRM_FORMAT_NV12:
	case DRM_FORMAT_NV21:
		val = src->x1 >> 16;
		if (val % 2) {
			src->x1 = ALIGN(val, 2) << 16;
			DRM_WARN("VP%d %s src x offset[%d] must aligned as 2 pixel at NV12 fmt, and adjust to: %d\n", vp->id, win->name, val, src->x1 >> 16);
		}
		val = src->y1 >> 16;
		if (val % 2) {
			src->y1 = ALIGN(val, 2) << 16;
			DRM_WARN("VP%d %s src y offset[%d] must aligned as 2 pixel at NV12 fmt, and adjust to: %d\n", vp->id, win->name, val, src->y1 >> 16);
		}
		break;
	case DRM_FORMAT_NV15:
		val = src->y1 >> 16;
		if (val % 2) {
			src->y1 = ALIGN(val, 2) << 16;
			DRM_WARN("VP%d %s src y offset[%d] must aligned as 2 pixel at NV15 fmt, and adjust to: %d\n", vp->id, win->name, val, src->y1 >> 16);
		}
		if (vp->vop2->version == VOP_VERSION_RK3568 ||
		    vp->vop2->version == VOP_VERSION_RK3588 ||
		    vp->vop2->version == VOP_VERSION_RK3528 ||
		    vp->vop2->version == VOP_VERSION_RK3562) {
			val = src->x1 >> 16;
			if (val % 8) {
				src->x1 = ALIGN(val, 8) << 16;
				DRM_WARN("VP%d %s src x offset[%d] must aligned as 8 pixel at NV15 fmt, and adjust to: %d\n", vp->id, win->name, val, src->x1 >> 16);
			}
		} else {
			val = src->x1 >> 16;
			if (val % 4) {
				src->x1 = ALIGN(val, 4) << 16;
				DRM_WARN("VP%d %s src x offset[%d] must aligned as 4 pixel at NV15 fmt, and adjust to: %d\n", vp->id, win->name, val, src->x1 >> 16);
			}
		}
		break;
	case DRM_FORMAT_NV16:
	case DRM_FORMAT_NV61:
	case DRM_FORMAT_YUYV:
	case DRM_FORMAT_YVYU:
	case DRM_FORMAT_VYUY:
	case DRM_FORMAT_UYVY:
		val = src->x1 >> 16;
		if (val % 2) {
			src->x1 = ALIGN(val, 2) << 16;
			DRM_WARN("VP%d %s src x offset[%d] must aligned as 2 pixel at YUYV fmt, and adjust to: %d\n", vp->id, win->name, val, src->x1 >> 16);
		}
		break;
	case DRM_FORMAT_NV20:
		if (vp->vop2->version == VOP_VERSION_RK3568 ||
		    vp->vop2->version == VOP_VERSION_RK3588 ||
		    vp->vop2->version == VOP_VERSION_RK3528 ||
		    vp->vop2->version == VOP_VERSION_RK3562) {
			val = src->x1 >> 16;
			if (val % 8) {
				src->x1 = ALIGN(val, 8) << 16;
				DRM_WARN("VP%d %s src x offset[%d] must aligned as 8 pixel at NV20 fmt, and adjust to: %d\n", vp->id, win->name, val, src->x1 >> 16);
			}
		} else {
			val = src->x1 >> 16;
			if (val % 4) {
				src->x1 = ALIGN(val, 4) << 16;
				DRM_WARN("VP%d %s src x offset[%d] must aligned as 4 pixel at NV20 fmt, and adjust to: %d\n", vp->id, win->name, val, src->x1 >> 16);
			}
		}
		break;
	case DRM_FORMAT_NV30:
		val = src->x1 >> 16;
		if (val % 4) {
			src->x1 = ALIGN(val, 4) << 16;
			DRM_WARN("VP%d %s src x offset[%d] must aligned as 4 pixel at NV30 fmt, and adjust to: %d\n", vp->id, win->name, val, src->x1 >> 16);
		}
		break;
	default:
		return 0;
	}

	return 0;
}

static int vop2_plane_atomic_check(struct drm_plane *plane, struct drm_plane_state *state)
{
	struct vop2_plane_state *vpstate = to_vop2_plane_state(state);
	struct vop2_win *win = to_vop2_win(plane);
	struct vop2_win *splice_win;
	struct vop2 *vop2 = win->vop2;
	struct drm_framebuffer *fb = state->fb;
	struct drm_display_mode *mode;
	struct drm_crtc *crtc = state->crtc;
	struct drm_crtc_state *cstate;
	struct rockchip_crtc_state *vcstate;
	struct vop2_video_port *vp;
	const struct vop2_data *vop2_data;
	struct drm_rect *dest = &vpstate->dest;
	struct drm_rect *src = &vpstate->src;
	struct drm_gem_object *obj, *uv_obj;
	struct rockchip_gem_object *rk_obj, *rk_uv_obj;
	int min_scale = win->regs->scl ? FRAC_16_16(1, 8) : DRM_PLANE_HELPER_NO_SCALING;
	int max_scale = win->regs->scl ? FRAC_16_16(8, 1) : DRM_PLANE_HELPER_NO_SCALING;
	uint32_t tile_size = 1;
	int max_input_w;
	int max_input_h;
	unsigned long offset;
	dma_addr_t dma_addr;
	int ret;

	crtc = crtc ? crtc : plane->state->crtc;
	if (!crtc || !fb) {
		plane->state->visible = false;
		return 0;
	}

	vp = to_vop2_video_port(crtc);
	vop2_data = vp->vop2->data;

	cstate = drm_atomic_get_existing_crtc_state(state->state, crtc);
	if (WARN_ON(!cstate))
		return -EINVAL;

	mode = &cstate->mode;
	vcstate = to_rockchip_crtc_state(cstate);

	max_input_w = vop2_data->max_input.width;
	max_input_h = vop2_data->max_input.height;

	if (vop2_has_feature(win->vop2, VOP_FEATURE_SPLICE)) {
		if (mode->hdisplay > VOP2_MAX_VP_OUTPUT_WIDTH) {
			vcstate->splice_mode = true;
			ret = vop2_plane_splice_check(plane, state, mode);
			if (ret < 0)
				return ret;
			splice_win = vop2_find_win_by_phys_id(vop2, win->splice_win_id);
			splice_win->splice_mode_right = true;
			splice_win->left_win = win;
			win->splice_win = splice_win;
			max_input_w <<= 1;
		}
	}

	vpstate->xmirror_en = (state->rotation & DRM_MODE_REFLECT_X) ? 1 : 0;
	vpstate->ymirror_en = (state->rotation & DRM_MODE_REFLECT_Y) ? 1 : 0;
	vpstate->rotate_270_en = (state->rotation & DRM_MODE_ROTATE_270) ? 1 : 0;
	vpstate->rotate_90_en = (state->rotation & DRM_MODE_ROTATE_90) ? 1 : 0;

	if (vpstate->rotate_270_en && vpstate->rotate_90_en) {
		DRM_ERROR("Can't rotate 90 and 270 at the same time\n");
		return -EINVAL;
	}

	ret = drm_atomic_helper_check_plane_state(state, cstate,
						  min_scale, max_scale,
						  true, true);
	if (ret)
		return ret;

	if (!state->visible) {
		DRM_ERROR("%s is invisible(src: pos[%d, %d] rect[%d x %d] dst: pos[%d, %d] rect[%d x %d]\n",
			  plane->name, state->src_x >> 16, state->src_y >> 16, state->src_w >> 16,
			  state->src_h >> 16, state->crtc_x, state->crtc_y, state->crtc_w,
			  state->crtc_h);
		return 0;
	}

	src->x1 = state->src.x1;
	src->y1 = state->src.y1;
	src->x2 = state->src.x2;
	src->y2 = state->src.y2;
	dest->x1 = state->dst.x1;
	dest->y1 = state->dst.y1;
	dest->x2 = state->dst.x2;
	dest->y2 = state->dst.y2;

	vpstate->zpos = state->zpos;
	vpstate->global_alpha = state->alpha >> 8;
	vpstate->blend_mode = state->pixel_blend_mode;
	vpstate->format = vop2_convert_format(fb->format->format);
	if (vpstate->format < 0)
		return vpstate->format;

	if (drm_rect_width(src) >> 16 < 4 || drm_rect_height(src) >> 16 < 4 ||
	    drm_rect_width(dest) < 4 || drm_rect_width(dest) < 4) {
		DRM_ERROR("Invalid size: %dx%d->%dx%d, min size is 4x4\n",
			  drm_rect_width(src) >> 16, drm_rect_height(src) >> 16,
			  drm_rect_width(dest), drm_rect_height(dest));
		state->visible = false;
		return 0;
	}

	if (drm_rect_width(src) >> 16 > max_input_w ||
	    drm_rect_height(src) >> 16 > max_input_h) {
		DRM_ERROR("Invalid source: %dx%d. max input: %dx%d\n",
			  drm_rect_width(src) >> 16,
			  drm_rect_height(src) >> 16,
			  max_input_w,
			  max_input_h);
		return -EINVAL;
	}

	if (rockchip_afbc(plane, fb->modifier))
		vpstate->afbc_en = true;
	else
		vpstate->afbc_en = false;

	vpstate->tiled_en = rockchip_tiled(plane, fb->modifier) ?
				fb->modifier & ROCKCHIP_TILED_BLOCK_SIZE_MASK : 0;
	if (vpstate->tiled_en && vpstate->afbc_en) {
		DRM_ERROR("%s afbc and tiled format can't be enabled at same time(modifier: 0x%llx)\n",
			  win->name, fb->modifier);
		return -EINVAL;
	}
	if (vpstate->tiled_en)
		tile_size = vpstate->tiled_en == ROCKCHIP_TILED_BLOCK_SIZE_8x8 ? 8 : 4;

	/*
	 * This is special feature at rk356x, the cluster layer only can support
	 * afbc format and can't support linear format;
	 */
	if (vp->vop2->version == VOP_VERSION_RK3568) {
		if (vop2_cluster_window(win) && !vpstate->afbc_en) {
			DRM_ERROR("Unsupported linear format at %s\n", win->name);
			return -EINVAL;
		}
	}

	if (vp->vop2->version > VOP_VERSION_RK3568) {
		if (vop2_cluster_window(win) && !vpstate->afbc_en && fb->format->is_yuv && !is_vop3(vop2)) {
			DRM_ERROR("Unsupported linear yuv format at %s\n", win->name);
			return -EINVAL;
		}

		if (vop2_cluster_window(win) && !vpstate->afbc_en &&
		    (win->supported_rotations & state->rotation)) {
			DRM_ERROR("Unsupported linear rotation(%d) format at %s\n",
				  state->rotation, win->name);
			return -EINVAL;
		}
	}

	if (win->feature & WIN_FEATURE_CLUSTER_SUB) {
		ret = vop2_cluster_two_win_mode_check(state);
		if (ret < 0)
			return ret;
	}

	if (vop2_linear_yuv_format_check(plane, state))
		return -EINVAL;

	if (fb->format->char_per_block[0] == 0)
		offset = ALIGN_DOWN(src->x1 >> 16, tile_size) * fb->format->cpp[0] * tile_size;
	else
		offset = drm_format_info_min_pitch(fb->format, 0, ALIGN_DOWN(src->x1 >> 16, tile_size)) * tile_size;
	vpstate->offset = offset + fb->offsets[0];

	/*
	 * AFBC HDR_PTR must set to the zero offset of the framebuffer.
	 */
	if (vpstate->afbc_en)
		offset = 0;
	else if (vpstate->ymirror_en)
		offset += ((src->y2 >> 16) - 1) * fb->pitches[0];
	else
		offset += ALIGN_DOWN(src->y1 >> 16, tile_size) * fb->pitches[0];

	obj = fb->obj[0];
	rk_obj = to_rockchip_obj(obj);

	vpstate->yrgb_mst = rk_obj->dma_addr + offset + fb->offsets[0];
	if (fb->format->is_yuv && fb->format->num_planes > 1) {
		int hsub = fb->format->hsub;
		int vsub = fb->format->vsub;

		if (fb->format->char_per_block[0] == 0)
			offset = ALIGN_DOWN(src->x1 >> 16, tile_size) * fb->format->cpp[1] / hsub * tile_size;
		else
			offset = drm_format_info_min_pitch(fb->format, 1, ALIGN_DOWN(src->x1 >> 16, tile_size)) * tile_size / hsub;

		if (vpstate->tiled_en)
			offset /= vsub;
		offset += ALIGN_DOWN(src->y1 >> 16, tile_size) * fb->pitches[1] / vsub;

		uv_obj = fb->obj[1];
		rk_uv_obj = to_rockchip_obj(uv_obj);

		if (vpstate->ymirror_en && !vpstate->afbc_en)
			offset += fb->pitches[1] * ((state->src_h >> 16) - 2)  / vsub;
		dma_addr = rk_uv_obj->dma_addr + offset + fb->offsets[1];
		vpstate->uv_mst = dma_addr;
		/* tile 4x4 m0 format, y and uv is packed together */
		if (vpstate->tiled_en == ROCKCHIP_TILED_BLOCK_SIZE_4x4_MODE0)
			vpstate->yrgb_mst += offset;
	}

	return 0;
}

static void vop2_plane_atomic_disable(struct drm_plane *plane, struct drm_plane_state *old_state)
{
	struct vop2_win *win = to_vop2_win(plane);
	struct vop2 *vop2 = win->vop2;
	struct drm_crtc *crtc;
	struct vop2_video_port *vp;

#if defined(CONFIG_ROCKCHIP_DRM_DEBUG)
	struct vop2_plane_state *vpstate = to_vop2_plane_state(plane->state);
#endif

	rockchip_drm_dbg(vop2->dev, VOP_DEBUG_PLANE, "%s disable %s\n",
			 win->name, current->comm);

	if (!old_state->crtc)
		return;

	spin_lock(&vop2->reg_lock);

	crtc = old_state->crtc;
	vp = to_vop2_video_port(crtc);

	vop2_win_disable(win, false);
	vp->enabled_win_mask &= ~BIT(win->phys_id);
	if (win->splice_win) {
		vop2_win_disable(win->splice_win, false);
		vp->enabled_win_mask &= ~BIT(win->splice_win->phys_id);
	}

#if defined(CONFIG_ROCKCHIP_DRM_DEBUG)
	kfree(vpstate->planlist);
	vpstate->planlist = NULL;
#endif

	spin_unlock(&vop2->reg_lock);
}

/*
 * The color key is 10 bit, so all format should
 * convert to 10 bit here.
 */
static void vop2_plane_setup_color_key(struct drm_plane *plane)
{
	struct drm_plane_state *pstate = plane->state;
	struct vop2_plane_state *vpstate = to_vop2_plane_state(pstate);
	struct drm_framebuffer *fb = pstate->fb;
	struct vop2_win *win = to_vop2_win(plane);
	struct vop2 *vop2 = win->vop2;
	uint32_t color_key_en = 0;
	uint32_t color_key;
	uint32_t r = 0;
	uint32_t g = 0;
	uint32_t b = 0;

	if (!(vpstate->color_key & VOP_COLOR_KEY_MASK) || fb->format->is_yuv) {
		VOP_WIN_SET(vop2, win, color_key_en, 0);
		return;
	}

	switch (fb->format->format) {
	case DRM_FORMAT_RGB565:
	case DRM_FORMAT_BGR565:
		r = (vpstate->color_key & 0xf800) >> 11;
		g = (vpstate->color_key & 0x7e0) >> 5;
		b = (vpstate->color_key & 0x1f);
		r <<= 5;
		g <<= 4;
		b <<= 5;
		color_key_en = 1;
		break;
	case DRM_FORMAT_XRGB8888:
	case DRM_FORMAT_ARGB8888:
	case DRM_FORMAT_XBGR8888:
	case DRM_FORMAT_ABGR8888:
	case DRM_FORMAT_RGB888:
	case DRM_FORMAT_BGR888:
		r = (vpstate->color_key & 0xff0000) >> 16;
		g = (vpstate->color_key & 0xff00) >> 8;
		b = (vpstate->color_key & 0xff);
		r <<= 2;
		g <<= 2;
		b <<= 2;
		color_key_en = 1;
		break;
	}

	color_key = (r << 20) | (g << 10) | b;
	VOP_WIN_SET(vop2, win, color_key_en, color_key_en);
	VOP_WIN_SET(vop2, win, color_key, color_key);
}

static void vop2_calc_drm_rect_for_splice(struct vop2_plane_state *vpstate,
					  struct drm_rect *left_src, struct drm_rect *left_dst,
					  struct drm_rect *right_src, struct drm_rect *right_dst)
{
	struct drm_crtc *crtc = vpstate->base.crtc;
	struct drm_display_mode *mode = &crtc->state->adjusted_mode;
	struct drm_rect *dst = &vpstate->dest;
	struct drm_rect *src = &vpstate->src;
	u16 half_hdisplay = mode->crtc_hdisplay >> 1;
	int hscale = drm_rect_calc_hscale(src, dst, 0, INT_MAX);
	int dst_w = drm_rect_width(dst);
	int src_w = drm_rect_width(src) >> 16;
	int left_src_w, left_dst_w, right_dst_w;
	struct drm_plane_state *pstate = &vpstate->base;
	struct drm_framebuffer *fb = pstate->fb;

	left_dst_w = min_t(u16, half_hdisplay, dst->x2) - dst->x1;
	if (left_dst_w < 0)
		left_dst_w = 0;
	right_dst_w = dst_w - left_dst_w;

	if (!right_dst_w)
		left_src_w = src_w;
	else
		left_src_w = (left_dst_w * hscale) >> 16;

	/*
	 * Make sure the yrgb/uv mst of right win are byte aligned
	 * with full pixel.
	 */
	if (right_dst_w) {
		if (fb->format->format == DRM_FORMAT_NV15)
			left_src_w &= ~0x7;
		else if (fb->format->format == DRM_FORMAT_NV12)
			left_src_w &= ~0x1;
	}
	left_src->x1 = src->x1;
	left_src->x2 = src->x1 + (left_src_w << 16);
	left_dst->x1 = dst->x1;
	left_dst->x2 = dst->x1 + left_dst_w;
	right_src->x1 = left_src->x2;
	right_src->x2 = src->x2;
	right_dst->x1 = dst->x1 + left_dst_w - half_hdisplay;
	if (right_dst->x1 < 0)
		right_dst->x1 = 0;

	right_dst->x2 = right_dst->x1 + right_dst_w;

	left_src->y1 = src->y1;
	left_src->y2 = src->y2;
	left_dst->y1 = dst->y1;
	left_dst->y2 = dst->y2;
	right_src->y1 = src->y1;
	right_src->y2 = src->y2;
	right_dst->y1 = dst->y1;
	right_dst->y2 = dst->y2;
}

static void rk3588_vop2_win_cfg_axi(struct vop2_win *win)
{
	struct vop2 *vop2 = win->vop2;

	/*
	 * No need to set multi area sub windows as it
	 * share the same axi bus and read_id with main window.
	 */
	if (vop2_multi_area_sub_window(win))
		return;
	/*
	 * No need to set Cluster sub windows axi_id as it
	 * share the same axi bus with main window.
	 */
	if (!vop2_cluster_sub_window(win))
		VOP_WIN_SET(vop2, win, axi_id, win->axi_id);
	VOP_WIN_SET(vop2, win, axi_yrgb_id, win->axi_yrgb_id);
	VOP_WIN_SET(vop2, win, axi_uv_id, win->axi_uv_id);
}

static const char *modifier_to_string(uint64_t modifier)
{
	switch (modifier) {
	case DRM_FORMAT_MOD_ROCKCHIP_TILED(ROCKCHIP_TILED_BLOCK_SIZE_8x8):
		return "[TILE_8x8]";
	case DRM_FORMAT_MOD_ROCKCHIP_TILED(ROCKCHIP_TILED_BLOCK_SIZE_4x4_MODE0):
		return "[TILE_4x4_M0]";
	case DRM_FORMAT_MOD_ROCKCHIP_TILED(ROCKCHIP_TILED_BLOCK_SIZE_4x4_MODE1):
		return "[TILE_4x4_M1]";
	default:
		return drm_is_afbc(modifier) ? "[AFBC]" : "";
	}
}

static void vop2_win_atomic_update(struct vop2_win *win, struct drm_rect *src, struct drm_rect *dst,
				   struct drm_plane_state *pstate)
{
	struct drm_crtc *crtc = pstate->crtc;
	struct vop2_video_port *vp = to_vop2_video_port(crtc);
	struct vop2_plane_state *vpstate = to_vop2_plane_state(pstate);
	struct drm_display_mode *adjusted_mode = &crtc->state->adjusted_mode;
	struct vop2 *vop2 = win->vop2;
	struct drm_framebuffer *fb = pstate->fb;
	struct drm_rect *left_src = &vpstate->src;
	uint32_t bpp = rockchip_drm_get_bpp(fb->format);
	uint32_t actual_w, actual_h, dsp_w, dsp_h;
	uint32_t dsp_stx, dsp_sty;
	uint32_t act_info, dsp_info, dsp_st;
	uint32_t format, check_size;
	uint32_t afbc_format;
	uint32_t rb_swap;
	uint32_t uv_swap;
	uint32_t afbc_half_block_en;
	uint32_t afbc_tile_num;
	uint32_t lb_mode;
	uint32_t stride, uv_stride = 0;
	uint32_t transform_offset;
	/* offset of the right window in splice mode */
	uint32_t splice_pixel_offset = 0;
	uint32_t splice_yrgb_offset = 0;
	uint32_t splice_uv_offset = 0;
	uint32_t afbc_xoffset;
	uint32_t hsub;
	dma_addr_t yrgb_mst;
	dma_addr_t uv_mst;

	struct drm_format_name_buf format_name;
	bool dither_up;
	bool tile_4x4_m0 = vpstate->tiled_en == ROCKCHIP_TILED_BLOCK_SIZE_4x4_MODE0 ? true : false;

	actual_w = drm_rect_width(src) >> 16;
	actual_h = drm_rect_height(src) >> 16;

	if (!actual_w || !actual_h || !bpp) {
		vop2_win_disable(win, true);
		return;
	}

	dsp_w = drm_rect_width(dst);
	/*
	 * This win is for the right part of the plane,
	 * we need calculate the fb offset for it.
	 */
	if (win->splice_mode_right) {
		splice_pixel_offset = (src->x1 - left_src->x1) >> 16;
		splice_yrgb_offset = drm_format_info_min_pitch(fb->format, 0, splice_pixel_offset);
		if (fb->format->is_yuv && fb->format->num_planes > 1) {
			hsub = fb->format->hsub;
			splice_uv_offset = drm_format_info_min_pitch(fb->format, 1, splice_pixel_offset / hsub);
		}
	}

	if (dst->x1 + dsp_w > adjusted_mode->crtc_hdisplay) {
		DRM_ERROR("vp%d %s dest->x1[%d] + dsp_w[%d] exceed mode hdisplay[%d]\n",
			  vp->id, win->name, dst->x1, dsp_w, adjusted_mode->crtc_hdisplay);
		dsp_w = adjusted_mode->crtc_hdisplay - dst->x1;
		if (dsp_w < 4)
			dsp_w = 4;
		actual_w = dsp_w * actual_w / drm_rect_width(dst);
	}
	dsp_h = drm_rect_height(dst);
	check_size = adjusted_mode->flags & DRM_MODE_FLAG_INTERLACE ? adjusted_mode->vdisplay : adjusted_mode->crtc_vdisplay;
	if (dst->y1 + dsp_h > check_size) {
		DRM_ERROR("vp%d %s dest->y1[%d] + dsp_h[%d] exceed mode vdisplay[%d]\n",
			  vp->id, win->name, dst->y1, dsp_h, adjusted_mode->crtc_vdisplay);
		dsp_h = adjusted_mode->crtc_vdisplay - dst->y1;
		if (dsp_h < 4)
			dsp_h = 4;
		actual_h = dsp_h * actual_h / drm_rect_height(dst);
	}

	/*
	 * Workaround only for rk3568 vop
	 */
	if (vop2->version == VOP_VERSION_RK3568) {
		/*
		 * This is workaround solution for IC design:
		 * esmart can't support scale down when actual_w % 16 == 1;
		 * esmart can't support scale down when dsp_w % 2 == 1;
		 * esmart actual_w should align as 4 pixel when is linear 10 bit yuv format;
		 *
		 * cluster actual_w should align as 4 pixel when enable afbc;
		 */
		if (!vop2_cluster_window(win)) {
			if (actual_w > dsp_w && (actual_w & 0xf) == 1) {
				DRM_WARN("vp%d %s act_w[%d] MODE 16 == 1 at scale down mode\n", vp->id, win->name, actual_w);
				actual_w -= 1;
			}
			if (actual_w > dsp_w && (dsp_w & 0x1) == 1) {
				DRM_WARN("vp%d %s dsp_w[%d] MODE 2 == 1 at scale down mode\n", vp->id, win->name, dsp_w);
				dsp_w -= 1;
			}
		}

		if (vop2_cluster_window(win) && actual_w % 4) {
			DRM_WARN("vp%d %s actual_w[%d] should align as 4 pixel when enable afbc\n",
				 vp->id, win->name, actual_w);
			actual_w = ALIGN_DOWN(actual_w, 4);
		}
	}

	if (is_linear_10bit_yuv(fb->format->format) && actual_w & 0x3) {
		DRM_WARN("vp%d %s actual_w[%d] should align as 4 pixel when is linear 10 bit yuv format\n", vp->id, win->name, actual_w);
		actual_w = ALIGN_DOWN(actual_w, 4);
	}

	act_info = (actual_h - 1) << 16 | ((actual_w - 1) & 0xffff);
	dsp_info = (dsp_h - 1) << 16 | ((dsp_w - 1) & 0xffff);
	stride = DIV_ROUND_UP(fb->pitches[0], 4);
	dsp_stx = dst->x1;
	dsp_sty = dst->y1;
	dsp_st = dsp_sty << 16 | (dsp_stx & 0xffff);

	if (vpstate->tiled_en) {
		if (is_vop3(vop2))
			format = vop3_convert_tiled_format(fb->format->format, vpstate->tiled_en);
		else
			format = vop2_convert_tiled_format(fb->format->format);
	} else {
		format = vop2_convert_format(fb->format->format);
	}

	vop2_setup_csc_mode(vp, vpstate);

	afbc_half_block_en = vop2_afbc_half_block_enable(vpstate);

	vop2_win_enable(win);
	spin_lock(&vop2->reg_lock);
	rockchip_drm_dbg(vop2->dev, VOP_DEBUG_PLANE,
			 "vp%d update %s[%dx%d->%dx%d@(%d, %d)] fmt[%.4s%s] addr[%pad] by %s\n",
			 vp->id, win->name, actual_w, actual_h, dsp_w, dsp_h,
			 dsp_stx, dsp_sty,
			 drm_get_format_name(fb->format->format, &format_name),
			 modifier_to_string(fb->modifier), &vpstate->yrgb_mst, current->comm);

	if (vop2->version != VOP_VERSION_RK3568)
		rk3588_vop2_win_cfg_axi(win);

	if (!win->parent && !vop2_cluster_window(win) && is_vop3(vop2))
		VOP_WIN_SET(vop2, win, scale_engine_num, win->scale_engine_num);

	if (vpstate->afbc_en) {
		/* the afbc superblock is 16 x 16 */
		afbc_format = vop2_convert_afbc_format(fb->format->format);
		/* Enable color transform for YTR */
		if (fb->modifier & AFBC_FORMAT_MOD_YTR)
			afbc_format |= (1 << 4);
		afbc_tile_num = ALIGN(actual_w, 16) >> 4;

		/* The right win should have a src  offset in splice mode */
		afbc_xoffset = (src->x1 >> 16);
		/* AFBC pic_vir_width is count by pixel, this is different
		 * with WIN_VIR_STRIDE.
		 */
		stride = (fb->pitches[0] << 3) / bpp;
		if ((stride & 0x3f) &&
		    (vpstate->xmirror_en || vpstate->rotate_90_en || vpstate->rotate_270_en))
			DRM_ERROR("vp%d %s stride[%d] must align as 64 pixel when enable xmirror/rotate_90/rotate_270[0x%x]\n",
				  vp->id, win->name, stride, pstate->rotation);

		rb_swap = vop2_afbc_rb_swap(fb->format->format);
		uv_swap = vop2_afbc_uv_swap(fb->format->format);
		vpstate->afbc_half_block_en = afbc_half_block_en;

		transform_offset = vop2_afbc_transform_offset(vpstate, splice_pixel_offset);
		VOP_CLUSTER_SET(vop2, win, afbc_enable, 1);
		VOP_AFBC_SET(vop2, win, format, afbc_format);
		VOP_AFBC_SET(vop2, win, rb_swap, rb_swap);
		VOP_AFBC_SET(vop2, win, uv_swap, uv_swap);

		if (vop2->version == VOP_VERSION_RK3568)
			VOP_AFBC_SET(vop2, win, auto_gating_en, 0);
		else
			VOP_AFBC_SET(vop2, win, auto_gating_en, 1);
		VOP_AFBC_SET(vop2, win, block_split_en, 0);
		VOP_AFBC_SET(vop2, win, hdr_ptr, vpstate->yrgb_mst);
		VOP_AFBC_SET(vop2, win, pic_size, act_info);
		VOP_AFBC_SET(vop2, win, transform_offset, transform_offset);
		VOP_AFBC_SET(vop2, win, pic_offset, (afbc_xoffset | src->y1));
		VOP_AFBC_SET(vop2, win, dsp_offset, (dst->x1 | (dst->y1 << 16)));
		VOP_AFBC_SET(vop2, win, pic_vir_width, stride);
		VOP_AFBC_SET(vop2, win, tile_num, afbc_tile_num);
		VOP_AFBC_SET(vop2, win, xmirror, vpstate->xmirror_en);
		VOP_AFBC_SET(vop2, win, ymirror, vpstate->ymirror_en);
		VOP_AFBC_SET(vop2, win, rotate_270, vpstate->rotate_270_en);
		VOP_AFBC_SET(vop2, win, rotate_90, vpstate->rotate_90_en);
	} else {
		VOP_CLUSTER_SET(vop2, win, afbc_enable, 0);
		transform_offset = vop2_tile_transform_offset(vpstate, vpstate->tiled_en);
		VOP_AFBC_SET(vop2, win, transform_offset, transform_offset);
		VOP_WIN_SET(vop2, win, ymirror, vpstate->ymirror_en);
		VOP_WIN_SET(vop2, win, xmirror, vpstate->xmirror_en);
	}

	if (vpstate->rotate_90_en || vpstate->rotate_270_en) {
		act_info = swahw32(act_info);
		actual_w = drm_rect_height(src) >> 16;
		actual_h = drm_rect_width(src) >> 16;
	}

	yrgb_mst = vpstate->yrgb_mst + splice_yrgb_offset;
	uv_mst = vpstate->uv_mst + splice_uv_offset;
	/* rk3588 should set half_blocK_en to 1 in line and tile mode */
	VOP_AFBC_SET(vop2, win, half_block_en, afbc_half_block_en);

	VOP_WIN_SET(vop2, win, format, format);
	VOP_WIN_SET(vop2, win, yrgb_mst, yrgb_mst);

	rb_swap = vop2_win_rb_swap(fb->format->format);
	uv_swap = vop2_win_uv_swap(fb->format->format);
	if (vpstate->tiled_en) {
		uv_swap = 1;
		if (vpstate->tiled_en == ROCKCHIP_TILED_BLOCK_SIZE_8x8)
			stride <<= 3;
		else
			stride <<= 2;
	}
	VOP_WIN_SET(vop2, win, rb_swap, rb_swap);
	VOP_WIN_SET(vop2, win, uv_swap, uv_swap);

	if (fb->format->is_yuv) {
		uv_stride = DIV_ROUND_UP(fb->pitches[1], 4);
		if (vpstate->tiled_en) {
			int vsub = fb->format->vsub;

			if (vpstate->tiled_en == ROCKCHIP_TILED_BLOCK_SIZE_8x8)
				uv_stride = uv_stride * 8 / vsub;
			else
				uv_stride = uv_stride * 4 / vsub;
			VOP_WIN_SET(vop2, win, tile_mode, tile_4x4_m0);
		}

		VOP_WIN_SET(vop2, win, uv_vir, uv_stride);
		VOP_WIN_SET(vop2, win, uv_mst, uv_mst);
	}

	/* tile 4x4 m0 format, y and uv is packed together */
	if (tile_4x4_m0)
		VOP_WIN_SET(vop2, win, yrgb_vir, stride + uv_stride);
	else
		VOP_WIN_SET(vop2, win, yrgb_vir, stride);

	vop2_setup_scale(vop2, win, actual_w, actual_h, dsp_w, dsp_h, pstate);
	vop2_plane_setup_color_key(&win->base);
	VOP_WIN_SET(vop2, win, act_info, act_info);
	VOP_WIN_SET(vop2, win, dsp_info, dsp_info);
	VOP_WIN_SET(vop2, win, dsp_st, dsp_st);

	VOP_WIN_SET(vop2, win, y2r_en, vpstate->y2r_en);
	VOP_WIN_SET(vop2, win, r2y_en, vpstate->r2y_en);
	VOP_WIN_SET(vop2, win, csc_mode, vpstate->csc_mode);

	if (win->feature & WIN_FEATURE_Y2R_13BIT_DEPTH && !vop2_cluster_window(win))
		VOP_WIN_SET(vop2, win, csc_13bit_en, !!(vpstate->csc_mode & CSC_BT709L_13BIT));

	dither_up = vop2_win_dither_up(fb->format->format);
	VOP_WIN_SET(vop2, win, dither_up, dither_up);

	VOP_WIN_SET(vop2, win, enable, 1);
	vp->enabled_win_mask |= BIT(win->phys_id);
	if (vop2_cluster_window(win)) {
		lb_mode = vop2_get_cluster_lb_mode(win, vpstate);
		VOP_CLUSTER_SET(vop2, win, lb_mode, lb_mode);
		VOP_CLUSTER_SET(vop2, win, scl_lb_mode, lb_mode == 1 ? 3 : 0);
		VOP_CLUSTER_SET(vop2, win, enable, 1);
		VOP_CLUSTER_SET(vop2, win, frm_reset_en, 1);
	}
	spin_unlock(&vop2->reg_lock);
}

static void vop2_plane_atomic_update(struct drm_plane *plane, struct drm_plane_state *old_state)
{
	struct drm_plane_state *pstate = plane->state;
	struct drm_crtc *crtc = pstate->crtc;
	struct vop2_win *win = to_vop2_win(plane);
	struct vop2_win *splice_win;
	struct vop2_video_port *vp = to_vop2_video_port(crtc);
	struct vop2_plane_state *vpstate = to_vop2_plane_state(pstate);
	struct rockchip_crtc_state *vcstate = to_rockchip_crtc_state(crtc->state);
	struct drm_framebuffer *fb = pstate->fb;
	struct drm_format_name_buf format_name;
	struct vop2 *vop2 = win->vop2;
	struct drm_rect wsrc;
	struct drm_rect wdst;
	/* right part in splice mode */
	struct drm_rect right_wsrc;
	struct drm_rect right_wdst;

#if defined(CONFIG_ROCKCHIP_DRM_DEBUG)
	struct drm_rect *psrc = &vpstate->src;
	bool AFBC_flag = false;
	struct vop_dump_list *planlist;
	unsigned long num_pages;
	struct page **pages;
	struct drm_gem_object *obj;
	struct rockchip_gem_object *rk_obj;

	num_pages = 0;
	pages = NULL;
	obj = fb->obj[0];
	rk_obj = to_rockchip_obj(obj);
	if (rk_obj) {
		num_pages = rk_obj->num_pages;
		pages = rk_obj->pages;
	}
	if (rockchip_afbc(plane, fb->modifier))
		AFBC_flag = true;
	else
		AFBC_flag = false;
#endif

	/*
	 * can't update plane when vop2 is disabled.
	 */
	if (WARN_ON(!crtc))
		return;

	if (WARN_ON(!vop2->is_enabled))
		return;

	if (!pstate->visible) {
		vop2_plane_atomic_disable(plane, old_state);
		return;
	}

	/*
	 * This means this window is moved from another vp
	 * so the VOP2_PORT_SEL register is changed and
	 * take effect by vop2_wait_for_port_mux_done
	 * in this commit. so we can continue configure
	 * the window and report vsync
	 */
	if (win->old_vp_mask != win->vp_mask) {
		win->old_vp_mask = win->vp_mask;
		if (!is_vop3(vop2))
			vp->skip_vsync = false;
	}

	if (vcstate->splice_mode) {
		DRM_DEV_DEBUG(vop2->dev, "vp%d update %s[%dx%d->%dx%d@(%d,%d)] fmt[%.4s%s] addr[%pad]\n",
			      vp->id, win->name, drm_rect_width(&vpstate->src) >> 16,
			      drm_rect_height(&vpstate->src) >> 16,
			      drm_rect_width(&vpstate->dest), drm_rect_height(&vpstate->dest),
			      vpstate->dest.x1, vpstate->dest.y1,
			      drm_get_format_name(fb->format->format, &format_name),
			      modifier_to_string(fb->modifier), &vpstate->yrgb_mst);

		vop2_calc_drm_rect_for_splice(vpstate, &wsrc, &wdst, &right_wsrc, &right_wdst);
		splice_win = win->splice_win;
		vop2_win_atomic_update(splice_win, &right_wsrc, &right_wdst, pstate);
	} else {
		memcpy(&wsrc, &vpstate->src, sizeof(struct drm_rect));
		memcpy(&wdst, &vpstate->dest, sizeof(struct drm_rect));
	}

	vop2_win_atomic_update(win, &wsrc, &wdst, pstate);

	vop2->is_iommu_needed = true;
#if defined(CONFIG_ROCKCHIP_DRM_DEBUG)
	kfree(vpstate->planlist);
	vpstate->planlist = NULL;

	planlist = kmalloc(sizeof(*planlist), GFP_KERNEL);
	if (planlist) {
		planlist->dump_info.AFBC_flag = AFBC_flag;
		planlist->dump_info.area_id = win->area_id;
		planlist->dump_info.win_id = win->win_id;
		planlist->dump_info.yuv_format = fb->format->is_yuv;
		planlist->dump_info.num_pages = num_pages;
		planlist->dump_info.pages = pages;
		planlist->dump_info.offset = vpstate->offset;
		planlist->dump_info.pitches = fb->pitches[0];
		planlist->dump_info.height = drm_rect_height(psrc) >> 16;
		planlist->dump_info.format = fb->format;
		list_add_tail(&planlist->entry, &vp->rockchip_crtc.vop_dump_list_head);
		vpstate->planlist = planlist;
	} else {
		DRM_ERROR("can't alloc a node of planlist %p\n", planlist);
		return;
	}
	if (vp->rockchip_crtc.vop_dump_status == DUMP_KEEP ||
	    vp->rockchip_crtc.vop_dump_times > 0) {
		rockchip_drm_dump_plane_buffer(&planlist->dump_info, vp->rockchip_crtc.frame_count);
		vp->rockchip_crtc.vop_dump_times--;
	}
#endif
}

static const struct drm_plane_helper_funcs vop2_plane_helper_funcs = {
	.atomic_check = vop2_plane_atomic_check,
	.atomic_update = vop2_plane_atomic_update,
	.atomic_disable = vop2_plane_atomic_disable,
};

/**
 * rockchip_atomic_helper_update_plane copy from drm_atomic_helper_update_plane
 * be designed to support async commit at ioctl DRM_IOCTL_MODE_SETPLANE.
 * @plane: plane object to update
 * @crtc: owning CRTC of owning plane
 * @fb: framebuffer to flip onto plane
 * @crtc_x: x offset of primary plane on crtc
 * @crtc_y: y offset of primary plane on crtc
 * @crtc_w: width of primary plane rectangle on crtc
 * @crtc_h: height of primary plane rectangle on crtc
 * @src_x: x offset of @fb for panning
 * @src_y: y offset of @fb for panning
 * @src_w: width of source rectangle in @fb
 * @src_h: height of source rectangle in @fb
 * @ctx: lock acquire context
 *
 * Provides a default plane update handler using the atomic driver interface.
 *
 * RETURNS:
 * Zero on success, error code on failure
 */
static int __maybe_unused
rockchip_atomic_helper_update_plane(struct drm_plane *plane,
				    struct drm_crtc *crtc,
				    struct drm_framebuffer *fb,
				    int crtc_x, int crtc_y,
				    unsigned int crtc_w, unsigned int crtc_h,
				    uint32_t src_x, uint32_t src_y,
				    uint32_t src_w, uint32_t src_h,
				    struct drm_modeset_acquire_ctx *ctx)
{
	struct drm_atomic_state *state;
	struct drm_plane_state *pstate;
	struct vop2_plane_state *vpstate;
	int ret = 0;

	state = drm_atomic_state_alloc(plane->dev);
	if (!state)
		return -ENOMEM;

	state->acquire_ctx = ctx;
	pstate = drm_atomic_get_plane_state(state, plane);
	if (IS_ERR(pstate)) {
		ret = PTR_ERR(pstate);
		goto fail;
	}

	vpstate = to_vop2_plane_state(pstate);

	ret = drm_atomic_set_crtc_for_plane(pstate, crtc);
	if (ret != 0)
		goto fail;
	drm_atomic_set_fb_for_plane(pstate, fb);
	pstate->crtc_x = crtc_x;
	pstate->crtc_y = crtc_y;
	pstate->crtc_w = crtc_w;
	pstate->crtc_h = crtc_h;
	pstate->src_x = src_x;
	pstate->src_y = src_y;
	pstate->src_w = src_w;
	pstate->src_h = src_h;

	if (plane == crtc->cursor || vpstate->async_commit)
		state->legacy_cursor_update = true;

	ret = drm_atomic_commit(state);
fail:
	drm_atomic_state_put(state);
	return ret;
}

/**
 * drm_atomic_helper_disable_plane copy from drm_atomic_helper_disable_plane
 * be designed to support async commit at ioctl DRM_IOCTL_MODE_SETPLANE.
 *
 * @plane: plane to disable
 * @ctx: lock acquire context
 *
 * Provides a default plane disable handler using the atomic driver interface.
 *
 * RETURNS:
 * Zero on success, error code on failure
 */
static int __maybe_unused
rockchip_atomic_helper_disable_plane(struct drm_plane *plane,
				     struct drm_modeset_acquire_ctx *ctx)
{
	struct drm_atomic_state *state;
	struct drm_plane_state *pstate;
	struct vop2_plane_state *vpstate;
	int ret = 0;

	state = drm_atomic_state_alloc(plane->dev);
	if (!state)
		return -ENOMEM;

	state->acquire_ctx = ctx;
	pstate = drm_atomic_get_plane_state(state, plane);
	if (IS_ERR(pstate)) {
		ret = PTR_ERR(pstate);
		goto fail;
	}
	vpstate = to_vop2_plane_state(pstate);

	if ((pstate->crtc && pstate->crtc->cursor == plane) ||
	    vpstate->async_commit)
		pstate->state->legacy_cursor_update = true;

	ret = __drm_atomic_helper_disable_plane(plane, pstate);
	if (ret != 0)
		goto fail;

	ret = drm_atomic_commit(state);
fail:
	drm_atomic_state_put(state);
	return ret;
}

static void vop2_plane_destroy(struct drm_plane *plane)
{
	drm_plane_cleanup(plane);
}

static void vop2_atomic_plane_reset(struct drm_plane *plane)
{
	struct vop2_plane_state *vpstate = to_vop2_plane_state(plane->state);
	struct vop2_win *win = to_vop2_win(plane);

	if (plane->state && plane->state->fb)
		__drm_atomic_helper_plane_destroy_state(plane->state);
	kfree(vpstate);
	vpstate = kzalloc(sizeof(*vpstate), GFP_KERNEL);
	if (!vpstate)
		return;

	__drm_atomic_helper_plane_reset(plane, &vpstate->base);
	vpstate->base.zpos = win->zpos;
}

static struct drm_plane_state *vop2_atomic_plane_duplicate_state(struct drm_plane *plane)
{
	struct vop2_plane_state *old_vpstate;
	struct vop2_plane_state *vpstate;

	if (WARN_ON(!plane->state))
		return NULL;

	old_vpstate = to_vop2_plane_state(plane->state);
	vpstate = kmemdup(old_vpstate, sizeof(*vpstate), GFP_KERNEL);
	if (!vpstate)
		return NULL;

	vpstate->hdr_in = 0;
	vpstate->hdr2sdr_en = 0;

	__drm_atomic_helper_plane_duplicate_state(plane, &vpstate->base);

	return &vpstate->base;
}

static void vop2_atomic_plane_destroy_state(struct drm_plane *plane,
					    struct drm_plane_state *state)
{
	struct vop2_plane_state *vpstate = to_vop2_plane_state(state);

	__drm_atomic_helper_plane_destroy_state(state);

	kfree(vpstate);
}

static int vop2_atomic_plane_set_property(struct drm_plane *plane,
					  struct drm_plane_state *state,
					  struct drm_property *property,
					  uint64_t val)
{
	struct rockchip_drm_private *private = plane->dev->dev_private;
	struct vop2_plane_state *vpstate = to_vop2_plane_state(state);
	struct vop2_win *win = to_vop2_win(plane);

	if (property == private->eotf_prop) {
		vpstate->eotf = val;
		return 0;
	}

	if (property == private->color_space_prop) {
		vpstate->color_space = val;
		return 0;
	}

	if (property == private->async_commit_prop) {
		vpstate->async_commit = val;
		return 0;
	}

	if (property == win->color_key_prop) {
		vpstate->color_key = val;
		return 0;
	}

	DRM_ERROR("failed to set vop2 plane property id:%d, name:%s\n",
		  property->base.id, property->name);

	return -EINVAL;
}

static int vop2_atomic_plane_get_property(struct drm_plane *plane,
					  const struct drm_plane_state *state,
					  struct drm_property *property,
					  uint64_t *val)
{
	struct rockchip_drm_private *private = plane->dev->dev_private;
	struct vop2_plane_state *vpstate = to_vop2_plane_state(state);
	struct vop2_win *win = to_vop2_win(plane);

	if (property == private->eotf_prop) {
		*val = vpstate->eotf;
		return 0;
	}

	if (property == private->color_space_prop) {
		*val = vpstate->color_space;
		return 0;
	}

	if (property == private->async_commit_prop) {
		*val = vpstate->async_commit;
		return 0;
	}

	if (property == private->share_id_prop) {
		int i;
		struct drm_mode_object *obj = &plane->base;

		for (i = 0; i < obj->properties->count; i++) {
			if (obj->properties->properties[i] == property) {
				*val = obj->properties->values[i];
				return 0;
			}
		}
	}

	if (property == win->color_key_prop) {
		*val = vpstate->color_key;
		return 0;
	}

	DRM_ERROR("failed to get vop2 plane property id:%d, name:%s\n",
		  property->base.id, property->name);

	return -EINVAL;
}

static const struct drm_plane_funcs vop2_plane_funcs = {
	.update_plane	= rockchip_atomic_helper_update_plane,
	.disable_plane	= rockchip_atomic_helper_disable_plane,
	.destroy = vop2_plane_destroy,
	.reset = vop2_atomic_plane_reset,
	.atomic_duplicate_state = vop2_atomic_plane_duplicate_state,
	.atomic_destroy_state = vop2_atomic_plane_destroy_state,
	.atomic_set_property = vop2_atomic_plane_set_property,
	.atomic_get_property = vop2_atomic_plane_get_property,
	.format_mod_supported = rockchip_vop2_mod_supported,
};

static int vop2_crtc_enable_vblank(struct drm_crtc *crtc)
{
	struct vop2_video_port *vp = to_vop2_video_port(crtc);
	struct vop2 *vop2 = vp->vop2;
	const struct vop2_data *vop2_data = vop2->data;
	const struct vop2_video_port_data *vp_data = &vop2_data->vp[vp->id];
	const struct vop_intr *intr = vp_data->intr;
	unsigned long flags;

	if (WARN_ON(!vop2->is_enabled))
		return -EPERM;

	spin_lock_irqsave(&vop2->irq_lock, flags);

	VOP_INTR_SET_TYPE(vop2, intr, clear, FS_FIELD_INTR, 1);
	VOP_INTR_SET_TYPE(vop2, intr, enable, FS_FIELD_INTR, 1);

	spin_unlock_irqrestore(&vop2->irq_lock, flags);

	return 0;
}

static void vop2_crtc_disable_vblank(struct drm_crtc *crtc)
{
	struct vop2_video_port *vp = to_vop2_video_port(crtc);
	struct vop2 *vop2 = vp->vop2;
	const struct vop2_data *vop2_data = vop2->data;
	const struct vop2_video_port_data *vp_data = &vop2_data->vp[vp->id];
	const struct vop_intr *intr = vp_data->intr;
	unsigned long flags;

	if (WARN_ON(!vop2->is_enabled))
		return;

	spin_lock_irqsave(&vop2->irq_lock, flags);

	VOP_INTR_SET_TYPE(vop2, intr, enable, FS_FIELD_INTR, 0);

	spin_unlock_irqrestore(&vop2->irq_lock, flags);
}

static void vop2_crtc_cancel_pending_vblank(struct drm_crtc *crtc,
					    struct drm_file *file_priv)
{
	struct drm_device *drm = crtc->dev;
	struct vop2_video_port *vp = to_vop2_video_port(crtc);
	struct drm_pending_vblank_event *e;
	unsigned long flags;

	spin_lock_irqsave(&drm->event_lock, flags);
	e = vp->event;
	if (e && e->base.file_priv == file_priv) {
		vp->event = NULL;

		//e->base.destroy(&e->base);//todo
		file_priv->event_space += sizeof(e->event);
	}
	spin_unlock_irqrestore(&drm->event_lock, flags);
}

static bool vop2_crtc_line_flag_irq_is_enabled(struct vop2_video_port *vp)
{
	struct vop2 *vop2 = vp->vop2;
	const struct vop2_data *vop2_data = vop2->data;
	const struct vop2_video_port_data *vp_data = &vop2_data->vp[vp->id];
	const struct vop_intr *intr = vp_data->intr;
	uint32_t line_flag_irq;
	unsigned long flags;

	spin_lock_irqsave(&vop2->irq_lock, flags);
	line_flag_irq = VOP_INTR_GET_TYPE(vop2, intr, enable, LINE_FLAG_INTR);
	spin_unlock_irqrestore(&vop2->irq_lock, flags);

	return !!line_flag_irq;
}

static void vop2_crtc_line_flag_irq_enable(struct vop2_video_port *vp)
{
	struct vop2 *vop2 = vp->vop2;
	const struct vop2_data *vop2_data = vop2->data;
	const struct vop2_video_port_data *vp_data = &vop2_data->vp[vp->id];
	const struct vop_intr *intr = vp_data->intr;
	unsigned long flags;

	if (!vop2->is_enabled)
		return;

	spin_lock_irqsave(&vop2->irq_lock, flags);
	VOP_INTR_SET_TYPE(vop2, intr, clear, LINE_FLAG_INTR, 1);
	VOP_INTR_SET_TYPE(vop2, intr, enable, LINE_FLAG_INTR, 1);
	spin_unlock_irqrestore(&vop2->irq_lock, flags);
}

static void vop2_crtc_line_flag_irq_disable(struct vop2_video_port *vp)
{
	struct vop2 *vop2 = vp->vop2;
	const struct vop2_data *vop2_data = vop2->data;
	const struct vop2_video_port_data *vp_data = &vop2_data->vp[vp->id];
	const struct vop_intr *intr = vp_data->intr;
	unsigned long flags;

	if (!vop2->is_enabled)
		return;

	spin_lock_irqsave(&vop2->irq_lock, flags);
	VOP_INTR_SET_TYPE(vop2, intr, enable, LINE_FLAG_INTR, 0);
	spin_unlock_irqrestore(&vop2->irq_lock, flags);
}

static void vop3_mcu_mode_setup(struct drm_crtc *crtc)
{
	struct vop2_video_port *vp = to_vop2_video_port(crtc);
	struct vop2 *vop2 = vp->vop2;

	VOP_MODULE_SET(vop2, vp, mcu_type, 1);
	VOP_MODULE_SET(vop2, vp, mcu_hold_mode, 1);
	VOP_MODULE_SET(vop2, vp, mcu_pix_total, vp->mcu_timing.mcu_pix_total);
	VOP_MODULE_SET(vop2, vp, mcu_cs_pst, vp->mcu_timing.mcu_cs_pst);
	VOP_MODULE_SET(vop2, vp, mcu_cs_pend, vp->mcu_timing.mcu_cs_pend);
	VOP_MODULE_SET(vop2, vp, mcu_rw_pst, vp->mcu_timing.mcu_rw_pst);
	VOP_MODULE_SET(vop2, vp, mcu_rw_pend, vp->mcu_timing.mcu_rw_pend);
}

static void vop3_mcu_bypass_mode_setup(struct drm_crtc *crtc)
{
	struct vop2_video_port *vp = to_vop2_video_port(crtc);
	struct vop2 *vop2 = vp->vop2;

	VOP_MODULE_SET(vop2, vp, mcu_type, 1);
	VOP_MODULE_SET(vop2, vp, mcu_hold_mode, 1);
	VOP_MODULE_SET(vop2, vp, mcu_pix_total, 53);
	VOP_MODULE_SET(vop2, vp, mcu_cs_pst, 6);
	VOP_MODULE_SET(vop2, vp, mcu_cs_pend, 48);
	VOP_MODULE_SET(vop2, vp, mcu_rw_pst, 12);
	VOP_MODULE_SET(vop2, vp, mcu_rw_pend, 30);
}

static u32 vop3_mode_done(struct vop2_video_port *vp)
{
	return VOP_MODULE_GET(vp->vop2, vp, out_mode);
}

static void vop3_set_out_mode(struct drm_crtc *crtc, u32 out_mode)
{
	struct vop2_video_port *vp = to_vop2_video_port(crtc);
	struct vop2 *vop2 = vp->vop2;
	int ret;
	u32 val;

	VOP_MODULE_SET(vop2, vp, out_mode, out_mode);
	vop2_cfg_done(crtc);
	ret = readx_poll_timeout(vop3_mode_done, vp, val, val == out_mode,
				 1000, 500 * 1000);
	if (ret)
		dev_err(vop2->dev, "wait mode 0x%x timeout\n", out_mode);
}

static void vop3_crtc_send_mcu_cmd(struct drm_crtc *crtc, u32 type, u32 value)
{
	struct drm_crtc_state *crtc_state;
	struct drm_display_mode *adjusted_mode;
	struct vop2_video_port *vp;
	struct vop2 *vop2;

	if (!crtc)
		return;

	crtc_state = crtc->state;
	adjusted_mode = &crtc_state->adjusted_mode;
	vp = to_vop2_video_port(crtc);
	vop2 = vp->vop2;

	/*
	 * 1.set mcu bypass mode timing.
	 * 2.set dclk rate to 150M.
	 */
	if ((type == MCU_SETBYPASS) && value) {
		vop3_mcu_bypass_mode_setup(crtc);
		clk_set_rate(vp->dclk, 150000000);
	}

	mutex_lock(&vop2->vop2_lock);
	if (vop2 && vop2->is_enabled) {
		switch (type) {
		case MCU_WRCMD:
			VOP_MODULE_SET(vop2, vp, mcu_rs, 0);
			VOP_MODULE_SET(vop2, vp, mcu_rw_bypass_port, value);
			VOP_MODULE_SET(vop2, vp, mcu_rs, 1);
			break;
		case MCU_WRDATA:
			VOP_MODULE_SET(vop2, vp, mcu_rs, 1);
			VOP_MODULE_SET(vop2, vp, mcu_rw_bypass_port, value);
			break;
		case MCU_SETBYPASS:
			VOP_MODULE_SET(vop2, vp, mcu_bypass, value ? 1 : 0);
			break;
		default:
			break;
		}
	}
	mutex_unlock(&vop2->vop2_lock);

	/*
	 * 1.restore mcu data mode timing.
	 * 2.restore dclk rate to crtc_clock.
	 */
	if ((type == MCU_SETBYPASS) && !value) {
		vop3_mcu_mode_setup(crtc);
		clk_set_rate(vp->dclk, adjusted_mode->crtc_clock * 1000);
	}
}

static int vop2_crtc_wait_vact_end(struct drm_crtc *crtc, unsigned int mstimeout)
{
	struct vop2_video_port *vp = to_vop2_video_port(crtc);
	struct vop2 *vop2 = vp->vop2;
	unsigned long jiffies_left;
	int ret = 0;

	if (!vop2->is_enabled)
		return -ENODEV;

	mutex_lock(&vop2->vop2_lock);

	if (vop2_crtc_line_flag_irq_is_enabled(vp)) {
		ret = -EBUSY;
		goto out;
	}

	reinit_completion(&vp->line_flag_completion);
	vop2_crtc_line_flag_irq_enable(vp);
	jiffies_left = wait_for_completion_timeout(&vp->line_flag_completion,
						   msecs_to_jiffies(mstimeout));
	vop2_crtc_line_flag_irq_disable(vp);

	if (jiffies_left == 0) {
		DRM_DEV_ERROR(vop2->dev, "timeout waiting for lineflag IRQ\n");
		ret = -ETIMEDOUT;
		goto out;
	}

out:
	mutex_unlock(&vop2->vop2_lock);
	return ret;
}

static int vop2_crtc_enable_line_flag_event(struct drm_crtc *crtc, uint32_t line)
{
	struct vop2_video_port *vp = to_vop2_video_port(crtc);
	struct vop2 *vop2 = vp->vop2;
	const struct vop2_data *vop2_data = vop2->data;
	const struct vop2_video_port_data *vp_data = &vop2_data->vp[vp->id];
	const struct vop_intr *intr = vp_data->intr;
	unsigned long flags;

	if (WARN_ON(!vop2->is_enabled))
		return -EPERM;

	spin_lock_irqsave(&vop2->irq_lock, flags);

	VOP_INTR_SET(vop2, intr, line_flag_num[1], line);

	VOP_INTR_SET_TYPE(vop2, intr, clear, LINE_FLAG1_INTR, 1);
	VOP_INTR_SET_TYPE(vop2, intr, enable, LINE_FLAG1_INTR, 1);

	spin_unlock_irqrestore(&vop2->irq_lock, flags);

	return 0;
}

static void vop2_crtc_disable_line_flag_event(struct drm_crtc *crtc)
{
	struct vop2_video_port *vp = to_vop2_video_port(crtc);
	struct vop2 *vop2 = vp->vop2;
	const struct vop2_data *vop2_data = vop2->data;
	const struct vop2_video_port_data *vp_data = &vop2_data->vp[vp->id];
	const struct vop_intr *intr = vp_data->intr;
	unsigned long flags;

	if (WARN_ON(!vop2->is_enabled))
		return;

	spin_lock_irqsave(&vop2->irq_lock, flags);

	VOP_INTR_SET_TYPE(vop2, intr, enable, LINE_FLAG1_INTR, 0);

	spin_unlock_irqrestore(&vop2->irq_lock, flags);
}

static int vop2_crtc_get_inital_acm_info(struct drm_crtc *crtc)
{
	struct vop2_video_port *vp = to_vop2_video_port(crtc);
	struct vop2 *vop2 = vp->vop2;
	struct post_acm *acm = &vp->acm_info;
	s16 *lut_y;
	s16 *lut_h;
	s16 *lut_s;
	u32 value;
	int i;

	value = readl(vop2->acm_regs + RK3528_ACM_CTRL);
	acm->acm_enable = value & 0x1;
	value = readl(vop2->acm_regs + RK3528_ACM_DELTA_RANGE);
	acm->y_gain = value & 0x3ff;
	acm->h_gain = (value >> 10) & 0x3ff;
	acm->s_gain = (value >> 20) & 0x3ff;

	lut_y = &acm->gain_lut_hy[0];
	lut_h = &acm->gain_lut_hy[ACM_GAIN_LUT_HY_LENGTH];
	lut_s = &acm->gain_lut_hy[ACM_GAIN_LUT_HY_LENGTH * 2];
	for (i = 0; i < ACM_GAIN_LUT_HY_LENGTH; i++) {
		value = readl(vop2->acm_regs + RK3528_ACM_YHS_DEL_HY_SEG0 + (i << 2));
		lut_y[i] = value & 0xff;
		lut_h[i] = (value >> 8) & 0xff;
		lut_s[i] = (value >> 16) & 0xff;
	}

	lut_y = &acm->gain_lut_hs[0];
	lut_h = &acm->gain_lut_hs[ACM_GAIN_LUT_HS_LENGTH];
	lut_s = &acm->gain_lut_hs[ACM_GAIN_LUT_HS_LENGTH * 2];
	for (i = 0; i < ACM_GAIN_LUT_HS_LENGTH; i++) {
		value = readl(vop2->acm_regs + RK3528_ACM_YHS_DEL_HS_SEG0 + (i << 2));
		lut_y[i] = value & 0xff;
		lut_h[i] = (value >> 8) & 0xff;
		lut_s[i] = (value >> 16) & 0xff;
	}

	lut_y = &acm->delta_lut_h[0];
	lut_h = &acm->delta_lut_h[ACM_DELTA_LUT_H_LENGTH];
	lut_s = &acm->delta_lut_h[ACM_DELTA_LUT_H_LENGTH * 2];
	for (i = 0; i < ACM_DELTA_LUT_H_LENGTH; i++) {
		value = readl(vop2->acm_regs + RK3528_ACM_YHS_DEL_HGAIN_SEG0 + (i << 2));
		lut_y[i] = value & 0x3ff;
		lut_h[i] = (value >> 12) & 0xff;
		lut_s[i] = (value >> 20) & 0x3ff;
	}

	return 0;
}

static void vop2_crtc_csu_set_rate(struct drm_crtc *crtc)
{
	struct vop2_video_port *vp = to_vop2_video_port(crtc);
	struct vop2 *vop2 = vp->vop2;
	unsigned long aclk_rate = 0, dclk_rate = 0;
	u32 csu_div = 0;

	if (!vop2->csu_aclk)
		return;

	aclk_rate = clk_get_rate(vop2->aclk);
	dclk_rate = clk_get_rate(vp->dclk);
	if (!dclk_rate)
		return;

	/* aclk >= 1/2 * dclk */
	csu_div = aclk_rate * 2 / dclk_rate;

	rockchip_csu_set_div(vop2->csu_aclk, csu_div);
}

static int vop2_crtc_loader_protect(struct drm_crtc *crtc, bool on, void *data)
{
	struct vop2_video_port *vp = to_vop2_video_port(crtc);
	struct rockchip_crtc_state *vcstate = to_rockchip_crtc_state(crtc->state);
	struct vop2 *vop2 = vp->vop2;
	struct rockchip_drm_private *private = crtc->dev->dev_private;
	const struct vop2_video_port_data *vp_data = &vop2->data->vp[vp->id];
	struct vop2_video_port *splice_vp = &vop2->vps[vp_data->splice_vp_id];
	struct drm_crtc_state *crtc_state;
	struct drm_display_mode *mode;
	struct vop2_win *win, *splice_win;
	struct vop2_extend_pll *ext_pll;
	struct clk *parent_clk;
	const char *clk_name;

	if (on == vp->loader_protect)
		return 0;

	if (on) {
		vp->loader_protect = true;
		vop2->active_vp_mask |= BIT(vp->id);
		vop2_set_system_status(vop2);
		vop2_initial(crtc);
		if (crtc->primary) {
			win = to_vop2_win(crtc->primary);
			if (VOP_WIN_GET(vop2, win, enable)) {
				if (win->pd) {
					win->pd->ref_count++;
					win->pd->vp_mask |= BIT(vp->id);
				}

<<<<<<< HEAD
				if (crtc->state->state) {
					crtc_state = drm_atomic_get_crtc_state(crtc->state->state, crtc);
					mode = &crtc_state->adjusted_mode;
					if (mode->hdisplay > VOP2_MAX_VP_OUTPUT_WIDTH) {
						vcstate->splice_mode = true;
						splice_win = vop2_find_win_by_phys_id(vop2,
										      win->splice_win_id);
						splice_win->splice_mode_right = true;
						splice_win->left_win = win;
						win->splice_win = splice_win;
						splice_vp->win_mask |=  BIT(splice_win->phys_id);
						splice_win->vp_mask = BIT(splice_vp->id);
						vop2->active_vp_mask |= BIT(splice_vp->id);

						if (splice_win->pd &&
							VOP_WIN_GET(vop2, splice_win, enable)) {
							splice_win->pd->ref_count++;
							splice_win->pd->vp_mask |= BIT(splice_vp->id);
						}
=======
				vp->enabled_win_mask |= BIT(win->phys_id);
				crtc_state = drm_atomic_get_crtc_state(crtc->state->state, crtc);
				mode = &crtc_state->adjusted_mode;
				if (mode->hdisplay > VOP2_MAX_VP_OUTPUT_WIDTH)	{
					vcstate->splice_mode = true;
					splice_win = vop2_find_win_by_phys_id(vop2,
									      win->splice_win_id);
					splice_win->splice_mode_right = true;
					splice_win->left_win = win;
					win->splice_win = splice_win;
					splice_vp->win_mask |=  BIT(splice_win->phys_id);
					splice_win->vp_mask = BIT(splice_vp->id);
					vop2->active_vp_mask |= BIT(splice_vp->id);
					vp->enabled_win_mask |= BIT(splice_win->phys_id);

					if (splice_win->pd &&
					    VOP_WIN_GET(vop2, splice_win, enable)) {
						splice_win->pd->ref_count++;
						splice_win->pd->vp_mask |= BIT(splice_vp->id);
>>>>>>> 604cec40
					}
				}
			}
		}
		parent_clk = clk_get_parent(vp->dclk);
		clk_name = __clk_get_name(parent_clk);
		if (!strcmp(clk_name, "clk_hdmiphy_pixel0")) {
			ext_pll = vop2_extend_clk_find_by_name(vop2, "hdmi0_phy_pll");
			if (ext_pll)
				ext_pll->vp_mask |= BIT(vp->id);
		} else if (!strcmp(clk_name, "clk_hdmiphy_pixel1")) {
			ext_pll = vop2_extend_clk_find_by_name(vop2, "hdmi1_phy_pll");
			if (ext_pll)
				ext_pll->vp_mask |= BIT(vp->id);
		}
		drm_crtc_vblank_on(crtc);
		if (is_vop3(vop2)) {
			if (vp_data->feature & (VOP_FEATURE_POST_ACM))
				vop2_crtc_get_inital_acm_info(crtc);
			if (data && (vp_data->feature & VOP_FEATURE_POST_CSC))
				memcpy(&vp->csc_info, data, sizeof(struct post_csc));
		}
		if (private->cubic_lut[vp->id].enable) {
			dma_addr_t cubic_lut_mst;
			struct loader_cubic_lut *cubic_lut = &private->cubic_lut[vp->id];

			cubic_lut_mst = cubic_lut->offset + private->cubic_lut_dma_addr;
			VOP_MODULE_SET(vop2, vp, cubic_lut_mst, cubic_lut_mst);
		}

		vop2_crtc_csu_set_rate(crtc);
	} else {
		vop2_crtc_atomic_disable(crtc, NULL);
	}

	return 0;
}

#define DEBUG_PRINT(args...) \
		do { \
			if (s) \
				seq_printf(s, args); \
			else \
				pr_err(args); \
		} while (0)

static int vop2_plane_info_dump(struct seq_file *s, struct drm_plane *plane)
{
	struct vop2_win *win = to_vop2_win(plane);
	struct drm_plane_state *pstate = plane->state;
	struct vop2_plane_state *vpstate = to_vop2_plane_state(pstate);
	struct drm_rect *src, *dest;
	struct drm_framebuffer *fb = pstate->fb;
	struct drm_format_name_buf format_name;
	struct drm_gem_object *obj;
	struct rockchip_gem_object *rk_obj;
	dma_addr_t fb_addr;

	int i;

	DEBUG_PRINT("    %s: %s\n", win->name, pstate->crtc ? "ACTIVE" : "DISABLED");
	if (!fb)
		return 0;

	src = &vpstate->src;
	dest = &vpstate->dest;

	DEBUG_PRINT("\twin_id: %d\n", win->win_id);

	drm_get_format_name(fb->format->format, &format_name);
	DEBUG_PRINT("\tformat: %s%s%s[%d] color_space[%d] glb_alpha[0x%x]\n",
		    format_name.str,
		    modifier_to_string(fb->modifier),
		    vpstate->eotf ? " HDR" : " SDR", vpstate->eotf,
		    vpstate->color_space, vpstate->global_alpha);
	DEBUG_PRINT("\trotate: xmirror: %d ymirror: %d rotate_90: %d rotate_270: %d\n",
		    vpstate->xmirror_en, vpstate->ymirror_en, vpstate->rotate_90_en,
		    vpstate->rotate_270_en);
	DEBUG_PRINT("\tcsc: y2r[%d] r2y[%d] csc mode[%d]\n",
		    vpstate->y2r_en, vpstate->r2y_en,
		    vpstate->csc_mode);
	DEBUG_PRINT("\tzpos: %d\n", vpstate->zpos);
	DEBUG_PRINT("\tsrc: pos[%d, %d] rect[%d x %d]\n", src->x1 >> 16,
		    src->y1 >> 16, drm_rect_width(src) >> 16,
		    drm_rect_height(src) >> 16);
	DEBUG_PRINT("\tdst: pos[%d, %d] rect[%d x %d]\n", dest->x1, dest->y1,
		    drm_rect_width(dest), drm_rect_height(dest));

	for (i = 0; i < fb->format->num_planes; i++) {
		obj = fb->obj[0];
		rk_obj = to_rockchip_obj(obj);
		fb_addr = rk_obj->dma_addr + fb->offsets[0];

		DEBUG_PRINT("\tbuf[%d]: addr: %pad pitch: %d offset: %d\n",
			    i, &fb_addr, fb->pitches[i], fb->offsets[i]);
	}

	return 0;
}

static void vop2_dump_connector_on_crtc(struct drm_crtc *crtc, struct seq_file *s)
{
	struct drm_connector_list_iter conn_iter;
	struct drm_connector *connector;

	drm_connector_list_iter_begin(crtc->dev, &conn_iter);
	drm_for_each_connector_iter(connector, &conn_iter) {
		if (crtc->state->connector_mask & drm_connector_mask(connector))
			DEBUG_PRINT("    Connector: %s\n", connector->name);

	}
	drm_connector_list_iter_end(&conn_iter);
}

static int vop2_crtc_debugfs_dump(struct drm_crtc *crtc, struct seq_file *s)
{
	struct vop2_video_port *vp = to_vop2_video_port(crtc);
	struct drm_crtc_state *crtc_state = crtc->state;
	struct drm_display_mode *mode = &crtc->state->adjusted_mode;
	struct rockchip_crtc_state *state = to_rockchip_crtc_state(crtc->state);
	bool interlaced = !!(mode->flags & DRM_MODE_FLAG_INTERLACE);
	struct drm_plane *plane;

	DEBUG_PRINT("Video Port%d: %s\n", vp->id, crtc_state->active ? "ACTIVE" : "DISABLED");

	if (!crtc_state->active)
		return 0;

	vop2_dump_connector_on_crtc(crtc, s);
	DEBUG_PRINT("\tbus_format[%x]: %s\n", state->bus_format,
		    drm_get_bus_format_name(state->bus_format));
	DEBUG_PRINT("\toverlay_mode[%d] output_mode[%x]",
		    state->yuv_overlay, state->output_mode);
	DEBUG_PRINT(" color_space[%d], eotf:%d\n",
		    state->color_space, state->eotf);
	DEBUG_PRINT("    Display mode: %dx%d%s%d\n",
		    mode->hdisplay, mode->vdisplay, interlaced ? "i" : "p",
		    drm_mode_vrefresh(mode));
	DEBUG_PRINT("\tclk[%d] real_clk[%d] type[%x] flag[%x]\n",
		    mode->clock, mode->crtc_clock, mode->type, mode->flags);
	DEBUG_PRINT("\tH: %d %d %d %d\n", mode->hdisplay, mode->hsync_start,
		    mode->hsync_end, mode->htotal);
	DEBUG_PRINT("\tV: %d %d %d %d\n", mode->vdisplay, mode->vsync_start,
		    mode->vsync_end, mode->vtotal);

	drm_atomic_crtc_for_each_plane(plane, crtc) {
		vop2_plane_info_dump(s, plane);
	}

	return 0;
}

static void vop2_crtc_regs_dump(struct drm_crtc *crtc, struct seq_file *s)
{
	struct vop2_video_port *vp = to_vop2_video_port(crtc);
	struct vop2 *vop2 = vp->vop2;
	const struct vop2_data *vop2_data = vop2->data;
	struct drm_crtc_state *cstate = crtc->state;
	const struct vop_dump_regs *regs = vop2->data->dump_regs;
	uint32_t buf[68];
	uint32_t len = ARRAY_SIZE(buf);
	unsigned int n, i, j;
	resource_size_t offset_addr;
	uint32_t base;
	struct drm_crtc *first_active_crtc = NULL;

	if (!cstate->active)
		return;

	/* only need to dump once at first active crtc for vop2 */
	for (i = 0; i < vop2_data->nr_vps; i++) {
		if (vop2->vps[i].rockchip_crtc.crtc.state &&
		    vop2->vps[i].rockchip_crtc.crtc.state->active) {
			first_active_crtc = &vop2->vps[i].rockchip_crtc.crtc;
			break;
		}
	}
	if (first_active_crtc != crtc)
		return;

	n = vop2->data->dump_regs_size;
	for (i = 0; i < n; i++) {
		base = regs[i].offset;
		offset_addr = vop2->res->start + base;
		DEBUG_PRINT("\n%s:\n", regs[i].name);
		for (j = 0; j < len;) {
			DEBUG_PRINT("%08x:  %08x %08x %08x %08x\n", (u32)offset_addr + j * 4,
				    vop2_readl(vop2, base + (4 * j)),
				    vop2_readl(vop2, base + (4 * (j + 1))),
				    vop2_readl(vop2, base + (4 * (j + 2))),
				    vop2_readl(vop2, base + (4 * (j + 3))));
			j += 4;
		}
	}
}

static void vop2_crtc_active_regs_dump(struct drm_crtc *crtc, struct seq_file *s)
{
	struct vop2_video_port *vp = to_vop2_video_port(crtc);
	struct vop2 *vop2 = vp->vop2;
	const struct vop2_data *vop2_data = vop2->data;
	struct drm_crtc_state *cstate = crtc->state;
	const struct vop_dump_regs *regs = vop2->data->dump_regs;
	uint32_t buf[68];
	uint32_t len = ARRAY_SIZE(buf);
	unsigned int n, i, j;
	resource_size_t offset_addr;
	uint32_t base;
	struct drm_crtc *first_active_crtc = NULL;

	if (!cstate->active)
		return;

	/* only need to dump once at first active crtc for vop2 */
	for (i = 0; i < vop2_data->nr_vps; i++) {
		if (vop2->vps[i].rockchip_crtc.crtc.state &&
		    vop2->vps[i].rockchip_crtc.crtc.state->active) {
			first_active_crtc = &vop2->vps[i].rockchip_crtc.crtc;
			break;
		}
	}
	if (first_active_crtc != crtc)
		return;

	n = vop2->data->dump_regs_size;
	for (i = 0; i < n; i++) {
		if (regs[i].state.mask &&
		    REG_GET(vop2, regs[i].state) != regs[i].enable_state)
			continue;
		base = regs[i].offset;
		offset_addr = vop2->res->start + base;
		DEBUG_PRINT("\n%s:\n", regs[i].name);
		for (j = 0; j < len;) {
			DEBUG_PRINT("%08x:  %08x %08x %08x %08x\n", (u32)offset_addr + j * 4,
				    vop2_readl(vop2, base + (4 * j)),
				    vop2_readl(vop2, base + (4 * (j + 1))),
				    vop2_readl(vop2, base + (4 * (j + 2))),
				    vop2_readl(vop2, base + (4 * (j + 3))));
			j += 4;
		}
	}
}

static int vop2_gamma_show(struct seq_file *s, void *data)
{
	struct drm_info_node *node = s->private;
	struct vop2 *vop2 = node->info_ent->data;
	int i, j;

	for (i = 0; i < vop2->data->nr_vps; i++) {
		struct vop2_video_port *vp = &vop2->vps[i];

		if (!vp->lut || !vp->gamma_lut_active ||
		    !vop2->lut_regs || !vp->rockchip_crtc.crtc.state->enable) {
			DEBUG_PRINT("Video port%d gamma disabled\n", vp->id);
			continue;
		}
		DEBUG_PRINT("Video port%d gamma:\n", vp->id);
		for (j = 0; j < vp->gamma_lut_len; j++) {
			if (j % 8 == 0)
				DEBUG_PRINT("\n");
			DEBUG_PRINT("0x%08x ", vp->lut[j]);
		}
		DEBUG_PRINT("\n");
	}

	return 0;
}

static int vop2_cubic_lut_show(struct seq_file *s, void *data)
{
	struct drm_info_node *node = s->private;
	struct vop2 *vop2 = node->info_ent->data;
	struct rockchip_drm_private *private = vop2->drm_dev->dev_private;
	int i, j;

	for (i = 0; i < vop2->data->nr_vps; i++) {
		struct vop2_video_port *vp = &vop2->vps[i];

		if ((!vp->cubic_lut_gem_obj && !private->cubic_lut[vp->id].enable) ||
		    !vp->cubic_lut || !vp->rockchip_crtc.crtc.state->enable) {
			DEBUG_PRINT("Video port%d cubic lut disabled\n", vp->id);
			continue;
		}
		DEBUG_PRINT("Video port%d cubic lut:\n", vp->id);
		for (j = 0; j < vp->cubic_lut_len; j++) {
			DEBUG_PRINT("%04d: 0x%04x 0x%04x 0x%04x\n", j,
				    vp->cubic_lut[j].red,
				    vp->cubic_lut[j].green,
				    vp->cubic_lut[j].blue);
		}
		DEBUG_PRINT("\n");
	}

	return 0;
}

#undef DEBUG_PRINT

static struct drm_info_list vop2_debugfs_files[] = {
	{ "gamma_lut", vop2_gamma_show, 0, NULL },
	{ "cubic_lut", vop2_cubic_lut_show, 0, NULL },
};

static int vop2_crtc_debugfs_init(struct drm_minor *minor, struct drm_crtc *crtc)
{
	struct vop2_video_port *vp = to_vop2_video_port(crtc);
	struct vop2 *vop2 = vp->vop2;
	int ret, i;
	char name[12];

	snprintf(name, sizeof(name), "video_port%d", vp->id);
	vop2->debugfs = debugfs_create_dir(name, minor->debugfs_root);
	if (!vop2->debugfs)
		return -ENOMEM;

	vop2->debugfs_files = kmemdup(vop2_debugfs_files, sizeof(vop2_debugfs_files),
				      GFP_KERNEL);
	if (!vop2->debugfs_files) {
		ret = -ENOMEM;
		goto remove;
	}
#if defined(CONFIG_ROCKCHIP_DRM_DEBUG)
	rockchip_drm_add_dump_buffer(crtc, vop2->debugfs);
	rockchip_drm_debugfs_add_color_bar(crtc, vop2->debugfs);
#endif
	for (i = 0; i < ARRAY_SIZE(vop2_debugfs_files); i++)
		vop2->debugfs_files[i].data = vop2;

	drm_debugfs_create_files(vop2->debugfs_files,
				 ARRAY_SIZE(vop2_debugfs_files),
				 vop2->debugfs,
				 minor);
	return 0;
remove:
	debugfs_remove(vop2->debugfs);
	vop2->debugfs = NULL;
	return ret;
}

static enum drm_mode_status
vop2_crtc_mode_valid(struct drm_crtc *crtc, const struct drm_display_mode *mode)
{
	struct rockchip_crtc_state *vcstate = to_rockchip_crtc_state(crtc->state);
	struct vop2_video_port *vp = to_vop2_video_port(crtc);
	struct vop2 *vop2 = vp->vop2;
	const struct vop2_data *vop2_data = vop2->data;
	const struct vop2_video_port_data *vp_data = &vop2_data->vp[vp->id];
	int request_clock = mode->clock;
	int clock;
	unsigned long aclk_rate;
	uint8_t active_vp_mask = vop2->active_vp_mask;

	/*
	 * For RK3588, VP0 and VP1 will be both used in splice mode. All display
	 * modes of the right VP should be set as invalid when vop2 is working in
	 * splice mode.
	 */
	if (vp->splice_mode_right)
		return MODE_BAD;

	if ((active_vp_mask & BIT(ROCKCHIP_VOP_VP1)) && !vcstate->splice_mode &&
	    mode->hdisplay > VOP2_MAX_VP_OUTPUT_WIDTH) {
		DRM_DEV_DEBUG(vop2->dev, "can not support resolution %dx%d, vp1 is busy\n",
			      mode->hdisplay, mode->vdisplay);
		return MODE_BAD;
	}

	if (mode->hdisplay > vp_data->max_output.width)
		return MODE_BAD_HVALUE;

	if (mode->flags & DRM_MODE_FLAG_DBLCLK || vcstate->output_if & VOP_OUTPUT_IF_BT656)
		request_clock *= 2;

	aclk_rate = clk_get_rate(vop2->aclk) / 1000;

	if (request_clock > VOP2_MAX_DCLK_RATE && aclk_rate <= VOP2_COMMON_ACLK_RATE)
		return MODE_BAD;

	if ((request_clock <= VOP2_MAX_DCLK_RATE) &&
	    (vop2_extend_clk_find_by_name(vop2, "hdmi0_phy_pll") ||
	     vop2_extend_clk_find_by_name(vop2, "hdmi1_phy_pll"))) {
		clock = request_clock;
	} else {
		if (request_clock > VOP2_MAX_DCLK_RATE)
			request_clock = request_clock >> 2;
		clock = rockchip_drm_dclk_round_rate(vop2->version, vp->dclk,
						     request_clock * 1000) / 1000;
	}

	/*
	 * Hdmi or DisplayPort request a Accurate clock.
	 */
	if (vcstate->output_type == DRM_MODE_CONNECTOR_HDMIA ||
	    vcstate->output_type == DRM_MODE_CONNECTOR_DisplayPort)
		if (clock != request_clock)
			return MODE_CLOCK_RANGE;

	return MODE_OK;
}

struct vop2_bandwidth {
	size_t bandwidth;
	int y1;
	int y2;
};

static int vop2_bandwidth_cmp(const void *a, const void *b)
{
	struct vop2_bandwidth *pa = (struct vop2_bandwidth *)a;
	struct vop2_bandwidth *pb = (struct vop2_bandwidth *)b;

	return pa->y1 - pb->y2;
}

static size_t vop2_plane_line_bandwidth(struct drm_plane_state *pstate)
{
	struct vop2_plane_state *vpstate = to_vop2_plane_state(pstate);
	struct drm_framebuffer *fb = pstate->fb;
	struct drm_rect *dst = &vpstate->dest;
	struct drm_rect *src = &vpstate->src;
	int bpp = rockchip_drm_get_bpp(fb->format);
	int src_width = drm_rect_width(src) >> 16;
	int src_height = drm_rect_height(src) >> 16;
	int dst_width = drm_rect_width(dst);
	int dst_height = drm_rect_height(dst);
	int vskiplines = scl_get_vskiplines(src_height, dst_height);
	size_t bandwidth;

	if (src_width <= 0 || src_height <= 0 || dst_width <= 0 ||
	    dst_height <= 0 || !bpp)
		return 0;

	bandwidth = src_width * bpp / 8;

	bandwidth = bandwidth * src_width / dst_width;
	bandwidth = bandwidth * src_height / dst_height;
	if (vskiplines == 2 && vpstate->afbc_en == 0)
		bandwidth /= 2;
	else if (vskiplines == 4 && vpstate->afbc_en == 0)
		bandwidth /= 4;

	return bandwidth;
}

static u64 vop2_calc_max_bandwidth(struct vop2_bandwidth *bw, int start,
				   int count, int y2)
{
	u64 max_bandwidth = 0;
	int i;

	for (i = start; i < count; i++) {
		u64 bandwidth = 0;

		if (bw[i].y1 > y2)
			continue;
		bandwidth = bw[i].bandwidth;
		bandwidth += vop2_calc_max_bandwidth(bw, i + 1, count,
						    min(bw[i].y2, y2));

		if (bandwidth > max_bandwidth)
			max_bandwidth = bandwidth;
	}

	return max_bandwidth;
}

static size_t vop2_crtc_bandwidth(struct drm_crtc *crtc,
				  struct drm_crtc_state *crtc_state,
				  struct dmcfreq_vop_info *vop_bw_info)
{
	struct drm_display_mode *adjusted_mode = &crtc->state->adjusted_mode;
	uint16_t htotal = adjusted_mode->crtc_htotal;
	uint16_t vdisplay = adjusted_mode->crtc_vdisplay;
	int clock = adjusted_mode->crtc_clock;
	struct drm_atomic_state *state = crtc_state->state;
	struct vop2_plane_state *vpstate;
	struct drm_plane_state *pstate;
	struct vop2_bandwidth *pbandwidth;
	struct drm_plane *plane;
	u64 line_bw_mbyte = 0;
	int8_t cnt = 0, plane_num = 0;
	int i = 0;
#if defined(CONFIG_ROCKCHIP_DRM_DEBUG)
	struct vop_dump_list *pos, *n;
	struct vop2_video_port *vp = to_vop2_video_port(crtc);
#endif

	if (!htotal || !vdisplay)
		return 0;

#if defined(CONFIG_ROCKCHIP_DRM_DEBUG)
	if (!vp->rockchip_crtc.vop_dump_list_init_flag) {
		INIT_LIST_HEAD(&vp->rockchip_crtc.vop_dump_list_head);
		vp->rockchip_crtc.vop_dump_list_init_flag = true;
	}
	list_for_each_entry_safe(pos, n, &vp->rockchip_crtc.vop_dump_list_head, entry) {
		list_del(&pos->entry);
	}
	if (vp->rockchip_crtc.vop_dump_status == DUMP_KEEP ||
	    vp->rockchip_crtc.vop_dump_times > 0) {
		vp->rockchip_crtc.frame_count++;
	}
#endif

	for_each_new_plane_in_state(state, plane, pstate, i) {
		if (pstate->crtc == crtc)
			plane_num++;
	}

	vop_bw_info->plane_num += plane_num;
	pbandwidth = kmalloc_array(plane_num, sizeof(*pbandwidth),
				   GFP_KERNEL);
	if (!pbandwidth)
		return -ENOMEM;

	for_each_new_plane_in_state(state, plane, pstate, i) {
		int act_w, act_h, bpp, afbc_fac;
		int fps = drm_mode_vrefresh(adjusted_mode);

		if (!pstate || pstate->crtc != crtc || !pstate->fb)
			continue;

		/* This is an empirical value, if it's afbc format, the frame buffer size div 2 */
		afbc_fac = rockchip_afbc(plane, pstate->fb->modifier) ? 2 : 1;

		vpstate = to_vop2_plane_state(pstate);
		pbandwidth[cnt].y1 = vpstate->dest.y1;
		pbandwidth[cnt].y2 = vpstate->dest.y2;
		pbandwidth[cnt++].bandwidth = vop2_plane_line_bandwidth(pstate) / afbc_fac;

		act_w = drm_rect_width(&pstate->src) >> 16;
		act_h = drm_rect_height(&pstate->src) >> 16;
		if (pstate->fb->format->is_yuv && (act_w >= 3840 || act_h >= 3840))
			vop_bw_info->plane_num_4k++;

		bpp = rockchip_drm_get_bpp(pstate->fb->format);

		vop_bw_info->frame_bw_mbyte += act_w * act_h / 1000 * bpp / 8 * fps / 1000 / afbc_fac;
	}

	sort(pbandwidth, cnt, sizeof(pbandwidth[0]), vop2_bandwidth_cmp, NULL);

	line_bw_mbyte = vop2_calc_max_bandwidth(pbandwidth, 0, cnt, vdisplay);
	kfree(pbandwidth);
	/*
	 * line_bandwidth(MB/s)
	 *    = line_bandwidth / line_time
	 *    = line_bandwidth(Byte) * clock(KHZ) / 1000 / htotal
	 */
	line_bw_mbyte *= clock;
	do_div(line_bw_mbyte, htotal * 1000);
	vop_bw_info->line_bw_mbyte = line_bw_mbyte;

	return 0;
}

static void vop2_crtc_close(struct drm_crtc *crtc)
{
	struct vop2_video_port *vp = to_vop2_video_port(crtc);
	struct vop2 *vop2 = vp->vop2;

	if (!crtc)
		return;

	mutex_lock(&vop2->vop2_lock);
	if (!vop2->is_enabled) {
		mutex_unlock(&vop2->vop2_lock);
		return;
	}

	vop2_disable_all_planes_for_crtc(crtc);
	mutex_unlock(&vop2->vop2_lock);
}

static void vop2_crtc_te_handler(struct drm_crtc *crtc)
{
	struct vop2_video_port *vp = to_vop2_video_port(crtc);
	struct vop2 *vop2 = vp->vop2;

	if (!crtc || !crtc->state->active)
		return;

	VOP_MODULE_SET(vop2, vp, edpi_wms_fs, 1);
}

static int vop2_crtc_set_color_bar(struct drm_crtc *crtc, enum rockchip_color_bar_mode mode)
{
	struct vop2_video_port *vp = to_vop2_video_port(crtc);
	struct vop2 *vop2 = vp->vop2;
	int ret = 0;

	if (!crtc->state->active) {
		DRM_INFO("Video port%d disabled\n", vp->id);
		return -EINVAL;
	}

	switch (mode) {
	case ROCKCHIP_COLOR_BAR_OFF:
		DRM_INFO("disable color bar in VP%d\n", vp->id);
		VOP_MODULE_SET(vop2, vp, color_bar_en, 0);
		vop2_cfg_done(crtc);
		break;
	case ROCKCHIP_COLOR_BAR_HORIZONTAL:
		DRM_INFO("enable horizontal color bar in VP%d\n", vp->id);
		VOP_MODULE_SET(vop2, vp, color_bar_mode, 0);
		VOP_MODULE_SET(vop2, vp, color_bar_en, 1);
		vop2_cfg_done(crtc);
		break;
	case ROCKCHIP_COLOR_BAR_VERTICAL:
		DRM_INFO("enable vertical color bar in VP%d\n", vp->id);
		VOP_MODULE_SET(vop2, vp, color_bar_mode, 1);
		VOP_MODULE_SET(vop2, vp, color_bar_en, 1);
		vop2_cfg_done(crtc);
		break;
	default:
		DRM_INFO("Unsupported color bar mode\n");
		ret = -EINVAL;
		break;
	}

	return ret;
}

static const struct rockchip_crtc_funcs private_crtc_funcs = {
	.loader_protect = vop2_crtc_loader_protect,
	.cancel_pending_vblank = vop2_crtc_cancel_pending_vblank,
	.debugfs_init = vop2_crtc_debugfs_init,
	.debugfs_dump = vop2_crtc_debugfs_dump,
	.regs_dump = vop2_crtc_regs_dump,
	.active_regs_dump = vop2_crtc_active_regs_dump,
	.bandwidth = vop2_crtc_bandwidth,
	.crtc_close = vop2_crtc_close,
	.te_handler = vop2_crtc_te_handler,
	.crtc_send_mcu_cmd = vop3_crtc_send_mcu_cmd,
	.wait_vact_end = vop2_crtc_wait_vact_end,
	.crtc_standby = vop2_crtc_standby,
	.crtc_set_color_bar = vop2_crtc_set_color_bar,
};

static bool vop2_crtc_mode_fixup(struct drm_crtc *crtc,
				 const struct drm_display_mode *mode,
				 struct drm_display_mode *adj_mode)
{
	struct vop2_video_port *vp = to_vop2_video_port(crtc);
	struct vop2 *vop2 = vp->vop2;
	struct drm_connector *connector;
	struct drm_connector_list_iter conn_iter;
	struct drm_crtc_state *new_crtc_state = container_of(mode, struct drm_crtc_state, mode);
	struct rockchip_crtc_state *vcstate = to_rockchip_crtc_state(new_crtc_state);

	/*
	 * For RK3568 and RK3588, the hactive of video timing must
	 * be 4-pixel aligned.
	 */
	if (vop2->version == VOP_VERSION_RK3568 || vop2->version == VOP_VERSION_RK3588) {
		if (adj_mode->hdisplay % 4) {
			u16 old_hdisplay = adj_mode->hdisplay;
			u16 align;

			align = 4 - (adj_mode->hdisplay % 4);
			adj_mode->hdisplay += align;
			adj_mode->hsync_start += align;
			adj_mode->hsync_end += align;
			adj_mode->htotal += align;

			DRM_WARN("VP%d: hactive need to be aligned with 4-pixel, %d -> %d\n",
				 vp->id, old_hdisplay, adj_mode->hdisplay);
		}
	}

	drm_mode_set_crtcinfo(adj_mode, CRTC_INTERLACE_HALVE_V | CRTC_STEREO_DOUBLE);

	if (mode->flags & DRM_MODE_FLAG_DBLCLK || vcstate->output_if & VOP_OUTPUT_IF_BT656)
		adj_mode->crtc_clock *= 2;

	/*
	 * For RK3528, the path of CVBS output is like:
	 * VOP BT656 ENCODER -> CVBS BT656 DECODER -> CVBS ENCODER -> CVBS VDAC
	 * The vop2 dclk should be four times crtc_clock for CVBS sampling clock needs.
	 */
	if (vop2->version == VOP_VERSION_RK3528 && vcstate->output_if & VOP_OUTPUT_IF_BT656)
		adj_mode->crtc_clock *= 4;

	if (vp->mcu_timing.mcu_pix_total)
		adj_mode->crtc_clock *= rockchip_drm_get_cycles_per_pixel(vcstate->bus_format) *
					(vp->mcu_timing.mcu_pix_total + 1);

	drm_connector_list_iter_begin(crtc->dev, &conn_iter);
	drm_for_each_connector_iter(connector, &conn_iter) {
		if ((new_crtc_state->connector_mask & drm_connector_mask(connector)) &&
		    ((connector->connector_type == DRM_MODE_CONNECTOR_DisplayPort) ||
		     (connector->connector_type == DRM_MODE_CONNECTOR_HDMIA))) {
			drm_connector_list_iter_end(&conn_iter);
			return true;
		}
	}
	drm_connector_list_iter_end(&conn_iter);

	if (adj_mode->crtc_clock <= VOP2_MAX_DCLK_RATE) {
		adj_mode->crtc_clock = rockchip_drm_dclk_round_rate(vop2->version, vp->dclk,
								    adj_mode->crtc_clock * 1000);
		adj_mode->crtc_clock = DIV_ROUND_UP(adj_mode->crtc_clock, 1000);
	}
	return true;
}

static void vop2_dither_setup(struct rockchip_crtc_state *vcstate, struct drm_crtc *crtc)
{
	struct vop2_video_port *vp = to_vop2_video_port(crtc);
	struct vop2 *vop2 = vp->vop2;
	bool pre_dither_down_en = false;

	switch (vcstate->bus_format) {
	case MEDIA_BUS_FMT_RGB565_1X16:
		VOP_MODULE_SET(vop2, vp, dither_down_en, 1);
		VOP_MODULE_SET(vop2, vp, dither_down_mode, RGB888_TO_RGB565);
		pre_dither_down_en = true;
		break;
	case MEDIA_BUS_FMT_RGB666_1X18:
	case MEDIA_BUS_FMT_RGB666_1X24_CPADHI:
	case MEDIA_BUS_FMT_RGB666_1X7X3_SPWG:
		VOP_MODULE_SET(vop2, vp, dither_down_en, 1);
		VOP_MODULE_SET(vop2, vp, dither_down_mode, RGB888_TO_RGB666);
		pre_dither_down_en = true;
		break;
	case MEDIA_BUS_FMT_YUYV8_1X16:
	case MEDIA_BUS_FMT_YUV8_1X24:
	case MEDIA_BUS_FMT_UYYVYY8_0_5X24:
		VOP_MODULE_SET(vop2, vp, dither_down_en, 0);
		pre_dither_down_en = true;
		break;
	case MEDIA_BUS_FMT_YUYV10_1X20:
	case MEDIA_BUS_FMT_YUV10_1X30:
	case MEDIA_BUS_FMT_UYYVYY10_0_5X30:
	case MEDIA_BUS_FMT_RGB101010_1X30:
		VOP_MODULE_SET(vop2, vp, dither_down_en, 0);
		pre_dither_down_en = false;
		break;
	case MEDIA_BUS_FMT_RGB888_3X8:
	case MEDIA_BUS_FMT_RGB888_DUMMY_4X8:
	case MEDIA_BUS_FMT_RGB888_1X24:
	case MEDIA_BUS_FMT_RGB888_1X7X4_SPWG:
	case MEDIA_BUS_FMT_RGB888_1X7X4_JEIDA:
	default:
		VOP_MODULE_SET(vop2, vp, dither_down_en, 0);
		pre_dither_down_en = true;
		break;
	}

	if (is_yuv_output(vcstate->bus_format))
		pre_dither_down_en = false;

	VOP_MODULE_SET(vop2, vp, pre_dither_down_en, pre_dither_down_en);
	VOP_MODULE_SET(vop2, vp, dither_down_sel, DITHER_DOWN_ALLEGRO);
}

static void vop2_post_config(struct drm_crtc *crtc)
{
	struct rockchip_crtc_state *vcstate =
			to_rockchip_crtc_state(crtc->state);
	struct vop2_video_port *vp = to_vop2_video_port(crtc);
	struct vop2 *vop2 = vp->vop2;
	const struct vop2_data *vop2_data = vop2->data;
	const struct vop2_video_port_data *vp_data = &vop2_data->vp[vp->id];
	struct drm_display_mode *mode = &crtc->state->adjusted_mode;
	u16 vtotal = mode->crtc_vtotal;
	u16 hdisplay = mode->crtc_hdisplay;
	u16 hact_st = mode->crtc_htotal - mode->crtc_hsync_start;
	u16 vdisplay = mode->crtc_vdisplay;
	u16 vact_st = mode->crtc_vtotal - mode->crtc_vsync_start;
	u16 hsize = hdisplay * (vcstate->left_margin + vcstate->right_margin) / 200;
	u16 vsize = vdisplay * (vcstate->top_margin + vcstate->bottom_margin) / 200;
	u16 hact_end, vact_end;
	u32 val;

	vsize = rounddown(vsize, 2);
	hsize = rounddown(hsize, 2);
	hact_st += hdisplay * (100 - vcstate->left_margin) / 200;
	hact_end = hact_st + hsize;
	val = hact_st << 16;
	val |= hact_end;
	VOP_MODULE_SET(vop2, vp, hpost_st_end, val);
	vact_st += vdisplay * (100 - vcstate->top_margin) / 200;
	vact_end = vact_st + vsize;
	val = vact_st << 16;
	val |= vact_end;
	VOP_MODULE_SET(vop2, vp, vpost_st_end, val);
	val = scl_cal_scale2(vdisplay, vsize) << 16;
	val |= scl_cal_scale2(hdisplay, hsize);
	VOP_MODULE_SET(vop2, vp, post_scl_factor, val);

#define POST_HORIZONTAL_SCALEDOWN_EN(x)		((x) << 0)
#define POST_VERTICAL_SCALEDOWN_EN(x)		((x) << 1)
	VOP_MODULE_SET(vop2, vp, post_scl_ctrl,
		       POST_HORIZONTAL_SCALEDOWN_EN(hdisplay != hsize) |
		       POST_VERTICAL_SCALEDOWN_EN(vdisplay != vsize));
	if (mode->flags & DRM_MODE_FLAG_INTERLACE) {
		u16 vact_st_f1 = vtotal + vact_st + 1;
		u16 vact_end_f1 = vact_st_f1 + vsize;

		val = vact_st_f1 << 16 | vact_end_f1;
		VOP_MODULE_SET(vop2, vp, vpost_st_end_f1, val);
	}

	/*
	 * BCSH[R2Y] -> POST Linebuffer[post scale] -> the background R2Y will be deal by post_dsp_out_r2y
	 *
	 * POST Linebuffer[post scale] -> ACM[R2Y] -> the background R2Y will be deal by ACM[R2Y]
	 */
	if (vp_data->feature & VOP_FEATURE_POST_ACM)
		VOP_MODULE_SET(vop2, vp, post_dsp_out_r2y, vcstate->yuv_overlay);
	else
		VOP_MODULE_SET(vop2, vp, post_dsp_out_r2y, is_yuv_output(vcstate->bus_format));
}

/*
 * if adjusted mode update, return true, else return false
 */
static bool vop2_crtc_mode_update(struct drm_crtc *crtc)
{
	struct vop2_video_port *vp = to_vop2_video_port(crtc);
	struct vop2 *vop2 = vp->vop2;
	struct drm_display_mode *adjusted_mode = &crtc->state->adjusted_mode;
	u16 hsync_len = adjusted_mode->crtc_hsync_end -
				adjusted_mode->crtc_hsync_start;
	u16 hdisplay = adjusted_mode->crtc_hdisplay;
	u16 htotal = adjusted_mode->crtc_htotal;
	u16 hact_st = adjusted_mode->crtc_htotal -
				adjusted_mode->crtc_hsync_start;
	u16 hact_end = hact_st + hdisplay;
	u16 vdisplay = adjusted_mode->crtc_vdisplay;
	u16 vtotal = adjusted_mode->crtc_vtotal;
	u16 vsync_len = adjusted_mode->crtc_vsync_end -
				adjusted_mode->crtc_vsync_start;
	u16 vact_st = adjusted_mode->crtc_vtotal -
				adjusted_mode->crtc_vsync_start;
	u16 vact_end = vact_st + vdisplay;
	u32 htotal_sync = htotal << 16 | hsync_len;
	u32 hactive_st_end = hact_st << 16 | hact_end;
	u32 vactive_st_end = vact_st << 16 | vact_end;
	u32 crtc_clock = adjusted_mode->crtc_clock * 100;

	if (htotal_sync != VOP_MODULE_GET(vop2, vp, htotal_pw) ||
	    hactive_st_end != VOP_MODULE_GET(vop2, vp, hact_st_end) ||
	    vtotal != VOP_MODULE_GET(vop2, vp, dsp_vtotal) ||
	    vsync_len != VOP_MODULE_GET(vop2, vp, dsp_vs_end) ||
	    vactive_st_end != VOP_MODULE_GET(vop2, vp, vact_st_end) ||
	    crtc_clock != clk_get_rate(vp->dclk))
		return true;

	return false;
}

static int vop2_cru_set_rate(struct vop2_clk *if_pixclk, struct vop2_clk *if_dclk)
{
	int ret = 0;

	if (if_pixclk) {
		ret =  clk_set_rate(if_pixclk->hw.clk, if_pixclk->rate);
		if (ret < 0) {
			DRM_DEV_ERROR(if_pixclk->vop2->dev, "set %s to %ld failed: %d\n",
				      clk_hw_get_name(&if_pixclk->hw), if_pixclk->rate, ret);
			return ret;
		}
	}

	if (if_dclk) {
		ret = clk_set_rate(if_dclk->hw.clk, if_dclk->rate);
		if (ret < 0)
			DRM_DEV_ERROR(if_dclk->vop2->dev, "set %s to %ld failed %d\n",
				      clk_hw_get_name(&if_dclk->hw), if_dclk->rate, ret);
	}

	return ret;
}

static int vop2_set_dsc_clk(struct drm_crtc *crtc, u8 dsc_id)
{
	struct vop2_video_port *vp = to_vop2_video_port(crtc);
	struct rockchip_crtc_state *vcstate = to_rockchip_crtc_state(crtc->state);
	struct vop2 *vop2 = vp->vop2;
	const struct vop2_data *vop2_data = vop2->data;
	const struct vop2_dsc_data *dsc_data = &vop2_data->dsc[dsc_id];
	struct vop2_clk *dsc_txp_clk, *dsc_pxl_clk, *dsc_cds_clk, *dsc_txp_clk_parent;
	char clk_name[32];
	int ret = 0;

	/* set clk parent */
	snprintf(clk_name, sizeof(clk_name), "dclk%d", vp->id);
	dsc_txp_clk = vop2_clk_get(vop2, dsc_data->dsc_txp_clk_src_name);
	dsc_txp_clk_parent = vop2_clk_get(vop2, clk_name);
	if (!dsc_txp_clk || !dsc_txp_clk_parent) {
		DRM_DEV_ERROR(vop2->dev, "failed to get dsc clk\n");
		return -ENODEV;
	}
	ret = clk_set_parent(dsc_txp_clk->hw.clk, dsc_txp_clk_parent->hw.clk);
	if (ret < 0) {
		DRM_DEV_ERROR(vop2->dev, "failed to set parent(%s) for %s: %d\n",
			      __clk_get_name(dsc_txp_clk_parent->hw.clk),
			      __clk_get_name(dsc_txp_clk->hw.clk), ret);
		return ret;
	}

	/* set dsc txp clk rate */
	clk_set_rate(dsc_txp_clk->hw.clk, vcstate->dsc_txp_clk_rate);

	/* set dsc pxl clk rate */
	dsc_pxl_clk = vop2_clk_get(vop2, dsc_data->dsc_pxl_clk_name);
	if (!dsc_pxl_clk) {
		DRM_DEV_ERROR(vop2->dev, "failed to get dsc_pxl_clk\n");
		return -ENODEV;
	}
	clk_set_rate(dsc_pxl_clk->hw.clk, vcstate->dsc_pxl_clk_rate);

	/* set dsc cds clk rate */
	dsc_cds_clk = vop2_clk_get(vop2, dsc_data->dsc_cds_clk_name);
	if (!dsc_cds_clk) {
		DRM_DEV_ERROR(vop2->dev, "failed to get dsc_cds_clk\n");
		return -ENODEV;
	}
	clk_set_rate(dsc_cds_clk->hw.clk, vcstate->dsc_cds_clk_rate);

	return 0;
}

static int vop2_calc_if_clk(struct drm_crtc *crtc, const struct vop2_connector_if_data *if_data,
			    struct vop2_clk *if_pixclk, struct vop2_clk *if_dclk, int conn_id)
{
	struct vop2_video_port *vp = to_vop2_video_port(crtc);
	struct vop2 *vop2 = vp->vop2;
	struct drm_display_mode *adjusted_mode = &crtc->state->adjusted_mode;
	struct rockchip_crtc_state *vcstate = to_rockchip_crtc_state(crtc->state);
	u64 v_pixclk = adjusted_mode->crtc_clock * 1000LL; /* video timing pixclk */
	unsigned long dclk_core_rate, dclk_out_rate = 0;
	/*conn_dclk = conn_pixclk or conn_dclk = conn_pixclk / 2 */
	u64 hdmi_edp_pixclk, hdmi_edp_dclk, mipi_pixclk;
	char dclk_core_div_shift = 2;
	char K = 1;
	char clk_name[32];
	struct vop2_clk *dclk_core, *dclk_out, *dclk;
	int ret;
	bool dsc_txp_clk_is_biggest = false;
	u8 dsc_id = conn_id & (VOP_OUTPUT_IF_MIPI0 | VOP_OUTPUT_IF_HDMI0) ? 0 : 1;

	dclk_core_div_shift = if_data->post_proc_div_shift;
	dclk_core_rate = v_pixclk >> dclk_core_div_shift;

	if (!if_dclk && (output_if_is_hdmi(conn_id) || output_if_is_edp(conn_id)))
		return -EINVAL;
	if ((vcstate->output_flags & ROCKCHIP_OUTPUT_DUAL_CHANNEL_LEFT_RIGHT_MODE) &&
	    (vcstate->output_mode == ROCKCHIP_OUT_MODE_YUV420)) {
		DRM_DEV_ERROR(vop2->dev, "Dual channel and YUV420 can't work together\n");
		return -EINVAL;
	}

	if ((vcstate->output_flags & ROCKCHIP_OUTPUT_DUAL_CHANNEL_LEFT_RIGHT_MODE) ||
	    (vcstate->output_mode == ROCKCHIP_OUT_MODE_YUV420))
		K = 2;

	if (output_if_is_hdmi(conn_id)) {
		if (vcstate->dsc_enable) {
			hdmi_edp_pixclk = vcstate->dsc_cds_clk_rate << 1;
			hdmi_edp_dclk = vcstate->dsc_cds_clk_rate;
		} else {
			hdmi_edp_pixclk = (dclk_core_rate << 1) / K;
			hdmi_edp_dclk = dclk_core_rate / K;
		}

		if_pixclk->rate = hdmi_edp_pixclk;
		if_dclk->rate = hdmi_edp_dclk;
	} else if (output_if_is_edp(conn_id)) {
		hdmi_edp_pixclk = v_pixclk;
		do_div(hdmi_edp_pixclk, K);
		hdmi_edp_dclk = hdmi_edp_pixclk;

		if_pixclk->rate = hdmi_edp_pixclk;
		if_dclk->rate = hdmi_edp_dclk;
	} else if (output_if_is_dp(conn_id)) {
		dclk_out_rate = v_pixclk >> 2;
		dclk_out_rate = dclk_out_rate / K;
		if_pixclk->rate = dclk_out_rate;
	} else if (output_if_is_mipi(conn_id)) {
		if (vcstate->dsc_enable)
			/* dsc output is 96bit, dsi input is 192 bit */
			mipi_pixclk = vcstate->dsc_cds_clk_rate >> 1;
		else
			mipi_pixclk = dclk_core_rate / K;

		dclk_out_rate = dclk_core_rate / K;
		if_pixclk->rate = mipi_pixclk;
	} else if (output_if_is_dpi(conn_id)) {
		if_pixclk->rate = v_pixclk;
	}

	/*
	 * RGB/eDP/HDMI: if_pixclk >= dclk_core
	 * DP: dp_pixclk = dclk_out <= dclk_core
	 * DSI: mipi_pixclk <= dclk_out <= dclk_core
	 *
	 */
	snprintf(clk_name, sizeof(clk_name), "dclk_core%d", vp->id);
	dclk_core = vop2_clk_get(vop2, clk_name);

	snprintf(clk_name, sizeof(clk_name), "dclk_out%d", vp->id);
	dclk_out = vop2_clk_get(vop2, clk_name);

	/*
	 * HDMI use 1:1 dclk for rgb/yuv444, 1:2 for yuv420 when
	 * pixclk <= 600
	 * We want use HDMI PHY clk as dclk source for DP/HDMI.
	 * The max freq of HDMI PHY CLK is 600 MHZ.
	 * When used for HDMI, the input freq and v_pixclk must
	 * keep 1:1 for rgb/yuv444, 1:2 for yuv420
	 */
	if (output_if_is_hdmi(conn_id) || output_if_is_dp(conn_id) || output_if_is_mipi(conn_id)) {
		snprintf(clk_name, sizeof(clk_name), "dclk%d", vp->id);
		dclk = vop2_clk_get(vop2, clk_name);
		if (v_pixclk <= (VOP2_MAX_DCLK_RATE * 1000)) {
			if (vcstate->output_mode == ROCKCHIP_OUT_MODE_YUV420 ||
			    (vcstate->output_flags & ROCKCHIP_OUTPUT_DUAL_CHANNEL_LEFT_RIGHT_MODE))
				v_pixclk = v_pixclk >> 1;
		} else {
			v_pixclk = v_pixclk >> 2;
		}
		clk_set_rate(dclk->hw.clk, v_pixclk);
	}

	if (vcstate->dsc_enable) {
		if ((vcstate->dsc_txp_clk_rate >= dclk_core_rate) &&
		    (vcstate->dsc_txp_clk_rate >= if_pixclk->rate)) {
			dsc_txp_clk_is_biggest = true;
			if (vcstate->output_flags & ROCKCHIP_OUTPUT_DUAL_CHANNEL_LEFT_RIGHT_MODE) {
				vop2_set_dsc_clk(crtc, 0);
				vop2_set_dsc_clk(crtc, 1);
			} else {
				vop2_set_dsc_clk(crtc, dsc_id);
			}
		}
	}

	if (dclk_core_rate > if_pixclk->rate) {
		clk_set_rate(dclk_core->hw.clk, dclk_core_rate);
		if (output_if_is_mipi(conn_id))
			clk_set_rate(dclk_out->hw.clk, dclk_out_rate);
		ret = vop2_cru_set_rate(if_pixclk, if_dclk);
	} else {
		if (output_if_is_mipi(conn_id))
			clk_set_rate(dclk_out->hw.clk, dclk_out_rate);
		ret = vop2_cru_set_rate(if_pixclk, if_dclk);
		clk_set_rate(dclk_core->hw.clk, dclk_core_rate);
	}

	if (!dsc_txp_clk_is_biggest && vcstate->dsc_enable) {
		if (vcstate->output_flags & ROCKCHIP_OUTPUT_DUAL_CHANNEL_LEFT_RIGHT_MODE) {
			vop2_set_dsc_clk(crtc, 0);
			vop2_set_dsc_clk(crtc, 1);
		} else {
			vop2_set_dsc_clk(crtc, dsc_id);
		}
	}

	return ret;
}

static int vop2_calc_dsc_clk(struct drm_crtc *crtc)
{
	struct vop2_video_port *vp = to_vop2_video_port(crtc);
	struct rockchip_crtc_state *vcstate = to_rockchip_crtc_state(crtc->state);
	struct vop2 *vop2 = vp->vop2;
	struct drm_display_mode *adjusted_mode = &crtc->state->adjusted_mode;
	u64 v_pixclk = adjusted_mode->crtc_clock * 1000LL; /* video timing pixclk */
	u8 k = 1;

	if (!vop2->data->nr_dscs) {
		DRM_WARN("Unsupported DSC\n");

		return 0;
	}

	if (vcstate->output_flags & ROCKCHIP_OUTPUT_DUAL_CHANNEL_LEFT_RIGHT_MODE)
		k = 2;

	vcstate->dsc_txp_clk_rate = v_pixclk;
	do_div(vcstate->dsc_txp_clk_rate, (vcstate->dsc_pixel_num * k));

	vcstate->dsc_pxl_clk_rate = v_pixclk;
	do_div(vcstate->dsc_pxl_clk_rate, (vcstate->dsc_slice_num * k));

	/* dsc_cds = crtc_clock / (cds_dat_width / bits_per_pixel)
	 * cds_dat_width = 96;
	 * bits_per_pixel = [8-12];
	 * As cds clk is div from txp clk and only support 1/2/4 div,
	 * so when txp_clk is equal to v_pixclk, we set dsc_cds = crtc_clock / 4,
	 * otherwise dsc_cds = crtc_clock / 8;
	 */
	vcstate->dsc_cds_clk_rate = v_pixclk / (vcstate->dsc_txp_clk_rate == v_pixclk ? 4 : 8);

	return 0;
}

static int vop2_calc_cru_cfg(struct drm_crtc *crtc, int conn_id,
			     struct vop2_clk **if_pixclk, struct vop2_clk **if_dclk)
{
	struct vop2_video_port *vp = to_vop2_video_port(crtc);
	struct vop2 *vop2 = vp->vop2;
	const struct vop2_connector_if_data *if_data;
	struct vop2_clk *if_clk_src, *if_clk_parent;
	char clk_name[32];
	int ret;

	if (vop2->version != VOP_VERSION_RK3588)
		return 0;

	if_data = vop2_find_connector_if_data(vop2, conn_id);
	if_clk_src = vop2_clk_get(vop2, if_data->clk_src_name);
	snprintf(clk_name, sizeof(clk_name), "%s%d", if_data->clk_parent_name, vp->id);
	if_clk_parent = vop2_clk_get(vop2, clk_name);
	*if_pixclk = vop2_clk_get(vop2, if_data->pixclk_name);
	*if_dclk = vop2_clk_get(vop2, if_data->dclk_name);
	if (!(*if_pixclk) || !if_clk_parent) {
		DRM_DEV_ERROR(vop2->dev, "failed to get connector interface clk\n");
		return -ENODEV;
	}

	ret = clk_set_parent(if_clk_src->hw.clk, if_clk_parent->hw.clk);
	if (ret < 0) {
		DRM_DEV_ERROR(vop2->dev, "failed to set parent(%s) for %s: %d\n",
			      __clk_get_name(if_clk_parent->hw.clk),
			      __clk_get_name(if_clk_src->hw.clk), ret);
		return ret;
	}

	/* HDMI and eDP use independent if_pixclk and if_dclk, and others if_pixclk = if_dclk */
	if (output_if_is_hdmi(conn_id) || output_if_is_edp(conn_id))
		ret = vop2_calc_if_clk(crtc, if_data, *if_pixclk, *if_dclk, conn_id);
	else
		ret = vop2_calc_if_clk(crtc, if_data, *if_pixclk, NULL, conn_id);

	return ret;
}

static void vop2_crtc_load_pps(struct drm_crtc *crtc, u8 dsc_id)
{
	struct vop2_video_port *vp = to_vop2_video_port(crtc);
	struct vop2 *vop2 = vp->vop2;
	struct rockchip_crtc_state *vcstate = to_rockchip_crtc_state(crtc->state);

	struct drm_dsc_picture_parameter_set *pps = &vcstate->pps;
	struct drm_dsc_picture_parameter_set config_pps;
	int i = 0;
	u32 *pps_val = (u32 *)&config_pps;
	u32 offset;
	struct vop2_dsc *dsc;

	dsc = &vop2->dscs[dsc_id];
	offset = dsc->regs->dsc_pps0_3.offset;

	memcpy(&config_pps, pps, sizeof(config_pps));

	if ((config_pps.pps_3 & 0xf) > dsc->max_linebuf_depth) {
		config_pps.pps_3 &= 0xf0;
		config_pps.pps_3 |= dsc->max_linebuf_depth;
		DRM_WARN("DSC%d max_linebuf_depth is: %d, current set value is: %d\n",
			 dsc_id, dsc->max_linebuf_depth, config_pps.pps_3 & 0xf);
	}

	for (i = 0; i < DSC_NUM_BUF_RANGES; i++) {
		config_pps.rc_range_parameters[i] =
			(pps->rc_range_parameters[i] >> 3 & 0x1f) |
			((pps->rc_range_parameters[i] >> 14 & 0x3) << 5) |
			((pps->rc_range_parameters[i] >> 0 & 0x7) << 7) |
			((pps->rc_range_parameters[i] >> 8 & 0x3f) << 10);
	}

	for (i = 0; i < ROCKCHIP_DSC_PPS_SIZE_BYTE / 4; i++)
		vop2_writel(vop2, offset + i * 4, *pps_val++);
}

static void vop2_crtc_enable_dsc(struct drm_crtc *crtc, struct drm_crtc_state *old_state, u8 dsc_id)
{
	struct vop2_video_port *vp = to_vop2_video_port(crtc);
	struct vop2 *vop2 = vp->vop2;
	struct rockchip_crtc_state *vcstate = to_rockchip_crtc_state(crtc->state);
	struct drm_display_mode *adjusted_mode = &crtc->state->adjusted_mode;
	struct rockchip_dsc_sink_cap *dsc_sink_cap = &vcstate->dsc_sink_cap;
	u16 hsync_len = adjusted_mode->crtc_hsync_end - adjusted_mode->crtc_hsync_start;
	u16 hdisplay = adjusted_mode->crtc_hdisplay;
	u16 htotal = adjusted_mode->crtc_htotal;
	u16 hact_st = adjusted_mode->crtc_htotal - adjusted_mode->crtc_hsync_start;
	u16 vdisplay = adjusted_mode->crtc_vdisplay;
	u16 vtotal = adjusted_mode->crtc_vtotal;
	u16 vsync_len = adjusted_mode->crtc_vsync_end - adjusted_mode->crtc_vsync_start;
	u16 vact_st = adjusted_mode->crtc_vtotal - adjusted_mode->crtc_vsync_start;
	u16 vact_end = vact_st + vdisplay;
	u8 dsc_interface_mode = 0;
	struct vop2_dsc *dsc;
	struct vop2_clk *dsc_cds_clk, *dsc_pxl_clk, *dsc_txp_clk;
	const struct vop2_data *vop2_data = vop2->data;
	const struct vop2_dsc_data *dsc_data = &vop2_data->dsc[dsc_id];
	bool mipi_ds_mode = false;
	uint32_t *reg_base = vop2->regs;
	u32 offset = 0;

	if (!vop2->data->nr_dscs) {
		DRM_WARN("Unsupported DSC\n");

		return;
	}

	if (vcstate->dsc_slice_num > dsc_data->max_slice_num)
		DRM_ERROR("DSC%d supported max slice is: %d, current is: %d\n",
			  dsc_data->id, dsc_data->max_slice_num, vcstate->dsc_slice_num);

	dsc = &vop2->dscs[dsc_id];
	if (dsc->pd) {
		dsc->pd->vp_mask = BIT(vp->id);
		vop2_power_domain_get(dsc->pd);
	}

	VOP_MODULE_SET(vop2, dsc, scan_timing_para_imd_en, 1);
	VOP_MODULE_SET(vop2, dsc, dsc_port_sel, vp->id);
	if (vcstate->output_if & (VOP_OUTPUT_IF_HDMI0 | VOP_OUTPUT_IF_HDMI1)) {
		dsc_interface_mode = VOP_DSC_IF_HDMI;
	} else {
		mipi_ds_mode = !!(vcstate->output_flags & ROCKCHIP_OUTPUT_MIPI_DS_MODE);
		if (mipi_ds_mode)
			dsc_interface_mode = VOP_DSC_IF_MIPI_DS_MODE;
		else
			dsc_interface_mode = VOP_DSC_IF_MIPI_VIDEO_MODE;
	}

	if (vcstate->output_flags & ROCKCHIP_OUTPUT_DUAL_CHANNEL_LEFT_RIGHT_MODE)
		VOP_MODULE_SET(vop2, dsc, dsc_man_mode, 0);
	else
		VOP_MODULE_SET(vop2, dsc, dsc_man_mode, 1);
	dsc_cds_clk = vop2_clk_get(vop2, dsc_data->dsc_cds_clk_name);
	dsc_pxl_clk = vop2_clk_get(vop2, dsc_data->dsc_pxl_clk_name);
	dsc_txp_clk = vop2_clk_get(vop2, dsc_data->dsc_txp_clk_name);

	VOP_MODULE_SET(vop2, dsc, dsc_interface_mode, dsc_interface_mode);
	VOP_MODULE_SET(vop2, dsc, dsc_pixel_num, vcstate->dsc_pixel_num >> 1);
	VOP_MODULE_SET(vop2, dsc, dsc_txp_clk_div, dsc_txp_clk->div_val);
	VOP_MODULE_SET(vop2, dsc, dsc_pxl_clk_div, dsc_pxl_clk->div_val);
	VOP_MODULE_SET(vop2, dsc, dsc_cds_clk_div, dsc_cds_clk->div_val);
	VOP_MODULE_SET(vop2, dsc, dsc_scan_en, !mipi_ds_mode);
	VOP_MODULE_SET(vop2, dsc, dsc_halt_en, mipi_ds_mode);

	if (!mipi_ds_mode) {
		u16 dsc_hsync, dsc_htotal, dsc_hact_st, dsc_hact_end;
		u32 target_bpp = dsc_sink_cap->target_bits_per_pixel_x16;
		u64 dsc_cds_rate = vcstate->dsc_cds_clk_rate;
		u32 v_pixclk_mhz = adjusted_mode->crtc_clock / 1000; /* video timing pixclk */
		u32 dly_num, dsc_cds_rate_mhz, val = 0;
		struct vop2_clk *dclk_core;
		char clk_name[32];
		int k = 1;

		if (vcstate->output_flags & ROCKCHIP_OUTPUT_DUAL_CHANNEL_LEFT_RIGHT_MODE)
			k = 2;

		snprintf(clk_name, sizeof(clk_name), "dclk_core%d", vp->id);
		dclk_core = vop2_clk_get(vop2, clk_name);

		if (target_bpp >> 4 < dsc->min_bits_per_pixel)
			DRM_ERROR("Unsupported bpp less than: %d\n", dsc->min_bits_per_pixel);

		/*
		 * dly_num = delay_line_num * T(one-line) / T (dsc_cds)
		 * T (one-line) = 1/v_pixclk_mhz * htotal = htotal/v_pixclk_mhz
		 * T (dsc_cds) = 1 / dsc_cds_rate_mhz
		 *
		 * HDMI:
		 * delay_line_num: according the pps initial_xmit_delay to adjust vop dsc delay
		 *                 delay_line_num = 4 - BPP / 8
		 *                                = (64 - target_bpp / 8) / 16
		 * dly_num = htotal * dsc_cds_rate_mhz / v_pixclk_mhz * (64 - target_bpp / 8) / 16;
		 *
		 * MIPI DSI[4320 and 9216 is buffer size for DSC]:
		 * DSC0:delay_line_num = 4320 * 8 / slince_num / chunk_size;
		 *	delay_line_num = delay_line_num > 5 ? 5 : delay_line_num;
		 * DSC1:delay_line_num = 9216 * 2 / slince_num / chunk_size;
		 *	delay_line_num = delay_line_num > 5 ? 5 : delay_line_num;
		 * dly_num = htotal * dsc_cds_rate_mhz / v_pixclk_mhz * delay_line_num
		 */
		do_div(dsc_cds_rate, 1000000); /* hz to Mhz */
		dsc_cds_rate_mhz = dsc_cds_rate;
		dsc_hsync = hsync_len / 2;
		if (dsc_interface_mode == VOP_DSC_IF_HDMI) {
			dly_num = htotal * dsc_cds_rate_mhz / v_pixclk_mhz * (64 - target_bpp / 8) / 16;
		} else {
			int dsc_buf_size  = dsc->id == 0 ? 4320 * 8 : 9216 * 2;
			int delay_line_num = dsc_buf_size / vcstate->dsc_slice_num / be16_to_cpu(vcstate->pps.chunk_size);

			delay_line_num = delay_line_num > 5 ? 5 : delay_line_num;
			dly_num = htotal * dsc_cds_rate_mhz / v_pixclk_mhz * delay_line_num;

			/* The dsc mipi video mode dsc_hsync minimum size is 8 pixels */
			if (dsc_hsync < 8)
				dsc_hsync = 8;
		}
		VOP_MODULE_SET(vop2, dsc, dsc_init_dly_mode, 0);
		VOP_MODULE_SET(vop2, dsc, dsc_init_dly_num, dly_num);
		/*
		 * htotal / dclk_core = dsc_htotal /cds_clk
		 *
		 * dclk_core = DCLK / (1 << dclk_core->div_val)
		 * cds_clk = txp_clk / (1 << dsc_cds_clk->div_val)
		 * txp_clk = DCLK / (1 << dsc_txp_clk->div_val)
		 *
		 * dsc_htotal = htotal * (1 << dclk_core->div_val) /
				((1 << dsc_txp_clk->div_val) * (1 << dsc_cds_clk->div_val))
		*/
		dsc_htotal = htotal * (1 << dclk_core->div_val) /
				((1 << dsc_txp_clk->div_val) * (1 << dsc_cds_clk->div_val));
		val = dsc_htotal << 16 | dsc_hsync;
		VOP_MODULE_SET(vop2, dsc, dsc_htotal_pw, val);

		dsc_hact_st = hact_st / 2;
		dsc_hact_end = (hdisplay / k * target_bpp >> 4) / 24 + dsc_hact_st;
		val = dsc_hact_end << 16 | dsc_hact_st;
		VOP_MODULE_SET(vop2, dsc, dsc_hact_st_end, val);

		VOP_MODULE_SET(vop2, dsc, dsc_vtotal, vtotal);
		VOP_MODULE_SET(vop2, dsc, dsc_vs_end, vsync_len);
		VOP_MODULE_SET(vop2, dsc, dsc_vact_st_end, vact_end << 16 | vact_st);
	}

	VOP_MODULE_SET(vop2, dsc, rst_deassert, 1);
	udelay(10);
	/* read current dsc core register and backup to regsbak */
	offset = dsc->regs->dsc_en.offset;
	vop2->regsbak[offset >> 2] = reg_base[offset >> 2];

	VOP_MODULE_SET(vop2, dsc, dsc_en, 1);
	vop2_crtc_load_pps(crtc, dsc_id);

	VOP_MODULE_SET(vop2, dsc, dsc_rbit, 1);
	VOP_MODULE_SET(vop2, dsc, dsc_rbyt, 0);
	VOP_MODULE_SET(vop2, dsc, dsc_flal, 1);
	VOP_MODULE_SET(vop2, dsc, dsc_mer, 1);
	VOP_MODULE_SET(vop2, dsc, dsc_epb, 0);
	VOP_MODULE_SET(vop2, dsc, dsc_epl, 1);
	VOP_MODULE_SET(vop2, dsc, dsc_nslc, ilog2(vcstate->dsc_slice_num));
	VOP_MODULE_SET(vop2, dsc, dsc_sbo, 1);
	VOP_MODULE_SET(vop2, dsc, dsc_ifep, dsc_sink_cap->version_minor == 2 ? 1 : 0);
	VOP_MODULE_SET(vop2, dsc, dsc_pps_upd, 1);

	DRM_DEV_INFO(vop2->dev, "DSC%d: txp:%lld div:%d, pxl:%lld div:%d, dsc:%lld div:%d\n",
		     dsc->id,
		     vcstate->dsc_txp_clk_rate, dsc_txp_clk->div_val,
		     vcstate->dsc_pxl_clk_rate, dsc_pxl_clk->div_val,
		     vcstate->dsc_cds_clk_rate, dsc_cds_clk->div_val);

	dsc->attach_vp_id = vp->id;
	dsc->enabled = true;
}

static inline bool vop2_mark_as_left_panel(struct rockchip_crtc_state *vcstate, u32 output_if)
{
	return vcstate->output_if_left_panel & output_if;
}

static void vop2_setup_dual_channel_if(struct drm_crtc *crtc)
{
	struct vop2_video_port *vp = to_vop2_video_port(crtc);
	struct rockchip_crtc_state *vcstate = to_rockchip_crtc_state(crtc->state);
	struct vop2 *vop2 = vp->vop2;

	if (vcstate->output_flags & ROCKCHIP_OUTPUT_DUAL_CHANNEL_ODD_EVEN_MODE) {
		VOP_CTRL_SET(vop2, lvds_dual_en, 1);
		VOP_CTRL_SET(vop2, lvds_dual_mode, 0);
		if (vcstate->output_flags & ROCKCHIP_OUTPUT_DATA_SWAP)
			VOP_CTRL_SET(vop2, lvds_dual_channel_swap, 1);
		return;
	}

	VOP_MODULE_SET(vop2, vp, dual_channel_en, 1);
	if (vcstate->output_flags & ROCKCHIP_OUTPUT_DATA_SWAP)
		VOP_MODULE_SET(vop2, vp, dual_channel_swap, 1);

	if (vcstate->output_if & VOP_OUTPUT_IF_DP1 &&
	    !vop2_mark_as_left_panel(vcstate, VOP_OUTPUT_IF_DP1))
		VOP_CTRL_SET(vop2, dp_dual_en, 1);
	else if (vcstate->output_if & VOP_OUTPUT_IF_eDP1 &&
		 !vop2_mark_as_left_panel(vcstate, VOP_OUTPUT_IF_eDP1))
		VOP_CTRL_SET(vop2, edp_dual_en, 1);
	else if (vcstate->output_if & VOP_OUTPUT_IF_HDMI1 &&
		 !vop2_mark_as_left_panel(vcstate, VOP_OUTPUT_IF_HDMI1))
		VOP_CTRL_SET(vop2, hdmi_dual_en, 1);
	else if (vcstate->output_if & VOP_OUTPUT_IF_MIPI1 &&
		 !vop2_mark_as_left_panel(vcstate, VOP_OUTPUT_IF_MIPI1))
		VOP_CTRL_SET(vop2, mipi_dual_en, 1);
	else if (vcstate->output_if & VOP_OUTPUT_IF_LVDS1) {
		VOP_CTRL_SET(vop2, lvds_dual_en, 1);
		VOP_CTRL_SET(vop2, lvds_dual_mode, 1);
	}
}

/*
 * MIPI port mux on rk3588:
 * 0: Video Port2
 * 1: Video Port3
 * 3: Video Port 1(MIPI1 only)
 */
static int vop2_get_mipi_port_mux(struct vop2 *vop2, int vp_id)
{
	if (vop2->version == VOP_VERSION_RK3588) {
		if (vp_id == 1)
			return 3;
		else if (vp_id == 3)
			return 1;
		else
			return 0;
	} else {
		return vp_id;
	}
}

static u32 vop2_get_hdmi_pol(struct vop2 *vop2, u32 flags)
{
	u32 val;

	if (vop2->version == VOP_VERSION_RK3588) {
		val = (flags & DRM_MODE_FLAG_NHSYNC) ? BIT(HSYNC_POSITIVE) : 0;
		val |= (flags & DRM_MODE_FLAG_NVSYNC) ? BIT(VSYNC_POSITIVE) : 0;
	} else {
		val = (flags & DRM_MODE_FLAG_NHSYNC) ? 0 : BIT(HSYNC_POSITIVE);
		val |= (flags & DRM_MODE_FLAG_NVSYNC) ? 0 : BIT(VSYNC_POSITIVE);
	}

	return val;
}

static void vop2_post_color_swap(struct drm_crtc *crtc)
{
	struct vop2_video_port *vp = to_vop2_video_port(crtc);
	struct vop2 *vop2 = vp->vop2;
	struct rockchip_crtc_state *vcstate = to_rockchip_crtc_state(crtc->state);
	u32 output_if = vcstate->output_if;
	u32 data_swap = 0;

	if (vop2_output_uv_swap(vcstate->bus_format, vcstate->output_mode) ||
	    vop3_output_rb_swap(vcstate->bus_format, vcstate->output_mode))
		data_swap = DSP_RB_SWAP;

	if (vop2->version == VOP_VERSION_RK3588 &&
	    (output_if_is_hdmi(output_if) || output_if_is_dp(output_if)) &&
	    (vcstate->bus_format == MEDIA_BUS_FMT_YUV8_1X24 ||
	     vcstate->bus_format == MEDIA_BUS_FMT_YUV10_1X30))
		data_swap |= DSP_RG_SWAP;

	VOP_MODULE_SET(vop2, vp, dsp_data_swap, data_swap);
}

/*
 * For vop3 video port0, if hdr_vivid is not enable, the pipe delay time as follow:
 * win_dly + config_win_dly + layer_mix_dly + sdr2hdr_dly + * hdr_mix_dly = config_bg_dly
 *
 * if hdr_vivid is enable, the hdr layer's pipe delay time as follow:
 * win_dly + config_win_dly +hdrvivid_dly + hdr_mix_dly = config_bg_dly
 *
 * If hdrvivid and sdr2hdr bot enable, the time arrivr hdr_mix should be the same:
 * win_dly + config_win_dly0 + hdrvivid_dly = win_dly + config_win_dly1 + laer_mix_dly +
 * sdr2hdr_dly
 *
 * For vop3 video port1, the pipe delay time as follow:
 * win_dly + config_win_dly + layer_mix_dly = config_bg_dly
 *
 * Here, win_dly, layer_mix_dly, sdr2hdr_dly, hdr_mix_dly, hdrvivid_dly is the hardware
 * delay cycles. Config_win_dly and config_bg_dly is the register value that we can config.
 * Different hdr vivid mode have different hdrvivid_dly. For sdr2hdr_dly, only sde2hdr
 * enable, it will delay, otherwise, the sdr2hdr_dly is 0.
 *
 * For default, the config_win_dly will be 0, it just user to make the pipe to arrive
 * hdr_mix at the same time.
 */
static void vop3_setup_pipe_dly(struct vop2_video_port *vp, const struct vop2_zpos *vop2_zpos)
{
	struct vop2 *vop2 = vp->vop2;
	struct drm_crtc *crtc = &vp->rockchip_crtc.crtc;
	const struct vop2_zpos *zpos;
	struct drm_plane *plane;
	struct vop2_plane_state *vpstate;
	struct vop2_win *win;
	const struct vop2_data *vop2_data = vop2->data;
	const struct vop2_video_port_data *vp_data = &vop2_data->vp[vp->id];
	struct drm_display_mode *adjusted_mode = &crtc->state->adjusted_mode;
	u16 hsync_len = adjusted_mode->crtc_hsync_end - adjusted_mode->crtc_hsync_start;
	u16 hdisplay = adjusted_mode->crtc_hdisplay;
	int bg_dly = 0x0;
	int dly = 0x0;
	int hdr_win_dly;
	int sdr_win_dly;
	int sdr2hdr_dly;
	int pre_scan_dly;
	int i;

	/**
	 * config bg dly, select the max delay num of hdrvivid and sdr2hdr module
	 * as the increase value of bg delay num. If hdrvivid and sdr2hdr is not
	 * work, the default bg_dly is 0x10. and the default win delay num is 0.
	 */
	if ((vp->hdr_en || vp->sdr2hdr_en) &&
	    (vp->hdrvivid_mode >= 0 && vp->hdrvivid_mode <= SDR2HLG)) {
		/* set sdr2hdr_dly to 0 if sdr2hdr is disable */
		sdr2hdr_dly = vp->sdr2hdr_en ? vp_data->sdr2hdr_dly : 0;

		/* set the max delay pipe's config_win_dly as 0 */
		if (vp_data->hdrvivid_dly[vp->hdrvivid_mode] >=
		    sdr2hdr_dly + vp_data->layer_mix_dly) {
			bg_dly = vp_data->win_dly + vp_data->hdrvivid_dly[vp->hdrvivid_mode] +
				 vp_data->hdr_mix_dly;
			hdr_win_dly = 0;
			sdr_win_dly = vp_data->hdrvivid_dly[vp->hdrvivid_mode] -
				      vp_data->layer_mix_dly - sdr2hdr_dly;
		} else {
			bg_dly = vp_data->win_dly + vp_data->layer_mix_dly + sdr2hdr_dly +
				 vp_data->hdr_mix_dly;
			hdr_win_dly = sdr2hdr_dly + vp_data->layer_mix_dly -
				      vp_data->hdrvivid_dly[vp->hdrvivid_mode];
			sdr_win_dly = 0;
		}
	} else {
		bg_dly = vp_data->win_dly + vp_data->layer_mix_dly + vp_data->hdr_mix_dly;
		sdr_win_dly = 0;
	}

	pre_scan_dly = bg_dly + (hdisplay >> 1) - 1;
	pre_scan_dly = (pre_scan_dly << 16) | hsync_len;
	VOP_MODULE_SET(vop2, vp, bg_dly, bg_dly);
	VOP_MODULE_SET(vop2, vp, pre_scan_htiming, pre_scan_dly);

	/**
	 * config win dly
	 */
	if (!vop2_zpos)
		return;

	for (i = 0; i < vp->nr_layers; i++) {
		zpos = &vop2_zpos[i];
		win = vop2_find_win_by_phys_id(vop2, zpos->win_phys_id);
		plane = &win->base;
		vpstate = to_vop2_plane_state(plane->state);

		if ((vp->hdr_en || vp->sdr2hdr_en) &&
		    (vp->hdrvivid_mode >= 0 && vp->hdrvivid_mode <= SDR2HLG)) {
			dly = vpstate->hdr_in ? hdr_win_dly : sdr_win_dly;
		}
		if (vop2_cluster_window(win))
			dly |= dly << 8;

		VOP_CTRL_SET(vop2, win_dly[win->phys_id], dly);
	}
}

static void vop2_crtc_atomic_enable(struct drm_crtc *crtc, struct drm_crtc_state *old_state)
{
	struct vop2_video_port *vp = to_vop2_video_port(crtc);
	struct vop2_video_port *splice_vp;
	struct vop2 *vop2 = vp->vop2;
	const struct vop2_data *vop2_data = vop2->data;
	const struct vop2_video_port_data *vp_data = &vop2_data->vp[vp->id];
	const struct vop_intr *intr = vp_data->intr;
	struct rockchip_crtc_state *vcstate = to_rockchip_crtc_state(crtc->state);
	struct drm_display_mode *adjusted_mode = &crtc->state->adjusted_mode;
	struct rockchip_dsc_sink_cap *dsc_sink_cap = &vcstate->dsc_sink_cap;
	u16 hsync_len = adjusted_mode->crtc_hsync_end - adjusted_mode->crtc_hsync_start;
	u16 hdisplay = adjusted_mode->crtc_hdisplay;
	u16 htotal = adjusted_mode->crtc_htotal;
	u16 hact_st = adjusted_mode->crtc_htotal - adjusted_mode->crtc_hsync_start;
	u16 hact_end = hact_st + hdisplay;
	u16 vdisplay = adjusted_mode->crtc_vdisplay;
	u16 vtotal = adjusted_mode->crtc_vtotal;
	u16 vsync_len = adjusted_mode->crtc_vsync_end - adjusted_mode->crtc_vsync_start;
	u16 vact_st = adjusted_mode->crtc_vtotal - adjusted_mode->crtc_vsync_start;
	u16 vact_end = vact_st + vdisplay;
	bool interlaced = !!(adjusted_mode->flags & DRM_MODE_FLAG_INTERLACE);
	bool dclk_inv, yc_swap = false;
	int act_end;
	uint32_t val;
	char clk_name[32];
	struct vop2_clk *if_pixclk = NULL;
	struct vop2_clk *if_dclk = NULL;
	struct vop2_clk *dclk, *dclk_out, *dclk_core;
	int splice_en = 0;
	int port_mux;
	int ret;

	if (old_state && old_state->self_refresh_active) {
		vop2_crtc_atomic_exit_psr(crtc, old_state);

		return;
	}

	vop2->active_vp_mask |= BIT(vp->id);
	vop2_set_system_status(vop2);

	vop2_lock(vop2);
	DRM_DEV_INFO(vop2->dev, "Update mode to %dx%d%s%d, type: %d(if:%x, flag:0x%x) for vp%d dclk: %llu\n",
		     hdisplay, adjusted_mode->vdisplay, interlaced ? "i" : "p",
		     drm_mode_vrefresh(adjusted_mode),
		     vcstate->output_type, vcstate->output_if, vcstate->output_flags,
		     vp->id, (unsigned long long)adjusted_mode->crtc_clock * 1000);

	if (adjusted_mode->hdisplay > VOP2_MAX_VP_OUTPUT_WIDTH) {
		vcstate->splice_mode = true;
		splice_vp = &vop2->vps[vp_data->splice_vp_id];
		splice_vp->splice_mode_right = true;
		splice_vp->left_vp = vp;
		splice_en = 1;
		vop2->active_vp_mask |= BIT(splice_vp->id);
	}

	if (vcstate->output_flags & ROCKCHIP_OUTPUT_DUAL_CONNECTOR_SPLIT_MODE)
		vcstate->output_flags |= ROCKCHIP_OUTPUT_DUAL_CHANNEL_LEFT_RIGHT_MODE;

	if (vcstate->dsc_enable) {
		int k = 1;

		if (vcstate->output_flags & ROCKCHIP_OUTPUT_DUAL_CHANNEL_LEFT_RIGHT_MODE)
			k = 2;

		vcstate->dsc_id = vcstate->output_if & (VOP_OUTPUT_IF_MIPI0 | VOP_OUTPUT_IF_HDMI0) ? 0 : 1;
		vcstate->dsc_slice_num = hdisplay / dsc_sink_cap->slice_width / k;
		vcstate->dsc_pixel_num = vcstate->dsc_slice_num > 4 ? 4 : vcstate->dsc_slice_num;

		vop2_calc_dsc_clk(crtc);
		DRM_DEV_INFO(vop2->dev, "Enable DSC%d slice:%dx%d, slice num:%d\n",
			     vcstate->dsc_id, dsc_sink_cap->slice_width,
			     dsc_sink_cap->slice_height, vcstate->dsc_slice_num);
	}

	vop2_initial(crtc);
	vcstate->vdisplay = vdisplay;
	vcstate->mode_update = vop2_crtc_mode_update(crtc);
	if (vcstate->mode_update)
		vop2_disable_all_planes_for_crtc(crtc);

	dclk_inv = (vcstate->bus_flags & DRM_BUS_FLAG_PIXDATA_DRIVE_NEGEDGE) ? 1 : 0;
	val = (adjusted_mode->flags & DRM_MODE_FLAG_NHSYNC) ? 0 : BIT(HSYNC_POSITIVE);
	val |= (adjusted_mode->flags & DRM_MODE_FLAG_NVSYNC) ? 0 : BIT(VSYNC_POSITIVE);

	vp->output_if = vcstate->output_if;

	if (vcstate->output_if & VOP_OUTPUT_IF_RGB) {
		ret = vop2_calc_cru_cfg(crtc, VOP_OUTPUT_IF_RGB, &if_pixclk, &if_dclk);
		if (ret < 0)
			goto out;

		VOP_CTRL_SET(vop2, rgb_en, 1);
		VOP_CTRL_SET(vop2, rgb_mux, vp_data->id);
		VOP_CTRL_SET(vop2, rgb_pin_pol, val);
		VOP_GRF_SET(vop2, sys_grf, grf_dclk_inv, dclk_inv);
	}

	if (vcstate->output_if & VOP_OUTPUT_IF_BT1120) {
		ret = vop2_calc_cru_cfg(crtc, VOP_OUTPUT_IF_RGB, &if_pixclk, &if_dclk);
		if (ret < 0)
			goto out;

		if (vop2->version == VOP_VERSION_RK3588) {
			VOP_CTRL_SET(vop2, bt1120_en, 3);
		} else {
			VOP_CTRL_SET(vop2, rgb_en, 1);
			VOP_CTRL_SET(vop2, bt1120_en, 1);
		}
		VOP_CTRL_SET(vop2, rgb_mux, vp_data->id);
		VOP_GRF_SET(vop2, sys_grf, grf_bt1120_clk_inv, !dclk_inv);
		VOP_CTRL_SET(vop2, bt1120_dclk_pol, !dclk_inv);
		yc_swap = vop2_output_yc_swap(vcstate->bus_format);
		VOP_CTRL_SET(vop2, bt1120_yc_swap, yc_swap);
	}

	if (vcstate->output_if & VOP_OUTPUT_IF_BT656) {
		ret = vop2_calc_cru_cfg(crtc, VOP_OUTPUT_IF_RGB, &if_pixclk, &if_dclk);
		if (ret < 0)
			goto out;

		if (vop2->version == VOP_VERSION_RK3588) {
			VOP_CTRL_SET(vop2, bt656_en, 1);
		} else {
			VOP_CTRL_SET(vop2, rgb_en, 1);
			VOP_CTRL_SET(vop2, bt656_en, 1);
		}
		VOP_CTRL_SET(vop2, rgb_mux, vp_data->id);
		VOP_GRF_SET(vop2, sys_grf, grf_bt656_clk_inv, !dclk_inv);
		VOP_CTRL_SET(vop2, bt656_dclk_pol, !dclk_inv);
		yc_swap = vop2_output_yc_swap(vcstate->bus_format);
		VOP_CTRL_SET(vop2, bt656_yc_swap, yc_swap);
	}

	if (vcstate->output_if & VOP_OUTPUT_IF_LVDS0) {
		VOP_CTRL_SET(vop2, lvds0_en, 1);
		VOP_CTRL_SET(vop2, lvds0_mux, vp_data->id);
		VOP_CTRL_SET(vop2, lvds_pin_pol, val);
		VOP_CTRL_SET(vop2, lvds_dclk_pol, dclk_inv);
	}

	if (vcstate->output_if & VOP_OUTPUT_IF_LVDS1) {
		VOP_CTRL_SET(vop2, lvds1_en, 1);
		VOP_CTRL_SET(vop2, lvds1_mux, vp_data->id);
		VOP_CTRL_SET(vop2, lvds_pin_pol, val);
		VOP_CTRL_SET(vop2, lvds_dclk_pol, dclk_inv);
	}

	if (vcstate->output_if & VOP_OUTPUT_IF_MIPI0) {
		ret = vop2_calc_cru_cfg(crtc, VOP_OUTPUT_IF_MIPI0, &if_pixclk, &if_dclk);
		if (ret < 0)
			goto out;
		if (if_pixclk)
			VOP_CTRL_SET(vop2, mipi0_pixclk_div, if_pixclk->div_val);

		if (vcstate->output_flags & ROCKCHIP_OUTPUT_MIPI_DS_MODE)
			VOP_CTRL_SET(vop2, mipi0_ds_mode, 1);

		port_mux = vop2_get_mipi_port_mux(vop2, vp_data->id);
		VOP_CTRL_SET(vop2, mipi0_en, 1);
		VOP_CTRL_SET(vop2, mipi0_mux, port_mux);
		VOP_CTRL_SET(vop2, mipi_pin_pol, val);
		VOP_CTRL_SET(vop2, mipi_dclk_pol, dclk_inv);
		if (vcstate->hold_mode) {
			VOP_MODULE_SET(vop2, vp, edpi_te_en, !vcstate->soft_te);
			VOP_MODULE_SET(vop2, vp, edpi_wms_hold_en, 1);
		}
	}

	if (vcstate->output_if & VOP_OUTPUT_IF_MIPI1) {
		ret = vop2_calc_cru_cfg(crtc, VOP_OUTPUT_IF_MIPI1, &if_pixclk, &if_dclk);
		if (ret < 0)
			goto out;
		if (if_pixclk)
			VOP_CTRL_SET(vop2, mipi1_pixclk_div, if_pixclk->div_val);

		if (vcstate->output_flags & ROCKCHIP_OUTPUT_MIPI_DS_MODE)
			VOP_CTRL_SET(vop2, mipi1_ds_mode, 1);

		port_mux = vop2_get_mipi_port_mux(vop2, vp_data->id);

		VOP_CTRL_SET(vop2, mipi1_en, 1);
		VOP_CTRL_SET(vop2, mipi1_mux, port_mux);
		VOP_CTRL_SET(vop2, mipi_pin_pol, val);
		VOP_CTRL_SET(vop2, mipi_dclk_pol, dclk_inv);
		if (vcstate->hold_mode) {
			VOP_MODULE_SET(vop2, vp, edpi_te_en, !vcstate->soft_te);
			VOP_MODULE_SET(vop2, vp, edpi_wms_hold_en, 1);
		}
	}

	if (vcstate->output_flags & ROCKCHIP_OUTPUT_DUAL_CHANNEL_LEFT_RIGHT_MODE ||
	    vcstate->output_flags & ROCKCHIP_OUTPUT_DUAL_CHANNEL_ODD_EVEN_MODE)
		vop2_setup_dual_channel_if(crtc);

	if (vcstate->output_if & VOP_OUTPUT_IF_eDP0) {
		ret = vop2_calc_cru_cfg(crtc, VOP_OUTPUT_IF_eDP0, &if_pixclk, &if_dclk);
		if (ret < 0)
			goto out;
		if (if_pixclk && if_dclk) {
			VOP_CTRL_SET(vop2, edp0_pixclk_div, if_pixclk->div_val);
			VOP_CTRL_SET(vop2, edp0_dclk_div, if_dclk->div_val);
		}

		VOP_CTRL_SET(vop2, edp0_en, 1);
		VOP_CTRL_SET(vop2, edp0_mux, vp_data->id);
		VOP_CTRL_SET(vop2, edp_pin_pol, val);
		VOP_CTRL_SET(vop2, edp_dclk_pol, dclk_inv);
		VOP_GRF_SET(vop2, grf, grf_edp0_en, 1);
	}

	if (vcstate->output_if & VOP_OUTPUT_IF_eDP1) {
		ret = vop2_calc_cru_cfg(crtc, VOP_OUTPUT_IF_eDP1, &if_pixclk, &if_dclk);
		if (ret < 0)
			goto out;
		if (if_pixclk && if_dclk) {
			VOP_CTRL_SET(vop2, edp1_pixclk_div, if_pixclk->div_val);
			VOP_CTRL_SET(vop2, edp1_dclk_div, if_dclk->div_val);
		}

		VOP_CTRL_SET(vop2, edp1_en, 1);
		VOP_CTRL_SET(vop2, edp1_mux, vp_data->id);
		VOP_CTRL_SET(vop2, edp_pin_pol, val);
		VOP_CTRL_SET(vop2, edp_dclk_pol, dclk_inv);
		VOP_GRF_SET(vop2, grf, grf_edp1_en, 1);
	}

	if (vcstate->output_if & VOP_OUTPUT_IF_DP0) {
		ret = vop2_calc_cru_cfg(crtc, VOP_OUTPUT_IF_DP0, &if_pixclk, &if_dclk);
		if (ret < 0)
			goto out;
		VOP_CTRL_SET(vop2, dp0_en, 1);
		VOP_CTRL_SET(vop2, dp0_mux, vp_data->id);
		VOP_CTRL_SET(vop2, dp0_dclk_pol, 0);
		VOP_CTRL_SET(vop2, dp0_pin_pol, val);
	}

	if (vcstate->output_if & VOP_OUTPUT_IF_DP1) {
		ret = vop2_calc_cru_cfg(crtc, VOP_OUTPUT_IF_DP0, &if_pixclk, &if_dclk);
		if (ret < 0)
			goto out;

		VOP_CTRL_SET(vop2, dp1_en, 1);
		VOP_CTRL_SET(vop2, dp1_mux, vp_data->id);
		VOP_CTRL_SET(vop2, dp1_dclk_pol, 0);
		VOP_CTRL_SET(vop2, dp1_pin_pol, val);
	}

	if (vcstate->output_if & VOP_OUTPUT_IF_HDMI0) {
		ret = vop2_calc_cru_cfg(crtc, VOP_OUTPUT_IF_HDMI0, &if_pixclk, &if_dclk);
		if (ret < 0)
			goto out;
		if (if_pixclk && if_dclk) {
			VOP_CTRL_SET(vop2, hdmi0_pixclk_div, if_pixclk->div_val);
			VOP_CTRL_SET(vop2, hdmi0_dclk_div, if_dclk->div_val);
		}

		if (vcstate->dsc_enable)
			VOP_GRF_SET(vop2, grf, grf_hdmi0_dsc_en, 1);

		val = vop2_get_hdmi_pol(vop2, adjusted_mode->flags);
		VOP_GRF_SET(vop2, grf, grf_hdmi0_en, 1);
		VOP_GRF_SET(vop2, vo1_grf, grf_hdmi0_pin_pol, val);

		VOP_CTRL_SET(vop2, hdmi0_en, 1);
		VOP_CTRL_SET(vop2, hdmi0_mux, vp_data->id);
		VOP_CTRL_SET(vop2, hdmi_pin_pol, val);
		VOP_CTRL_SET(vop2, hdmi_dclk_pol, 1);
	}

	if (vcstate->output_if & VOP_OUTPUT_IF_HDMI1) {
		ret = vop2_calc_cru_cfg(crtc, VOP_OUTPUT_IF_HDMI1, &if_pixclk, &if_dclk);
		if (ret < 0)
			goto out;

		if (if_pixclk && if_dclk) {
			VOP_CTRL_SET(vop2, hdmi1_pixclk_div, if_pixclk->div_val);
			VOP_CTRL_SET(vop2, hdmi1_dclk_div, if_dclk->div_val);
		}

		if (vcstate->dsc_enable)
			VOP_GRF_SET(vop2, grf, grf_hdmi1_dsc_en, 1);

		val = vop2_get_hdmi_pol(vop2, adjusted_mode->flags);
		VOP_GRF_SET(vop2, grf, grf_hdmi1_en, 1);
		VOP_GRF_SET(vop2, vo1_grf, grf_hdmi1_pin_pol, val);

		VOP_CTRL_SET(vop2, hdmi1_en, 1);
		VOP_CTRL_SET(vop2, hdmi1_mux, vp_data->id);
		VOP_CTRL_SET(vop2, hdmi_pin_pol, val);
		VOP_CTRL_SET(vop2, hdmi_dclk_pol, 1);
	}

	VOP_MODULE_SET(vop2, vp, splice_en, splice_en);

	VOP_MODULE_SET(vop2, vp, htotal_pw, (htotal << 16) | hsync_len);
	val = hact_st << 16;
	val |= hact_end;
	VOP_MODULE_SET(vop2, vp, hact_st_end, val);

	val = vact_st << 16;
	val |= vact_end;
	VOP_MODULE_SET(vop2, vp, vact_st_end, val);

	if (adjusted_mode->flags & DRM_MODE_FLAG_INTERLACE) {
		u16 vact_st_f1 = vtotal + vact_st + 1;
		u16 vact_end_f1 = vact_st_f1 + vdisplay;

		val = vact_st_f1 << 16 | vact_end_f1;
		VOP_MODULE_SET(vop2, vp, vact_st_end_f1, val);

		val = vtotal << 16 | (vtotal + vsync_len);
		VOP_MODULE_SET(vop2, vp, vs_st_end_f1, val);
		VOP_MODULE_SET(vop2, vp, dsp_interlace, 1);
		VOP_MODULE_SET(vop2, vp, dsp_filed_pol, 1);
		VOP_MODULE_SET(vop2, vp, p2i_en, 1);
		vtotal += vtotal + 1;
		act_end = vact_end_f1;
	} else {
		VOP_MODULE_SET(vop2, vp, dsp_interlace, 0);
		VOP_MODULE_SET(vop2, vp, dsp_filed_pol, 0);
		VOP_MODULE_SET(vop2, vp, p2i_en, 0);
		act_end = vact_end;
	}

	if (vp->xmirror_en)
		VOP_MODULE_SET(vop2, vp, dsp_x_mir_en, 1);

	VOP_INTR_SET(vop2, intr, line_flag_num[0], act_end);
	VOP_INTR_SET(vop2, intr, line_flag_num[1], act_end);

	VOP_MODULE_SET(vop2, vp, dsp_vtotal, vtotal);
	VOP_MODULE_SET(vop2, vp, dsp_vs_end, vsync_len);
	/**
	 * when display interface support vrr, config vtotal valid immediately
	 */
	if (vcstate->max_refresh_rate && vcstate->min_refresh_rate)
		VOP_MODULE_SET(vop2, vp, sw_dsp_vtotal_imd, 1);

	if (adjusted_mode->flags & DRM_MODE_FLAG_DBLCLK ||
	    vcstate->output_if & VOP_OUTPUT_IF_BT656)
		VOP_MODULE_SET(vop2, vp, core_dclk_div, 1);
	else
		VOP_MODULE_SET(vop2, vp, core_dclk_div, 0);

	if (vcstate->output_mode == ROCKCHIP_OUT_MODE_YUV420) {
		VOP_MODULE_SET(vop2, vp, dclk_div2, 1);
		VOP_MODULE_SET(vop2, vp, dclk_div2_phase_lock, 1);
	} else {
		VOP_MODULE_SET(vop2, vp, dclk_div2, 0);
		VOP_MODULE_SET(vop2, vp, dclk_div2_phase_lock, 0);
	}

	snprintf(clk_name, sizeof(clk_name), "dclk_out%d", vp->id);
	dclk_out = vop2_clk_get(vop2, clk_name);
	snprintf(clk_name, sizeof(clk_name), "dclk_core%d", vp->id);
	dclk_core = vop2_clk_get(vop2, clk_name);
	if (dclk_out && dclk_core) {
		DRM_DEV_INFO(vop2->dev, "%s div: %d %s div: %d\n",
			     __clk_get_name(dclk_out->hw.clk), dclk_out->div_val,
			     __clk_get_name(dclk_core->hw.clk), dclk_core->div_val);
		VOP_MODULE_SET(vop2, vp, dclk_src_sel, 0);
		VOP_MODULE_SET(vop2, vp, dclk_out_div, dclk_out->div_val);
		VOP_MODULE_SET(vop2, vp, dclk_core_div, dclk_core->div_val);
	}

	snprintf(clk_name, sizeof(clk_name), "dclk%d", vp->id);
	dclk = vop2_clk_get(vop2, clk_name);
	if (dclk) {
		/*
		 * use HDMI_PHY_PLL as dclk source under 4K@60 if it is available,
		 * otherwise use system cru as dclk source.
		 */
		ret = vop2_clk_set_parent_extend(vp, vcstate, true);
		if (ret < 0)
			goto out;

		rockchip_drm_dclk_set_rate(vop2->version, vp->dclk, dclk->rate);
		DRM_DEV_INFO(vop2->dev, "set %s to %ld, get %ld\n",
			      __clk_get_name(vp->dclk), dclk->rate, clk_get_rate(vp->dclk));
	} else {
		rockchip_drm_dclk_set_rate(vop2->version, vp->dclk,
					   adjusted_mode->crtc_clock * 1000);
	}

	if (vp_data->feature & VOP_FEATURE_OVERSCAN)
		vop2_post_config(crtc);

	VOP_MODULE_SET(vop2, vp, almost_full_or_en, 1);
	VOP_MODULE_SET(vop2, vp, line_flag_or_en, 1);
	if (vcstate->dsc_enable) {
		if (vcstate->output_flags & ROCKCHIP_OUTPUT_DUAL_CHANNEL_LEFT_RIGHT_MODE) {
			vop2_crtc_enable_dsc(crtc, old_state, 0);
			vop2_crtc_enable_dsc(crtc, old_state, 1);
		} else {
			vop2_crtc_enable_dsc(crtc, old_state, vcstate->dsc_id);
		}
	}
	/* For RK3588, the reset value of background is 0xa0080200,
	 * which will enable background and output a grey image. But
	 * the reset value is just valid in first frame and disable
	 * in follow frames. If the panel backlight is valid before
	 * follow frames. The screen may flick a grey image. To avoid
	 * this phenomenon appear, setting black background after
	 * reset vop
	 */
	if (vop2->version == VOP_VERSION_RK3588)
		VOP_MODULE_SET(vop2, vp, dsp_background, 0x80000000);
	if (is_vop3(vop2))
		vop3_setup_pipe_dly(vp, NULL);

	vop2_crtc_csu_set_rate(crtc);
	vop2_cfg_done(crtc);

	/*
	 * when clear standby bits, it will take effect immediately,
	 * This means the vp will start scan out immediately with
	 * the timing it been configured before.
	 * So we must make sure release standby after the display
	 * timing is correctly configured.
	 * This is important when switch resolution, such as
	 * 4K-->720P:
	 * if we release standby before 720P timing is configured,
	 * the VP will start scan out immediately with 4K timing,
	 * when we switch dclk to 74.25MHZ, VP timing is still 4K,
	 * so VP scan out with 4K timing at 74.25MHZ dclk, this is
	 * very slow, than this will trigger vblank timeout.
	 *
	 */
	VOP_MODULE_SET(vop2, vp, standby, 0);

	if (vp->mcu_timing.mcu_pix_total) {
		vop3_set_out_mode(crtc, vcstate->output_mode);
		vop3_mcu_mode_setup(crtc);
	}

	if (!vp->loader_protect)
		vop2_clk_reset(vp->dclk_rst);
	if (vcstate->dsc_enable)
		rk3588_vop2_dsc_cfg_done(crtc);
	drm_crtc_vblank_on(crtc);
	/*
	 * restore the lut table.
	 */
	if (vp->gamma_lut_active) {
		vop2_crtc_load_lut(crtc);
		vop2_cfg_done(crtc);
		vop2_wait_for_fs_by_done_bit_status(vp);
	}

	/*
	 * In RK3588 VOP, HDMI1/eDP1 MUX1 module's reset signal should be released
	 * when PD_VOP turn on. If this reset signal is not be released, the HDMI1
	 * or eDP1 output interface can't work normally.
	 * However, If the deassert signal want to transfer to HDMI1/eDP1 MUX1 and
	 * take effect, it need the video port0 dclk's source clk work a few moment.
	 * In some cases, the video port0 dclk's source clk is disabled(now only the
	 * hdmi0/1 phy pll as the dclk source parent will appear) after PD_VOP turn
	 * on, for example, vidoe port0 dclk source select hdmi phy pll. To fix
	 * this issue, enable video port0 dclk for a few monent when active a video
	 * port which attach to eDP1/HDMI1.
	 */
	if (vop2->version == VOP_VERSION_RK3588) {
		if (vp->id != 0 && (vp->output_if & (VOP_OUTPUT_IF_eDP1 | VOP_OUTPUT_IF_HDMI1))) {
			struct vop2_video_port *vp0 = &vop2->vps[0];

			clk_prepare_enable(vp0->dclk);
			if (!clk_get_rate(vp0->dclk))
				clk_set_rate(vp0->dclk, 148500000);
			udelay(20);
			clk_disable_unprepare(vp0->dclk);
		}
	}
out:
	vop2_unlock(vop2);
}

static int vop2_zpos_cmp(const void *a, const void *b)
{
	struct vop2_zpos *pa = (struct vop2_zpos *)a;
	struct vop2_zpos *pb = (struct vop2_zpos *)b;

	if (pa->zpos != pb->zpos)
		return pa->zpos - pb->zpos;
	else
		return pa->plane->base.id - pb->plane->base.id;
}

static int vop2_crtc_atomic_check(struct drm_crtc *crtc,
				  struct drm_crtc_state *crtc_state)
{
	struct vop2_video_port *vp = to_vop2_video_port(crtc);
	struct vop2_video_port *splice_vp;
	struct vop2 *vop2 = vp->vop2;
	const struct vop2_data *vop2_data = vop2->data;
	const struct vop2_video_port_data *vp_data = &vop2_data->vp[vp->id];
	struct rockchip_crtc_state *vcstate = to_rockchip_crtc_state(crtc->state);
	struct rockchip_crtc_state *new_vcstate = to_rockchip_crtc_state(crtc_state);
	struct drm_display_mode *adjusted_mode = &crtc->state->adjusted_mode;

	if (vop2_has_feature(vop2, VOP_FEATURE_SPLICE)) {
		if (adjusted_mode->hdisplay > VOP2_MAX_VP_OUTPUT_WIDTH) {
			vcstate->splice_mode = true;
			splice_vp = &vop2->vps[vp_data->splice_vp_id];
			splice_vp->splice_mode_right = true;
			splice_vp->left_vp = vp;
		}
	}

	if ((vcstate->request_refresh_rate != new_vcstate->request_refresh_rate) ||
	    crtc_state->active_changed || crtc_state->mode_changed)
		vp->refresh_rate_change = true;
	else
		vp->refresh_rate_change = false;

	return 0;
}

static void vop3_disable_dynamic_hdr(struct vop2_video_port *vp, uint8_t win_phys_id)
{
	struct vop2 *vop2 = vp->vop2;
	struct vop2_win *win = vop2_find_win_by_phys_id(vop2, win_phys_id);
	struct drm_plane *plane = &win->base;
	struct drm_plane_state *pstate = plane->state;
	struct vop2_plane_state *vpstate = to_vop2_plane_state(pstate);

	VOP_MODULE_SET(vop2, vp, hdr10_en, 0);
	VOP_MODULE_SET(vop2, vp, hdr_vivid_en, 0);
	VOP_MODULE_SET(vop2, vp, hdr_vivid_bypass_en, 0);
	VOP_MODULE_SET(vop2, vp, hdr_lut_update_en, 0);
	VOP_MODULE_SET(vop2, vp, sdr2hdr_en, 0);
	VOP_MODULE_SET(vop2, vp, sdr2hdr_path_en, 0);
	VOP_MODULE_SET(vop2, vp, sdr2hdr_auto_gating_en, 1);

	vp->hdr_en = false;
	vp->hdr_in = false;
	vp->hdr_out = false;
	vp->sdr2hdr_en = false;
	vpstate->hdr_in = false;
	vpstate->hdr2sdr_en = false;
}

static void vop3_setup_hdrvivid(struct vop2_video_port *vp, uint8_t win_phys_id)
{
	struct vop2 *vop2 = vp->vop2;
	struct vop2_win *win = vop2_find_win_by_phys_id(vop2, win_phys_id);
	struct drm_plane *plane = &win->base;
	struct drm_plane_state *pstate = plane->state;
	struct vop2_plane_state *vpstate = to_vop2_plane_state(pstate);
	struct drm_crtc_state *cstate = vp->rockchip_crtc.crtc.state;
	struct rockchip_crtc_state *vcstate = to_rockchip_crtc_state(cstate);
	unsigned long win_mask = vp->win_mask;
	int phys_id;
	struct hdrvivid_regs *hdrvivid_data;
	struct hdr_extend *hdr_data;
	struct rockchip_gem_object *lut_gem_obj;
	bool have_sdr_layer = false;
	uint32_t hdr_mode;
	int i;
	u32 *tone_lut_kvaddr;
	dma_addr_t tone_lut_mst;

	vp->hdr_en = false;
	vp->hdr_in = false;
	vp->hdr_out = false;
	vp->sdr2hdr_en = false;
	vpstate->hdr_in = false;
	vpstate->hdr2sdr_en = false;

	hdr_data = (struct hdr_extend *)vcstate->hdr_ext_data->data;
	hdrvivid_data = &hdr_data->hdrvivid_data;

	hdr_mode = hdrvivid_data->hdr_mode;

	if (hdr_mode > SDR2HLG && hdr_mode != SDR2HDR10_USERSPACE &&
	    hdr_mode != SDR2HLG_USERSPACE) {
		DRM_ERROR("Invalid HDR mode:%d, beyond the mode range\n", hdr_mode);
		return;
	}

	/* adjust userspace hdr mode value to kernel value */
	if (hdr_mode == SDR2HDR10_USERSPACE)
		hdr_mode = SDR2HDR10;
	if (hdr_mode == SDR2HLG_USERSPACE)
		hdr_mode = SDR2HLG;

	if (hdr_mode <= HDR102SDR && vpstate->eotf != HDMI_EOTF_SMPTE_ST2084 && vpstate->eotf != HDMI_EOTF_BT_2100_HLG) {
		DRM_ERROR("Invalid HDR mode:%d, mismatch plane eotf:%d\n", hdr_mode,
			  vpstate->eotf);
		return;
	}

	vp->hdrvivid_mode = hdr_mode;
	vcstate->yuv_overlay = false;

	if (hdr_mode <= HDR102SDR) {
		vp->hdr_en = true;
		vp->hdr_in = true;
		vpstate->hdr_in = true;
	} else {
		vp->sdr2hdr_en = true;
	}

	/*
	 * To confirm whether need to enable sdr2hdr.
	 */
	for_each_set_bit(phys_id, &win_mask, ROCKCHIP_MAX_LAYER) {
		win = vop2_find_win_by_phys_id(vop2, phys_id);
		plane = &win->base;
		pstate = plane->state;
		vpstate = to_vop2_plane_state(pstate);

		/* skip inactive plane */
		if (!vop2_plane_active(pstate))
			continue;

		if (vpstate->eotf != HDMI_EOTF_SMPTE_ST2084 &&
		    vpstate->eotf != HDMI_EOTF_BT_2100_HLG) {
			have_sdr_layer = true;
			break;
		}
	}

	if (hdr_mode == PQHDR2SDR_WITH_DYNAMIC || hdr_mode == HLG2SDR_WITH_DYNAMIC ||
	    hdr_mode == HLG2SDR_WITHOUT_DYNAMIC || hdr_mode == HDR102SDR) {
		vpstate->hdr2sdr_en = true;
	} else {
		vp->hdr_out = true;
		if (have_sdr_layer)
			vp->sdr2hdr_en = true;
	}

	/**
	 * Config hdr ctrl registers
	 */
	vop2_writel(vop2, RK3528_SDR2HDR_CTRL, hdrvivid_data->sdr2hdr_ctrl);
	vop2_writel(vop2, RK3528_HDRVIVID_CTRL, hdrvivid_data->hdrvivid_ctrl);

	VOP_MODULE_SET(vop2, vp, hdr10_en, vp->hdr_en);
	if (vp->hdr_en) {
		VOP_MODULE_SET(vop2, vp, hdr_vivid_en, (hdr_mode == HDR_BYPASS) ? 0 : 1);
		VOP_MODULE_SET(vop2, vp, hdr_vivid_path_mode,
			       (hdr_mode == HDR102SDR) ? PQHDR2SDR_WITH_DYNAMIC : hdr_mode);
		VOP_MODULE_SET(vop2, vp, hdr_vivid_bypass_en, (hdr_mode == HDR_BYPASS) ? 1 : 0);
	} else {
		VOP_MODULE_SET(vop2, vp, hdr_vivid_en, 0);
	}
	VOP_MODULE_SET(vop2, vp, sdr2hdr_en, vp->sdr2hdr_en);
	VOP_MODULE_SET(vop2, vp, sdr2hdr_path_en, vp->sdr2hdr_en);
	VOP_MODULE_SET(vop2, vp, sdr2hdr_auto_gating_en, vp->sdr2hdr_en ? 0 : 1);

	vop2_writel(vop2, RK3528_SDR_CFG_COE0, hdrvivid_data->sdr2hdr_coe0);
	vop2_writel(vop2, RK3528_SDR_CFG_COE1, hdrvivid_data->sdr2hdr_coe1);
	vop2_writel(vop2, RK3528_SDR_CSC_COE00_01, hdrvivid_data->sdr2hdr_csc_coe00_01);
	vop2_writel(vop2, RK3528_SDR_CSC_COE02_10, hdrvivid_data->sdr2hdr_csc_coe02_10);
	vop2_writel(vop2, RK3528_SDR_CSC_COE11_12, hdrvivid_data->sdr2hdr_csc_coe11_12);
	vop2_writel(vop2, RK3528_SDR_CSC_COE20_21, hdrvivid_data->sdr2hdr_csc_coe20_21);
	vop2_writel(vop2, RK3528_SDR_CSC_COE22, hdrvivid_data->sdr2hdr_csc_coe22);

	vop2_writel(vop2, RK3528_HDR_PQ_GAMMA, hdrvivid_data->hdr_pq_gamma);
	vop2_writel(vop2, RK3528_HLG_RFIX_SCALEFAC, hdrvivid_data->hlg_rfix_scalefac);
	vop2_writel(vop2, RK3528_HLG_MAXLUMA, hdrvivid_data->hlg_maxluma);
	vop2_writel(vop2, RK3528_HLG_R_TM_LIN2NON, hdrvivid_data->hlg_r_tm_lin2non);

	vop2_writel(vop2, RK3528_HDR_CSC_COE00_01, hdrvivid_data->hdr_csc_coe00_01);
	vop2_writel(vop2, RK3528_HDR_CSC_COE02_10, hdrvivid_data->hdr_csc_coe02_10);
	vop2_writel(vop2, RK3528_HDR_CSC_COE11_12, hdrvivid_data->hdr_csc_coe11_12);
	vop2_writel(vop2, RK3528_HDR_CSC_COE20_21, hdrvivid_data->hdr_csc_coe20_21);
	vop2_writel(vop2, RK3528_HDR_CSC_COE22, hdrvivid_data->hdr_csc_coe22);

	if (!vp->hdr_lut_gem_obj) {
		lut_gem_obj = rockchip_gem_create_object(vop2->drm_dev,
			RK_HDRVIVID_TONE_SCA_AXI_TAB_LENGTH * 4, true, 0);
		if (IS_ERR(lut_gem_obj)) {
			DRM_ERROR("create hdr lut obj failed\n");
			return;
		}
		vp->hdr_lut_gem_obj = lut_gem_obj;
	}

	tone_lut_kvaddr = (u32 *)vp->hdr_lut_gem_obj->kvaddr;
	tone_lut_mst = vp->hdr_lut_gem_obj->dma_addr;

	for (i = 0; i < RK_HDRVIVID_TONE_SCA_AXI_TAB_LENGTH; i++)
		*tone_lut_kvaddr++ =  hdrvivid_data->tone_sca_axi_tab[i];

	VOP_MODULE_SET(vop2, vp, lut_dma_rid, vp->lut_dma_rid - vp->id);
	VOP_MODULE_SET(vop2, vp, hdr_lut_mode, 1);
	VOP_MODULE_SET(vop2, vp, hdr_lut_mst, tone_lut_mst);
	VOP_MODULE_SET(vop2, vp, hdr_lut_update_en, 1);
	VOP_CTRL_SET(vop2, lut_dma_en, 1);

	for (i = 0; i < RK_HDRVIVID_GAMMA_CURVE_LENGTH; i++)
		vop2_writel(vop2, RK3528_HDRGAMMA_CURVE + i * 4, hdrvivid_data->hdrgamma_curve[i]);

	for (i = 0; i < RK_HDRVIVID_GAMMA_MDFVALUE_LENGTH; i++)
		vop2_writel(vop2, RK3528_HDRGAMMA_MDFVALUE + i * 4,
			    hdrvivid_data->hdrgamma_mdfvalue[i]);

	for (i = 0; i < RK_SDR2HDR_INVGAMMA_CURVE_LENGTH; i++)
		vop2_writel(vop2, RK3528_SDRINVGAMMA_CURVE + i * 4,
			    hdrvivid_data->sdrinvgamma_curve[i]);

	for (i = 0; i < RK_SDR2HDR_INVGAMMA_S_IDX_LENGTH; i++)
		vop2_writel(vop2, RK3528_SDRINVGAMMA_STARTIDX + i * 4,
			    hdrvivid_data->sdrinvgamma_startidx[i]);

	for (i = 0; i < RK_SDR2HDR_INVGAMMA_C_IDX_LENGTH; i++)
		vop2_writel(vop2, RK3528_SDRINVGAMMA_CHANGEIDX + i * 4,
			    hdrvivid_data->sdrinvgamma_changeidx[i]);

	for (i = 0; i < RK_SDR2HDR_SMGAIN_LENGTH; i++)
		vop2_writel(vop2, RK3528_SDR_SMGAIN + i * 4, hdrvivid_data->sdr_smgain[i]);
}

static void vop3_setup_dynamic_hdr(struct vop2_video_port *vp, uint8_t win_phys_id)
{
	struct drm_crtc_state *cstate = vp->rockchip_crtc.crtc.state;
	struct rockchip_crtc_state *vcstate = to_rockchip_crtc_state(cstate);
	struct hdr_extend *hdr_data;
	uint32_t hdr_format;

	/* If hdr extend data is null, exit hdr mode */
	if (!vcstate->hdr_ext_data) {
		vop3_disable_dynamic_hdr(vp, win_phys_id);
		return;
	}

	hdr_data = (struct hdr_extend *)vcstate->hdr_ext_data->data;
	hdr_format = hdr_data->hdr_type;

	switch (hdr_format) {
	case HDR_NONE:
	case HDR_HDR10:
	case HDR_HLGSTATIC:
	case HDR_HDRVIVID:
		/*
		 * hdr module support hdr10, hlg, vividhdr
		 * sdr2hdr module support hdrnone for sdr2hdr
		 */
		vop3_setup_hdrvivid(vp, win_phys_id);
		break;
	default:
		DRM_DEBUG("unsupprot hdr format:%u\n", hdr_format);
		break;
	}
}

static void vop2_setup_hdr10(struct vop2_video_port *vp, uint8_t win_phys_id)
{
	struct vop2 *vop2 = vp->vop2;
	struct vop2_win *win = vop2_find_win_by_phys_id(vop2, win_phys_id);
	struct drm_plane *plane = &win->base;
	struct drm_plane_state *pstate;
	struct drm_crtc_state *cstate = vp->rockchip_crtc.crtc.state;
	const struct vop2_data *vop2_data = vop2->data;
	const struct vop2_video_port_data *vp_data = &vop2_data->vp[vp->id];
	const struct vop_hdr_table *hdr_table = vp_data->hdr_table;
	struct rockchip_crtc_state *vcstate;
	struct vop2_plane_state *vpstate;
	uint32_t lut_mode = VOP2_HDR_LUT_MODE_AHB;
	uint32_t sdr2hdr_r2r_mode = 0;
	bool hdr_en = 0;
	bool hdr2sdr_en = 0;
	bool sdr2hdr_en = 0;
	bool sdr2hdr_tf = 0;
	bool hdr2sdr_tf_update = 1;
	bool sdr2hdr_tf_update = 0; /* default sdr2hdr curve is 1000 nit */
	unsigned long win_mask = vp->win_mask;
	int phys_id;
	bool have_sdr_layer = false;

	/*
	 * Check whether this video port support hdr or not
	 */
	if (!hdr_table)
		return;

	/*
	 * right vp share the same crtc/plane state in splice mode
	 */
	if (vp->splice_mode_right) {
		vcstate = to_rockchip_crtc_state(vp->left_vp->rockchip_crtc.crtc.state);
		pstate = win->left_win->base.state;
	} else {
		vcstate = to_rockchip_crtc_state(cstate);
		pstate = plane->state;
	}

	vpstate = to_vop2_plane_state(pstate);

	/*
	 * HDR video plane input
	 */
	if (vpstate->eotf == HDMI_EOTF_SMPTE_ST2084)
		hdr_en = 1;

	vp->hdr_en = hdr_en;
	vp->hdr_in = hdr_en;
	vp->hdr_out = (vcstate->eotf == HDMI_EOTF_SMPTE_ST2084) ? true : false;

	/*
	 * only laryer0 support hdr2sdr
	 * if we have more than one active win attached to the video port,
	 * the other attached win must for ui, and should do sdr2hdr.
	 *
	 */
	if (vp->hdr_in && !vp->hdr_out)
		hdr2sdr_en = 1;
	vpstate->hdr_in = hdr_en;
	vpstate->hdr2sdr_en = hdr2sdr_en;

	/*
	 * To confirm whether need to enable sdr2hdr.
	 */
	for_each_set_bit(phys_id, &win_mask, ROCKCHIP_MAX_LAYER) {
		win = vop2_find_win_by_phys_id(vop2, phys_id);
		if (vp->splice_mode_right) {
			if (win->left_win)
				pstate = win->left_win->base.state;
			else
				pstate = NULL; /* this win is not activated */
		} else {
			pstate = win->base.state;
		}

		vpstate = pstate ? to_vop2_plane_state(pstate) : NULL;

		if (!vop2_plane_active(pstate))
			continue;

		if (vpstate->eotf != HDMI_EOTF_SMPTE_ST2084) {
			have_sdr_layer = true;
			break;
		}
	}

	if (have_sdr_layer && vp->hdr_out) {
		sdr2hdr_en = 1;
		sdr2hdr_r2r_mode = BT709_TO_BT2020;
		sdr2hdr_tf = SDR2HDR_FOR_HDR;
	}
	vp->sdr2hdr_en = sdr2hdr_en;

	VOP_MODULE_SET(vop2, vp, hdr10_en, hdr_en);

	if (hdr2sdr_en || sdr2hdr_en) {
		/*
		 * HDR2SDR and SDR2HDR must overlay in yuv color space
		 */
		vcstate->yuv_overlay = false;
		VOP_MODULE_SET(vop2, vp, hdr_lut_mode, lut_mode);
	}

	if (hdr2sdr_en) {
		if (hdr2sdr_tf_update)
			vop2_load_hdr2sdr_table(vp);
		VOP_MODULE_SET(vop2, vp, hdr2sdr_src_min, hdr_table->hdr2sdr_src_range_min);
		VOP_MODULE_SET(vop2, vp, hdr2sdr_src_max, hdr_table->hdr2sdr_src_range_max);
		VOP_MODULE_SET(vop2, vp, hdr2sdr_normfaceetf, hdr_table->hdr2sdr_normfaceetf);
		VOP_MODULE_SET(vop2, vp, hdr2sdr_dst_min, hdr_table->hdr2sdr_dst_range_min);
		VOP_MODULE_SET(vop2, vp, hdr2sdr_dst_max, hdr_table->hdr2sdr_dst_range_max);
		VOP_MODULE_SET(vop2, vp, hdr2sdr_normfacgamma, hdr_table->hdr2sdr_normfacgamma);
	}
	VOP_MODULE_SET(vop2, vp, hdr2sdr_en, hdr2sdr_en);
	VOP_MODULE_SET(vop2, vp, hdr2sdr_bypass_en, !hdr2sdr_en);

	if (sdr2hdr_en) {
		if (sdr2hdr_tf_update)
			vop2_load_sdr2hdr_table(vp, sdr2hdr_tf);
		VOP_MODULE_SET(vop2, vp, sdr2hdr_r2r_mode, sdr2hdr_r2r_mode);
	}
	VOP_MODULE_SET(vop2, vp, sdr2hdr_path_en, sdr2hdr_en);
	VOP_MODULE_SET(vop2, vp, sdr2hdr_oetf_en, sdr2hdr_en);
	VOP_MODULE_SET(vop2, vp, sdr2hdr_eotf_en, sdr2hdr_en);
	VOP_MODULE_SET(vop2, vp, sdr2hdr_r2r_en, sdr2hdr_en);
	VOP_MODULE_SET(vop2, vp, sdr2hdr_bypass_en, !sdr2hdr_en);
}

static void vop2_parse_alpha(struct vop2_alpha_config *alpha_config,
			     struct vop2_alpha *alpha)
{
	int src_glb_alpha_en = (alpha_config->src_glb_alpha_value == 0xff) ? 0 : 1;
	int dst_glb_alpha_en = (alpha_config->dst_glb_alpha_value == 0xff) ? 0 : 1;
	int src_color_mode = alpha_config->src_premulti_en ? ALPHA_SRC_PRE_MUL : ALPHA_SRC_NO_PRE_MUL;
	int dst_color_mode = alpha_config->dst_premulti_en ? ALPHA_SRC_PRE_MUL : ALPHA_SRC_NO_PRE_MUL;

	alpha->src_color_ctrl.val = 0;
	alpha->dst_color_ctrl.val = 0;
	alpha->src_alpha_ctrl.val = 0;
	alpha->dst_alpha_ctrl.val = 0;

	if (!alpha_config->src_pixel_alpha_en)
		alpha->src_color_ctrl.bits.blend_mode = ALPHA_GLOBAL;
	else if (alpha_config->src_pixel_alpha_en && !src_glb_alpha_en)
		alpha->src_color_ctrl.bits.blend_mode = ALPHA_PER_PIX;
	else
		alpha->src_color_ctrl.bits.blend_mode = ALPHA_PER_PIX_GLOBAL;

	alpha->src_color_ctrl.bits.alpha_en = 1;

	if (alpha->src_color_ctrl.bits.blend_mode == ALPHA_GLOBAL) {
		alpha->src_color_ctrl.bits.color_mode = src_color_mode;
		alpha->src_color_ctrl.bits.factor_mode = SRC_FAC_ALPHA_SRC_GLOBAL;
	} else if (alpha->src_color_ctrl.bits.blend_mode == ALPHA_PER_PIX) {
		alpha->src_color_ctrl.bits.color_mode = src_color_mode;
		alpha->src_color_ctrl.bits.factor_mode = SRC_FAC_ALPHA_ONE;
	} else {
		alpha->src_color_ctrl.bits.color_mode = ALPHA_SRC_PRE_MUL;
		alpha->src_color_ctrl.bits.factor_mode = SRC_FAC_ALPHA_SRC_GLOBAL;
	}
	alpha->src_color_ctrl.bits.glb_alpha = alpha_config->src_glb_alpha_value;
	alpha->src_color_ctrl.bits.alpha_mode = ALPHA_STRAIGHT;
	alpha->src_color_ctrl.bits.alpha_cal_mode = ALPHA_SATURATION;

	alpha->dst_color_ctrl.bits.alpha_mode = ALPHA_STRAIGHT;
	alpha->dst_color_ctrl.bits.alpha_cal_mode = ALPHA_SATURATION;
	alpha->dst_color_ctrl.bits.blend_mode = ALPHA_GLOBAL;
	alpha->dst_color_ctrl.bits.glb_alpha = alpha_config->dst_glb_alpha_value;
	alpha->dst_color_ctrl.bits.color_mode = dst_color_mode;
	alpha->dst_color_ctrl.bits.factor_mode = ALPHA_SRC_INVERSE;

	alpha->src_alpha_ctrl.bits.alpha_mode = ALPHA_STRAIGHT;
	alpha->src_alpha_ctrl.bits.blend_mode = alpha->src_color_ctrl.bits.blend_mode;
	alpha->src_alpha_ctrl.bits.alpha_cal_mode = ALPHA_SATURATION;
	alpha->src_alpha_ctrl.bits.factor_mode = ALPHA_ONE;

	alpha->dst_alpha_ctrl.bits.alpha_mode = ALPHA_STRAIGHT;
	if (alpha_config->dst_pixel_alpha_en && !dst_glb_alpha_en)
		alpha->dst_alpha_ctrl.bits.blend_mode = ALPHA_PER_PIX;
	else
		alpha->dst_alpha_ctrl.bits.blend_mode = ALPHA_PER_PIX_GLOBAL;
	alpha->dst_alpha_ctrl.bits.alpha_cal_mode = ALPHA_NO_SATURATION;
	alpha->dst_alpha_ctrl.bits.factor_mode = ALPHA_SRC_INVERSE;
}

static int vop2_find_start_mixer_id_for_vp(struct vop2 *vop2, uint8_t port_id)
{
	struct vop2_video_port *vp;
	int used_layer = 0;
	int i;

	for (i = 0; i < port_id; i++) {
		vp = &vop2->vps[i];
		used_layer += hweight32(vp->win_mask);
	}

	return used_layer;
}

/*
 * src: top layer
 * dst: bottom layer.
 * Cluster mixer default use win1 as top layer
 */
static void vop2_setup_cluster_alpha(struct vop2 *vop2, struct vop2_cluster *cluster)
{
	uint32_t src_color_ctrl_offset = cluster->main->regs->cluster->src_color_ctrl.offset;
	uint32_t dst_color_ctrl_offset = cluster->main->regs->cluster->dst_color_ctrl.offset;
	uint32_t src_alpha_ctrl_offset = cluster->main->regs->cluster->src_alpha_ctrl.offset;
	uint32_t dst_alpha_ctrl_offset = cluster->main->regs->cluster->dst_alpha_ctrl.offset;
	struct drm_framebuffer *fb;
	struct vop2_alpha_config alpha_config;
	struct vop2_alpha alpha;
	struct vop2_win *main_win = cluster->main;
	struct vop2_win *sub_win = cluster->sub;
	struct drm_plane *plane;
	struct vop2_plane_state *main_vpstate;
	struct vop2_plane_state *sub_vpstate;
	struct vop2_plane_state *top_win_vpstate;
	struct vop2_plane_state *bottom_win_vpstate;
	bool src_pixel_alpha_en = false;
	u16 src_glb_alpha_val = 0xff, dst_glb_alpha_val = 0xff;
	bool premulti_en = false;
	bool swap = false;

	if (!sub_win) {
		/* At one win mode, win0 is dst/bottom win, and win1 is a all zero src/top win */

		/*
		 * right cluster share the same plane state in splice mode
		 */
		if (cluster->splice_mode)
			plane = &main_win->left_win->base;
		else
			plane = &main_win->base;

		top_win_vpstate = NULL;
		bottom_win_vpstate = to_vop2_plane_state(plane->state);
		src_glb_alpha_val = 0;
		dst_glb_alpha_val = bottom_win_vpstate->global_alpha;
	} else {
		plane = &sub_win->base;
		sub_vpstate = to_vop2_plane_state(plane->state);
		plane = &main_win->base;
		main_vpstate = to_vop2_plane_state(plane->state);
		if (main_vpstate->zpos > sub_vpstate->zpos) {
			swap = 1;
			top_win_vpstate = main_vpstate;
			bottom_win_vpstate = sub_vpstate;
		} else {
			swap = 0;
			top_win_vpstate = sub_vpstate;
			bottom_win_vpstate = main_vpstate;
		}
		src_glb_alpha_val = top_win_vpstate->global_alpha;
		dst_glb_alpha_val = bottom_win_vpstate->global_alpha;
	}

	if (top_win_vpstate) {
		fb = top_win_vpstate->base.fb;
		if (!fb)
			return;
		if (top_win_vpstate->base.pixel_blend_mode == DRM_MODE_BLEND_PREMULTI)
			premulti_en = true;
		else
			premulti_en = false;
		src_pixel_alpha_en = is_alpha_support(fb->format->format);
	}
	fb = bottom_win_vpstate->base.fb;
	if (!fb)
		return;
	alpha_config.src_premulti_en = premulti_en;
	alpha_config.dst_premulti_en = false;
	alpha_config.src_pixel_alpha_en = src_pixel_alpha_en;
	alpha_config.dst_pixel_alpha_en = true; /* alpha value need transfer to next mix */
	alpha_config.src_glb_alpha_value = src_glb_alpha_val;
	alpha_config.dst_glb_alpha_value = dst_glb_alpha_val;
	vop2_parse_alpha(&alpha_config, &alpha);

	alpha.src_color_ctrl.bits.src_dst_swap = swap;
	vop2_writel(vop2, src_color_ctrl_offset, alpha.src_color_ctrl.val);
	vop2_writel(vop2, dst_color_ctrl_offset, alpha.dst_color_ctrl.val);
	vop2_writel(vop2, src_alpha_ctrl_offset, alpha.src_alpha_ctrl.val);
	vop2_writel(vop2, dst_alpha_ctrl_offset, alpha.dst_alpha_ctrl.val);
}

static void vop2_setup_alpha(struct vop2_video_port *vp,
			     const struct vop2_zpos *vop2_zpos)
{
	struct vop2 *vop2 = vp->vop2;
	uint32_t src_color_ctrl_offset = vop2->data->ctrl->src_color_ctrl.offset;
	uint32_t dst_color_ctrl_offset = vop2->data->ctrl->dst_color_ctrl.offset;
	uint32_t src_alpha_ctrl_offset = vop2->data->ctrl->src_alpha_ctrl.offset;
	uint32_t dst_alpha_ctrl_offset = vop2->data->ctrl->dst_alpha_ctrl.offset;
	unsigned long win_mask = vp->win_mask;
	const struct vop2_zpos *zpos;
	struct vop2_plane_state *vpstate;
	struct vop2_alpha_config alpha_config;
	struct vop2_alpha alpha;
	struct vop2_win *win;
	struct drm_plane_state *pstate;
	struct drm_framebuffer *fb;
	int pixel_alpha_en;
	int premulti_en = 1;
	int mixer_id;
	int phys_id;
	uint32_t offset;
	int i;
	bool bottom_layer_alpha_en = false;
	u32 dst_global_alpha = 0xff;

	for_each_set_bit(phys_id, &win_mask, ROCKCHIP_MAX_LAYER) {
		win = vop2_find_win_by_phys_id(vop2, phys_id);
		if (win->splice_mode_right)
			pstate = win->left_win->base.state;
		else
			pstate = win->base.state;

		vpstate = to_vop2_plane_state(pstate);

		if (!vop2_plane_active(pstate))
			continue;

		if (vpstate->zpos == 0 && vpstate->global_alpha != 0xff &&
		    !vop2_cluster_window(win)) {
			/*
			 * If bottom layer have global alpha effect [except cluster layer,
			 * because cluster have deal with bottom layer global alpha value
			 * at cluster mix], bottom layer mix need deal with global alpha.
			 */
			bottom_layer_alpha_en = true;
			dst_global_alpha = vpstate->global_alpha;
			if (pstate->pixel_blend_mode == DRM_MODE_BLEND_PREMULTI)
				premulti_en = 1;
			else
				premulti_en = 0;

			break;
		}
	}

	mixer_id = vop2_find_start_mixer_id_for_vp(vop2, vp->id);

	if (vop2->version == VOP_VERSION_RK3588 &&
	    vp->hdr10_at_splice_mode && vp->id == 0)
		mixer_id++;/* fixed path for rk3588: layer1 -> hdr10_1 */

	alpha_config.dst_pixel_alpha_en = true; /* alpha value need transfer to next mix */
	for (i = 1; i < vp->nr_layers; i++) {
		zpos = &vop2_zpos[i];
		win = vop2_find_win_by_phys_id(vop2, zpos->win_phys_id);
		if (win->splice_mode_right)
			pstate = win->left_win->base.state;
		else
			pstate = win->base.state;

		vpstate = to_vop2_plane_state(pstate);
		fb = pstate->fb;
		if (pstate->pixel_blend_mode == DRM_MODE_BLEND_PREMULTI)
			premulti_en = 1;
		else
			premulti_en = 0;
		pixel_alpha_en = is_alpha_support(fb->format->format);

		alpha_config.src_premulti_en = premulti_en;
		if (bottom_layer_alpha_en && i == 1) {/* Cd = Cs + (1 - As) * Cd * Agd */
			alpha_config.dst_premulti_en = false;
			alpha_config.src_pixel_alpha_en = pixel_alpha_en;
			alpha_config.src_glb_alpha_value =  vpstate->global_alpha;
			alpha_config.dst_glb_alpha_value = dst_global_alpha;
		} else if (vop2_cluster_window(win)) {/* Mix output data only have pixel alpha */
			alpha_config.dst_premulti_en = true;
			alpha_config.src_pixel_alpha_en = true;
			alpha_config.src_glb_alpha_value = 0xff;
			alpha_config.dst_glb_alpha_value = 0xff;
		} else {/* Cd = Cs + (1 - As) * Cd */
			alpha_config.dst_premulti_en = true;
			alpha_config.src_pixel_alpha_en = pixel_alpha_en;
			alpha_config.src_glb_alpha_value =  vpstate->global_alpha;
			alpha_config.dst_glb_alpha_value = 0xff;
		}
		vop2_parse_alpha(&alpha_config, &alpha);

		offset = (mixer_id + i - 1) * 0x10;
		vop2_writel(vop2, src_color_ctrl_offset + offset, alpha.src_color_ctrl.val);
		vop2_writel(vop2, dst_color_ctrl_offset + offset, alpha.dst_color_ctrl.val);
		vop2_writel(vop2, src_alpha_ctrl_offset + offset, alpha.src_alpha_ctrl.val);
		vop2_writel(vop2, dst_alpha_ctrl_offset + offset, alpha.dst_alpha_ctrl.val);
	}

	if (bottom_layer_alpha_en || vp->hdr_en) {
		/* Transfer pixel alpha to hdr mix */
		alpha_config.src_premulti_en = premulti_en;
		alpha_config.dst_premulti_en = true;
		alpha_config.src_pixel_alpha_en = true;
		alpha_config.src_glb_alpha_value = 0xff;
		alpha_config.dst_glb_alpha_value = 0xff;
		vop2_parse_alpha(&alpha_config, &alpha);

		VOP_MODULE_SET(vop2, vp, hdr_src_color_ctrl,
			       alpha.src_color_ctrl.val);
		VOP_MODULE_SET(vop2, vp, hdr_dst_color_ctrl,
			       alpha.dst_color_ctrl.val);
		VOP_MODULE_SET(vop2, vp, hdr_src_alpha_ctrl,
			       alpha.src_alpha_ctrl.val);
		VOP_MODULE_SET(vop2, vp, hdr_dst_alpha_ctrl,
			       alpha.dst_alpha_ctrl.val);
	} else {
		VOP_MODULE_SET(vop2, vp, hdr_src_color_ctrl, 0);
	}

	/* Transfer pixel alpha value to next mix */
	alpha_config.src_premulti_en = true;
	alpha_config.dst_premulti_en = true;
	alpha_config.src_pixel_alpha_en = false;
	alpha_config.src_glb_alpha_value = 0xff;
	alpha_config.dst_glb_alpha_value = 0xff;
	vop2_parse_alpha(&alpha_config, &alpha);

	for (; i < hweight32(vp->win_mask); i++) {
		offset = (mixer_id + i - 1) * 0x10;

		vop2_writel(vop2, src_color_ctrl_offset + offset, alpha.src_alpha_ctrl.val);
		vop2_writel(vop2, dst_color_ctrl_offset + offset, alpha.dst_color_ctrl.val);
		vop2_writel(vop2, src_alpha_ctrl_offset + offset, alpha.src_alpha_ctrl.val);
		vop2_writel(vop2, dst_alpha_ctrl_offset + offset, alpha.dst_alpha_ctrl.val);
	}
}

static void vop3_setup_alpha(struct vop2_video_port *vp,
			     const struct vop2_zpos *vop2_zpos)
{
	struct vop2 *vop2 = vp->vop2;
	const struct vop2_video_port_data *vp_data = &vop2->data->vp[vp->id];
	const struct vop3_ovl_regs *ovl_regs = vop2->data->vp[vp->id].ovl_regs;
	uint32_t src_color_ctrl_offset = ovl_regs->layer_mix_regs->src_color_ctrl.offset;
	uint32_t dst_color_ctrl_offset = ovl_regs->layer_mix_regs->dst_color_ctrl.offset;
	uint32_t src_alpha_ctrl_offset = ovl_regs->layer_mix_regs->src_alpha_ctrl.offset;
	uint32_t dst_alpha_ctrl_offset = ovl_regs->layer_mix_regs->dst_alpha_ctrl.offset;
	unsigned long win_mask = vp->win_mask;
	const struct vop2_zpos *zpos;
	struct vop2_plane_state *vpstate;
	struct vop2_alpha_config alpha_config;
	union vop2_bg_alpha_ctrl bg_alpha_ctrl;
	struct vop2_alpha alpha;
	struct vop2_win *win;
	struct drm_plane_state *pstate;
	struct drm_framebuffer *fb;
	int pixel_alpha_en;
	int premulti_en = 1;
	int phys_id;
	uint32_t offset;
	int i;
	bool bottom_layer_alpha_en = false;
	u32 dst_global_alpha = 0xff;

	for_each_set_bit(phys_id, &win_mask, ROCKCHIP_MAX_LAYER) {
		win = vop2_find_win_by_phys_id(vop2, phys_id);
		pstate = win->base.state;
		vpstate = to_vop2_plane_state(pstate);

		if (!vop2_plane_active(pstate))
			continue;

		if (vpstate->zpos == 0 && vpstate->global_alpha != 0xff &&
		    !vop2_cluster_window(win)) {
			/*
			 * If bottom layer have global alpha effect [except cluster layer,
			 * because cluster have deal with bottom layer global alpha value
			 * at cluster mix], bottom layer mix need deal with global alpha.
			 */
			bottom_layer_alpha_en = true;
			dst_global_alpha = vpstate->global_alpha;
			if (pstate->pixel_blend_mode == DRM_MODE_BLEND_PREMULTI)
				premulti_en = 1;
			else
				premulti_en = 0;

			break;
		}
	}

	alpha_config.dst_pixel_alpha_en = true; /* alpha value need transfer to next mix */
	for (i = 1; i < vp->nr_layers; i++) {
		zpos = &vop2_zpos[i];
		win = vop2_find_win_by_phys_id(vop2, zpos->win_phys_id);
		pstate = win->base.state;
		vpstate = to_vop2_plane_state(pstate);
		fb = pstate->fb;
		if (pstate->pixel_blend_mode == DRM_MODE_BLEND_PREMULTI)
			premulti_en = 1;
		else
			premulti_en = 0;
		pixel_alpha_en = is_alpha_support(fb->format->format);

		alpha_config.src_premulti_en = premulti_en;
		if (bottom_layer_alpha_en && i == 1) {/* Cd = Cs + (1 - As) * Cd * Agd */
			alpha_config.dst_premulti_en = false;
			alpha_config.src_pixel_alpha_en = pixel_alpha_en;
			alpha_config.src_glb_alpha_value =  vpstate->global_alpha;
			alpha_config.dst_glb_alpha_value = dst_global_alpha;
		} else if (vop2_cluster_window(win)) {/* Mix output data only have pixel alpha */
			alpha_config.dst_premulti_en = true;
			alpha_config.src_pixel_alpha_en = true;
			alpha_config.src_glb_alpha_value = 0xff;
			alpha_config.dst_glb_alpha_value = 0xff;
		} else {/* Cd = Cs + (1 - As) * Cd */
			alpha_config.dst_premulti_en = true;
			alpha_config.src_pixel_alpha_en = pixel_alpha_en;
			alpha_config.src_glb_alpha_value =  vpstate->global_alpha;
			alpha_config.dst_glb_alpha_value = 0xff;
		}
		vop2_parse_alpha(&alpha_config, &alpha);

		offset = (i - 1) * 0x10;
		vop2_writel(vop2, src_color_ctrl_offset + offset, alpha.src_color_ctrl.val);
		vop2_writel(vop2, dst_color_ctrl_offset + offset, alpha.dst_color_ctrl.val);
		vop2_writel(vop2, src_alpha_ctrl_offset + offset, alpha.src_alpha_ctrl.val);
		vop2_writel(vop2, dst_alpha_ctrl_offset + offset, alpha.dst_alpha_ctrl.val);
	}

	/* Transfer pixel alpha value to next mix */
	alpha_config.src_premulti_en = true;
	alpha_config.dst_premulti_en = true;
	alpha_config.src_pixel_alpha_en = false;
	alpha_config.src_glb_alpha_value = 0xff;
	alpha_config.dst_glb_alpha_value = 0xff;
	vop2_parse_alpha(&alpha_config, &alpha);

	for (; i < vop2->data->nr_layers; i++) {
		offset = (i - 1) * 0x10;

		vop2_writel(vop2, src_color_ctrl_offset + offset, alpha.src_color_ctrl.val);
		vop2_writel(vop2, dst_color_ctrl_offset + offset, alpha.dst_color_ctrl.val);
		vop2_writel(vop2, src_alpha_ctrl_offset + offset, alpha.src_alpha_ctrl.val);
		vop2_writel(vop2, dst_alpha_ctrl_offset + offset, alpha.dst_alpha_ctrl.val);
	}

	if (vp_data->feature & (VOP_FEATURE_HDR10 | VOP_FEATURE_VIVID_HDR)) {
		src_color_ctrl_offset = ovl_regs->hdr_mix_regs->src_color_ctrl.offset;
		dst_color_ctrl_offset = ovl_regs->hdr_mix_regs->dst_color_ctrl.offset;
		src_alpha_ctrl_offset = ovl_regs->hdr_mix_regs->src_alpha_ctrl.offset;
		dst_alpha_ctrl_offset = ovl_regs->hdr_mix_regs->dst_alpha_ctrl.offset;

		if (bottom_layer_alpha_en || vp->hdr_en) {
			/* Transfer pixel alpha to hdr mix */
			alpha_config.src_premulti_en = premulti_en;
			alpha_config.dst_premulti_en = true;
			alpha_config.src_pixel_alpha_en = true;
			alpha_config.src_glb_alpha_value = 0xff;
			alpha_config.dst_glb_alpha_value = 0xff;
			vop2_parse_alpha(&alpha_config, &alpha);

			vop2_writel(vop2, src_color_ctrl_offset, alpha.src_color_ctrl.val);
			vop2_writel(vop2, dst_color_ctrl_offset, alpha.dst_color_ctrl.val);
			vop2_writel(vop2, src_alpha_ctrl_offset, alpha.src_alpha_ctrl.val);
			vop2_writel(vop2, dst_alpha_ctrl_offset, alpha.dst_alpha_ctrl.val);
		} else {
			vop2_writel(vop2, src_color_ctrl_offset, 0);
			vop2_writel(vop2, dst_color_ctrl_offset, 0);
			vop2_writel(vop2, src_alpha_ctrl_offset, 0);
			vop2_writel(vop2, dst_alpha_ctrl_offset, 0);
		}
	}

	bg_alpha_ctrl.bits.alpha_en = 0;
	VOP_MODULE_SET(vop2, vp, bg_mix_ctrl, bg_alpha_ctrl.val);
}

static u32 vop2_layer_cfg_update(struct vop2_layer *layer, u32 old_layer_cfg, u8 win_layer_id)
{
	const struct vop_reg *reg = &layer->regs->layer_sel;
	u32 mask = reg->mask;
	u32 shift = reg->shift;

	return (old_layer_cfg & ~(mask << shift)) | ((win_layer_id & mask) << shift);
}

static u16 vop2_calc_bg_ovl_and_port_mux(struct vop2_video_port *vp)
{
	struct vop2_video_port *prev_vp;
	struct vop2 *vop2 = vp->vop2;
	const struct vop2_data *vop2_data = vop2->data;
	u16 port_mux_cfg = 0;
	u8 port_mux;
	u8 used_layers = 0;
	int i;

	for (i = 0; i < vop2_data->nr_vps - 1; i++) {
		prev_vp = &vop2->vps[i];
		used_layers += hweight32(prev_vp->win_mask);
		if (vop2->version == VOP_VERSION_RK3588) {
			if (vop2->vps[0].hdr10_at_splice_mode && i == 0)
				used_layers += 1;
			if (vop2->vps[0].hdr10_at_splice_mode && i == 1)
				used_layers -= 1;
		}
		/*
		 * when a window move from vp0 to vp1, or vp0 to vp2,
		 * it should flow these steps:
		 * (1) first commit, disable this windows on VP0,
		 *     keep the win_mask of VP0.
		 * (2) second commit, set this window to VP1, clear
		 *     the corresponding win_mask on VP0, and set the
		 *     corresponding win_mask on VP1.
		 *  This means we only know the decrease of the windows
		 *  number of VP0 until VP1 take it, so the port_mux of
		 *  VP0 should change at VP1's commit.
		 */
		if (used_layers == 0)
			port_mux = 8;
		else
			port_mux = used_layers - 1;

		port_mux_cfg |= port_mux << (prev_vp->id * 4);

		if (port_mux > vop2_data->nr_mixers)
			prev_vp->bg_ovl_dly = 0;
		else
			prev_vp->bg_ovl_dly = (vop2_data->nr_mixers - port_mux) << 1;
	}

	port_mux_cfg |= 7 << (4 * (vop2->data->nr_vps - 1));

	return port_mux_cfg;
}

static void vop2_setup_port_mux(struct vop2_video_port *vp)
{
	struct vop2 *vop2 = vp->vop2;
	u16 port_mux_cfg;

	port_mux_cfg = vop2_calc_bg_ovl_and_port_mux(vp);
	spin_lock(&vop2->reg_lock);
	if (vop2->port_mux_cfg != port_mux_cfg) {
		VOP_CTRL_SET(vop2, ovl_port_mux_cfg, port_mux_cfg);
		vp->skip_vsync = true;
		vop2_cfg_done(&vp->rockchip_crtc.crtc);
		vop2->port_mux_cfg = port_mux_cfg;
		vop2_wait_for_port_mux_done(vop2);
	}
	spin_unlock(&vop2->reg_lock);
}

static void vop2_setup_layer_mixer_for_vp(struct vop2_video_port *vp,
					  const struct vop2_zpos *vop2_zpos)
{
	struct vop2_video_port *prev_vp;
	struct vop2 *vop2 = vp->vop2;
	struct vop2_layer *layer = &vop2->layers[0];
	u8 port_id = vp->id;
	const struct vop2_zpos *zpos;
	struct vop2_win *win;
	u8 used_layers = 0;
	u8 layer_id, win_phys_id;
	u32 layer_cfg_reg_offset = layer->regs->layer_sel.offset;
	u8 nr_layers = vp->nr_layers;
	u32 old_layer_cfg = 0;
	u32 new_layer_cfg = 0;
	u32 atv_layer_cfg;
	int i;

	/*
	 * Win and layer must map one by one, if a win is selected
	 * by two layers, unexpected error may happen.
	 * So when we attach a new win to a layer, we also move the
	 * old win of the layer to the layer where the new win comes from.
	 *
	 */
	for (i = 0; i < port_id; i++) {
		prev_vp = &vop2->vps[i];
		used_layers += hweight32(prev_vp->win_mask);
	}

	old_layer_cfg = vop2->regsbak[layer_cfg_reg_offset >> 2];
	new_layer_cfg = old_layer_cfg;

	if (vp->hdr10_at_splice_mode)
		nr_layers *= 2;

	for (i = 0; i < nr_layers; i++) {
		layer = &vop2->layers[used_layers + i];
		zpos = &vop2_zpos[i];
		win = vop2_find_win_by_phys_id(vop2, zpos->win_phys_id);
		layer_id = win->layer_id;
		win_phys_id = layer->win_phys_id;
		VOP_CTRL_SET(vop2, win_vp_id[win->phys_id], port_id);
		new_layer_cfg = vop2_layer_cfg_update(layer, new_layer_cfg, win->layer_sel_id[vp->id]);
		win->layer_id = layer->id;
		layer->win_phys_id = win->phys_id;
		layer = &vop2->layers[layer_id];
		win = vop2_find_win_by_phys_id(vop2, win_phys_id);
		new_layer_cfg = vop2_layer_cfg_update(layer, new_layer_cfg, win->layer_sel_id[vp->id]);
		win->layer_id = layer_id;
		layer->win_phys_id = win_phys_id;
	}

	atv_layer_cfg = vop2_read_layer_cfg(vop2);
	if (new_layer_cfg != old_layer_cfg &&
	    atv_layer_cfg != old_layer_cfg &&
	    !vp->splice_mode_right) {
		dev_dbg(vop2->dev, "wait old_layer_sel: 0x%x\n", old_layer_cfg);
		vop2_wait_for_layer_cfg_done(vop2, old_layer_cfg);
	}
	vop2_writel(vop2, RK3568_OVL_LAYER_SEL, new_layer_cfg);
	if (new_layer_cfg != old_layer_cfg)
		VOP_CTRL_SET(vop2, ovl_cfg_done_port, vp->id);
	VOP_CTRL_SET(vop2, ovl_port_mux_cfg_done_imd, 0);
}

static void vop3_setup_layer_sel_for_vp(struct vop2_video_port *vp,
					const struct vop2_zpos *vop2_zpos)
{
	struct vop2 *vop2 = vp->vop2;
	const struct vop2_zpos *zpos;
	struct vop2_win *win;
	u32 layer_sel = 0;
	u8 port_id = vp->id;
	u8 layer_sel_id;
	u8 layer_sel_none = 0xff;
	int i;

	for (i = 0; i < vop2->data->nr_layers; i++) {
		layer_sel_id = layer_sel_none;
		if (i < vp->nr_layers) {
			zpos = &vop2_zpos[i];
			win = vop2_find_win_by_phys_id(vop2, zpos->win_phys_id);
			if (win->old_vp_mask != win->vp_mask && VOP_WIN_GET(vop2, win, enable))
				DRM_ERROR("must wait %s disabled and change vp_mask[0x%x->0x%x]\n",
					  win->name, win->old_vp_mask, win->vp_mask);
			VOP_CTRL_SET(vop2, win_vp_id[win->phys_id], port_id);
			layer_sel_id = win->layer_sel_id[vp->id];
		}
		layer_sel |= layer_sel_id << i * 4;
	}
	VOP_MODULE_SET(vop2, vp, layer_sel, layer_sel);
}

/*
 * HDR window is fixed(not move in the overlay path with port_mux change)
 * and is the most slow window. And the bg is the fast. So other windows
 * and bg need to add delay number to keep align with the most slow window.
 * The delay number list in the trm is a relative value for port_mux set at
 * last level.
 */
static void vop2_setup_dly_for_vp(struct vop2_video_port *vp)
{
	struct vop2 *vop2 = vp->vop2;
	const struct vop2_data *vop2_data = vop2->data;
	const struct vop2_video_port_data *vp_data = &vop2_data->vp[vp->id];
	struct vop2_video_port *left_vp = vp->left_vp;
	struct drm_crtc *crtc = &vp->rockchip_crtc.crtc;
	struct rockchip_crtc_state *vcstate = to_rockchip_crtc_state(crtc->state);
	struct drm_display_mode *adjusted_mode = &crtc->state->adjusted_mode;
	u16 hsync_len = adjusted_mode->crtc_hsync_end - adjusted_mode->crtc_hsync_start;
	u16 hdisplay = adjusted_mode->crtc_hdisplay;
	u32 bg_dly = vp_data->pre_scan_max_dly[0];
	u32 pre_scan_dly;

	if (vp_data->hdr_table)  {
		if (vp->hdr_in) {
			if (vp->hdr_out)
				bg_dly = vp_data->pre_scan_max_dly[2];
		} else {
			if (vp->hdr_out)
				bg_dly = vp_data->pre_scan_max_dly[1];
			else
				bg_dly = vp_data->pre_scan_max_dly[3];
		}
	}

	if (!vp->hdr_in ||
	    (vop2->version == VOP_VERSION_RK3588 && vp->hdr_out))
		bg_dly -= vp->bg_ovl_dly;

	/*
	 * right vp share the same crtc state in splice mode
	 */
	if (vp->splice_mode_right) {
		vcstate = to_rockchip_crtc_state(left_vp->rockchip_crtc.crtc.state);
		adjusted_mode = &left_vp->rockchip_crtc.crtc.state->adjusted_mode;
		hsync_len = adjusted_mode->crtc_hsync_end - adjusted_mode->crtc_hsync_start;
		hdisplay = adjusted_mode->crtc_hdisplay;
	}

	if (vcstate->splice_mode)
		pre_scan_dly = bg_dly + (hdisplay >> 2) - 1;
	else
		pre_scan_dly = bg_dly + (hdisplay >> 1) - 1;

	if (vop2->version == VOP_VERSION_RK3588 && hsync_len < 8)
		hsync_len = 8;

	pre_scan_dly = (pre_scan_dly << 16) | hsync_len;

	VOP_MODULE_SET(vop2, vp, bg_dly, bg_dly);
	VOP_MODULE_SET(vop2, vp, pre_scan_htiming, pre_scan_dly);
}

static void vop2_setup_dly_for_window(struct vop2_video_port *vp, const struct vop2_zpos *vop2_zpos)
{
	struct vop2 *vop2 = vp->vop2;
	struct vop2_plane_state *vpstate;
	const struct vop2_zpos *zpos;
	struct drm_plane *plane;
	struct vop2_win *win;
	uint32_t dly;
	int i = 0;

	for (i = 0; i < vp->nr_layers; i++) {
		zpos = &vop2_zpos[i];
		win = vop2_find_win_by_phys_id(vop2, zpos->win_phys_id);
		/*
		 * right vp share the same plane state in splice mode
		 */
		if (vp->splice_mode_right) {
			plane = &win->left_win->base;
			vpstate = to_vop2_plane_state(plane->state);
		} else {
			plane = &win->base;
			vpstate = to_vop2_plane_state(plane->state);
		}

		if (vp->hdr_in && !vp->hdr_out && !vpstate->hdr_in) {
			dly = win->dly[VOP2_DLY_MODE_HISO_S];
			dly += vp->bg_ovl_dly;
		} else if (vp->hdr_in && vp->hdr_out && vpstate->hdr_in) {
			dly = win->dly[VOP2_DLY_MODE_HIHO_H];
			dly -= vp->bg_ovl_dly;
		} else {
			dly = win->dly[VOP2_DLY_MODE_DEFAULT];
		}
		if (vop2_cluster_window(win))
			dly |= dly << 8;

		VOP_CTRL_SET(vop2, win_dly[win->phys_id], dly);
	}
}

static void rk3588_vop2_setup_hdr10_splice_layer_mixer(struct drm_crtc *crtc,
						       struct vop2_zpos *vop2_zpos,
						       struct vop2_zpos *vop2_zpos_splice)
{
	int zpos_id, i;
	struct vop2_zpos *vop2_zpos_splice_hdr;
	struct vop2_video_port *vp = to_vop2_video_port(crtc);
	struct vop2 *vop2 = vp->vop2;

	vop2_zpos_splice_hdr = kmalloc_array(vop2->data->win_size, sizeof(*vop2_zpos),
					 GFP_KERNEL);
	if (!vop2_zpos_splice_hdr)
		goto out;

	zpos_id = 0;
	vop2_zpos_splice_hdr[zpos_id].zpos = zpos_id;
	vop2_zpos_splice_hdr[zpos_id].win_phys_id = vop2_zpos[0].win_phys_id;
	vop2_zpos_splice_hdr[zpos_id].plane = vop2_zpos[0].plane;

	zpos_id++;
	vop2_zpos_splice_hdr[zpos_id].zpos = zpos_id;
	vop2_zpos_splice_hdr[zpos_id].win_phys_id = vop2_zpos_splice[0].win_phys_id;
	vop2_zpos_splice_hdr[zpos_id].plane = vop2_zpos_splice[0].plane;

	for (i = 1; i < vp->nr_layers; i++) {
		zpos_id++;
		vop2_zpos_splice_hdr[zpos_id].zpos = zpos_id;
		vop2_zpos_splice_hdr[zpos_id].win_phys_id = vop2_zpos[i].win_phys_id;
		vop2_zpos_splice_hdr[zpos_id].plane = vop2_zpos[i].plane;
	}

	for (i = 1; i < vp->nr_layers; i++) {
		zpos_id++;
		vop2_zpos_splice_hdr[zpos_id].zpos = zpos_id;
		vop2_zpos_splice_hdr[zpos_id].win_phys_id = vop2_zpos_splice[i].win_phys_id;
		vop2_zpos_splice_hdr[zpos_id].plane = vop2_zpos_splice[i].plane;
	}
	vop2_setup_layer_mixer_for_vp(vp, vop2_zpos_splice_hdr);

out:
	kfree(vop2_zpos_splice_hdr);
}

static void vop2_crtc_update_vrr(struct drm_crtc *crtc)
{
	struct rockchip_crtc_state *vcstate = to_rockchip_crtc_state(crtc->state);
	struct vop2_video_port *vp = to_vop2_video_port(crtc);
	struct vop2 *vop2 = vp->vop2;
	struct drm_display_mode *adjust_mode = &crtc->state->adjusted_mode;

	unsigned int vrefresh;
	unsigned int new_vtotal, vfp, new_vfp;

	if (!vp->refresh_rate_change)
		return;

	if (!vcstate->min_refresh_rate || !vcstate->max_refresh_rate)
		return;

	if (vcstate->request_refresh_rate < vcstate->min_refresh_rate ||
	    vcstate->request_refresh_rate > vcstate->max_refresh_rate) {
		DRM_ERROR("invalid rate:%d\n", vcstate->request_refresh_rate);
		return;
	}

	vrefresh = drm_mode_vrefresh(adjust_mode);

	/* calculate new vfp for new refresh rate */
	new_vtotal = adjust_mode->vtotal * vrefresh / vcstate->request_refresh_rate;
	vfp = adjust_mode->vsync_start -  adjust_mode->vdisplay;
	new_vfp = vfp + new_vtotal - adjust_mode->vtotal;

	/* config vop2 vtotal register */
	VOP_MODULE_SET(vop2, vp, dsp_vtotal, new_vtotal);

	/* config dsc vtotal register */
	if (vcstate->dsc_enable) {
		struct vop2_dsc *dsc;

		dsc = &vop2->dscs[vcstate->dsc_id];
		VOP_MODULE_SET(vop2, dsc, dsc_vtotal, new_vtotal);

		if (vcstate->output_flags & ROCKCHIP_OUTPUT_DUAL_CHANNEL_LEFT_RIGHT_MODE) {
			dsc = &vop2->dscs[vcstate->dsc_id ? 0 : 1];
			VOP_MODULE_SET(vop2, dsc, dsc_vtotal, new_vtotal);
		}
	}

	/* config all connectors attach to this crtc */
	rockchip_connector_update_vfp_for_vrr(crtc, adjust_mode, new_vfp);
}

static void vop2_crtc_atomic_begin(struct drm_crtc *crtc, struct drm_crtc_state *old_crtc_state)
{
	struct vop2_video_port *vp = to_vop2_video_port(crtc);
	struct vop2 *vop2 = vp->vop2;
	const struct vop2_video_port_data *vp_data = &vop2->data->vp[vp->id];
	struct vop2_video_port *splice_vp = &vop2->vps[vp_data->splice_vp_id];
	struct drm_plane *plane;
	struct vop2_plane_state *vpstate;
	struct vop2_zpos *vop2_zpos;
	struct vop2_zpos *vop2_zpos_splice;
	struct vop2_cluster cluster;
	uint8_t nr_layers = 0;
	uint8_t splice_nr_layers = 0;
	bool hdr10_in = false;
	bool hdr10_at_splice_mode = false;
	struct rockchip_crtc_state *vcstate = to_rockchip_crtc_state(crtc->state);

	vcstate->yuv_overlay = is_yuv_output(vcstate->bus_format);
	vop2_zpos = kmalloc_array(vop2->data->win_size, sizeof(*vop2_zpos), GFP_KERNEL);
	if (!vop2_zpos)
		return;
	if (vcstate->splice_mode) {
		vop2_zpos_splice = kmalloc_array(vop2->data->win_size, sizeof(*vop2_zpos),
						 GFP_KERNEL);
		if (!vop2_zpos_splice)
			goto out;
	}

	if (vop2->version == VOP_VERSION_RK3588)
		vop2_crtc_update_vrr(crtc);

	/* Process cluster sub windows overlay. */
	drm_atomic_crtc_for_each_plane(plane, crtc) {
		struct vop2_win *win = to_vop2_win(plane);
		struct vop2_win *main_win;

		win->two_win_mode = false;
		if (!(win->feature & WIN_FEATURE_CLUSTER_SUB))
			continue;
		if (vcstate->splice_mode)
			DRM_ERROR("vp%d %s not supported two win mode at splice mode\n",
				  vp->id, win->name);
		main_win = vop2_find_win_by_phys_id(vop2, win->phys_id);
		cluster.main = main_win;
		cluster.sub = win;
		cluster.splice_mode = false;
		win->two_win_mode = true;
		main_win->two_win_mode = true;
		vop2_setup_cluster_alpha(vop2, &cluster);
		if (abs(main_win->base.state->zpos - win->base.state->zpos) != 1)
			DRM_ERROR("vp%d Cluster%d win0[zpos:%d] must next to win1[zpos:%d]\n",
				  vp->id, cluster.main->phys_id,
				  main_win->base.state->zpos, win->base.state->zpos);
	}

	drm_atomic_crtc_for_each_plane(plane, crtc) {
		struct vop2_win *win = to_vop2_win(plane);
		struct vop2_win *splice_win;
		struct vop2_video_port *old_vp;
		uint8_t old_vp_id;

		/*
		 * Sub win of a cluster will be handled by pre overlay module automatically
		 * win in multi area share the same overlay zorder with it's parent.
		 */
		if ((win->feature & WIN_FEATURE_CLUSTER_SUB) || win->parent)
			continue;
		old_vp_id = ffs(win->vp_mask);
		old_vp_id = (old_vp_id == 0) ? 0 : old_vp_id - 1;
		old_vp = &vop2->vps[old_vp_id];
		old_vp->win_mask &= ~BIT(win->phys_id);
		vp->win_mask |=  BIT(win->phys_id);
		win->vp_mask = BIT(vp->id);
		vpstate = to_vop2_plane_state(plane->state);
		vop2_zpos[nr_layers].win_phys_id = win->phys_id;
		vop2_zpos[nr_layers].zpos = vpstate->zpos;
		vop2_zpos[nr_layers].plane = plane;

		rockchip_drm_dbg(vop2->dev, VOP_DEBUG_OVERLAY, "%s active zpos:%d for vp%d from vp%d\n",
				 win->name, vpstate->zpos, vp->id, old_vp->id);
		/* left and right win may have different number */
		if (vcstate->splice_mode) {
			splice_win = vop2_find_win_by_phys_id(vop2, win->splice_win_id);
			splice_win->splice_mode_right = true;
			splice_win->left_win = win;
			win->splice_win = splice_win;

			old_vp_id = ffs(splice_win->vp_mask);
			old_vp_id = (old_vp_id == 0) ? 0 : old_vp_id - 1;
			old_vp = &vop2->vps[old_vp_id];
			old_vp->win_mask &= ~BIT(splice_win->phys_id);
			splice_vp->win_mask |=  BIT(splice_win->phys_id);
			splice_win->vp_mask = BIT(splice_vp->id);
			hdr10_in |= vpstate->eotf == HDMI_EOTF_SMPTE_ST2084 ? true : false;
			vop2_zpos_splice[splice_nr_layers].win_phys_id = splice_win->phys_id;
			vop2_zpos_splice[splice_nr_layers].zpos = vpstate->zpos;
			vop2_zpos_splice[splice_nr_layers].plane = &splice_win->base;
			splice_nr_layers++;
			DRM_DEV_DEBUG(vop2->dev, "%s active zpos:%d for vp%d from vp%d\n",
			     splice_win->name, vpstate->zpos, splice_vp->id, old_vp->id);
		}
		nr_layers++;
	}

	if (vcstate->splice_mode) {
		if (hdr10_in)
			hdr10_at_splice_mode = true;

		splice_vp->hdr10_at_splice_mode = hdr10_at_splice_mode;
	}
	vp->hdr10_at_splice_mode = hdr10_at_splice_mode;

	rockchip_drm_dbg(vop2->dev, VOP_DEBUG_OVERLAY, "vp%d: %d windows, active layers %d\n",
			 vp->id, hweight32(vp->win_mask), nr_layers);
	if (nr_layers) {
		vp->nr_layers = nr_layers;

		sort(vop2_zpos, nr_layers, sizeof(vop2_zpos[0]), vop2_zpos_cmp, NULL);

		if (!vp->hdr10_at_splice_mode) {
			if (is_vop3(vop2)) {
				vop3_setup_layer_sel_for_vp(vp, vop2_zpos);
			} else {
				vop2_setup_port_mux(vp);
				vop2_setup_layer_mixer_for_vp(vp, vop2_zpos);
			}
		}

		if (is_vop3(vop2)) {
			if (vp_data->feature & VOP_FEATURE_VIVID_HDR)
				vop3_setup_dynamic_hdr(vp, vop2_zpos[0].win_phys_id);
			vop3_setup_alpha(vp, vop2_zpos);
			vop3_setup_pipe_dly(vp, vop2_zpos);
		} else {
			vop2_setup_hdr10(vp, vop2_zpos[0].win_phys_id);
			vop2_setup_alpha(vp, vop2_zpos);
			vop2_setup_dly_for_vp(vp);
			vop2_setup_dly_for_window(vp, vop2_zpos);
		}

		if (vcstate->splice_mode) {/* Fixme for VOP3 8K */
			splice_vp->nr_layers = splice_nr_layers;

			sort(vop2_zpos_splice, splice_nr_layers, sizeof(vop2_zpos_splice[0]),
			     vop2_zpos_cmp, NULL);

			vop2_setup_port_mux(splice_vp);
			if (!vp->hdr10_at_splice_mode)
				vop2_setup_layer_mixer_for_vp(splice_vp, vop2_zpos_splice);
			vop2_setup_hdr10(splice_vp, vop2_zpos_splice[0].win_phys_id);
			vop2_setup_alpha(splice_vp, vop2_zpos_splice);
			vop2_setup_dly_for_vp(splice_vp);
			vop2_setup_dly_for_window(splice_vp, vop2_zpos_splice);

			if (vop2->version == VOP_VERSION_RK3588 &&
			    vp->hdr10_at_splice_mode)
				rk3588_vop2_setup_hdr10_splice_layer_mixer(crtc, vop2_zpos, vop2_zpos_splice);
		}
	} else {
		if (!is_vop3(vop2)) {
			vop2_calc_bg_ovl_and_port_mux(vp);
			vop2_setup_dly_for_vp(vp);
			if (vcstate->splice_mode)
				vop2_setup_dly_for_vp(splice_vp);
		} else {
			vop3_setup_pipe_dly(vp, NULL);
		}
	}

	/* The pre alpha overlay of Cluster still need process in one win mode. */
	drm_atomic_crtc_for_each_plane(plane, crtc) {
		struct vop2_win *win = to_vop2_win(plane);
		struct vop2_win *splice_win;

		if (!(win->feature & WIN_FEATURE_CLUSTER_MAIN))
			continue;
		if (win->two_win_mode)
			continue;
		cluster.main = win;
		cluster.sub = NULL;
		cluster.splice_mode = false;
		vop2_setup_cluster_alpha(vop2, &cluster);
		if (vcstate->splice_mode) {
			splice_win = win->splice_win;
			cluster.main = splice_win;
			cluster.splice_mode = true;
			vop2_setup_cluster_alpha(vop2, &cluster);
		}
	}

	if (vcstate->splice_mode)
		kfree(vop2_zpos_splice);
out:
	kfree(vop2_zpos);
}

static void vop2_bcsh_reg_update(struct rockchip_crtc_state *vcstate,
				 struct vop2_video_port *vp,
				 struct rockchip_bcsh_state *bcsh_state)
{
	struct vop2 *vop2 = vp->vop2;

	VOP_MODULE_SET(vop2, vp, bcsh_r2y_en, vcstate->post_r2y_en);
	VOP_MODULE_SET(vop2, vp, bcsh_y2r_en, vcstate->post_y2r_en);
	VOP_MODULE_SET(vop2, vp, bcsh_r2y_csc_mode, vcstate->post_csc_mode);
	VOP_MODULE_SET(vop2, vp, bcsh_y2r_csc_mode, vcstate->post_csc_mode);
	if (!vcstate->bcsh_en) {
		VOP_MODULE_SET(vop2, vp, bcsh_en, vcstate->bcsh_en);
		return;
	}

	VOP_MODULE_SET(vop2, vp, bcsh_brightness, bcsh_state->brightness);
	VOP_MODULE_SET(vop2, vp, bcsh_contrast, bcsh_state->contrast);
	VOP_MODULE_SET(vop2, vp, bcsh_sat_con,
		       bcsh_state->saturation * bcsh_state->contrast / 0x100);
	VOP_MODULE_SET(vop2, vp, bcsh_sin_hue, bcsh_state->sin_hue);
	VOP_MODULE_SET(vop2, vp, bcsh_cos_hue, bcsh_state->cos_hue);
	VOP_MODULE_SET(vop2, vp, bcsh_out_mode, BCSH_OUT_MODE_NORMAL_VIDEO);
	VOP_MODULE_SET(vop2, vp, bcsh_en, vcstate->bcsh_en);
}

static void vop2_tv_config_update(struct drm_crtc *crtc,
				  struct drm_crtc_state *old_crtc_state)
{
	struct rockchip_crtc_state *vcstate =
			to_rockchip_crtc_state(crtc->state);
	struct rockchip_crtc_state *old_vcstate =
			to_rockchip_crtc_state(old_crtc_state);
	struct vop2_video_port *vp = to_vop2_video_port(crtc);
	struct vop2 *vop2 = vp->vop2;
	const struct vop2_data *vop2_data = vop2->data;
	const struct vop2_video_port_data *vp_data = &vop2_data->vp[vp->id];
	int brightness, contrast, saturation, hue, sin_hue, cos_hue;
	struct rockchip_bcsh_state bcsh_state;

	if (!vcstate->tv_state)
		return;

	/* post BCSH CSC */
	vcstate->post_r2y_en = 0;
	vcstate->post_y2r_en = 0;
	vcstate->bcsh_en = 0;
	if (vcstate->tv_state->brightness != 50 ||
	    vcstate->tv_state->contrast != 50 ||
	    vcstate->tv_state->saturation != 50 || vcstate->tv_state->hue != 50)
		vcstate->bcsh_en = 1;
	/*
	 * The BCSH only need to config once except one of the following
	 * condition changed:
	 *   1. tv_state: include brightness,contrast,saturation and hue;
	 *   2. yuv_overlay: it is related to BCSH r2y module;
	 *   4. bcsh_en: control the BCSH module enable or disable state;
	 *   5. bus_format: it is related to BCSH y2r module;
	 */
	if (!memcmp(vcstate->tv_state, &vp->active_tv_state, sizeof(*vcstate->tv_state)) &&
	    vcstate->yuv_overlay == old_vcstate->yuv_overlay &&
	    vcstate->bcsh_en == old_vcstate->bcsh_en &&
	    vcstate->bus_format == old_vcstate->bus_format)
		return;

	memcpy(&vp->active_tv_state, vcstate->tv_state, sizeof(*vcstate->tv_state));
	if (vcstate->bcsh_en) {
		if (!vcstate->yuv_overlay)
			vcstate->post_r2y_en = 1;
		if (!is_yuv_output(vcstate->bus_format))
			vcstate->post_y2r_en = 1;
	} else {
		if (!vcstate->yuv_overlay && is_yuv_output(vcstate->bus_format))
			vcstate->post_r2y_en = 1;
		if (vcstate->yuv_overlay && !is_yuv_output(vcstate->bus_format))
			vcstate->post_y2r_en = 1;
	}

	vcstate->post_csc_mode = vop2_convert_csc_mode(vcstate->color_space, CSC_10BIT_DEPTH);

	if (vp_data->feature & VOP_FEATURE_OUTPUT_10BIT)
		brightness = interpolate(0, -128, 100, 127,
					 vcstate->tv_state->brightness);
	else
		brightness = interpolate(0, -32, 100, 31,
					 vcstate->tv_state->brightness);
	contrast = interpolate(0, 0, 100, 511, vcstate->tv_state->contrast);
	saturation = interpolate(0, 0, 100, 511, vcstate->tv_state->saturation);
	hue = interpolate(0, -30, 100, 30, vcstate->tv_state->hue);

	/*
	 *  a:[-30~0]:
	 *    sin_hue = 0x100 - sin(a)*256;
	 *    cos_hue = cos(a)*256;
	 *  a:[0~30]
	 *    sin_hue = sin(a)*256;
	 *    cos_hue = cos(a)*256;
	 */
	sin_hue = fixp_sin32(hue) >> 23;
	cos_hue = fixp_cos32(hue) >> 23;

	bcsh_state.brightness = brightness;
	bcsh_state.contrast = contrast;
	bcsh_state.saturation = saturation;
	bcsh_state.sin_hue = sin_hue;
	bcsh_state.cos_hue = cos_hue;

	vop2_bcsh_reg_update(vcstate, vp, &bcsh_state);
	if (vcstate->splice_mode) {
		const struct vop2_video_port_data *vp_data = &vop2->data->vp[vp->id];
		struct vop2_video_port *splice_vp = &vop2->vps[vp_data->splice_vp_id];

		vop2_bcsh_reg_update(vcstate, splice_vp, &bcsh_state);
	}
}

static void vop3_post_csc_config(struct drm_crtc *crtc, struct post_acm *acm, struct post_csc *csc)
{
	struct vop2_video_port *vp = to_vop2_video_port(crtc);
	struct rockchip_crtc_state *vcstate = to_rockchip_crtc_state(crtc->state);
	struct vop2 *vop2 = vp->vop2;
	struct post_csc_coef csc_coef;
	bool acm_enable;
	bool is_input_yuv = false;
	bool is_output_yuv = false;
	bool post_r2y_en = false;
	bool post_csc_en = false;
	int range_type;

	if (!acm)
		acm_enable = false;
	else
		acm_enable = acm->acm_enable;

	if (acm_enable) {
		if (!vcstate->yuv_overlay)
			post_r2y_en = true;

		/* do y2r in csc module */
		if (!is_yuv_output(vcstate->bus_format))
			post_csc_en = true;
	} else {
		if (!vcstate->yuv_overlay && is_yuv_output(vcstate->bus_format))
			post_r2y_en = true;

		/* do y2r in csc module */
		if (vcstate->yuv_overlay && !is_yuv_output(vcstate->bus_format))
			post_csc_en = true;
	}

	if (csc && csc->csc_enable)
		post_csc_en = true;

	if (vcstate->yuv_overlay || post_r2y_en)
		is_input_yuv = true;

	if (is_yuv_output(vcstate->bus_format))
		is_output_yuv = true;

	vcstate->post_csc_mode = vop2_convert_csc_mode(vcstate->color_space, CSC_13BIT_DEPTH);

	if (post_csc_en) {
		rockchip_calc_post_csc(csc, &csc_coef, vcstate->post_csc_mode, is_input_yuv,
				       is_output_yuv);

		VOP_MODULE_SET(vop2, vp, csc_coe00, csc_coef.csc_coef00);
		VOP_MODULE_SET(vop2, vp, csc_coe01, csc_coef.csc_coef01);
		VOP_MODULE_SET(vop2, vp, csc_coe02, csc_coef.csc_coef02);
		VOP_MODULE_SET(vop2, vp, csc_coe10, csc_coef.csc_coef10);
		VOP_MODULE_SET(vop2, vp, csc_coe11, csc_coef.csc_coef11);
		VOP_MODULE_SET(vop2, vp, csc_coe12, csc_coef.csc_coef12);
		VOP_MODULE_SET(vop2, vp, csc_coe20, csc_coef.csc_coef20);
		VOP_MODULE_SET(vop2, vp, csc_coe21, csc_coef.csc_coef21);
		VOP_MODULE_SET(vop2, vp, csc_coe22, csc_coef.csc_coef22);
		VOP_MODULE_SET(vop2, vp, csc_offset0, csc_coef.csc_dc0);
		VOP_MODULE_SET(vop2, vp, csc_offset1, csc_coef.csc_dc1);
		VOP_MODULE_SET(vop2, vp, csc_offset2, csc_coef.csc_dc2);

		range_type = csc_coef.range_type ? 0 : 1;
		range_type <<= is_input_yuv ? 0 : 1;
		VOP_MODULE_SET(vop2, vp, csc_mode, range_type);
	}

	VOP_MODULE_SET(vop2, vp, acm_r2y_en, post_r2y_en ? 1 : 0);
	VOP_MODULE_SET(vop2, vp, csc_en, post_csc_en ? 1 : 0);
	VOP_MODULE_SET(vop2, vp, acm_r2y_mode, vcstate->post_csc_mode);
}

static void vop3_post_acm_config(struct drm_crtc *crtc, struct post_acm *acm)
{
	struct vop2_video_port *vp = to_vop2_video_port(crtc);
	struct vop2 *vop2 = vp->vop2;
	struct drm_display_mode *adjusted_mode = &crtc->state->adjusted_mode;
	s16 *lut_y;
	s16 *lut_h;
	s16 *lut_s;
	u32 value;
	int i;

	writel(0, vop2->acm_regs + RK3528_ACM_CTRL);
	VOP_MODULE_SET(vop2, vp, acm_bypass_en, 0);

	if (!acm || !acm->acm_enable)
		return;

	/*
	 * If acm update parameters, it need disable acm in the first frame,
	 * then update parameters and enable acm in second frame.
	 */
	vop2_cfg_done(crtc);
	readx_poll_timeout(readl, vop2->acm_regs + RK3528_ACM_CTRL, value, !value, 200, 50000);

	value = RK3528_ACM_ENABLE + ((adjusted_mode->hdisplay & 0xfff) << 8) +
		((adjusted_mode->vdisplay & 0xfff) << 20);
	writel(value, vop2->acm_regs + RK3528_ACM_CTRL);


	writel(1, vop2->acm_regs + RK3528_ACM_FETCH_START);

	value = (acm->y_gain & 0x3ff) + ((acm->h_gain << 10) & 0xffc00) +
		((acm->s_gain << 20) & 0x3ff00000);
	writel(value, vop2->acm_regs + RK3528_ACM_DELTA_RANGE);

	lut_y = &acm->gain_lut_hy[0];
	lut_h = &acm->gain_lut_hy[ACM_GAIN_LUT_HY_LENGTH];
	lut_s = &acm->gain_lut_hy[ACM_GAIN_LUT_HY_LENGTH * 2];
	for (i = 0; i < ACM_GAIN_LUT_HY_LENGTH; i++) {
		value = (lut_y[i] & 0xff) + ((lut_h[i] << 8) & 0xff00) +
			((lut_s[i] << 16) & 0xff0000);
		writel(value, vop2->acm_regs + RK3528_ACM_YHS_DEL_HY_SEG0 + (i << 2));
	}

	lut_y = &acm->gain_lut_hs[0];
	lut_h = &acm->gain_lut_hs[ACM_GAIN_LUT_HS_LENGTH];
	lut_s = &acm->gain_lut_hs[ACM_GAIN_LUT_HS_LENGTH * 2];
	for (i = 0; i < ACM_GAIN_LUT_HS_LENGTH; i++) {
		value = (lut_y[i] & 0xff) + ((lut_h[i] << 8) & 0xff00) +
			((lut_s[i] << 16) & 0xff0000);
		writel(value, vop2->acm_regs + RK3528_ACM_YHS_DEL_HS_SEG0 + (i << 2));
	}

	lut_y = &acm->delta_lut_h[0];
	lut_h = &acm->delta_lut_h[ACM_DELTA_LUT_H_LENGTH];
	lut_s = &acm->delta_lut_h[ACM_DELTA_LUT_H_LENGTH * 2];
	for (i = 0; i < ACM_DELTA_LUT_H_LENGTH; i++) {
		value = (lut_y[i] & 0x3ff) + ((lut_h[i] << 12) & 0xff000) +
			((lut_s[i] << 20) & 0x3ff00000);
		writel(value, vop2->acm_regs + RK3528_ACM_YHS_DEL_HGAIN_SEG0 + (i << 2));
	}

	writel(1, vop2->acm_regs + RK3528_ACM_FETCH_DONE);
}

static void vop3_post_config(struct drm_crtc *crtc)
{
	struct rockchip_crtc_state *vcstate = to_rockchip_crtc_state(crtc->state);
	struct vop2_video_port *vp = to_vop2_video_port(crtc);
	struct post_acm *acm;
	struct post_csc *csc;

	csc = vcstate->post_csc_data ? (struct post_csc *)vcstate->post_csc_data->data : NULL;
	if (csc && memcmp(&vp->csc_info, csc, sizeof(struct post_csc)))
		memcpy(&vp->csc_info, csc, sizeof(struct post_csc));
	vop3_post_csc_config(crtc, &vp->acm_info, &vp->csc_info);

	acm = vcstate->acm_lut_data ? (struct post_acm *)vcstate->acm_lut_data->data : NULL;

	if (acm && memcmp(&vp->acm_info, acm, sizeof(struct post_acm))) {
		memcpy(&vp->acm_info, acm, sizeof(struct post_acm));
		vop3_post_acm_config(crtc, &vp->acm_info);
	} else if (crtc->state->active_changed) {
		vop3_post_acm_config(crtc, &vp->acm_info);
	}
}

static void vop2_cfg_update(struct drm_crtc *crtc,
			    struct drm_crtc_state *old_crtc_state)
{
	struct vop2_video_port *vp = to_vop2_video_port(crtc);
	struct rockchip_crtc_state *vcstate = to_rockchip_crtc_state(crtc->state);
	struct vop2 *vop2 = vp->vop2;
	const struct vop2_data *vop2_data = vop2->data;
	const struct vop2_video_port_data *vp_data = &vop2_data->vp[vp->id];
	struct vop2_video_port *splice_vp = &vop2->vps[vp_data->splice_vp_id];
	uint32_t val;
	uint32_t r, g, b;
	uint8_t out_mode;

	spin_lock(&vop2->reg_lock);

	if ((vcstate->output_mode == ROCKCHIP_OUT_MODE_AAAA &&
	     !(vp_data->feature & VOP_FEATURE_OUTPUT_10BIT)) ||
	    vcstate->output_if & VOP_OUTPUT_IF_BT656)
		out_mode = ROCKCHIP_OUT_MODE_P888;
	else
		out_mode = vcstate->output_mode;
	VOP_MODULE_SET(vop2, vp, out_mode, out_mode);

	vop2_post_color_swap(crtc);

	vop2_dither_setup(vcstate, crtc);
	if (vcstate->splice_mode)
		vop2_dither_setup(vcstate, &splice_vp->rockchip_crtc.crtc);

	VOP_MODULE_SET(vop2, vp, overlay_mode, vcstate->yuv_overlay);

	/*
	 * userspace specified background.
	 */
	if (vcstate->background) {
		r = (vcstate->background & 0xff0000) >> 16;
		g = (vcstate->background & 0xff00) >> 8;
		b = (vcstate->background & 0xff);
		r <<= 2;
		g <<= 2;
		b <<= 2;
		val = (r << 20) | (g << 10) | b;
	} else {
		if (vcstate->yuv_overlay)
			val = 0x20010200;
		else
			val = 0;
	}

	VOP_MODULE_SET(vop2, vp, dsp_background, val);
	if (vcstate->splice_mode) {
		VOP_MODULE_SET(vop2, splice_vp, overlay_mode, vcstate->yuv_overlay);
		VOP_MODULE_SET(vop2, splice_vp, dsp_background, val);
	}

	vop2_tv_config_update(crtc, old_crtc_state);

	if (vp_data->feature & VOP_FEATURE_OVERSCAN)
		vop2_post_config(crtc);

	spin_unlock(&vop2->reg_lock);

	if (vp_data->feature & (VOP_FEATURE_POST_ACM | VOP_FEATURE_POST_CSC))
		vop3_post_config(crtc);
}

static void vop2_sleep_scan_line_time(struct vop2_video_port *vp, int scan_line)
{
	struct vop2 *vop2 = vp->vop2;
	struct drm_display_mode *mode = &vp->rockchip_crtc.crtc.state->adjusted_mode;

	if (scan_line <= 0)
		return;

	if (IS_ENABLED(CONFIG_HIGH_RES_TIMERS) &&
	    (!IS_ENABLED(CONFIG_NO_GKI) || (hrtimer_resolution != LOW_RES_NSEC))) {
		u16 htotal = VOP_MODULE_GET(vop2, vp, htotal_pw) >> 16;
		u32 linedur_ns = div_u64((u64) htotal * 1000000, mode->crtc_clock);
		u64 sleep_time = linedur_ns * scan_line;

		sleep_time = div_u64((sleep_time + 1000), 1000);
		if (sleep_time > 200)
			usleep_range(sleep_time, sleep_time);
	}
}

/*
 * return scan timing from FS to the assigned wait line
 */
static void vop2_wait_for_scan_timing_max_to_assigned_line(struct vop2_video_port *vp,
							   u32 current_line,
							   u32 wait_line)

{
	struct vop2 *vop2 = vp->vop2;
	u32 vcnt;
	int ret;
	u16 vtotal = VOP_MODULE_GET(vop2, vp, dsp_vtotal);
	int delta_line = vtotal - current_line;

	vop2_sleep_scan_line_time(vp, delta_line);
	if (vop2_read_vcnt(vp) < wait_line)
		return;

	ret = readx_poll_timeout_atomic(vop2_read_vcnt, vp, vcnt, vcnt < wait_line, 0, 50 * 1000);
	if (ret)
		DRM_DEV_ERROR(vop2->dev, "wait scan timing from FS to the assigned wait line: %d, vcnt:%d, ret:%d\n",
			      wait_line, vcnt, ret);
}

/*
 * return scan timing from the assigned wait line
 */
static void vop2_wait_for_scan_timing_from_the_assigned_line(struct vop2_video_port *vp,
							     u32 current_line,
							     u32 wait_line)
{
	struct vop2 *vop2 = vp->vop2;
	u32 vcnt;
	int ret;
	int delta_line = wait_line - current_line;

	vop2_sleep_scan_line_time(vp, delta_line);
	if (vop2_read_vcnt(vp) > wait_line)
		return;

	ret = readx_poll_timeout_atomic(vop2_read_vcnt, vp, vcnt, vcnt > wait_line, 0, 50 * 1000);
	if (ret)
		DRM_DEV_ERROR(vop2->dev, "wait scan timing from the assigned wait line: %d, vcnt:%d, ret:%d\n",
			      wait_line, vcnt, ret);
}

static void vop2_crtc_atomic_flush(struct drm_crtc *crtc, struct drm_crtc_state *old_cstate)
{
	struct rockchip_crtc_state *vcstate = to_rockchip_crtc_state(crtc->state);
	struct drm_atomic_state *old_state = old_cstate->state;
	struct vop2_video_port *vp = to_vop2_video_port(crtc);
	struct vop2 *vop2 = vp->vop2;
	struct drm_plane_state *old_pstate;
	struct drm_plane *plane;
	unsigned long flags;
	int i, ret;
	struct vop2_wb *wb = &vop2->wb;
	struct drm_writeback_connector *wb_conn = &wb->conn;
	struct drm_connector_state *conn_state = wb_conn->base.state;

	if (conn_state && conn_state->writeback_job && conn_state->writeback_job->fb) {
		u16 vtotal = VOP_MODULE_GET(vop2, vp, dsp_vtotal);
		u32 current_line = vop2_read_vcnt(vp);

		if (current_line > vtotal * 7 >> 3)
			vop2_wait_for_scan_timing_max_to_assigned_line(vp, current_line, vtotal * 7 >> 3);

		current_line = vop2_read_vcnt(vp);
		if (current_line < vtotal >> 3)
			vop2_wait_for_scan_timing_from_the_assigned_line(vp, current_line, vtotal >> 3);
	}

	vop2_cfg_update(crtc, old_cstate);

	if (!vop2->is_iommu_enabled && vop2->is_iommu_needed) {
		if (vcstate->mode_update)
			VOP_CTRL_SET(vop2, dma_stop, 1);

		ret = rockchip_drm_dma_attach_device(vop2->drm_dev, vop2->dev);
		if (ret) {
			vop2->is_iommu_enabled = false;
			vop2_disable_all_planes_for_crtc(crtc);
			DRM_DEV_ERROR(vop2->dev, "vp%d failed to attach dma mapping, %d\n", vp->id, ret);
		} else {
			vop2->is_iommu_enabled = true;
			VOP_CTRL_SET(vop2, dma_stop, 0);
		}
	}


	if (crtc->state->color_mgmt_changed || crtc->state->active_changed) {
		if (crtc->state->gamma_lut || vp->gamma_lut) {
			if (crtc->state->gamma_lut)
				vp->gamma_lut = crtc->state->gamma_lut->data;
			vop2_crtc_atomic_gamma_set(crtc, crtc->state);
		}
		if (vcstate->cubic_lut_data || vp->cubic_lut) {
			if (vcstate->cubic_lut_data)
				vp->cubic_lut = vcstate->cubic_lut_data->data;
			vop2_crtc_atomic_cubic_lut_set(crtc, crtc->state);
		}
	} else {
		VOP_MODULE_SET(vop2, vp, cubic_lut_update_en, 0);
	}

	if (vcstate->line_flag)
		vop2_crtc_enable_line_flag_event(crtc, vcstate->line_flag);
	else
		vop2_crtc_disable_line_flag_event(crtc);

	spin_lock_irqsave(&vop2->irq_lock, flags);
	vop2_wb_commit(crtc);
	vop2_cfg_done(crtc);

	if (vp->mcu_timing.mcu_pix_total)
		VOP_MODULE_SET(vop2, vp, mcu_hold_mode, 0);

	spin_unlock_irqrestore(&vop2->irq_lock, flags);

	/*
	 * There is a (rather unlikely) possibility that a vblank interrupt
	 * fired before we set the cfg_done bit. To avoid spuriously
	 * signalling flip completion we need to wait for it to finish.
	 */
	vop2_wait_for_irq_handler(crtc);

	/**
	 * move here is to make sure current fs call function is complete,
	 * so when layer_sel_update is true, we can skip current vblank correctly.
	 */
	vp->layer_sel_update = false;

	spin_lock_irq(&crtc->dev->event_lock);
	if (crtc->state->event) {
		WARN_ON(drm_crtc_vblank_get(crtc) != 0);
		WARN_ON(vp->event);

		vp->event = crtc->state->event;
		crtc->state->event = NULL;
	}
	spin_unlock_irq(&crtc->dev->event_lock);

	for_each_old_plane_in_state(old_state, plane, old_pstate, i) {
		if (!old_pstate->fb)
			continue;

		if (old_pstate->fb == plane->state->fb)
			continue;
		if (!vop2->skip_ref_fb)
			drm_framebuffer_get(old_pstate->fb);
		WARN_ON(drm_crtc_vblank_get(crtc) != 0);
		drm_flip_work_queue(&vp->fb_unref_work, old_pstate->fb);
		set_bit(VOP_PENDING_FB_UNREF, &vp->pending);
	}
}

static const struct drm_crtc_helper_funcs vop2_crtc_helper_funcs = {
	.mode_valid = vop2_crtc_mode_valid,
	.mode_fixup = vop2_crtc_mode_fixup,
	.atomic_check = vop2_crtc_atomic_check,
	.atomic_begin = vop2_crtc_atomic_begin,
	.atomic_flush = vop2_crtc_atomic_flush,
	.atomic_enable = vop2_crtc_atomic_enable,
	.atomic_disable = vop2_crtc_atomic_disable,
};

static void vop2_crtc_destroy(struct drm_crtc *crtc)
{
	drm_crtc_cleanup(crtc);
}

static void vop2_crtc_reset(struct drm_crtc *crtc)
{
	struct rockchip_crtc_state *vcstate = to_rockchip_crtc_state(crtc->state);

	if (crtc->state) {
		__drm_atomic_helper_crtc_destroy_state(crtc->state);
		kfree(vcstate);
	}

	vcstate = kzalloc(sizeof(*vcstate), GFP_KERNEL);
	if (!vcstate)
		return;
	crtc->state = &vcstate->base;
	crtc->state->crtc = crtc;

	vcstate->left_margin = 100;
	vcstate->right_margin = 100;
	vcstate->top_margin = 100;
	vcstate->bottom_margin = 100;
	vcstate->background = 0;
}

static struct drm_crtc_state *vop2_crtc_duplicate_state(struct drm_crtc *crtc)
{
	struct rockchip_crtc_state *vcstate, *old_vcstate;
	struct vop2_video_port *vp = to_vop2_video_port(crtc);

	if (WARN_ON(!crtc->state))
		return NULL;

	old_vcstate = to_rockchip_crtc_state(crtc->state);
	vcstate = kmemdup(old_vcstate, sizeof(*old_vcstate), GFP_KERNEL);
	if (!vcstate)
		return NULL;

	vcstate->vp_id = vp->id;
	if (vcstate->hdr_ext_data)
		drm_property_blob_get(vcstate->hdr_ext_data);
	if (vcstate->acm_lut_data)
		drm_property_blob_get(vcstate->acm_lut_data);
	if (vcstate->post_csc_data)
		drm_property_blob_get(vcstate->post_csc_data);
	if (vcstate->cubic_lut_data)
		drm_property_blob_get(vcstate->cubic_lut_data);

	__drm_atomic_helper_crtc_duplicate_state(crtc, &vcstate->base);
	return &vcstate->base;
}

static void vop2_crtc_destroy_state(struct drm_crtc *crtc,
				    struct drm_crtc_state *state)
{
	struct rockchip_crtc_state *vcstate = to_rockchip_crtc_state(state);

	__drm_atomic_helper_crtc_destroy_state(&vcstate->base);
	drm_property_blob_put(vcstate->hdr_ext_data);
	drm_property_blob_put(vcstate->acm_lut_data);
	drm_property_blob_put(vcstate->post_csc_data);
	drm_property_blob_put(vcstate->cubic_lut_data);
	kfree(vcstate);
}

#ifdef CONFIG_DRM_ANALOGIX_DP
static struct drm_connector *vop2_get_edp_connector(struct vop2 *vop2)
{
	struct drm_connector *connector;
	struct drm_connector_list_iter conn_iter;

	drm_connector_list_iter_begin(vop2->drm_dev, &conn_iter);
	drm_for_each_connector_iter(connector, &conn_iter) {
		if (connector->connector_type == DRM_MODE_CONNECTOR_eDP) {
			drm_connector_list_iter_end(&conn_iter);
			return connector;
		}
	}
	drm_connector_list_iter_end(&conn_iter);

	return NULL;
}

static int vop2_crtc_set_crc_source(struct drm_crtc *crtc,
				    const char *source_name)
{
	struct vop2_video_port *vp = to_vop2_video_port(crtc);
	struct vop2 *vop2 = vp->vop2;
	struct drm_connector *connector;
	int ret;

	connector = vop2_get_edp_connector(vop2);
	if (!connector)
		return -EINVAL;

	if (source_name && strcmp(source_name, "auto") == 0)
		ret = analogix_dp_start_crc(connector);
	else if (!source_name)
		ret = analogix_dp_stop_crc(connector);
	else
		ret = -EINVAL;

	return ret;
}

static int vop2_crtc_verify_crc_source(struct drm_crtc *crtc, const char *source_name,
				       size_t *values_cnt)
{
	if (source_name && strcmp(source_name, "auto") != 0)
		return -EINVAL;

	*values_cnt = 3;
	return 0;
}

#else
static int vop2_crtc_set_crc_source(struct drm_crtc *crtc,
				    const char *source_name)
{
	return -ENODEV;
}

static int
vop2_crtc_verify_crc_source(struct drm_crtc *crtc, const char *source_name,
			    size_t *values_cnt)
{
	return -ENODEV;
}
#endif

static int vop2_crtc_atomic_get_property(struct drm_crtc *crtc,
					 const struct drm_crtc_state *state,
					 struct drm_property *property,
					 uint64_t *val)
{
	struct drm_device *drm_dev = crtc->dev;
	struct rockchip_drm_private *private = drm_dev->dev_private;
	struct drm_mode_config *mode_config = &drm_dev->mode_config;
	struct rockchip_crtc_state *vcstate = to_rockchip_crtc_state(state);
	struct vop2_video_port *vp = to_vop2_video_port(crtc);
	struct vop2 *vop2 = vp->vop2;

	if (property == mode_config->tv_left_margin_property) {
		*val = vcstate->left_margin;
		return 0;
	}

	if (property == mode_config->tv_right_margin_property) {
		*val = vcstate->right_margin;
		return 0;
	}

	if (property == mode_config->tv_top_margin_property) {
		*val = vcstate->top_margin;
		return 0;
	}

	if (property == mode_config->tv_bottom_margin_property) {
		*val = vcstate->bottom_margin;
		return 0;
	}

	if (property == private->aclk_prop) {
		/* KHZ, keep align with mode->clock */
		*val = clk_get_rate(vop2->aclk) / 1000;
		return 0;
	}

	if (property == private->bg_prop) {
		*val = vcstate->background;
		return 0;
	}

	if (property == private->line_flag_prop) {
		*val = vcstate->line_flag;
		return 0;
	}

	if (property == vp->variable_refresh_rate_prop) {
		*val = vcstate->request_refresh_rate;
		return 0;
	}

	if (property == vp->max_refresh_rate_prop) {
		*val = vcstate->max_refresh_rate;
		return 0;
	}

	if (property == vp->min_refresh_rate_prop) {
		*val = vcstate->min_refresh_rate;
		return 0;
	}

	if (property == vp->hdr_ext_data_prop) {
		*val = vcstate->hdr_ext_data ? vcstate->hdr_ext_data->base.id : 0;
		return 0;
	}

	if (property == vp->acm_lut_data_prop) {
		*val = vcstate->acm_lut_data ? vcstate->acm_lut_data->base.id : 0;
		return 0;
	}

	if (property == vp->post_csc_data_prop) {
		*val = vcstate->post_csc_data ? vcstate->post_csc_data->base.id : 0;
		return 0;
	}

	if (property == private->cubic_lut_prop) {
		*val = (vcstate->cubic_lut_data) ? vcstate->cubic_lut_data->base.id : 0;
		return 0;
	}

	DRM_ERROR("failed to get vop2 crtc property: %s\n", property->name);

	return -EINVAL;
}

/* copied from drm_atomic.c */
static int
vop2_atomic_replace_property_blob_from_id(struct drm_device *dev,
					 struct drm_property_blob **blob,
					 uint64_t blob_id,
					 ssize_t expected_size,
					 ssize_t expected_elem_size,
					 bool *replaced)
{
	struct drm_property_blob *new_blob = NULL;

	if (blob_id != 0) {
		new_blob = drm_property_lookup_blob(dev, blob_id);
		if (new_blob == NULL)
			return -EINVAL;

		if (expected_size > 0 &&
		    new_blob->length != expected_size) {
			drm_property_blob_put(new_blob);
			return -EINVAL;
		}
		if (expected_elem_size > 0 &&
		    new_blob->length % expected_elem_size != 0) {
			drm_property_blob_put(new_blob);
			return -EINVAL;
		}
	}

	*replaced |= drm_property_replace_blob(blob, new_blob);
	drm_property_blob_put(new_blob);

	return 0;
}

static int vop2_crtc_atomic_set_property(struct drm_crtc *crtc,
					 struct drm_crtc_state *state,
					 struct drm_property *property,
					 uint64_t val)
{
	struct drm_device *drm_dev = crtc->dev;
	struct rockchip_drm_private *private = drm_dev->dev_private;
	struct rockchip_crtc_state *vcstate = to_rockchip_crtc_state(state);
	struct drm_mode_config *mode_config = &drm_dev->mode_config;
	struct vop2_video_port *vp = to_vop2_video_port(crtc);
	bool replaced = false;
	int ret;

	if (property == mode_config->tv_left_margin_property) {
		vcstate->left_margin = val;
		return 0;
	}

	if (property == mode_config->tv_right_margin_property) {
		vcstate->right_margin = val;
		return 0;
	}

	if (property == mode_config->tv_top_margin_property) {
		vcstate->top_margin = val;
		return 0;
	}

	if (property == mode_config->tv_bottom_margin_property) {
		vcstate->bottom_margin = val;
		return 0;
	}


	if (property == private->bg_prop) {
		vcstate->background = val;
		return 0;
	}

	if (property == private->line_flag_prop) {
		vcstate->line_flag = val;
		return 0;
	}

	if (property == vp->variable_refresh_rate_prop) {
		vcstate->request_refresh_rate = val;
		return 0;
	}

	if (property == vp->max_refresh_rate_prop) {
		vcstate->max_refresh_rate = val;
		return 0;
	}

	if (property == vp->min_refresh_rate_prop) {
		vcstate->min_refresh_rate = val;
		return 0;
	}

	if (property == vp->hdr_ext_data_prop) {
		ret = vop2_atomic_replace_property_blob_from_id(drm_dev,
								&vcstate->hdr_ext_data,
								val,
								-1, -1,
								&replaced);
		return ret;
	}

	if (property == vp->acm_lut_data_prop) {
		ret = vop2_atomic_replace_property_blob_from_id(drm_dev,
								&vcstate->acm_lut_data,
								val,
								sizeof(struct post_acm), -1,
								&replaced);
		return ret;
	}

	if (property == vp->post_csc_data_prop) {
		ret = vop2_atomic_replace_property_blob_from_id(drm_dev,
								&vcstate->post_csc_data,
								val,
								sizeof(struct post_csc), -1,
								&replaced);
		return ret;
	}

	if (property == private->cubic_lut_prop) {
		ret = vop2_atomic_replace_property_blob_from_id(drm_dev,
								&vcstate->cubic_lut_data,
								val,
								-1, sizeof(struct drm_color_lut),
								&replaced);
		state->color_mgmt_changed |= replaced;
		return ret;
	}

	DRM_ERROR("failed to set vop2 crtc property %s\n", property->name);

	return -EINVAL;
}

static const struct drm_crtc_funcs vop2_crtc_funcs = {
	.gamma_set = vop2_crtc_legacy_gamma_set,
	.set_config = drm_atomic_helper_set_config,
	.page_flip = drm_atomic_helper_page_flip,
	.destroy = vop2_crtc_destroy,
	.reset = vop2_crtc_reset,
	.atomic_get_property = vop2_crtc_atomic_get_property,
	.atomic_set_property = vop2_crtc_atomic_set_property,
	.atomic_duplicate_state = vop2_crtc_duplicate_state,
	.atomic_destroy_state = vop2_crtc_destroy_state,
	.enable_vblank = vop2_crtc_enable_vblank,
	.disable_vblank = vop2_crtc_disable_vblank,
	.set_crc_source = vop2_crtc_set_crc_source,
	.verify_crc_source = vop2_crtc_verify_crc_source,
};

static void vop2_fb_unref_worker(struct drm_flip_work *work, void *val)
{
	struct vop2_video_port *vp = container_of(work, struct vop2_video_port, fb_unref_work);
	struct drm_framebuffer *fb = val;

	drm_crtc_vblank_put(&vp->rockchip_crtc.crtc);
	if (!vp->vop2->skip_ref_fb)
		drm_framebuffer_put(fb);
}

static void vop2_handle_vblank(struct vop2 *vop2, struct drm_crtc *crtc)
{
	struct drm_device *drm = vop2->drm_dev;
	struct vop2_video_port *vp = to_vop2_video_port(crtc);
	unsigned long flags;

	spin_lock_irqsave(&drm->event_lock, flags);
	if (vp->event) {
		drm_crtc_send_vblank_event(crtc, vp->event);
		drm_crtc_vblank_put(crtc);
		vp->event = NULL;
	}
	spin_unlock_irqrestore(&drm->event_lock, flags);

	if (test_and_clear_bit(VOP_PENDING_FB_UNREF, &vp->pending))
		drm_flip_work_commit(&vp->fb_unref_work, system_unbound_wq);
}

static void vop2_handle_vcnt(struct drm_crtc *crtc)
{
	struct drm_device *dev = crtc->dev;
	struct rockchip_drm_private *priv = dev->dev_private;
	struct rockchip_drm_vcnt *vcnt;
	struct drm_pending_vblank_event *e;
	struct timespec64 now;
	unsigned long irqflags;
	int pipe;

	now = ktime_to_timespec64(ktime_get());

	spin_lock_irqsave(&dev->event_lock, irqflags);
	pipe = drm_crtc_index(crtc);
	vcnt = &priv->vcnt[pipe];
	vcnt->sequence++;
	if (vcnt->event) {
		e = vcnt->event;
		e->event.vbl.tv_sec = now.tv_sec;
		e->event.vbl.tv_usec = now.tv_nsec / NSEC_PER_USEC;
		e->event.vbl.sequence = vcnt->sequence;
		drm_send_event_locked(dev, &e->base);
		vcnt->event = NULL;
	}
	spin_unlock_irqrestore(&dev->event_lock, irqflags);
}

static u32 vop2_read_and_clear_active_vp_irqs(struct vop2 *vop2, int vp_id)
{
	const struct vop2_data *vop2_data = vop2->data;
	const struct vop2_video_port_data *vp_data;
	const struct vop_intr *intr;
	int val;

	vp_data = &vop2_data->vp[vp_id];
	intr = vp_data->intr;
	val = VOP_INTR_GET_TYPE(vop2, intr, status, INTR_MASK);
	if (val)
		VOP_INTR_SET_TYPE(vop2, intr, clear, val, 1);
	return val;
}

static void vop2_wb_disable(struct vop2_video_port *vp)
{
	struct vop2 *vop2 = vp->vop2;
	struct vop2_wb *wb = &vop2->wb;

	VOP_MODULE_SET(vop2, wb, enable, 0);
	VOP_CTRL_SET(vop2, wb_dma_finish_and_en, 0);
	vop2_wb_cfg_done(vp);
}

static void vop2_wb_handler(struct vop2_video_port *vp)
{
	struct vop2 *vop2 = vp->vop2;
	struct vop2_wb *wb = &vop2->wb;
	struct vop2_wb_job *job;
	unsigned long flags;
	uint8_t wb_en;
	uint8_t wb_vp_id;
	uint8_t i;

	wb_en = vop2_readl(vop2, RK3568_WB_CTRL) & 0x01;
	wb_vp_id = (vop2_readl(vop2, RK3568_LUT_PORT_SEL) >> 8) & 0x3;
	if (wb_vp_id != vp->id)
		return;
	/*
	 * The write back should work in one shot mode,
	 * stop when write back complete in next vsync.
	 */
	if (wb_en)
		vop2_wb_disable(vp);

	spin_lock_irqsave(&wb->job_lock, flags);
	for (i = 0; i < VOP2_WB_JOB_MAX; i++) {
		job = &wb->jobs[i];
		if (job->pending) {
			job->fs_vsync_cnt++;

			if (job->fs_vsync_cnt == 2) {
				job->pending = false;
				job->fs_vsync_cnt = 0;
				drm_writeback_signal_completion(&vop2->wb.conn, 0);
			}
		}
	}
	spin_unlock_irqrestore(&wb->job_lock, flags);
}

static void vop2_dsc_isr(struct vop2 *vop2)
{
	const struct vop2_data *vop2_data = vop2->data;
	struct vop2_dsc *dsc;
	const struct dsc_error_info *dsc_error_ecw = vop2_data->dsc_error_ecw;
	const struct dsc_error_info *dsc_error_buffer_flow = vop2_data->dsc_error_buffer_flow;
	u32 dsc_error_status = 0, dsc_ecw = 0;
	int i = 0, j = 0;

	for (i = 0; i < vop2_data->nr_dscs; i++) {
		dsc = &vop2->dscs[i];

		if (!dsc->enabled)
			continue;

		dsc_error_status = VOP_MODULE_GET(vop2, dsc, dsc_error_status);
		if (!dsc_error_status)
			continue;
		dsc_ecw = VOP_MODULE_GET(vop2, dsc, dsc_ecw);

		for (j = 0; j < vop2_data->nr_dsc_ecw; j++) {
			if (dsc_ecw == dsc_error_ecw[j].dsc_error_val) {
				DRM_ERROR("dsc%d %s\n", dsc->id, dsc_error_ecw[j].dsc_error_info);
				break;
			}
		}

		if (dsc_ecw == 0x0120ffff) {
			u32 offset = dsc->regs->dsc_status.offset;

			for (j = 0; j < vop2_data->nr_dsc_buffer_flow; j++)
				DRM_ERROR("dsc%d %s:0x%x\n", dsc->id, dsc_error_buffer_flow[j].dsc_error_info,
					  vop2_readl(vop2, offset + (j << 2)));
		}
	}
}

static irqreturn_t vop2_isr(int irq, void *data)
{
	struct vop2 *vop2 = data;
	struct drm_crtc *crtc;
	struct vop2_video_port *vp;
	const struct vop2_data *vop2_data = vop2->data;
	size_t vp_max = min_t(size_t, vop2_data->nr_vps, ROCKCHIP_MAX_CRTC);
	size_t axi_max = min_t(size_t, vop2_data->nr_axi_intr, VOP2_SYS_AXI_BUS_NUM);
	uint32_t vp_irqs[ROCKCHIP_MAX_CRTC];
	uint32_t axi_irqs[VOP2_SYS_AXI_BUS_NUM];
	uint32_t active_irqs;
	uint32_t wb_irqs;
	unsigned long flags;
	int ret = IRQ_NONE;
	int i;

#define ERROR_HANDLER(x) \
	do { \
		if (active_irqs & x##_INTR) {\
			if (x##_INTR == POST_BUF_EMPTY_INTR) \
				DRM_DEV_ERROR_RATELIMITED(vop2->dev, #x " irq err at vp%d\n", vp->id); \
			else \
				DRM_DEV_ERROR_RATELIMITED(vop2->dev, #x " irq err\n"); \
			active_irqs &= ~x##_INTR; \
			ret = IRQ_HANDLED; \
		} \
	} while (0)

	/*
	 * The irq is shared with the iommu. If the runtime-pm state of the
	 * vop2-device is disabled the irq has to be targeted at the iommu.
	 */
	if (!pm_runtime_get_if_in_use(vop2->dev))
		return IRQ_NONE;

	if (vop2_core_clks_enable(vop2)) {
		DRM_DEV_ERROR(vop2->dev, "couldn't enable clocks\n");
		goto out;
	}

	/*
	 * interrupt register has interrupt status, enable and clear bits, we
	 * must hold irq_lock to avoid a race with enable/disable_vblank().
	 */
	spin_lock_irqsave(&vop2->irq_lock, flags);
	for (i = 0; i < vp_max; i++)
		vp_irqs[i] = vop2_read_and_clear_active_vp_irqs(vop2, i);
	for (i = 0; i < axi_max; i++)
		axi_irqs[i] = vop2_read_and_clear_axi_irqs(vop2, i);
	wb_irqs = vop2_read_and_clear_wb_irqs(vop2);
	spin_unlock_irqrestore(&vop2->irq_lock, flags);

	for (i = 0; i < vp_max; i++) {
		vp = &vop2->vps[i];
		crtc = &vp->rockchip_crtc.crtc;
		active_irqs = vp_irqs[i];
		if (active_irqs & DSP_HOLD_VALID_INTR) {
			complete(&vp->dsp_hold_completion);
			active_irqs &= ~DSP_HOLD_VALID_INTR;
			ret = IRQ_HANDLED;
		}

		if (active_irqs & LINE_FLAG_INTR) {
			complete(&vp->line_flag_completion);
			active_irqs &= ~LINE_FLAG_INTR;
			ret = IRQ_HANDLED;
		}

		if (active_irqs & LINE_FLAG1_INTR) {
			vop2_handle_vcnt(crtc);
			active_irqs &= ~LINE_FLAG1_INTR;
			ret = IRQ_HANDLED;
		}

		if (vop2->version == VOP_VERSION_RK3528 && vp->id == 1) {
			if (active_irqs & POST_BUF_EMPTY_INTR)
				atomic_inc(&vp->post_buf_empty_flag);

			if (active_irqs & FS_FIELD_INTR &&
			    (atomic_read(&vp->post_buf_empty_flag) > 0 ||
			     vp->need_reset_p2i_flag == true))
				queue_work(vop2->workqueue, &vop2->post_buf_empty_work);
		}

		if (active_irqs & FS_FIELD_INTR) {
			rockchip_drm_dbg(vop2->dev, VOP_DEBUG_VSYNC, "vsync_vp%d\n", vp->id);
			vop2_wb_handler(vp);
			if (likely(!vp->skip_vsync) || (vp->layer_sel_update == false)) {
				drm_crtc_handle_vblank(crtc);
				vop2_handle_vblank(vop2, crtc);
			}
			active_irqs &= ~FS_FIELD_INTR;
			ret = IRQ_HANDLED;
		}

		ERROR_HANDLER(POST_BUF_EMPTY);

		/* Unhandled irqs are spurious. */
		if (active_irqs)
			DRM_ERROR("Unknown video_port%d IRQs: %02x\n", i, active_irqs);
	}

	if (wb_irqs) {
		active_irqs = wb_irqs;
		ERROR_HANDLER(WB_UV_FIFO_FULL);
		ERROR_HANDLER(WB_YRGB_FIFO_FULL);
	}

	for (i = 0; i < axi_max; i++) {
		active_irqs = axi_irqs[i];

		ERROR_HANDLER(BUS_ERROR);

		/* Unhandled irqs are spurious. */
		if (active_irqs)
			DRM_ERROR("Unknown axi_bus%d IRQs: %02x\n", i, active_irqs);
	}

	if (vop2->data->nr_dscs)
		vop2_dsc_isr(vop2);

	vop2_core_clks_disable(vop2);
out:
	pm_runtime_put(vop2->dev);
	return ret;
}

static int vop2_plane_create_name_property(struct vop2 *vop2, struct vop2_win *win)
{
	struct drm_prop_enum_list *props = vop2->plane_name_list;
	struct drm_property *prop;
	uint64_t bits = BIT_ULL(win->plane_id);

	prop = drm_property_create_bitmask(vop2->drm_dev,
					   DRM_MODE_PROP_IMMUTABLE, "NAME",
					   props, vop2->registered_num_wins,
					   bits);
	if (!prop) {
		DRM_DEV_ERROR(vop2->dev, "create Name prop for %s failed\n", win->name);
		return -ENOMEM;
	}
	win->name_prop = prop;
	drm_object_attach_property(&win->base.base, win->name_prop, bits);

	return 0;
}

static int vop2_plane_create_feature_property(struct vop2 *vop2, struct vop2_win *win)
{
	uint64_t feature = 0;
	struct drm_property *prop;

	static const struct drm_prop_enum_list props[] = {
		{ ROCKCHIP_DRM_PLANE_FEATURE_SCALE, "scale" },
		{ ROCKCHIP_DRM_PLANE_FEATURE_AFBDC, "afbdc" },
	};

	if ((win->max_upscale_factor != 1) || (win->max_downscale_factor != 1))
		feature |= BIT(ROCKCHIP_DRM_PLANE_FEATURE_SCALE);
	if (win->feature & WIN_FEATURE_AFBDC)
		feature |= BIT(ROCKCHIP_DRM_PLANE_FEATURE_AFBDC);

	prop = drm_property_create_bitmask(vop2->drm_dev,
					   DRM_MODE_PROP_IMMUTABLE, "FEATURE",
					   props, ARRAY_SIZE(props),
					   feature);
	if (!prop) {
		DRM_DEV_ERROR(vop2->dev, "create feature prop for %s failed\n", win->name);
		return -ENOMEM;
	}

	win->feature_prop = prop;

	drm_object_attach_property(&win->base.base, win->feature_prop, feature);

	return 0;
}

static bool vop3_ignore_plane(struct vop2 *vop2, struct vop2_win *win)
{
	if (!is_vop3(vop2))
		return false;

	if (vop2->esmart_lb_mode == VOP3_ESMART_8K_MODE &&
	    win->phys_id != ROCKCHIP_VOP2_ESMART0)
		return true;
	else if (vop2->esmart_lb_mode == VOP3_ESMART_4K_4K_MODE &&
		 (win->phys_id == ROCKCHIP_VOP2_ESMART1 || win->phys_id == ROCKCHIP_VOP2_ESMART3))
		return true;
	else if (vop2->esmart_lb_mode == VOP3_ESMART_4K_2K_2K_MODE &&
		 win->phys_id == ROCKCHIP_VOP2_ESMART1)
		return true;
	else
		return false;
}

static u32 vop3_esmart_linebuffer_size(struct vop2 *vop2, struct vop2_win *win)
{
	if (!is_vop3(vop2) || vop2_cluster_window(win))
		return vop2->data->max_output.width;

	if (vop2->esmart_lb_mode == VOP3_ESMART_2K_2K_2K_2K_MODE ||
	    (vop2->esmart_lb_mode == VOP3_ESMART_4K_2K_2K_MODE && win->phys_id != ROCKCHIP_VOP2_ESMART0))
		return vop2->data->max_output.width / 2;
	else
		return vop2->data->max_output.width;
}

static void vop3_init_esmart_scale_engine(struct vop2 *vop2)
{
	u8 scale_engine_num = 0;
	struct drm_plane *plane = NULL;

	drm_for_each_plane(plane, vop2->drm_dev) {
		struct vop2_win *win = to_vop2_win(plane);

		if (win->parent || vop2_cluster_window(win))
			continue;

		win->scale_engine_num = scale_engine_num++;
	}
}

static int vop2_plane_init(struct vop2 *vop2, struct vop2_win *win, unsigned long possible_crtcs)
{
	struct rockchip_drm_private *private = vop2->drm_dev->dev_private;
	unsigned int blend_caps = BIT(DRM_MODE_BLEND_PIXEL_NONE) | BIT(DRM_MODE_BLEND_PREMULTI) |
				  BIT(DRM_MODE_BLEND_COVERAGE);
	unsigned int max_width, max_height;
	int ret;

	/*
	 * Some userspace software don't want use afbc plane
	 */
	if (win->feature & WIN_FEATURE_AFBDC) {
		if (vop2->disable_afbc_win)
			return -EACCES;
	}

	/*
	 * Some userspace software don't want cluster sub plane
	 */
	if (!vop2->support_multi_area) {
		if (win->feature & WIN_FEATURE_CLUSTER_SUB)
			return -EACCES;
	}

	/* ignore some plane register according vop3 esmart lb mode */
	if (vop3_ignore_plane(vop2, win))
		return -EACCES;

	ret = drm_universal_plane_init(vop2->drm_dev, &win->base, possible_crtcs,
				       &vop2_plane_funcs, win->formats, win->nformats,
				       win->format_modifiers, win->type, win->name);
	if (ret) {
		DRM_DEV_ERROR(vop2->dev, "failed to initialize plane %d\n", ret);
		return ret;
	}

	drm_plane_helper_add(&win->base, &vop2_plane_helper_funcs);

	drm_object_attach_property(&win->base.base, private->eotf_prop, 0);
	drm_object_attach_property(&win->base.base, private->color_space_prop, 0);
	drm_object_attach_property(&win->base.base, private->async_commit_prop, 0);

	if (win->feature & (WIN_FEATURE_CLUSTER_SUB | WIN_FEATURE_CLUSTER_MAIN))
		drm_object_attach_property(&win->base.base, private->share_id_prop, win->plane_id);

	if (win->parent)
		drm_object_attach_property(&win->base.base, private->share_id_prop,
					   win->parent->base.base.id);
	else
		drm_object_attach_property(&win->base.base, private->share_id_prop,
					   win->base.base.id);
	if (win->supported_rotations)
		drm_plane_create_rotation_property(&win->base, DRM_MODE_ROTATE_0,
						   DRM_MODE_ROTATE_0 | win->supported_rotations);
	drm_plane_create_alpha_property(&win->base);
	drm_plane_create_blend_mode_property(&win->base, blend_caps);
	drm_plane_create_zpos_property(&win->base, win->win_id, 0, vop2->registered_num_wins - 1);
	vop2_plane_create_name_property(vop2, win);
	vop2_plane_create_feature_property(vop2, win);
	max_width = vop2->data->max_input.width;
	max_height = vop2->data->max_input.height;
	if (win->feature & WIN_FEATURE_CLUSTER_SUB)
		max_width >>= 1;
	win->input_width_prop = drm_property_create_range(vop2->drm_dev, DRM_MODE_PROP_IMMUTABLE,
							  "INPUT_WIDTH", 0, max_width);
	win->input_height_prop = drm_property_create_range(vop2->drm_dev, DRM_MODE_PROP_IMMUTABLE,
							   "INPUT_HEIGHT", 0, max_height);
	max_width = vop3_esmart_linebuffer_size(vop2, win);
	max_height = vop2->data->max_output.height;
	if (win->feature & WIN_FEATURE_CLUSTER_SUB)
		max_width >>= 1;
	win->output_width_prop = drm_property_create_range(vop2->drm_dev, DRM_MODE_PROP_IMMUTABLE,
							   "OUTPUT_WIDTH", 0, max_width);
	win->output_height_prop = drm_property_create_range(vop2->drm_dev, DRM_MODE_PROP_IMMUTABLE,
							    "OUTPUT_HEIGHT", 0, max_height);
	win->scale_prop = drm_property_create_range(vop2->drm_dev, DRM_MODE_PROP_IMMUTABLE,
						    "SCALE_RATE", win->max_downscale_factor,
						    win->max_upscale_factor);
	/*
	 * Support 24 bit(RGB888) or 16 bit(rgb565) color key.
	 * Bit 31 is used as a flag to disable (0) or enable
	 * color keying (1).
	 */
	win->color_key_prop = drm_property_create_range(vop2->drm_dev, 0, "colorkey", 0,
							0x80ffffff);

	if (!win->input_width_prop || !win->input_height_prop ||
	    !win->output_width_prop || !win->output_height_prop ||
	    !win->scale_prop || !win->color_key_prop) {
		DRM_ERROR("failed to create property\n");
		return -ENOMEM;
	}

	drm_object_attach_property(&win->base.base, win->input_width_prop, 0);
	drm_object_attach_property(&win->base.base, win->input_height_prop, 0);
	drm_object_attach_property(&win->base.base, win->output_width_prop, 0);
	drm_object_attach_property(&win->base.base, win->output_height_prop, 0);
	drm_object_attach_property(&win->base.base, win->scale_prop, 0);
	drm_object_attach_property(&win->base.base, win->color_key_prop, 0);

	return 0;
}

static struct drm_plane *vop2_cursor_plane_init(struct vop2_video_port *vp, u32 possible_crtcs)
{
	struct vop2 *vop2 = vp->vop2;
	struct drm_plane *cursor = NULL;
	struct vop2_win *win;

	win = vop2_find_win_by_phys_id(vop2, vp->cursor_win_id);
	if (win) {
		if (win->possible_crtcs)
			possible_crtcs = win->possible_crtcs;
		win->type = DRM_PLANE_TYPE_CURSOR;
		win->zpos = vop2->registered_num_wins - 1;
		if (!vop2_plane_init(vop2, win, possible_crtcs))
			cursor = &win->base;
	}

	return cursor;
}

static int vop2_gamma_init(struct vop2 *vop2)
{
	const struct vop2_data *vop2_data = vop2->data;
	const struct vop2_video_port_data *vp_data;
	struct vop2_video_port *vp;
	struct device *dev = vop2->dev;
	u16 *r_base, *g_base, *b_base;
	struct drm_crtc *crtc;
	int i = 0, j = 0;
	u32 lut_len = 0;

	if (!vop2->lut_regs)
		return 0;

	for (i = 0; i < vop2_data->nr_vps; i++) {
		vp = &vop2->vps[i];
		crtc = &vp->rockchip_crtc.crtc;
		if (!crtc->dev)
			continue;
		vp_data = &vop2_data->vp[vp->id];
		lut_len = vp_data->gamma_lut_len;
		if (!lut_len)
			continue;
		vp->gamma_lut_len = vp_data->gamma_lut_len;
		vp->lut_dma_rid = vp_data->lut_dma_rid;
		vp->lut = devm_kmalloc_array(dev, lut_len, sizeof(*vp->lut),
					     GFP_KERNEL);
		if (!vp->lut)
			return -ENOMEM;

		for (j = 0; j < lut_len; j++) {
			u32 b = j * lut_len * lut_len;
			u32 g = j * lut_len;
			u32 r = j;

			vp->lut[j] = r | g | b;
		}

		drm_mode_crtc_set_gamma_size(crtc, lut_len);
		drm_crtc_enable_color_mgmt(crtc, 0, false, lut_len);
		r_base = crtc->gamma_store;
		g_base = r_base + crtc->gamma_size;
		b_base = g_base + crtc->gamma_size;
		for (j = 0; j < lut_len; j++) {
			rockchip_vop2_crtc_fb_gamma_get(crtc, &r_base[j],
							&g_base[j],
							&b_base[j], j);
		}
	}

	return 0;
}

static int vop2_crtc_create_plane_mask_property(struct vop2 *vop2,
						struct drm_crtc *crtc,
						uint32_t plane_mask)
{
	struct drm_property *prop;
	struct vop2_video_port *vp = to_vop2_video_port(crtc);

	static const struct drm_prop_enum_list props[] = {
		{ ROCKCHIP_VOP2_CLUSTER0, "Cluster0" },
		{ ROCKCHIP_VOP2_CLUSTER1, "Cluster1" },
		{ ROCKCHIP_VOP2_ESMART0, "Esmart0" },
		{ ROCKCHIP_VOP2_ESMART1, "Esmart1" },
		{ ROCKCHIP_VOP2_SMART0, "Smart0" },
		{ ROCKCHIP_VOP2_SMART1, "Smart1" },
		{ ROCKCHIP_VOP2_CLUSTER2, "Cluster2" },
		{ ROCKCHIP_VOP2_CLUSTER3, "Cluster3" },
		{ ROCKCHIP_VOP2_ESMART2, "Esmart2" },
		{ ROCKCHIP_VOP2_ESMART3, "Esmart3" },
	};

	prop = drm_property_create_bitmask(vop2->drm_dev,
					   DRM_MODE_PROP_IMMUTABLE, "PLANE_MASK",
					   props, ARRAY_SIZE(props),
					   0xffffffff);
	if (!prop) {
		DRM_DEV_ERROR(vop2->dev, "create plane_mask prop for vp%d failed\n", vp->id);
		return -ENOMEM;
	}

	vp->plane_mask_prop = prop;
	drm_object_attach_property(&crtc->base, vp->plane_mask_prop, plane_mask);

	return 0;
}

static int vop2_crtc_create_feature_property(struct vop2 *vop2, struct drm_crtc *crtc)
{
	const struct vop2_data *vop2_data = vop2->data;
	struct vop2_video_port *vp = to_vop2_video_port(crtc);
	const struct vop2_video_port_data *vp_data = &vop2_data->vp[vp->id];
	struct drm_property *prop;
	u64 feature = 0;

	static const struct drm_prop_enum_list props[] = {
		{ ROCKCHIP_DRM_CRTC_FEATURE_ALPHA_SCALE, "ALPHA_SCALE" },
		{ ROCKCHIP_DRM_CRTC_FEATURE_HDR10, "HDR10" },
		{ ROCKCHIP_DRM_CRTC_FEATURE_NEXT_HDR, "NEXT_HDR" },
		{ ROCKCHIP_DRM_CRTC_FEATURE_VIVID_HDR, "VIVID_HDR" },
	};

	if (vp_data->feature & VOP_FEATURE_ALPHA_SCALE)
		feature |= BIT(ROCKCHIP_DRM_CRTC_FEATURE_ALPHA_SCALE);
	if (vp_data->feature & VOP_FEATURE_HDR10)
		feature |= BIT(ROCKCHIP_DRM_CRTC_FEATURE_HDR10);
	if (vp_data->feature & VOP_FEATURE_NEXT_HDR)
		feature |= BIT(ROCKCHIP_DRM_CRTC_FEATURE_NEXT_HDR);
	if (vp_data->feature & VOP_FEATURE_VIVID_HDR)
		feature |= BIT(ROCKCHIP_DRM_CRTC_FEATURE_VIVID_HDR);

	prop = drm_property_create_bitmask(vop2->drm_dev,
					   DRM_MODE_PROP_IMMUTABLE, "FEATURE",
					   props, ARRAY_SIZE(props),
					   0xffffffff);
	if (!prop) {
		DRM_DEV_ERROR(vop2->dev, "create FEATURE prop for vp%d failed\n", vp->id);
		return -ENOMEM;
	}

	vp->feature_prop = prop;
	drm_object_attach_property(&crtc->base, vp->feature_prop, feature);

	prop = drm_property_create_range(vop2->drm_dev, DRM_MODE_PROP_IMMUTABLE, "OUTPUT_WIDTH",
					 0, vop2->data->vp[vp->id].max_output.width);
	if (!prop) {
		DRM_DEV_ERROR(vop2->dev, "create OUTPUT_WIDTH prop for vp%d failed\n", vp->id);
		return -ENOMEM;
	}
	vp->output_width_prop = prop;
	drm_object_attach_property(&crtc->base, vp->output_width_prop, 0);

	prop = drm_property_create_range(vop2->drm_dev, DRM_MODE_PROP_IMMUTABLE, "OUTPUT_DCLK",
					 0, rockchip_drm_get_dclk_by_width(vop2->data->vp[vp->id].max_output.width) * 1000);
	if (!prop) {
		DRM_DEV_ERROR(vop2->dev, "create OUTPUT_DCLK prop for vp%d failed\n", vp->id);
		return -ENOMEM;
	}
	vp->output_dclk_prop = prop;
	drm_object_attach_property(&crtc->base, vp->output_dclk_prop, 0);

	return 0;
}

static int vop2_crtc_create_vrr_property(struct vop2 *vop2, struct drm_crtc *crtc)
{
	struct vop2_video_port *vp = to_vop2_video_port(crtc);
	struct drm_property *prop;

	prop = drm_property_create_range(vop2->drm_dev, 0, "variable refresh rate", 0, 144);
	if (!prop) {
		DRM_DEV_ERROR(vop2->dev, "create vrr prop for vp%d failed\n", vp->id);
		return -ENOMEM;
	}
	vp->variable_refresh_rate_prop = prop;
	drm_object_attach_property(&crtc->base, vp->variable_refresh_rate_prop, 0);

	prop = drm_property_create_range(vop2->drm_dev, 0, "max refresh rate", 0, 144);
	if (!prop) {
		DRM_DEV_ERROR(vop2->dev, "create vrr prop for vp%d failed\n", vp->id);
		return -ENOMEM;
	}
	vp->max_refresh_rate_prop = prop;
	drm_object_attach_property(&crtc->base, vp->max_refresh_rate_prop, 0);

	prop = drm_property_create_range(vop2->drm_dev, 0, "min refresh rate", 0, 144);
	if (!prop) {
		DRM_DEV_ERROR(vop2->dev, "create vrr prop for vp%d failed\n", vp->id);
		return -ENOMEM;
	}
	vp->min_refresh_rate_prop = prop;
	drm_object_attach_property(&crtc->base, vp->min_refresh_rate_prop, 0);

	return 0;
}

static int vop2_crtc_create_hdr_property(struct vop2 *vop2, struct drm_crtc *crtc)
{
	struct vop2_video_port *vp = to_vop2_video_port(crtc);
	struct drm_property *prop;

	prop = drm_property_create(vop2->drm_dev, DRM_MODE_PROP_BLOB, "HDR_EXT_DATA", 0);
	if (!prop) {
		DRM_DEV_ERROR(vop2->dev, "create hdr ext data prop for vp%d failed\n", vp->id);
		return -ENOMEM;
	}
	vp->hdr_ext_data_prop = prop;
	drm_object_attach_property(&crtc->base, vp->hdr_ext_data_prop, 0);

	return 0;
}

static int vop2_crtc_create_post_acm_property(struct vop2 *vop2, struct drm_crtc *crtc)
{
	struct vop2_video_port *vp = to_vop2_video_port(crtc);
	struct drm_property *prop;

	prop = drm_property_create(vop2->drm_dev, DRM_MODE_PROP_BLOB, "ACM_LUT_DATA", 0);
	if (!prop) {
		DRM_DEV_ERROR(vop2->dev, "create acm lut data prop for vp%d failed\n", vp->id);
		return -ENOMEM;
	}
	vp->acm_lut_data_prop = prop;
	drm_object_attach_property(&crtc->base, vp->acm_lut_data_prop, 0);

	return 0;
}

static int vop2_crtc_create_post_csc_property(struct vop2 *vop2, struct drm_crtc *crtc)
{
	struct vop2_video_port *vp = to_vop2_video_port(crtc);
	struct drm_property *prop;

	prop = drm_property_create(vop2->drm_dev, DRM_MODE_PROP_BLOB, "POST_CSC_DATA", 0);
	if (!prop) {
		DRM_DEV_ERROR(vop2->dev, "create post csc data prop for vp%d failed\n", vp->id);
		return -ENOMEM;
	}
	vp->post_csc_data_prop = prop;
	drm_object_attach_property(&crtc->base, vp->post_csc_data_prop, 0);

	return 0;
}
#define RK3566_MIRROR_PLANE_MASK (BIT(ROCKCHIP_VOP2_CLUSTER1) | BIT(ROCKCHIP_VOP2_ESMART1) | \
				  BIT(ROCKCHIP_VOP2_SMART1))

/*
 * Returns:
 * Registered crtc number on success, negative error code on failure.
 */
static int vop2_create_crtc(struct vop2 *vop2)
{
	const struct vop2_data *vop2_data = vop2->data;
	struct drm_device *drm_dev = vop2->drm_dev;
	struct device *dev = vop2->dev;
	struct drm_plane *primary;
	struct drm_plane *cursor = NULL;
	struct drm_crtc *crtc;
	struct device_node *port;
	struct vop2_win *win = NULL;
	struct vop2_video_port *vp;
	const struct vop2_video_port_data *vp_data;
	uint32_t possible_crtcs;
	uint64_t soc_id;
	uint32_t registered_num_crtcs = 0;
	uint32_t plane_mask = 0;
	char clk_name[16];
	int i = 0, j = 0, k = 0;
	int ret = 0;
	bool be_used_for_primary_plane = false;
	bool find_primary_plane = false;
	bool bootloader_initialized = false;
	struct rockchip_drm_private *private = drm_dev->dev_private;

	/* all planes can attach to any crtc */
	possible_crtcs = (1 << vop2_data->nr_vps) - 1;

	/*
	 * We set plane_mask from dts or bootloader
	 * if all the plane_mask are zero, that means
	 * the bootloader don't initialized the vop, or
	 * something is wrong, the kernel will try to
	 * initial all the vp.
	 */
	for (i = 0; i < vop2_data->nr_vps; i++) {
		vp = &vop2->vps[i];
		if (vp->plane_mask) {
			bootloader_initialized = true;
			break;
		}
	}

	/*
	 * Create primary plane for eache crtc first, since we need
	 * to pass them to drm_crtc_init_with_planes, which sets the
	 * "possible_crtcs" to the newly initialized crtc.
	 */
	for (i = 0; i < vop2_data->nr_vps; i++) {
		vp_data = &vop2_data->vp[i];
		vp = &vop2->vps[i];
		vp->vop2 = vop2;
		vp->id = vp_data->id;
		vp->regs = vp_data->regs;
		vp->cursor_win_id = -1;
		primary = NULL;
		cursor = NULL;

		if (vop2->disable_win_move)
			possible_crtcs = BIT(registered_num_crtcs);

		/*
		 * we assume a vp with a zero plane_mask(set from dts or bootloader)
		 * as unused.
		 */
		if (!vp->plane_mask && bootloader_initialized) {
			DRM_DEV_INFO(vop2->dev, "VP%d plane_mask is zero, so ignore register crtc\n", vp->id);
			continue;
		}

		if (vop2_soc_is_rk3566())
			soc_id = vp_data->soc_id[1];
		else
			soc_id = vp_data->soc_id[0];

		snprintf(clk_name, sizeof(clk_name), "dclk_vp%d", vp->id);
		vp->dclk_rst = devm_reset_control_get_optional(vop2->dev, clk_name);
		if (IS_ERR(vp->dclk_rst)) {
			DRM_DEV_ERROR(vop2->dev, "failed to get dclk reset\n");
			return PTR_ERR(vp->dclk_rst);
		}

		vp->dclk = devm_clk_get(vop2->dev, clk_name);
		if (IS_ERR(vp->dclk)) {
			DRM_DEV_ERROR(vop2->dev, "failed to get %s\n", clk_name);
			return PTR_ERR(vp->dclk);
		}

		snprintf(clk_name, sizeof(clk_name), "dclk_src_vp%d", vp->id);
		vp->dclk_parent = devm_clk_get_optional(vop2->dev, clk_name);
		if (IS_ERR(vp->dclk)) {
			DRM_DEV_ERROR(vop2->dev, "failed to get %s\n", clk_name);
			return PTR_ERR(vp->dclk);
		}

		crtc = &vp->rockchip_crtc.crtc;

		port = of_graph_get_port_by_id(dev->of_node, i);
		if (!port) {
			DRM_DEV_ERROR(vop2->dev, "no port node found for video_port%d\n", i);
			return -ENOENT;
		}
		crtc->port = port;
		of_property_read_u32(port, "cursor-win-id", &vp->cursor_win_id);

		plane_mask = vp->plane_mask;
		if (vop2_soc_is_rk3566()) {
			if ((vp->plane_mask & RK3566_MIRROR_PLANE_MASK) &&
			    (vp->plane_mask & ~RK3566_MIRROR_PLANE_MASK)) {
				plane_mask &= ~RK3566_MIRROR_PLANE_MASK;
			}
		}

		if (vp->primary_plane_phy_id >= 0) {
			win = vop2_find_win_by_phys_id(vop2, vp->primary_plane_phy_id);
			if (win) {
				find_primary_plane = true;
				win->type = DRM_PLANE_TYPE_PRIMARY;
			}
		} else {
			j = 0;
			while (j < vop2->registered_num_wins) {
				be_used_for_primary_plane = false;
				win = &vop2->win[j];
				j++;

				if (win->parent || (win->feature & WIN_FEATURE_CLUSTER_SUB))
					continue;

				if (win->type != DRM_PLANE_TYPE_PRIMARY)
					continue;

				for (k = 0; k < vop2_data->nr_vps; k++) {
					if (win->phys_id == vop2->vps[k].primary_plane_phy_id) {
						be_used_for_primary_plane = true;
						break;
					}
				}

				if (be_used_for_primary_plane)
					continue;

				find_primary_plane = true;
				break;
			}

			if (find_primary_plane)
				vp->primary_plane_phy_id = win->phys_id;
		}

		if (!find_primary_plane) {
			DRM_DEV_ERROR(vop2->dev, "No primary plane find for video_port%d\n", i);
			break;
		} else {
			/* give lowest zpos for primary plane */
			win->zpos = registered_num_crtcs;
			if (win->possible_crtcs)
				possible_crtcs = win->possible_crtcs;
			if (vop2_plane_init(vop2, win, possible_crtcs)) {
				DRM_DEV_ERROR(vop2->dev, "failed to init primary plane\n");
				break;
			}
			primary = &win->base;
		}

		/* some times we want a cursor window for some vp */
		if (vp->cursor_win_id < 0) {
			bool be_used_for_cursor_plane = false;

			j = 0;
			while (j < vop2->registered_num_wins) {
				win = &vop2->win[j++];

				if (win->parent || (win->feature & WIN_FEATURE_CLUSTER_SUB))
					continue;

				if (win->type != DRM_PLANE_TYPE_CURSOR)
					continue;

				for (k = 0; k < vop2_data->nr_vps; k++) {
					if (vop2->vps[k].cursor_win_id == win->phys_id)
						be_used_for_cursor_plane = true;
				}
				if (be_used_for_cursor_plane)
					continue;
				vp->cursor_win_id = win->phys_id;
			}
		}

		if (vp->cursor_win_id >= 0) {
			cursor = vop2_cursor_plane_init(vp, possible_crtcs);
			if (!cursor)
				DRM_WARN("failed to init cursor plane for vp%d\n", vp->id);
			else
				DRM_DEV_INFO(vop2->dev, "%s as cursor plane for vp%d\n",
					     cursor->name, vp->id);
		}

		ret = drm_crtc_init_with_planes(drm_dev, crtc, primary, cursor, &vop2_crtc_funcs,
						"video_port%d", vp->id);
		if (ret) {
			DRM_DEV_ERROR(vop2->dev, "crtc init for video_port%d failed\n", i);
			return ret;
		}

		drm_crtc_helper_add(crtc, &vop2_crtc_helper_funcs);

		drm_flip_work_init(&vp->fb_unref_work, "fb_unref", vop2_fb_unref_worker);

		init_completion(&vp->dsp_hold_completion);
		init_completion(&vp->line_flag_completion);
		rockchip_register_crtc_funcs(crtc, &private_crtc_funcs);
		soc_id = vop2_soc_id_fixup(soc_id);
		drm_object_attach_property(&crtc->base, private->soc_id_prop, soc_id);
		drm_object_attach_property(&crtc->base, private->port_id_prop, vp->id);
		drm_object_attach_property(&crtc->base, private->aclk_prop, 0);
		drm_object_attach_property(&crtc->base, private->bg_prop, 0);
		drm_object_attach_property(&crtc->base, private->line_flag_prop, 0);
		if (vp_data->feature & VOP_FEATURE_OVERSCAN) {
			drm_object_attach_property(&crtc->base,
						   drm_dev->mode_config.tv_left_margin_property, 100);
			drm_object_attach_property(&crtc->base,
						   drm_dev->mode_config.tv_right_margin_property, 100);
			drm_object_attach_property(&crtc->base,
						   drm_dev->mode_config.tv_top_margin_property, 100);
			drm_object_attach_property(&crtc->base,
						   drm_dev->mode_config.tv_bottom_margin_property, 100);
		}
		if (plane_mask)
			vop2_crtc_create_plane_mask_property(vop2, crtc, plane_mask);
		vop2_crtc_create_feature_property(vop2, crtc);
		vop2_crtc_create_vrr_property(vop2, crtc);

		ret = drm_self_refresh_helper_init(crtc);
		if (ret)
			DRM_DEV_DEBUG_KMS(vop2->dev,
					  "Failed to init %s with SR helpers %d, ignoring\n",
					  crtc->name, ret);

		if (vp_data->feature & VOP_FEATURE_VIVID_HDR)
			vop2_crtc_create_hdr_property(vop2, crtc);
		if (vp_data->feature & VOP_FEATURE_POST_ACM)
			vop2_crtc_create_post_acm_property(vop2, crtc);
		if (vp_data->feature & VOP_FEATURE_POST_CSC)
			vop2_crtc_create_post_csc_property(vop2, crtc);

		registered_num_crtcs++;
	}

	/*
	 * change the unused primary window to overlay window
	 */
	for (j = 0; j < vop2->registered_num_wins; j++) {
		win = &vop2->win[j];
		be_used_for_primary_plane = false;

		for (k = 0; k < vop2_data->nr_vps; k++) {
			if (vop2->vps[k].primary_plane_phy_id == win->phys_id) {
				be_used_for_primary_plane = true;
				break;
			}
		}

		if (win->type == DRM_PLANE_TYPE_PRIMARY &&
		    !be_used_for_primary_plane)
			win->type = DRM_PLANE_TYPE_OVERLAY;
	}

	/*
	 * create overlay planes of the leftover overlay win
	 * Create drm_planes for overlay windows with possible_crtcs restricted
	 */
	for (j = 0; j < vop2->registered_num_wins; j++) {
		win = &vop2->win[j];

		if (win->type != DRM_PLANE_TYPE_OVERLAY)
			continue;
		/*
		 * Only dual display on rk3568(which need two crtcs) need mirror win
		 */
		if (registered_num_crtcs < 2 && vop2_is_mirror_win(win))
			continue;
		/*
		 * zpos of overlay plane is higher than primary
		 * and lower than cursor
		 */
		win->zpos = registered_num_crtcs + j;

		if (vop2->disable_win_move) {
			crtc = vop2_find_crtc_by_plane_mask(vop2, win->phys_id);
			if (crtc)
				possible_crtcs = drm_crtc_mask(crtc);
			else
				possible_crtcs = (1 << vop2_data->nr_vps) - 1;
		}
		if (win->possible_crtcs)
			possible_crtcs = win->possible_crtcs;

		ret = vop2_plane_init(vop2, win, possible_crtcs);
		if (ret)
			DRM_WARN("failed to init overlay plane %s\n", win->name);
	}

	if (is_vop3(vop2))
		vop3_init_esmart_scale_engine(vop2);

	return registered_num_crtcs;
}

static void vop2_destroy_crtc(struct drm_crtc *crtc)
{
	struct vop2_video_port *vp = to_vop2_video_port(crtc);

	drm_self_refresh_helper_cleanup(crtc);
	if (vp->hdr_lut_gem_obj)
		rockchip_gem_free_object(&vp->hdr_lut_gem_obj->base);

	of_node_put(crtc->port);

	/*
	 * Destroy CRTC after vop2_plane_destroy() since vop2_disable_plane()
	 * references the CRTC.
	 */
	drm_crtc_cleanup(crtc);
	drm_flip_work_cleanup(&vp->fb_unref_work);
}

static int vop2_pd_data_init(struct vop2 *vop2)
{
	const struct vop2_data *vop2_data = vop2->data;
	const struct vop2_power_domain_data *pd_data;
	struct vop2_power_domain *pd;
	int i;

	INIT_LIST_HEAD(&vop2->pd_list_head);

	for (i = 0; i < vop2_data->nr_pds; i++) {
		pd_data = &vop2_data->pd[i];
		pd = devm_kzalloc(vop2->dev, sizeof(*pd), GFP_KERNEL);
		if (!pd)
			return -ENOMEM;
		pd->vop2 = vop2;
		pd->data = pd_data;
		pd->vp_mask = 0;
		spin_lock_init(&pd->lock);
		list_add_tail(&pd->list, &vop2->pd_list_head);
		INIT_DELAYED_WORK(&pd->power_off_work, vop2_power_domain_off_work);
		if (pd_data->parent_id) {
			pd->parent = vop2_find_pd_by_id(vop2, pd_data->parent_id);
			if (!pd->parent) {
				DRM_DEV_ERROR(vop2->dev, "no parent pd find for pd%d\n", pd->data->id);
				return -EINVAL;
			}
		}
	}

	return 0;
}

static void vop2_dsc_data_init(struct vop2 *vop2)
{
	const struct vop2_data *vop2_data = vop2->data;
	const struct vop2_dsc_data *dsc_data;
	struct vop2_dsc *dsc;
	int i;

	for (i = 0; i < vop2_data->nr_dscs; i++) {
		dsc = &vop2->dscs[i];
		dsc_data = &vop2_data->dsc[i];
		dsc->id = dsc_data->id;
		dsc->max_slice_num = dsc_data->max_slice_num;
		dsc->max_linebuf_depth = dsc_data->max_linebuf_depth;
		dsc->min_bits_per_pixel = dsc_data->min_bits_per_pixel;
		dsc->regs = dsc_data->regs;
		dsc->attach_vp_id = -1;
		if (dsc_data->pd_id)
			dsc->pd = vop2_find_pd_by_id(vop2, dsc_data->pd_id);
	}
}

static int vop2_win_init(struct vop2 *vop2)
{
	const struct vop2_data *vop2_data = vop2->data;
	const struct vop2_layer_data *layer_data;
	struct drm_prop_enum_list *plane_name_list;
	struct vop2_win *win;
	struct vop2_layer *layer;
	char name[DRM_PROP_NAME_LEN];
	char area_name[DRM_PROP_NAME_LEN];
	unsigned int num_wins = 0;
	uint8_t plane_id = 0;
	unsigned int i, j;

	for (i = 0; i < vop2_data->win_size; i++) {
		const struct vop2_win_data *win_data = &vop2_data->win[i];

		win = &vop2->win[num_wins];
		win->name = win_data->name;
		win->regs = win_data->regs;
		win->offset = win_data->base;
		win->type = win_data->type;
		win->formats = win_data->formats;
		win->nformats = win_data->nformats;
		win->format_modifiers = win_data->format_modifiers;
		win->supported_rotations = win_data->supported_rotations;
		win->max_upscale_factor = win_data->max_upscale_factor;
		win->max_downscale_factor = win_data->max_downscale_factor;
		win->hsu_filter_mode = win_data->hsu_filter_mode;
		win->hsd_filter_mode = win_data->hsd_filter_mode;
		win->vsu_filter_mode = win_data->vsu_filter_mode;
		win->vsd_filter_mode = win_data->vsd_filter_mode;
		win->hsd_pre_filter_mode = win_data->hsd_pre_filter_mode;
		win->vsd_pre_filter_mode = win_data->vsd_pre_filter_mode;
		win->dly = win_data->dly;
		win->feature = win_data->feature;
		win->phys_id = win_data->phys_id;
		win->splice_win_id = win_data->splice_win_id;
		win->layer_sel_id = win_data->layer_sel_id;
		win->win_id = i;
		win->plane_id = plane_id++;
		win->area_id = 0;
		win->zpos = i;
		win->vop2 = vop2;
		win->axi_id = win_data->axi_id;
		win->axi_yrgb_id = win_data->axi_yrgb_id;
		win->axi_uv_id = win_data->axi_uv_id;
		win->possible_crtcs = win_data->possible_crtcs;

		if (win_data->pd_id)
			win->pd = vop2_find_pd_by_id(vop2, win_data->pd_id);

		num_wins++;

		if (!vop2->support_multi_area)
			continue;

		for (j = 0; j < win_data->area_size; j++) {
			struct vop2_win *area = &vop2->win[num_wins];
			const struct vop2_win_regs *regs = win_data->area[j];

			area->parent = win;
			area->offset = win->offset;
			area->regs = regs;
			area->type = DRM_PLANE_TYPE_OVERLAY;
			area->formats = win->formats;
			area->feature = win->feature;
			area->nformats = win->nformats;
			area->format_modifiers = win->format_modifiers;
			area->max_upscale_factor = win_data->max_upscale_factor;
			area->max_downscale_factor = win_data->max_downscale_factor;
			area->supported_rotations = win_data->supported_rotations;
			area->hsu_filter_mode = win_data->hsu_filter_mode;
			area->hsd_filter_mode = win_data->hsd_filter_mode;
			area->vsu_filter_mode = win_data->vsu_filter_mode;
			area->vsd_filter_mode = win_data->vsd_filter_mode;
			area->hsd_pre_filter_mode = win_data->hsd_pre_filter_mode;
			area->vsd_pre_filter_mode = win_data->vsd_pre_filter_mode;
			area->possible_crtcs = win->possible_crtcs;

			area->vop2 = vop2;
			area->win_id = i;
			area->phys_id = win->phys_id;
			area->area_id = j + 1;
			area->plane_id = plane_id++;
			snprintf(area_name, min(sizeof(area_name), strlen(win->name)), "%s", win->name);
			snprintf(name, sizeof(name), "%s%d", area_name, area->area_id);
			area->name = devm_kstrdup(vop2->dev, name, GFP_KERNEL);
			num_wins++;
		}
	}

	vop2->registered_num_wins = num_wins;

	if (!is_vop3(vop2)) {
		for (i = 0; i < vop2_data->nr_layers; i++) {
			layer = &vop2->layers[i];
			layer_data = &vop2_data->layer[i];
			layer->id = layer_data->id;
			layer->regs = layer_data->regs;
		}
	}

	plane_name_list = devm_kzalloc(vop2->dev,
				       vop2->registered_num_wins * sizeof(*plane_name_list),
				       GFP_KERNEL);
	if (!plane_name_list) {
		DRM_DEV_ERROR(vop2->dev, "failed to alloc memory for plane_name_list\n");
		return -ENOMEM;
	}

	for (i = 0; i < vop2->registered_num_wins; i++) {
		win = &vop2->win[i];
		plane_name_list[i].type = win->plane_id;
		plane_name_list[i].name = win->name;
	}

	vop2->plane_name_list = plane_name_list;

	return 0;
}

#include "rockchip_vop2_clk.c"
static void post_buf_empty_work_event(struct work_struct *work)
{
	struct vop2 *vop2 = container_of(work, struct vop2, post_buf_empty_work);
	struct rockchip_drm_private *private = vop2->drm_dev->dev_private;
	struct vop2_video_port *vp = &vop2->vps[1];

	/*
	 * For RK3528, VP1 only supports NTSC and PAL mode(both interlace). If
	 * POST_BUF_EMPTY_INTR comes, it is needed to reset the p2i_en bit, in
	 * order to update the line parity flag, which ensures the correct order
	 * of odd and even lines.
	 */
	if (vop2->version == VOP_VERSION_RK3528) {
		if (atomic_read(&vp->post_buf_empty_flag) > 0) {
			atomic_set(&vp->post_buf_empty_flag, 0);

			mutex_lock(&private->ovl_lock);
			vop2_wait_for_fs_by_done_bit_status(vp);
			VOP_MODULE_SET(vop2, vp, p2i_en, 0);
			vop2_cfg_done(&vp->rockchip_crtc.crtc);
			vop2_wait_for_fs_by_done_bit_status(vp);
			mutex_unlock(&private->ovl_lock);

			vp->need_reset_p2i_flag = true;
		} else if (vp->need_reset_p2i_flag == true) {
			mutex_lock(&private->ovl_lock);
			vop2_wait_for_fs_by_done_bit_status(vp);
			VOP_MODULE_SET(vop2, vp, p2i_en, 1);
			vop2_cfg_done(&vp->rockchip_crtc.crtc);
			vop2_wait_for_fs_by_done_bit_status(vp);
			mutex_unlock(&private->ovl_lock);

			vp->need_reset_p2i_flag = false;
		}
	}
}

static bool vop2_plane_mask_check(struct vop2 *vop2)
{
	const struct vop2_data *vop2_data = vop2->data;
	u32 plane_mask = 0;
	int i;

	/*
	 * For RK3568 and RK3588, all windows need to be assigned to
	 * one of all vps, and two of vps can not share the same window.
	 */
	if (vop2->version != VOP_VERSION_RK3568 && vop2->version != VOP_VERSION_RK3588)
		return true;

	for (i = 0; i < vop2_data->nr_vps; i++) {
		if (plane_mask & vop2->vps[i].plane_mask) {
			DRM_WARN("the same window can't be assigned to two vp\n");
			return false;
		}
		plane_mask |= vop2->vps[i].plane_mask;
	}

	if (hweight32(plane_mask) != vop2_data->nr_layers ||
	    plane_mask != vop2_data->plane_mask_base) {
		DRM_WARN("all windows should be assigned, full plane mask: 0x%x, current plane mask: 0x%x\n",
			 vop2_data->plane_mask_base, plane_mask);
		return false;
	}

	return true;
}

static uint32_t vop2_vp_plane_mask_to_bitmap(const struct vop2_vp_plane_mask *vp_plane_mask)
{
	int layer_phy_id = 0;
	int plane_mask = 0;
	int i;

	for (i = 0; i < vp_plane_mask->attached_layers_nr; i++) {
		layer_phy_id = vp_plane_mask->attached_layers[i];
		plane_mask |= BIT(layer_phy_id);
	}

	return plane_mask;
}

static bool vop2_get_vp_of_status(struct device_node *vp_node)
{
	struct device_node *vp_sub_node;
	struct device_node *remote_node;
	bool vp_enable = false;

	for_each_child_of_node(vp_node, vp_sub_node) {
		remote_node = of_graph_get_remote_endpoint(vp_sub_node);
		vp_enable |= of_device_is_available(remote_node);
	}

	return vp_enable;
}

static void vop2_plane_mask_assign(struct vop2 *vop2, struct device_node *vop_out_node)
{
	const struct vop2_data *vop2_data = vop2->data;
	const struct vop2_vp_plane_mask *plane_mask;
	struct device_node *child;
	int active_vp_num = 0;
	int vp_id;
	int i = 0;

	for_each_child_of_node(vop_out_node, child) {
		if (vop2_get_vp_of_status(child))
			active_vp_num++;
	}

	if (vop2_soc_is_rk3566() && active_vp_num > 2)
		DRM_WARN("RK3566 only support 2 vps\n");
	plane_mask = vop2_data->plane_mask;
	plane_mask += (active_vp_num - 1) * ROCKCHIP_MAX_CRTC;

	for_each_child_of_node(vop_out_node, child) {
		of_property_read_u32(child, "reg", &vp_id);
		if (vop2_get_vp_of_status(child)) {
			vop2->vps[vp_id].plane_mask = vop2_vp_plane_mask_to_bitmap(&plane_mask[i]);
			vop2->vps[vp_id].primary_plane_phy_id = plane_mask[i].primary_plane_id;
			i++;
		} else {
			vop2->vps[vp_id].plane_mask = 0;
			vop2->vps[vp_id].primary_plane_phy_id = ROCKCHIP_VOP2_PHY_ID_INVALID;
		}
	}
}

static int vop2_bind(struct device *dev, struct device *master, void *data)
{
	struct platform_device *pdev = to_platform_device(dev);
	const struct vop2_data *vop2_data;
	struct drm_device *drm_dev = data;
	struct vop2 *vop2;
	struct resource *res;
	size_t alloc_size;
	int ret, i;
	int num_wins = 0;
	int registered_num_crtcs;
	struct device_node *vop_out_node;
	struct device_node *mcu_timing_node;

	vop2_data = of_device_get_match_data(dev);
	if (!vop2_data)
		return -ENODEV;

	for (i = 0; i < vop2_data->win_size; i++) {
		const struct vop2_win_data *win_data = &vop2_data->win[i];

		num_wins += win_data->area_size + 1;
	}

	/* Allocate vop2 struct and its vop2_win array */
	alloc_size = sizeof(*vop2) + sizeof(*vop2->win) * num_wins;
	vop2 = devm_kzalloc(dev, alloc_size, GFP_KERNEL);
	if (!vop2)
		return -ENOMEM;

	vop2->dev = dev;
	vop2->data = vop2_data;
	vop2->drm_dev = drm_dev;
	vop2->version = vop2_data->version;

	dev_set_drvdata(dev, vop2);

	vop2->support_multi_area = of_property_read_bool(dev->of_node, "support-multi-area");
	vop2->disable_afbc_win = of_property_read_bool(dev->of_node, "disable-afbc-win");
	vop2->disable_win_move = of_property_read_bool(dev->of_node, "disable-win-move");
	vop2->skip_ref_fb = of_property_read_bool(dev->of_node, "skip-ref-fb");

	ret = vop2_pd_data_init(vop2);
	if (ret)
		return ret;
	/*
	 * esmart lb mode default config at vop2_reg.c vop2_data.esmart_lb_mode,
	 * you can rewrite at dts vop node:
	 *
	 * VOP3_ESMART_8K_MODE = 0,
	 * VOP3_ESMART_4K_4K_MODE = 1,
	 * VOP3_ESMART_4K_2K_2K_MODE = 2,
	 * VOP3_ESMART_2K_2K_2K_2K_MODE = 3,
	 *
	 * &vop {
	 *	 esmart_lb_mode = /bits/ 8 <2>;
	 * };
	 */
	ret = of_property_read_u8(dev->of_node, "esmart_lb_mode", &vop2->esmart_lb_mode);
	if (ret < 0)
		vop2->esmart_lb_mode = vop2->data->esmart_lb_mode;

	ret = vop2_win_init(vop2);
	if (ret)
		return ret;

	res = platform_get_resource_byname(pdev, IORESOURCE_MEM, "regs");
	if (!res) {
		DRM_DEV_ERROR(vop2->dev, "failed to get vop2 register byname\n");
		return -EINVAL;
	}
	vop2->res = res;
	vop2->regs = devm_ioremap_resource(dev, res);
	if (IS_ERR(vop2->regs))
		return PTR_ERR(vop2->regs);
	vop2->len = resource_size(res);

	vop2->regsbak = devm_kzalloc(dev, vop2->len, GFP_KERNEL);
	if (!vop2->regsbak)
		return -ENOMEM;

	res = platform_get_resource_byname(pdev, IORESOURCE_MEM, "gamma_lut");
	if (res) {
		vop2->lut_regs = devm_ioremap_resource(dev, res);
		if (IS_ERR(vop2->lut_regs))
			return PTR_ERR(vop2->lut_regs);
	}

	res = platform_get_resource_byname(pdev, IORESOURCE_MEM, "acm_regs");
	if (res) {
		vop2->acm_regs = devm_ioremap_resource(dev, res);
		if (IS_ERR(vop2->acm_regs))
			return PTR_ERR(vop2->acm_regs);
	}

	vop2->sys_grf = syscon_regmap_lookup_by_phandle(dev->of_node, "rockchip,grf");
	vop2->grf = syscon_regmap_lookup_by_phandle(dev->of_node, "rockchip,vop-grf");
	vop2->vo1_grf = syscon_regmap_lookup_by_phandle(dev->of_node, "rockchip,vo1-grf");
	vop2->sys_pmu = syscon_regmap_lookup_by_phandle(dev->of_node, "rockchip,pmu");

	vop2->hclk = devm_clk_get(vop2->dev, "hclk_vop");
	if (IS_ERR(vop2->hclk)) {
		DRM_DEV_ERROR(vop2->dev, "failed to get hclk source\n");
		return PTR_ERR(vop2->hclk);
	}
	vop2->aclk = devm_clk_get(vop2->dev, "aclk_vop");
	if (IS_ERR(vop2->aclk)) {
		DRM_DEV_ERROR(vop2->dev, "failed to get aclk source\n");
		return PTR_ERR(vop2->aclk);
	}

	vop2->pclk = devm_clk_get_optional(vop2->dev, "pclk_vop");
	if (IS_ERR(vop2->pclk)) {
		DRM_DEV_ERROR(vop2->dev, "failed to get pclk source\n");
		return PTR_ERR(vop2->pclk);
	}

	vop2->ahb_rst = devm_reset_control_get_optional(vop2->dev, "ahb");
	if (IS_ERR(vop2->ahb_rst)) {
		DRM_DEV_ERROR(vop2->dev, "failed to get ahb reset\n");
		return PTR_ERR(vop2->ahb_rst);
	}

	vop2->axi_rst = devm_reset_control_get_optional(vop2->dev, "axi");
	if (IS_ERR(vop2->axi_rst)) {
		DRM_DEV_ERROR(vop2->dev, "failed to get axi reset\n");
		return PTR_ERR(vop2->axi_rst);
	}

	vop2->csu_aclk = rockchip_csu_get(dev, "aclk");
	if (IS_ERR(vop2->csu_aclk))
		vop2->csu_aclk = NULL;

	vop2->irq = platform_get_irq(pdev, 0);
	if (vop2->irq < 0) {
		DRM_DEV_ERROR(dev, "cannot find irq for vop2\n");
		return vop2->irq;
	}

	vop_out_node = of_get_child_by_name(dev->of_node, "ports");
	if (vop_out_node) {
		struct device_node *child;

		for_each_child_of_node(vop_out_node, child) {
			u32 plane_mask = 0;
			u32 primary_plane_phy_id = 0;
			u32 vp_id = 0;
			u32 val = 0;

			of_property_read_u32(child, "rockchip,plane-mask", &plane_mask);
			of_property_read_u32(child, "rockchip,primary-plane", &primary_plane_phy_id);
			of_property_read_u32(child, "reg", &vp_id);

			vop2->vps[vp_id].plane_mask = plane_mask;
			if (plane_mask)
				vop2->vps[vp_id].primary_plane_phy_id = primary_plane_phy_id;
			else
				vop2->vps[vp_id].primary_plane_phy_id = ROCKCHIP_VOP2_PHY_ID_INVALID;

			vop2->vps[vp_id].xmirror_en = of_property_read_bool(child, "xmirror-enable");

			ret = of_clk_set_defaults(child, false);
			if (ret) {
				DRM_DEV_ERROR(dev, "Failed to set clock defaults %d\n", ret);
				return ret;
			}

			mcu_timing_node = of_get_child_by_name(child, "mcu-timing");
			if (mcu_timing_node) {
				if (!of_property_read_u32(mcu_timing_node, "mcu-pix-total", &val))
					vop2->vps[vp_id].mcu_timing.mcu_pix_total = val;
				if (!of_property_read_u32(mcu_timing_node, "mcu-cs-pst", &val))
					vop2->vps[vp_id].mcu_timing.mcu_cs_pst = val;
				if (!of_property_read_u32(mcu_timing_node, "mcu-cs-pend", &val))
					vop2->vps[vp_id].mcu_timing.mcu_cs_pend = val;
				if (!of_property_read_u32(mcu_timing_node, "mcu-rw-pst", &val))
					vop2->vps[vp_id].mcu_timing.mcu_rw_pst = val;
				if (!of_property_read_u32(mcu_timing_node, "mcu-rw-pend", &val))
					vop2->vps[vp_id].mcu_timing.mcu_rw_pend = val;
				if (!of_property_read_u32(mcu_timing_node, "mcu-hold-mode", &val))
					vop2->vps[vp_id].mcu_timing.mcu_hold_mode = val;
			}
		}

		if (!vop2_plane_mask_check(vop2)) {
			DRM_WARN("use default plane mask\n");
			vop2_plane_mask_assign(vop2, vop_out_node);
		}

		for (i = 0; i < vop2->data->nr_vps; i++) {
			DRM_DEV_INFO(dev, "vp%d assign plane mask: 0x%x, primary plane phy id: %d\n",
				     i, vop2->vps[i].plane_mask,
				     vop2->vps[i].primary_plane_phy_id);
		}
	}

	vop2_extend_clk_init(vop2);
	spin_lock_init(&vop2->reg_lock);
	spin_lock_init(&vop2->irq_lock);
	mutex_init(&vop2->vop2_lock);

	if (vop2->version == VOP_VERSION_RK3528) {
		atomic_set(&vop2->vps[1].post_buf_empty_flag, 0);
		vop2->workqueue = create_workqueue("post_buf_empty_wq");
		INIT_WORK(&vop2->post_buf_empty_work, post_buf_empty_work_event);
	}

	ret = devm_request_irq(dev, vop2->irq, vop2_isr, IRQF_SHARED, dev_name(dev), vop2);
	if (ret)
		return ret;

	vop2_dsc_data_init(vop2);

	registered_num_crtcs = vop2_create_crtc(vop2);
	if (registered_num_crtcs <= 0)
		return -ENODEV;

	ret = vop2_gamma_init(vop2);
	if (ret)
		return ret;
	vop2_clk_init(vop2);
	vop2_cubic_lut_init(vop2);
	vop2_wb_connector_init(vop2, registered_num_crtcs);
	pm_runtime_enable(&pdev->dev);

	return 0;
}

static void vop2_unbind(struct device *dev, struct device *master, void *data)
{
	struct vop2 *vop2 = dev_get_drvdata(dev);
	struct drm_device *drm_dev = vop2->drm_dev;
	struct list_head *plane_list = &drm_dev->mode_config.plane_list;
	struct list_head *crtc_list = &drm_dev->mode_config.crtc_list;
	struct drm_crtc *crtc, *tmpc;
	struct drm_plane *plane, *tmpp;

	pm_runtime_disable(dev);

	list_for_each_entry_safe(plane, tmpp, plane_list, head)
		drm_plane_cleanup(plane);

	list_for_each_entry_safe(crtc, tmpc, crtc_list, head)
		vop2_destroy_crtc(crtc);

	vop2_wb_connector_destory(vop2);
}

const struct component_ops vop2_component_ops = {
	.bind = vop2_bind,
	.unbind = vop2_unbind,
};
EXPORT_SYMBOL_GPL(vop2_component_ops);<|MERGE_RESOLUTION|>--- conflicted
+++ resolved
@@ -3451,11 +3451,8 @@
 	if (!vop2->is_enabled || !vp->lut || !vop2->lut_regs)
 		return;
 
-	if (!drm_modeset_is_locked(&crtc->mutex)) {
-		DRM_WARN("pending gramma_lut (crtc %p, vp %p) dropped\n",
-				crtc->state->gamma_lut, vp->gamma_lut);
+	if (WARN_ON(!drm_modeset_is_locked(&crtc->mutex)))
 		return;
-	}
 
 	if (vop2->version == VOP_VERSION_RK3568) {
 		rk3568_crtc_load_lut(crtc);
@@ -6177,27 +6174,6 @@
 					win->pd->vp_mask |= BIT(vp->id);
 				}
 
-<<<<<<< HEAD
-				if (crtc->state->state) {
-					crtc_state = drm_atomic_get_crtc_state(crtc->state->state, crtc);
-					mode = &crtc_state->adjusted_mode;
-					if (mode->hdisplay > VOP2_MAX_VP_OUTPUT_WIDTH) {
-						vcstate->splice_mode = true;
-						splice_win = vop2_find_win_by_phys_id(vop2,
-										      win->splice_win_id);
-						splice_win->splice_mode_right = true;
-						splice_win->left_win = win;
-						win->splice_win = splice_win;
-						splice_vp->win_mask |=  BIT(splice_win->phys_id);
-						splice_win->vp_mask = BIT(splice_vp->id);
-						vop2->active_vp_mask |= BIT(splice_vp->id);
-
-						if (splice_win->pd &&
-							VOP_WIN_GET(vop2, splice_win, enable)) {
-							splice_win->pd->ref_count++;
-							splice_win->pd->vp_mask |= BIT(splice_vp->id);
-						}
-=======
 				vp->enabled_win_mask |= BIT(win->phys_id);
 				crtc_state = drm_atomic_get_crtc_state(crtc->state->state, crtc);
 				mode = &crtc_state->adjusted_mode;
@@ -6217,7 +6193,6 @@
 					    VOP_WIN_GET(vop2, splice_win, enable)) {
 						splice_win->pd->ref_count++;
 						splice_win->pd->vp_mask |= BIT(splice_vp->id);
->>>>>>> 604cec40
 					}
 				}
 			}
