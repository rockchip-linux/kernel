/*
 * core.c  --  Voltage/Current Regulator framework.
 *
 * Copyright 2007, 2008 Wolfson Microelectronics PLC.
 * Copyright 2008 SlimLogic Ltd.
 *
 * Author: Liam Girdwood <lrg@slimlogic.co.uk>
 *
 *  This program is free software; you can redistribute  it and/or modify it
 *  under  the terms of  the GNU General  Public License as published by the
 *  Free Software Foundation;  either version 2 of the  License, or (at your
 *  option) any later version.
 *
 */

#include <linux/kernel.h>
#include <linux/init.h>
#include <linux/debugfs.h>
#include <linux/device.h>
#include <linux/slab.h>
#include <linux/async.h>
#include <linux/err.h>
#include <linux/mutex.h>
#include <linux/suspend.h>
#include <linux/delay.h>
#include <linux/gpio.h>
#include <linux/gpio/consumer.h>
#include <linux/of.h>
#include <linux/regmap.h>
#include <linux/seq_file.h>
#include <linux/uaccess.h>
#include <linux/regulator/of_regulator.h>
#include <linux/regulator/consumer.h>
#include <linux/regulator/driver.h>
#include <linux/regulator/machine.h>
#include <linux/module.h>

#define CREATE_TRACE_POINTS
#include <trace/events/regulator.h>

#include "dummy.h"
#include "internal.h"

#define rdev_crit(rdev, fmt, ...)					\
	pr_crit("%s: " fmt, rdev_get_name(rdev), ##__VA_ARGS__)
#define rdev_err(rdev, fmt, ...)					\
	pr_err("%s: " fmt, rdev_get_name(rdev), ##__VA_ARGS__)
#define rdev_warn(rdev, fmt, ...)					\
	pr_warn("%s: " fmt, rdev_get_name(rdev), ##__VA_ARGS__)
#define rdev_info(rdev, fmt, ...)					\
	pr_info("%s: " fmt, rdev_get_name(rdev), ##__VA_ARGS__)
#define rdev_dbg(rdev, fmt, ...)					\
	pr_debug("%s: " fmt, rdev_get_name(rdev), ##__VA_ARGS__)

static DEFINE_MUTEX(regulator_list_mutex);
static LIST_HEAD(regulator_map_list);
static LIST_HEAD(regulator_ena_gpio_list);
static LIST_HEAD(regulator_supply_alias_list);
static LIST_HEAD(regulator_debug_list);
static LIST_HEAD(regulator_early_min_volt_list);
static bool has_full_constraints;

static struct dentry *debugfs_root;

/*
 * struct regulator_map
 *
 * Used to provide symbolic supply names to devices.
 */
struct regulator_map {
	struct list_head list;
	const char *dev_name;   /* The dev_name() for the consumer */
	const char *supply;
	struct regulator_dev *regulator;
};

/*
 * struct regulator_enable_gpio
 *
 * Management for shared enable GPIO pin
 */
struct regulator_enable_gpio {
	struct list_head list;
	struct gpio_desc *gpiod;
	u32 enable_count;	/* a number of enabled shared GPIO */
	u32 request_count;	/* a number of requested shared GPIO */
	unsigned int ena_gpio_invert:1;
};

/*
 * struct regulator_supply_alias
 *
 * Used to map lookups for a supply onto an alternative device.
 */
struct regulator_supply_alias {
	struct list_head list;
	struct device *src_dev;
	const char *src_supply;
	struct device *alias_dev;
	const char *alias_supply;
};

struct regulator_limit_volt {
	struct list_head list;
	struct regulator *reg;
};

static int _regulator_is_enabled(struct regulator_dev *rdev);
static int _regulator_disable(struct regulator_dev *rdev);
static int _regulator_get_voltage(struct regulator_dev *rdev);
static int _regulator_get_current_limit(struct regulator_dev *rdev);
static unsigned int _regulator_get_mode(struct regulator_dev *rdev);
static int _notifier_call_chain(struct regulator_dev *rdev,
				  unsigned long event, void *data);
static int _regulator_do_set_voltage(struct regulator_dev *rdev,
				     int min_uV, int max_uV);
static struct regulator *create_regulator(struct regulator_dev *rdev,
					  struct device *dev,
					  const char *supply_name);
static void _regulator_put(struct regulator *regulator);

static const char *rdev_get_name(struct regulator_dev *rdev)
{
	if (rdev->constraints && rdev->constraints->name)
		return rdev->constraints->name;
	else if (rdev->desc->name)
		return rdev->desc->name;
	else
		return "";
}

static bool have_full_constraints(void)
{
	return has_full_constraints || of_have_populated_dt();
}

static bool regulator_ops_is_valid(struct regulator_dev *rdev, int ops)
{
	if (!rdev->constraints) {
		rdev_err(rdev, "no constraints\n");
		return false;
	}

	if (rdev->constraints->valid_ops_mask & ops)
		return true;

	return false;
}

static inline struct regulator_dev *rdev_get_supply(struct regulator_dev *rdev)
{
	if (rdev && rdev->supply)
		return rdev->supply->rdev;

	return NULL;
}

/**
 * regulator_lock_nested - lock a single regulator
 * @rdev:		regulator source
 * @subclass:		mutex subclass used for lockdep
 *
 * This function can be called many times by one task on
 * a single regulator and its mutex will be locked only
 * once. If a task, which is calling this function is other
 * than the one, which initially locked the mutex, it will
 * wait on mutex.
 */
static void regulator_lock_nested(struct regulator_dev *rdev,
				  unsigned int subclass)
{
	if (!mutex_trylock(&rdev->mutex)) {
		if (rdev->mutex_owner == current) {
			rdev->ref_cnt++;
			return;
		}
		mutex_lock_nested(&rdev->mutex, subclass);
	}

	rdev->ref_cnt = 1;
	rdev->mutex_owner = current;
}

static inline void regulator_lock(struct regulator_dev *rdev)
{
	regulator_lock_nested(rdev, 0);
}

/**
 * regulator_unlock - unlock a single regulator
 * @rdev:		regulator_source
 *
 * This function unlocks the mutex when the
 * reference counter reaches 0.
 */
static void regulator_unlock(struct regulator_dev *rdev)
{
	if (rdev->ref_cnt != 0) {
		rdev->ref_cnt--;

		if (!rdev->ref_cnt) {
			rdev->mutex_owner = NULL;
			mutex_unlock(&rdev->mutex);
		}
	}
}

/**
 * regulator_lock_supply - lock a regulator and its supplies
 * @rdev:         regulator source
 */
static void regulator_lock_supply(struct regulator_dev *rdev)
{
	int i;

	for (i = 0; rdev; rdev = rdev_get_supply(rdev), i++)
		regulator_lock_nested(rdev, i);
}

/**
 * regulator_unlock_supply - unlock a regulator and its supplies
 * @rdev:         regulator source
 */
static void regulator_unlock_supply(struct regulator_dev *rdev)
{
	struct regulator *supply;

	while (1) {
		regulator_unlock(rdev);
		supply = rdev->supply;

		if (!rdev->supply)
			return;

		rdev = supply->rdev;
	}
}

/**
 * of_get_child_regulator - get a child regulator device node
 * based on supply name
 * @parent: Parent device node
 * @prop_name: Combination regulator supply name and "-supply"
 *
 * Traverse all child nodes.
 * Extract the child regulator device node corresponding to the supply name.
 * returns the device node corresponding to the regulator if found, else
 * returns NULL.
 */
static struct device_node *of_get_child_regulator(struct device_node *parent,
						  const char *prop_name)
{
	struct device_node *regnode = NULL;
	struct device_node *child = NULL;

	for_each_child_of_node(parent, child) {
		regnode = of_parse_phandle(child, prop_name, 0);

		if (!regnode) {
			regnode = of_get_child_regulator(child, prop_name);
			if (regnode)
				return regnode;
		} else {
			return regnode;
		}
	}
	return NULL;
}

/**
 * of_get_regulator - get a regulator device node based on supply name
 * @dev: Device pointer for the consumer (of regulator) device
 * @supply: regulator supply name
 *
 * Extract the regulator device node corresponding to the supply name.
 * returns the device node corresponding to the regulator if found, else
 * returns NULL.
 */
static struct device_node *of_get_regulator(struct device *dev, const char *supply)
{
	struct device_node *regnode = NULL;
	char prop_name[256];

	dev_dbg(dev, "Looking up %s-supply from device tree\n", supply);

	snprintf(prop_name, sizeof(prop_name), "%s-supply", supply);
	regnode = of_parse_phandle(dev->of_node, prop_name, 0);

	if (!regnode) {
		regnode = of_get_child_regulator(dev->of_node, prop_name);
		if (regnode)
			return regnode;

		dev_dbg(dev, "Looking up %s property in node %pOF failed\n",
				prop_name, dev->of_node);
		return NULL;
	}
	return regnode;
}

/* Platform voltage constraint check */
static int regulator_check_voltage(struct regulator_dev *rdev,
				   int *min_uV, int *max_uV)
{
	BUG_ON(*min_uV > *max_uV);

	if (!regulator_ops_is_valid(rdev, REGULATOR_CHANGE_VOLTAGE)) {
		rdev_err(rdev, "voltage operation not allowed\n");
		return -EPERM;
	}

	if (*max_uV > rdev->constraints->max_uV)
		*max_uV = rdev->constraints->max_uV;
	if (*min_uV < rdev->constraints->min_uV)
		*min_uV = rdev->constraints->min_uV;

	if (*min_uV > *max_uV) {
		rdev_err(rdev, "unsupportable voltage range: %d-%duV\n",
			 *min_uV, *max_uV);
		return -EINVAL;
	}

	return 0;
}

/* return 0 if the state is valid */
static int regulator_check_states(suspend_state_t state)
{
	return (state > PM_SUSPEND_MAX || state == PM_SUSPEND_TO_IDLE);
}

/* Make sure we select a voltage that suits the needs of all
 * regulator consumers
 */
static int regulator_check_consumers(struct regulator_dev *rdev,
				     int *min_uV, int *max_uV,
				     suspend_state_t state)
{
	struct regulator *regulator;
	struct regulator_voltage *voltage;

	list_for_each_entry(regulator, &rdev->consumer_list, list) {
		voltage = &regulator->voltage[state];
		/*
		 * Assume consumers that didn't say anything are OK
		 * with anything in the constraint range.
		 */
		if (!voltage->min_uV && !voltage->max_uV)
			continue;

		if (*max_uV > voltage->max_uV)
			*max_uV = voltage->max_uV;
		if (*min_uV < voltage->min_uV)
			*min_uV = voltage->min_uV;
	}

	if (*min_uV > *max_uV) {
		rdev_err(rdev, "Restricting voltage, %u-%uuV\n",
			*min_uV, *max_uV);
		return -EINVAL;
	}

	return 0;
}

/* current constraint check */
static int regulator_check_current_limit(struct regulator_dev *rdev,
					int *min_uA, int *max_uA)
{
	BUG_ON(*min_uA > *max_uA);

	if (!regulator_ops_is_valid(rdev, REGULATOR_CHANGE_CURRENT)) {
		rdev_err(rdev, "current operation not allowed\n");
		return -EPERM;
	}

	if (*max_uA > rdev->constraints->max_uA)
		*max_uA = rdev->constraints->max_uA;
	if (*min_uA < rdev->constraints->min_uA)
		*min_uA = rdev->constraints->min_uA;

	if (*min_uA > *max_uA) {
		rdev_err(rdev, "unsupportable current range: %d-%duA\n",
			 *min_uA, *max_uA);
		return -EINVAL;
	}

	return 0;
}

/* operating mode constraint check */
static int regulator_mode_constrain(struct regulator_dev *rdev,
				    unsigned int *mode)
{
	switch (*mode) {
	case REGULATOR_MODE_FAST:
	case REGULATOR_MODE_NORMAL:
	case REGULATOR_MODE_IDLE:
	case REGULATOR_MODE_STANDBY:
		break;
	default:
		rdev_err(rdev, "invalid mode %x specified\n", *mode);
		return -EINVAL;
	}

	if (!regulator_ops_is_valid(rdev, REGULATOR_CHANGE_MODE)) {
		rdev_err(rdev, "mode operation not allowed\n");
		return -EPERM;
	}

	/* The modes are bitmasks, the most power hungry modes having
	 * the lowest values. If the requested mode isn't supported
	 * try higher modes. */
	while (*mode) {
		if (rdev->constraints->valid_modes_mask & *mode)
			return 0;
		*mode /= 2;
	}

	return -EINVAL;
}

static inline struct regulator_state *
regulator_get_suspend_state(struct regulator_dev *rdev, suspend_state_t state)
{
	if (rdev->constraints == NULL)
		return NULL;

	switch (state) {
	case PM_SUSPEND_STANDBY:
		return &rdev->constraints->state_standby;
	case PM_SUSPEND_MEM:
		return &rdev->constraints->state_mem;
	case PM_SUSPEND_MAX:
		return &rdev->constraints->state_disk;
	default:
		return NULL;
	}
}

static ssize_t regulator_uV_show(struct device *dev,
				struct device_attribute *attr, char *buf)
{
	struct regulator_dev *rdev = dev_get_drvdata(dev);
	ssize_t ret;

	regulator_lock(rdev);
	ret = sprintf(buf, "%d\n", _regulator_get_voltage(rdev));
	regulator_unlock(rdev);

	return ret;
}
static DEVICE_ATTR(microvolts, 0444, regulator_uV_show, NULL);

static ssize_t regulator_uA_show(struct device *dev,
				struct device_attribute *attr, char *buf)
{
	struct regulator_dev *rdev = dev_get_drvdata(dev);

	return sprintf(buf, "%d\n", _regulator_get_current_limit(rdev));
}
static DEVICE_ATTR(microamps, 0444, regulator_uA_show, NULL);

static ssize_t name_show(struct device *dev, struct device_attribute *attr,
			 char *buf)
{
	struct regulator_dev *rdev = dev_get_drvdata(dev);

	return sprintf(buf, "%s\n", rdev_get_name(rdev));
}
static DEVICE_ATTR_RO(name);

static ssize_t regulator_print_opmode(char *buf, int mode)
{
	switch (mode) {
	case REGULATOR_MODE_FAST:
		return sprintf(buf, "fast\n");
	case REGULATOR_MODE_NORMAL:
		return sprintf(buf, "normal\n");
	case REGULATOR_MODE_IDLE:
		return sprintf(buf, "idle\n");
	case REGULATOR_MODE_STANDBY:
		return sprintf(buf, "standby\n");
	}
	return sprintf(buf, "unknown\n");
}

static ssize_t regulator_opmode_show(struct device *dev,
				    struct device_attribute *attr, char *buf)
{
	struct regulator_dev *rdev = dev_get_drvdata(dev);

	return regulator_print_opmode(buf, _regulator_get_mode(rdev));
}
static DEVICE_ATTR(opmode, 0444, regulator_opmode_show, NULL);

static ssize_t regulator_print_state(char *buf, int state)
{
	if (state > 0)
		return sprintf(buf, "enabled\n");
	else if (state == 0)
		return sprintf(buf, "disabled\n");
	else
		return sprintf(buf, "unknown\n");
}

static ssize_t regulator_state_show(struct device *dev,
				   struct device_attribute *attr, char *buf)
{
	struct regulator_dev *rdev = dev_get_drvdata(dev);
	ssize_t ret;

	regulator_lock(rdev);
	ret = regulator_print_state(buf, _regulator_is_enabled(rdev));
	regulator_unlock(rdev);

	return ret;
}
static DEVICE_ATTR(state, 0444, regulator_state_show, NULL);

static ssize_t regulator_status_show(struct device *dev,
				   struct device_attribute *attr, char *buf)
{
	struct regulator_dev *rdev = dev_get_drvdata(dev);
	int status;
	char *label;

	status = rdev->desc->ops->get_status(rdev);
	if (status < 0)
		return status;

	switch (status) {
	case REGULATOR_STATUS_OFF:
		label = "off";
		break;
	case REGULATOR_STATUS_ON:
		label = "on";
		break;
	case REGULATOR_STATUS_ERROR:
		label = "error";
		break;
	case REGULATOR_STATUS_FAST:
		label = "fast";
		break;
	case REGULATOR_STATUS_NORMAL:
		label = "normal";
		break;
	case REGULATOR_STATUS_IDLE:
		label = "idle";
		break;
	case REGULATOR_STATUS_STANDBY:
		label = "standby";
		break;
	case REGULATOR_STATUS_BYPASS:
		label = "bypass";
		break;
	case REGULATOR_STATUS_UNDEFINED:
		label = "undefined";
		break;
	default:
		return -ERANGE;
	}

	return sprintf(buf, "%s\n", label);
}
static DEVICE_ATTR(status, 0444, regulator_status_show, NULL);

static ssize_t regulator_min_uA_show(struct device *dev,
				    struct device_attribute *attr, char *buf)
{
	struct regulator_dev *rdev = dev_get_drvdata(dev);

	if (!rdev->constraints)
		return sprintf(buf, "constraint not defined\n");

	return sprintf(buf, "%d\n", rdev->constraints->min_uA);
}
static DEVICE_ATTR(min_microamps, 0444, regulator_min_uA_show, NULL);

static ssize_t regulator_max_uA_show(struct device *dev,
				    struct device_attribute *attr, char *buf)
{
	struct regulator_dev *rdev = dev_get_drvdata(dev);

	if (!rdev->constraints)
		return sprintf(buf, "constraint not defined\n");

	return sprintf(buf, "%d\n", rdev->constraints->max_uA);
}
static DEVICE_ATTR(max_microamps, 0444, regulator_max_uA_show, NULL);

static ssize_t regulator_min_uV_show(struct device *dev,
				    struct device_attribute *attr, char *buf)
{
	struct regulator_dev *rdev = dev_get_drvdata(dev);

	if (!rdev->constraints)
		return sprintf(buf, "constraint not defined\n");

	return sprintf(buf, "%d\n", rdev->constraints->min_uV);
}
static DEVICE_ATTR(min_microvolts, 0444, regulator_min_uV_show, NULL);

static ssize_t regulator_max_uV_show(struct device *dev,
				    struct device_attribute *attr, char *buf)
{
	struct regulator_dev *rdev = dev_get_drvdata(dev);

	if (!rdev->constraints)
		return sprintf(buf, "constraint not defined\n");

	return sprintf(buf, "%d\n", rdev->constraints->max_uV);
}
static DEVICE_ATTR(max_microvolts, 0444, regulator_max_uV_show, NULL);

static ssize_t regulator_total_uA_show(struct device *dev,
				      struct device_attribute *attr, char *buf)
{
	struct regulator_dev *rdev = dev_get_drvdata(dev);
	struct regulator *regulator;
	int uA = 0;

	regulator_lock(rdev);
	list_for_each_entry(regulator, &rdev->consumer_list, list)
		uA += regulator->uA_load;
	regulator_unlock(rdev);
	return sprintf(buf, "%d\n", uA);
}
static DEVICE_ATTR(requested_microamps, 0444, regulator_total_uA_show, NULL);

static ssize_t num_users_show(struct device *dev, struct device_attribute *attr,
			      char *buf)
{
	struct regulator_dev *rdev = dev_get_drvdata(dev);
	return sprintf(buf, "%d\n", rdev->use_count);
}
static DEVICE_ATTR_RO(num_users);

static ssize_t type_show(struct device *dev, struct device_attribute *attr,
			 char *buf)
{
	struct regulator_dev *rdev = dev_get_drvdata(dev);

	switch (rdev->desc->type) {
	case REGULATOR_VOLTAGE:
		return sprintf(buf, "voltage\n");
	case REGULATOR_CURRENT:
		return sprintf(buf, "current\n");
	}
	return sprintf(buf, "unknown\n");
}
static DEVICE_ATTR_RO(type);

static ssize_t regulator_suspend_mem_uV_show(struct device *dev,
				struct device_attribute *attr, char *buf)
{
	struct regulator_dev *rdev = dev_get_drvdata(dev);

	return sprintf(buf, "%d\n", rdev->constraints->state_mem.uV);
}
static DEVICE_ATTR(suspend_mem_microvolts, 0444,
		regulator_suspend_mem_uV_show, NULL);

static ssize_t regulator_suspend_disk_uV_show(struct device *dev,
				struct device_attribute *attr, char *buf)
{
	struct regulator_dev *rdev = dev_get_drvdata(dev);

	return sprintf(buf, "%d\n", rdev->constraints->state_disk.uV);
}
static DEVICE_ATTR(suspend_disk_microvolts, 0444,
		regulator_suspend_disk_uV_show, NULL);

static ssize_t regulator_suspend_standby_uV_show(struct device *dev,
				struct device_attribute *attr, char *buf)
{
	struct regulator_dev *rdev = dev_get_drvdata(dev);

	return sprintf(buf, "%d\n", rdev->constraints->state_standby.uV);
}
static DEVICE_ATTR(suspend_standby_microvolts, 0444,
		regulator_suspend_standby_uV_show, NULL);

static ssize_t regulator_suspend_mem_mode_show(struct device *dev,
				struct device_attribute *attr, char *buf)
{
	struct regulator_dev *rdev = dev_get_drvdata(dev);

	return regulator_print_opmode(buf,
		rdev->constraints->state_mem.mode);
}
static DEVICE_ATTR(suspend_mem_mode, 0444,
		regulator_suspend_mem_mode_show, NULL);

static ssize_t regulator_suspend_disk_mode_show(struct device *dev,
				struct device_attribute *attr, char *buf)
{
	struct regulator_dev *rdev = dev_get_drvdata(dev);

	return regulator_print_opmode(buf,
		rdev->constraints->state_disk.mode);
}
static DEVICE_ATTR(suspend_disk_mode, 0444,
		regulator_suspend_disk_mode_show, NULL);

static ssize_t regulator_suspend_standby_mode_show(struct device *dev,
				struct device_attribute *attr, char *buf)
{
	struct regulator_dev *rdev = dev_get_drvdata(dev);

	return regulator_print_opmode(buf,
		rdev->constraints->state_standby.mode);
}
static DEVICE_ATTR(suspend_standby_mode, 0444,
		regulator_suspend_standby_mode_show, NULL);

static ssize_t regulator_suspend_mem_state_show(struct device *dev,
				   struct device_attribute *attr, char *buf)
{
	struct regulator_dev *rdev = dev_get_drvdata(dev);

	return regulator_print_state(buf,
			rdev->constraints->state_mem.enabled);
}
static DEVICE_ATTR(suspend_mem_state, 0444,
		regulator_suspend_mem_state_show, NULL);

static ssize_t regulator_suspend_disk_state_show(struct device *dev,
				   struct device_attribute *attr, char *buf)
{
	struct regulator_dev *rdev = dev_get_drvdata(dev);

	return regulator_print_state(buf,
			rdev->constraints->state_disk.enabled);
}
static DEVICE_ATTR(suspend_disk_state, 0444,
		regulator_suspend_disk_state_show, NULL);

static ssize_t regulator_suspend_standby_state_show(struct device *dev,
				   struct device_attribute *attr, char *buf)
{
	struct regulator_dev *rdev = dev_get_drvdata(dev);

	return regulator_print_state(buf,
			rdev->constraints->state_standby.enabled);
}
static DEVICE_ATTR(suspend_standby_state, 0444,
		regulator_suspend_standby_state_show, NULL);

static ssize_t regulator_bypass_show(struct device *dev,
				     struct device_attribute *attr, char *buf)
{
	struct regulator_dev *rdev = dev_get_drvdata(dev);
	const char *report;
	bool bypass;
	int ret;

	ret = rdev->desc->ops->get_bypass(rdev, &bypass);

	if (ret != 0)
		report = "unknown";
	else if (bypass)
		report = "enabled";
	else
		report = "disabled";

	return sprintf(buf, "%s\n", report);
}
static DEVICE_ATTR(bypass, 0444,
		   regulator_bypass_show, NULL);

/* Calculate the new optimum regulator operating mode based on the new total
 * consumer load. All locks held by caller */
static int drms_uA_update(struct regulator_dev *rdev)
{
	struct regulator *sibling;
	int current_uA = 0, output_uV, input_uV, err;
	unsigned int regulator_curr_mode, mode;

	lockdep_assert_held_once(&rdev->mutex);

	/*
	 * first check to see if we can set modes at all, otherwise just
	 * tell the consumer everything is OK.
	 */
	if (!regulator_ops_is_valid(rdev, REGULATOR_CHANGE_DRMS))
		return 0;

	if (!rdev->desc->ops->get_optimum_mode &&
	    !rdev->desc->ops->set_load)
		return 0;

	if (!rdev->desc->ops->set_mode &&
	    !rdev->desc->ops->set_load)
		return -EINVAL;

	/* calc total requested load */
	list_for_each_entry(sibling, &rdev->consumer_list, list)
		current_uA += sibling->uA_load;

	current_uA += rdev->constraints->system_load;

	if (rdev->desc->ops->set_load) {
		/* set the optimum mode for our new total regulator load */
		err = rdev->desc->ops->set_load(rdev, current_uA);
		if (err < 0)
			rdev_err(rdev, "failed to set load %d\n", current_uA);
	} else {
		/* get output voltage */
		output_uV = _regulator_get_voltage(rdev);
		if (output_uV <= 0) {
			rdev_err(rdev, "invalid output voltage found\n");
			return -EINVAL;
		}

		/* get input voltage */
		input_uV = 0;
		if (rdev->supply)
			input_uV = regulator_get_voltage(rdev->supply);
		if (input_uV <= 0)
			input_uV = rdev->constraints->input_uV;
		if (input_uV <= 0) {
			rdev_err(rdev, "invalid input voltage found\n");
			return -EINVAL;
		}

		/* now get the optimum mode for our new total regulator load */
		mode = rdev->desc->ops->get_optimum_mode(rdev, input_uV,
							 output_uV, current_uA);

		/* check the new mode is allowed */
		err = regulator_mode_constrain(rdev, &mode);
		if (err < 0) {
			rdev_err(rdev, "failed to get optimum mode @ %d uA %d -> %d uV\n",
				 current_uA, input_uV, output_uV);
			return err;
		}
		/* return if the same mode is requested */
		if (rdev->desc->ops->get_mode) {
			regulator_curr_mode = rdev->desc->ops->get_mode(rdev);
			if (regulator_curr_mode == mode)
				return 0;
		} else {
			return 0;
		}

		err = rdev->desc->ops->set_mode(rdev, mode);
		if (err < 0)
			rdev_err(rdev, "failed to set optimum mode %x\n", mode);
	}

	return err;
}

static int suspend_set_state(struct regulator_dev *rdev,
				    suspend_state_t state)
{
	int ret = 0;
	struct regulator_state *rstate;

	rstate = regulator_get_suspend_state(rdev, state);
	if (rstate == NULL)
		return 0;

	/* If we have no suspend mode configration don't set anything;
	 * only warn if the driver implements set_suspend_voltage or
	 * set_suspend_mode callback.
	 */
	if (rstate->enabled != ENABLE_IN_SUSPEND &&
	    rstate->enabled != DISABLE_IN_SUSPEND) {
		if (rdev->desc->ops->set_suspend_voltage ||
		    rdev->desc->ops->set_suspend_mode)
			rdev_warn(rdev, "No configuration\n");
		return 0;
	}

	if (rstate->enabled == ENABLE_IN_SUSPEND &&
		rdev->desc->ops->set_suspend_enable)
		ret = rdev->desc->ops->set_suspend_enable(rdev);
	else if (rstate->enabled == DISABLE_IN_SUSPEND &&
		rdev->desc->ops->set_suspend_disable)
		ret = rdev->desc->ops->set_suspend_disable(rdev);
	else /* OK if set_suspend_enable or set_suspend_disable is NULL */
		ret = 0;

	if (ret < 0) {
		rdev_err(rdev, "failed to enabled/disable\n");
		return ret;
	}

	if (rdev->desc->ops->set_suspend_voltage && rstate->uV > 0) {
		ret = rdev->desc->ops->set_suspend_voltage(rdev, rstate->uV);
		if (ret < 0) {
			rdev_err(rdev, "failed to set voltage\n");
			return ret;
		}
	}

	if (rdev->desc->ops->set_suspend_mode && rstate->mode > 0) {
		ret = rdev->desc->ops->set_suspend_mode(rdev, rstate->mode);
		if (ret < 0) {
			rdev_err(rdev, "failed to set mode\n");
			return ret;
		}
	}

	return ret;
}

static void print_constraints(struct regulator_dev *rdev)
{
	struct regulation_constraints *constraints = rdev->constraints;
	char buf[160] = "";
	size_t len = sizeof(buf) - 1;
	int count = 0;
	int ret;

	if (constraints->min_uV && constraints->max_uV) {
		if (constraints->min_uV == constraints->max_uV)
			count += scnprintf(buf + count, len - count, "%d mV ",
					   constraints->min_uV / 1000);
		else
			count += scnprintf(buf + count, len - count,
					   "%d <--> %d mV ",
					   constraints->min_uV / 1000,
					   constraints->max_uV / 1000);
	}

	if (!constraints->min_uV ||
	    constraints->min_uV != constraints->max_uV) {
		ret = _regulator_get_voltage(rdev);
		if (ret > 0)
			count += scnprintf(buf + count, len - count,
					   "at %d mV ", ret / 1000);
	}

	if (constraints->uV_offset)
		count += scnprintf(buf + count, len - count, "%dmV offset ",
				   constraints->uV_offset / 1000);

	if (constraints->min_uA && constraints->max_uA) {
		if (constraints->min_uA == constraints->max_uA)
			count += scnprintf(buf + count, len - count, "%d mA ",
					   constraints->min_uA / 1000);
		else
			count += scnprintf(buf + count, len - count,
					   "%d <--> %d mA ",
					   constraints->min_uA / 1000,
					   constraints->max_uA / 1000);
	}

	if (!constraints->min_uA ||
	    constraints->min_uA != constraints->max_uA) {
		ret = _regulator_get_current_limit(rdev);
		if (ret > 0)
			count += scnprintf(buf + count, len - count,
					   "at %d mA ", ret / 1000);
	}

	if (constraints->valid_modes_mask & REGULATOR_MODE_FAST)
		count += scnprintf(buf + count, len - count, "fast ");
	if (constraints->valid_modes_mask & REGULATOR_MODE_NORMAL)
		count += scnprintf(buf + count, len - count, "normal ");
	if (constraints->valid_modes_mask & REGULATOR_MODE_IDLE)
		count += scnprintf(buf + count, len - count, "idle ");
	if (constraints->valid_modes_mask & REGULATOR_MODE_STANDBY)
		count += scnprintf(buf + count, len - count, "standby");

	if (!count)
		scnprintf(buf, len, "no parameters");

	rdev_dbg(rdev, "%s\n", buf);

	if ((constraints->min_uV != constraints->max_uV) &&
	    !regulator_ops_is_valid(rdev, REGULATOR_CHANGE_VOLTAGE))
		rdev_warn(rdev,
			  "Voltage range but no REGULATOR_CHANGE_VOLTAGE\n");
}

static int machine_constraints_voltage(struct regulator_dev *rdev,
	struct regulation_constraints *constraints)
{
	const struct regulator_ops *ops = rdev->desc->ops;
	int ret;

	/* do we need to apply the constraint voltage */
	if (rdev->constraints->apply_uV &&
	    rdev->constraints->min_uV && rdev->constraints->max_uV) {
		int target_min, target_max;
		int current_uV = _regulator_get_voltage(rdev);

		if (current_uV == -ENOTRECOVERABLE) {
			/* This regulator can't be read and must be initted */
			rdev_info(rdev, "Setting %d-%duV\n",
				  rdev->constraints->min_uV,
				  rdev->constraints->max_uV);
			_regulator_do_set_voltage(rdev,
						  rdev->constraints->min_uV,
						  rdev->constraints->max_uV);
			current_uV = _regulator_get_voltage(rdev);
		}

		if (current_uV < 0) {
			rdev_err(rdev,
				 "failed to get the current voltage(%d)\n",
				 current_uV);
			return current_uV;
		}

		/*
		 * If we're below the minimum voltage move up to the
		 * minimum voltage, if we're above the maximum voltage
		 * then move down to the maximum.
		 */
		target_min = current_uV;
		target_max = current_uV;

		if (current_uV < rdev->constraints->min_uV) {
			target_min = rdev->constraints->min_uV;
			target_max = rdev->constraints->min_uV;
		}

		if (current_uV > rdev->constraints->max_uV) {
			target_min = rdev->constraints->max_uV;
			target_max = rdev->constraints->max_uV;
		}

		if (target_min != current_uV || target_max != current_uV) {
			rdev_info(rdev, "Bringing %duV into %d-%duV\n",
				  current_uV, target_min, target_max);
			ret = _regulator_do_set_voltage(
				rdev, target_min, target_max);
			if (ret < 0) {
				rdev_err(rdev,
					"failed to apply %d-%duV constraint(%d)\n",
					target_min, target_max, ret);
				return ret;
			}
		}
	}

	/* constrain machine-level voltage specs to fit
	 * the actual range supported by this regulator.
	 */
	if (ops->list_voltage && rdev->desc->n_voltages) {
		int	count = rdev->desc->n_voltages;
		int	i;
		int	min_uV = INT_MAX;
		int	max_uV = INT_MIN;
		int	cmin = constraints->min_uV;
		int	cmax = constraints->max_uV;

		/* it's safe to autoconfigure fixed-voltage supplies
		   and the constraints are used by list_voltage. */
		if (count == 1 && !cmin) {
			cmin = 1;
			cmax = INT_MAX;
			constraints->min_uV = cmin;
			constraints->max_uV = cmax;
		}

		/* voltage constraints are optional */
		if ((cmin == 0) && (cmax == 0))
			return 0;

		/* else require explicit machine-level constraints */
		if (cmin <= 0 || cmax <= 0 || cmax < cmin) {
			rdev_err(rdev, "invalid voltage constraints\n");
			return -EINVAL;
		}

		/* initial: [cmin..cmax] valid, [min_uV..max_uV] not */
		for (i = 0; i < count; i++) {
			int	value;

			value = ops->list_voltage(rdev, i);
			if (value <= 0)
				continue;

			/* maybe adjust [min_uV..max_uV] */
			if (value >= cmin && value < min_uV)
				min_uV = value;
			if (value <= cmax && value > max_uV)
				max_uV = value;
		}

		/* final: [min_uV..max_uV] valid iff constraints valid */
		if (max_uV < min_uV) {
			rdev_err(rdev,
				 "unsupportable voltage constraints %u-%uuV\n",
				 min_uV, max_uV);
			return -EINVAL;
		}

		/* use regulator's subset of machine constraints */
		if (constraints->min_uV < min_uV) {
			rdev_dbg(rdev, "override min_uV, %d -> %d\n",
				 constraints->min_uV, min_uV);
			constraints->min_uV = min_uV;
		}
		if (constraints->max_uV > max_uV) {
			rdev_dbg(rdev, "override max_uV, %d -> %d\n",
				 constraints->max_uV, max_uV);
			constraints->max_uV = max_uV;
		}
	}

	return 0;
}

static int machine_constraints_current(struct regulator_dev *rdev,
	struct regulation_constraints *constraints)
{
	const struct regulator_ops *ops = rdev->desc->ops;
	int ret;

	if (!constraints->min_uA && !constraints->max_uA)
		return 0;

	if (constraints->min_uA > constraints->max_uA) {
		rdev_err(rdev, "Invalid current constraints\n");
		return -EINVAL;
	}

	if (!ops->set_current_limit || !ops->get_current_limit) {
		rdev_warn(rdev, "Operation of current configuration missing\n");
		return 0;
	}

	/* Set regulator current in constraints range */
	ret = ops->set_current_limit(rdev, constraints->min_uA,
			constraints->max_uA);
	if (ret < 0) {
		rdev_err(rdev, "Failed to set current constraint, %d\n", ret);
		return ret;
	}

	return 0;
}

static int _regulator_do_enable(struct regulator_dev *rdev);

/**
 * set_machine_constraints - sets regulator constraints
 * @rdev: regulator source
 *
 * Allows platform initialisation code to define and constrain
 * regulator circuits e.g. valid voltage/current ranges, etc.  NOTE:
 * Constraints *must* be set by platform code in order for some
 * regulator operations to proceed i.e. set_voltage, set_current_limit,
 * set_mode.
 */
static int set_machine_constraints(struct regulator_dev *rdev)
{
	int ret = 0;
	const struct regulator_ops *ops = rdev->desc->ops;

	ret = machine_constraints_voltage(rdev, rdev->constraints);
	if (ret != 0)
		return ret;

	ret = machine_constraints_current(rdev, rdev->constraints);
	if (ret != 0)
		return ret;

	if (rdev->constraints->ilim_uA && ops->set_input_current_limit) {
		ret = ops->set_input_current_limit(rdev,
						   rdev->constraints->ilim_uA);
		if (ret < 0) {
			rdev_err(rdev, "failed to set input limit\n");
			return ret;
		}
	}

	/* do we need to setup our suspend state */
	if (rdev->constraints->initial_state) {
		ret = suspend_set_state(rdev, rdev->constraints->initial_state);
		if (ret < 0) {
			rdev_err(rdev, "failed to set suspend state\n");
			return ret;
		}
	}

	if (rdev->constraints->initial_mode) {
		if (!ops->set_mode) {
			rdev_err(rdev, "no set_mode operation\n");
			return -EINVAL;
		}

		ret = ops->set_mode(rdev, rdev->constraints->initial_mode);
		if (ret < 0) {
			rdev_err(rdev, "failed to set initial mode: %d\n", ret);
			return ret;
		}
	}

	if ((rdev->constraints->ramp_delay || rdev->constraints->ramp_disable)
		&& ops->set_ramp_delay) {
		ret = ops->set_ramp_delay(rdev, rdev->constraints->ramp_delay);
		if (ret < 0) {
			rdev_err(rdev, "failed to set ramp_delay\n");
			return ret;
		}
	}

	if (rdev->constraints->pull_down && ops->set_pull_down) {
		ret = ops->set_pull_down(rdev);
		if (ret < 0) {
			rdev_err(rdev, "failed to set pull down\n");
			return ret;
		}
	}

	if (rdev->constraints->soft_start && ops->set_soft_start) {
		ret = ops->set_soft_start(rdev);
		if (ret < 0) {
			rdev_err(rdev, "failed to set soft start\n");
			return ret;
		}
	}

	if (rdev->constraints->over_current_protection
		&& ops->set_over_current_protection) {
		ret = ops->set_over_current_protection(rdev);
		if (ret < 0) {
			rdev_err(rdev, "failed to set over current protection\n");
			return ret;
		}
	}

	if (rdev->constraints->active_discharge && ops->set_active_discharge) {
		bool ad_state = (rdev->constraints->active_discharge ==
			      REGULATOR_ACTIVE_DISCHARGE_ENABLE) ? true : false;

		ret = ops->set_active_discharge(rdev, ad_state);
		if (ret < 0) {
			rdev_err(rdev, "failed to set active discharge\n");
			return ret;
		}
	}

	/* If the constraints say the regulator should be on at this point
	 * and we have control then make sure it is enabled.
	 */
	if (rdev->constraints->always_on || rdev->constraints->boot_on) {
<<<<<<< HEAD
		if (rdev->supply && !_regulator_is_enabled(rdev->supply->rdev)) {
=======
		/* If we want to enable this regulator, make sure that we know
		 * the supplying regulator.
		 */
		if (rdev->supply_name && !rdev->supply)
			return -EPROBE_DEFER;

		if (rdev->supply) {
>>>>>>> a6850bb5
			ret = regulator_enable(rdev->supply);
			if (ret < 0) {
				_regulator_put(rdev->supply);
				rdev->supply = NULL;
				return ret;
			}
		}

		/* The regulator may on if it's not switchable or left on */
		if (!_regulator_is_enabled(rdev)) {
			ret = _regulator_do_enable(rdev);
			if (ret < 0 && ret != -EINVAL) {
				rdev_err(rdev, "failed to enable\n");
				return ret;
			}
		}

		if (rdev->constraints->always_on)
			rdev->use_count++;
	}

	print_constraints(rdev);
	return 0;
}

/**
 * set_supply - set regulator supply regulator
 * @rdev: regulator name
 * @supply_rdev: supply regulator name
 *
 * Called by platform initialisation code to set the supply regulator for this
 * regulator. This ensures that a regulators supply will also be enabled by the
 * core if it's child is enabled.
 */
static int set_supply(struct regulator_dev *rdev,
		      struct regulator_dev *supply_rdev)
{
	int err;

	rdev_info(rdev, "supplied by %s\n", rdev_get_name(supply_rdev));

	if (!try_module_get(supply_rdev->owner))
		return -ENODEV;

	rdev->supply = create_regulator(supply_rdev, &rdev->dev, "SUPPLY");
	if (rdev->supply == NULL) {
		err = -ENOMEM;
		return err;
	}
	supply_rdev->open_count++;

	return 0;
}

/**
 * set_consumer_device_supply - Bind a regulator to a symbolic supply
 * @rdev:         regulator source
 * @consumer_dev_name: dev_name() string for device supply applies to
 * @supply:       symbolic name for supply
 *
 * Allows platform initialisation code to map physical regulator
 * sources to symbolic names for supplies for use by devices.  Devices
 * should use these symbolic names to request regulators, avoiding the
 * need to provide board-specific regulator names as platform data.
 */
static int set_consumer_device_supply(struct regulator_dev *rdev,
				      const char *consumer_dev_name,
				      const char *supply)
{
	struct regulator_map *node, *new_node;
	int has_dev;

	if (supply == NULL)
		return -EINVAL;

	if (consumer_dev_name != NULL)
		has_dev = 1;
	else
		has_dev = 0;

	new_node = kzalloc(sizeof(struct regulator_map), GFP_KERNEL);
	if (new_node == NULL)
		return -ENOMEM;

	new_node->regulator = rdev;
	new_node->supply = supply;

	if (has_dev) {
		new_node->dev_name = kstrdup(consumer_dev_name, GFP_KERNEL);
		if (new_node->dev_name == NULL) {
			kfree(new_node);
			return -ENOMEM;
		}
	}

	mutex_lock(&regulator_list_mutex);
	list_for_each_entry(node, &regulator_map_list, list) {
		if (node->dev_name && consumer_dev_name) {
			if (strcmp(node->dev_name, consumer_dev_name) != 0)
				continue;
		} else if (node->dev_name || consumer_dev_name) {
			continue;
		}

		if (strcmp(node->supply, supply) != 0)
			continue;

		pr_debug("%s: %s/%s is '%s' supply; fail %s/%s\n",
			 consumer_dev_name,
			 dev_name(&node->regulator->dev),
			 node->regulator->desc->name,
			 supply,
			 dev_name(&rdev->dev), rdev_get_name(rdev));
		goto fail;
	}

	list_add(&new_node->list, &regulator_map_list);
	mutex_unlock(&regulator_list_mutex);

	return 0;

fail:
	mutex_unlock(&regulator_list_mutex);
	kfree(new_node->dev_name);
	kfree(new_node);
	return -EBUSY;
}

static void unset_regulator_supplies(struct regulator_dev *rdev)
{
	struct regulator_map *node, *n;

	list_for_each_entry_safe(node, n, &regulator_map_list, list) {
		if (rdev == node->regulator) {
			list_del(&node->list);
			kfree(node->dev_name);
			kfree(node);
		}
	}
}

#ifdef CONFIG_DEBUG_FS
static ssize_t constraint_flags_read_file(struct file *file,
					  char __user *user_buf,
					  size_t count, loff_t *ppos)
{
	const struct regulator *regulator = file->private_data;
	const struct regulation_constraints *c = regulator->rdev->constraints;
	char *buf;
	ssize_t ret;

	if (!c)
		return 0;

	buf = kmalloc(PAGE_SIZE, GFP_KERNEL);
	if (!buf)
		return -ENOMEM;

	ret = snprintf(buf, PAGE_SIZE,
			"always_on: %u\n"
			"boot_on: %u\n"
			"apply_uV: %u\n"
			"ramp_disable: %u\n"
			"soft_start: %u\n"
			"pull_down: %u\n"
			"over_current_protection: %u\n",
			c->always_on,
			c->boot_on,
			c->apply_uV,
			c->ramp_disable,
			c->soft_start,
			c->pull_down,
			c->over_current_protection);

	ret = simple_read_from_buffer(user_buf, count, ppos, buf, ret);
	kfree(buf);

	return ret;
}

#endif

static const struct file_operations constraint_flags_fops = {
#ifdef CONFIG_DEBUG_FS
	.open = simple_open,
	.read = constraint_flags_read_file,
	.llseek = default_llseek,
#endif
};

#define REG_STR_SIZE	64

static struct regulator *create_regulator(struct regulator_dev *rdev,
					  struct device *dev,
					  const char *supply_name)
{
	struct regulator *regulator;
	char buf[REG_STR_SIZE];
	int err, size;

	regulator = kzalloc(sizeof(*regulator), GFP_KERNEL);
	if (regulator == NULL)
		return NULL;

	regulator_lock(rdev);
	regulator->rdev = rdev;
	list_add(&regulator->list, &rdev->consumer_list);

	if (dev) {
		regulator->dev = dev;

		/* Add a link to the device sysfs entry */
		size = snprintf(buf, REG_STR_SIZE, "%s-%s",
				dev->kobj.name, supply_name);
		if (size >= REG_STR_SIZE)
			goto overflow_err;

		regulator->supply_name = kstrdup(buf, GFP_KERNEL);
		if (regulator->supply_name == NULL)
			goto overflow_err;

		err = sysfs_create_link_nowarn(&rdev->dev.kobj, &dev->kobj,
					buf);
		if (err) {
			rdev_dbg(rdev, "could not add device link %s err %d\n",
				  dev->kobj.name, err);
			/* non-fatal */
		}
	} else {
		regulator->supply_name = kstrdup_const(supply_name, GFP_KERNEL);
		if (regulator->supply_name == NULL)
			goto overflow_err;
	}

	regulator->debugfs = debugfs_create_dir(regulator->supply_name,
						rdev->debugfs);
	if (!regulator->debugfs) {
		rdev_dbg(rdev, "Failed to create debugfs directory\n");
	} else {
		debugfs_create_u32("uA_load", 0444, regulator->debugfs,
				   &regulator->uA_load);
		debugfs_create_u32("min_uV", 0444, regulator->debugfs,
				   &regulator->voltage[PM_SUSPEND_ON].min_uV);
		debugfs_create_u32("max_uV", 0444, regulator->debugfs,
				   &regulator->voltage[PM_SUSPEND_ON].max_uV);
		debugfs_create_file("constraint_flags", 0444,
				    regulator->debugfs, regulator,
				    &constraint_flags_fops);
	}

	/*
	 * Check now if the regulator is an always on regulator - if
	 * it is then we don't need to do nearly so much work for
	 * enable/disable calls.
	 */
	if (!regulator_ops_is_valid(rdev, REGULATOR_CHANGE_STATUS) &&
	    _regulator_is_enabled(rdev))
		regulator->always_on = true;

	regulator_unlock(rdev);
	return regulator;
overflow_err:
	list_del(&regulator->list);
	kfree(regulator);
	regulator_unlock(rdev);
	return NULL;
}

static int _regulator_get_enable_time(struct regulator_dev *rdev)
{
	if (rdev->constraints && rdev->constraints->enable_time)
		return rdev->constraints->enable_time;
	if (!rdev->desc->ops->enable_time)
		return rdev->desc->enable_time;
	return rdev->desc->ops->enable_time(rdev);
}

static struct regulator_supply_alias *regulator_find_supply_alias(
		struct device *dev, const char *supply)
{
	struct regulator_supply_alias *map;

	list_for_each_entry(map, &regulator_supply_alias_list, list)
		if (map->src_dev == dev && strcmp(map->src_supply, supply) == 0)
			return map;

	return NULL;
}

static void regulator_supply_alias(struct device **dev, const char **supply)
{
	struct regulator_supply_alias *map;

	map = regulator_find_supply_alias(*dev, *supply);
	if (map) {
		dev_dbg(*dev, "Mapping supply %s to %s,%s\n",
				*supply, map->alias_supply,
				dev_name(map->alias_dev));
		*dev = map->alias_dev;
		*supply = map->alias_supply;
	}
}

static int regulator_match(struct device *dev, const void *data)
{
	struct regulator_dev *r = dev_to_rdev(dev);

	return strcmp(rdev_get_name(r), data) == 0;
}

static struct regulator_dev *regulator_lookup_by_name(const char *name)
{
	struct device *dev;

	dev = class_find_device(&regulator_class, NULL, name, regulator_match);

	return dev ? dev_to_rdev(dev) : NULL;
}

/**
 * regulator_dev_lookup - lookup a regulator device.
 * @dev: device for regulator "consumer".
 * @supply: Supply name or regulator ID.
 *
 * If successful, returns a struct regulator_dev that corresponds to the name
 * @supply and with the embedded struct device refcount incremented by one.
 * The refcount must be dropped by calling put_device().
 * On failure one of the following ERR-PTR-encoded values is returned:
 * -ENODEV if lookup fails permanently, -EPROBE_DEFER if lookup could succeed
 * in the future.
 */
static struct regulator_dev *regulator_dev_lookup(struct device *dev,
						  const char *supply)
{
	struct regulator_dev *r = NULL;
	struct device_node *node;
	struct regulator_map *map;
	const char *devname = NULL;

	regulator_supply_alias(&dev, &supply);

	/* first do a dt based lookup */
	if (dev && dev->of_node) {
		node = of_get_regulator(dev, supply);
		if (node) {
			r = of_find_regulator_by_node(node);
			if (r)
				return r;

			/*
			 * We have a node, but there is no device.
			 * assume it has not registered yet.
			 */
			return ERR_PTR(-EPROBE_DEFER);
		}
	}

	/* if not found, try doing it non-dt way */
	if (dev)
		devname = dev_name(dev);

	mutex_lock(&regulator_list_mutex);
	list_for_each_entry(map, &regulator_map_list, list) {
		/* If the mapping has a device set up it must match */
		if (map->dev_name &&
		    (!devname || strcmp(map->dev_name, devname)))
			continue;

		if (strcmp(map->supply, supply) == 0 &&
		    get_device(&map->regulator->dev)) {
			r = map->regulator;
			break;
		}
	}
	mutex_unlock(&regulator_list_mutex);

	if (r)
		return r;

	r = regulator_lookup_by_name(supply);
	if (r)
		return r;

	return ERR_PTR(-ENODEV);
}

static int regulator_resolve_supply(struct regulator_dev *rdev)
{
	struct regulator_dev *r;
	struct device *dev = rdev->dev.parent;
	int ret = 0;

	/* No supply to resovle? */
	if (!rdev->supply_name)
		return 0;

	/* Supply already resolved? (fast-path without locking contention) */
	if (rdev->supply)
		return 0;

	r = regulator_dev_lookup(dev, rdev->supply_name);
	if (IS_ERR(r)) {
		ret = PTR_ERR(r);

		/* Did the lookup explicitly defer for us? */
		if (ret == -EPROBE_DEFER)
			goto out;

		if (have_full_constraints()) {
			r = dummy_regulator_rdev;
			get_device(&r->dev);
		} else {
			dev_err(dev, "Failed to resolve %s-supply for %s\n",
				rdev->supply_name, rdev->desc->name);
			ret = -EPROBE_DEFER;
			goto out;
		}
	}

	if (r == rdev) {
		dev_err(dev, "Supply for %s (%s) resolved to itself\n",
			rdev->desc->name, rdev->supply_name);
		if (!have_full_constraints()) {
			ret = -EINVAL;
			goto out;
		}
		r = dummy_regulator_rdev;
		get_device(&r->dev);
	}

	/*
	 * If the supply's parent device is not the same as the
	 * regulator's parent device, then ensure the parent device
	 * is bound before we resolve the supply, in case the parent
	 * device get probe deferred and unregisters the supply.
	 */
	if (r->dev.parent && r->dev.parent != rdev->dev.parent) {
		if (!device_is_bound(r->dev.parent)) {
			put_device(&r->dev);
			ret = -EPROBE_DEFER;
			goto out;
		}
	}

	/* Recursively resolve the supply of the supply */
	ret = regulator_resolve_supply(r);
	if (ret < 0) {
		put_device(&r->dev);
		goto out;
	}

	/*
	 * Recheck rdev->supply with rdev->mutex lock held to avoid a race
	 * between rdev->supply null check and setting rdev->supply in
	 * set_supply() from concurrent tasks.
	 */
	regulator_lock(rdev);

	/* Supply just resolved by a concurrent task? */
	if (rdev->supply) {
		regulator_unlock(rdev);
		put_device(&r->dev);
		goto out;
	}

	ret = set_supply(rdev, r);
	if (ret < 0) {
		regulator_unlock(rdev);
		put_device(&r->dev);
		goto out;
	}

	regulator_unlock(rdev);

	/*
	 * In set_machine_constraints() we may have turned this regulator on
	 * but we couldn't propagate to the supply if it hadn't been resolved
	 * yet.  Do it now.
	 */
	if (rdev->use_count) {
		ret = regulator_enable(rdev->supply);
		if (ret < 0) {
			_regulator_put(rdev->supply);
			rdev->supply = NULL;
			goto out;
		}
	}

out:
	return ret;
}

/* Internal regulator request function */
struct regulator *_regulator_get(struct device *dev, const char *id,
				 enum regulator_get_type get_type)
{
	struct regulator_dev *rdev;
	struct regulator *regulator;
	const char *devname = dev ? dev_name(dev) : "deviceless";
	int ret;

	if (get_type >= MAX_GET_TYPE) {
		dev_err(dev, "invalid type %d in %s\n", get_type, __func__);
		return ERR_PTR(-EINVAL);
	}

	if (id == NULL) {
		pr_err("get() with no identifier\n");
		return ERR_PTR(-EINVAL);
	}

	rdev = regulator_dev_lookup(dev, id);
	if (IS_ERR(rdev)) {
		ret = PTR_ERR(rdev);

		/*
		 * If regulator_dev_lookup() fails with error other
		 * than -ENODEV our job here is done, we simply return it.
		 */
		if (ret != -ENODEV)
			return ERR_PTR(ret);

		if (!have_full_constraints()) {
			dev_warn(dev,
				 "incomplete constraints, dummy supplies not allowed\n");
			return ERR_PTR(-ENODEV);
		}

		switch (get_type) {
		case NORMAL_GET:
			/*
			 * Assume that a regulator is physically present and
			 * enabled, even if it isn't hooked up, and just
			 * provide a dummy.
			 */
			dev_warn(dev,
				 "%s supply %s not found, using dummy regulator\n",
				 devname, id);
			rdev = dummy_regulator_rdev;
			get_device(&rdev->dev);
			break;

		case EXCLUSIVE_GET:
			dev_warn(dev,
				 "dummy supplies not allowed for exclusive requests\n");
			/* fall through */

		default:
			return ERR_PTR(-ENODEV);
		}
	}

	if (rdev->exclusive) {
		regulator = ERR_PTR(-EPERM);
		put_device(&rdev->dev);
		return regulator;
	}

	if (get_type == EXCLUSIVE_GET && rdev->open_count) {
		regulator = ERR_PTR(-EBUSY);
		put_device(&rdev->dev);
		return regulator;
	}

	ret = regulator_resolve_supply(rdev);
	if (ret < 0) {
		regulator = ERR_PTR(ret);
		put_device(&rdev->dev);
		return regulator;
	}

	if (!try_module_get(rdev->owner)) {
		regulator = ERR_PTR(-EPROBE_DEFER);
		put_device(&rdev->dev);
		return regulator;
	}

	regulator = create_regulator(rdev, dev, id);
	if (regulator == NULL) {
		regulator = ERR_PTR(-ENOMEM);
		module_put(rdev->owner);
		put_device(&rdev->dev);
		return regulator;
	}

	rdev->open_count++;
	if (get_type == EXCLUSIVE_GET) {
		rdev->exclusive = 1;

		ret = _regulator_is_enabled(rdev);
		if (ret > 0)
			rdev->use_count = 1;
		else
			rdev->use_count = 0;
	}

	device_link_add(dev, &rdev->dev, DL_FLAG_STATELESS);

	return regulator;
}

/**
 * regulator_get - lookup and obtain a reference to a regulator.
 * @dev: device for regulator "consumer"
 * @id: Supply name or regulator ID.
 *
 * Returns a struct regulator corresponding to the regulator producer,
 * or IS_ERR() condition containing errno.
 *
 * Use of supply names configured via regulator_set_device_supply() is
 * strongly encouraged.  It is recommended that the supply name used
 * should match the name used for the supply and/or the relevant
 * device pins in the datasheet.
 */
struct regulator *regulator_get(struct device *dev, const char *id)
{
	return _regulator_get(dev, id, NORMAL_GET);
}
EXPORT_SYMBOL_GPL(regulator_get);

/**
 * regulator_get_exclusive - obtain exclusive access to a regulator.
 * @dev: device for regulator "consumer"
 * @id: Supply name or regulator ID.
 *
 * Returns a struct regulator corresponding to the regulator producer,
 * or IS_ERR() condition containing errno.  Other consumers will be
 * unable to obtain this regulator while this reference is held and the
 * use count for the regulator will be initialised to reflect the current
 * state of the regulator.
 *
 * This is intended for use by consumers which cannot tolerate shared
 * use of the regulator such as those which need to force the
 * regulator off for correct operation of the hardware they are
 * controlling.
 *
 * Use of supply names configured via regulator_set_device_supply() is
 * strongly encouraged.  It is recommended that the supply name used
 * should match the name used for the supply and/or the relevant
 * device pins in the datasheet.
 */
struct regulator *regulator_get_exclusive(struct device *dev, const char *id)
{
	return _regulator_get(dev, id, EXCLUSIVE_GET);
}
EXPORT_SYMBOL_GPL(regulator_get_exclusive);

/**
 * regulator_get_optional - obtain optional access to a regulator.
 * @dev: device for regulator "consumer"
 * @id: Supply name or regulator ID.
 *
 * Returns a struct regulator corresponding to the regulator producer,
 * or IS_ERR() condition containing errno.
 *
 * This is intended for use by consumers for devices which can have
 * some supplies unconnected in normal use, such as some MMC devices.
 * It can allow the regulator core to provide stub supplies for other
 * supplies requested using normal regulator_get() calls without
 * disrupting the operation of drivers that can handle absent
 * supplies.
 *
 * Use of supply names configured via regulator_set_device_supply() is
 * strongly encouraged.  It is recommended that the supply name used
 * should match the name used for the supply and/or the relevant
 * device pins in the datasheet.
 */
struct regulator *regulator_get_optional(struct device *dev, const char *id)
{
	return _regulator_get(dev, id, OPTIONAL_GET);
}
EXPORT_SYMBOL_GPL(regulator_get_optional);

/* regulator_list_mutex lock held by regulator_put() */
static void _regulator_put(struct regulator *regulator)
{
	struct regulator_dev *rdev;

	if (IS_ERR_OR_NULL(regulator))
		return;

	lockdep_assert_held_once(&regulator_list_mutex);

	rdev = regulator->rdev;

	debugfs_remove_recursive(regulator->debugfs);

	if (regulator->dev) {
		int count = 0;
		struct regulator *r;

		list_for_each_entry(r, &rdev->consumer_list, list)
			if (r->dev == regulator->dev)
				count++;

		if (count == 1)
			device_link_remove(regulator->dev, &rdev->dev);

		/* remove any sysfs entries */
		sysfs_remove_link(&rdev->dev.kobj, regulator->supply_name);
	}

	regulator_lock(rdev);
	list_del(&regulator->list);

	rdev->open_count--;
	rdev->exclusive = 0;
	regulator_unlock(rdev);

	kfree_const(regulator->supply_name);
	kfree(regulator);

	module_put(rdev->owner);
	put_device(&rdev->dev);
}

/**
 * regulator_put - "free" the regulator source
 * @regulator: regulator source
 *
 * Note: drivers must ensure that all regulator_enable calls made on this
 * regulator source are balanced by regulator_disable calls prior to calling
 * this function.
 */
void regulator_put(struct regulator *regulator)
{
	mutex_lock(&regulator_list_mutex);
	_regulator_put(regulator);
	mutex_unlock(&regulator_list_mutex);
}
EXPORT_SYMBOL_GPL(regulator_put);

/**
 * regulator_register_supply_alias - Provide device alias for supply lookup
 *
 * @dev: device that will be given as the regulator "consumer"
 * @id: Supply name or regulator ID
 * @alias_dev: device that should be used to lookup the supply
 * @alias_id: Supply name or regulator ID that should be used to lookup the
 * supply
 *
 * All lookups for id on dev will instead be conducted for alias_id on
 * alias_dev.
 */
int regulator_register_supply_alias(struct device *dev, const char *id,
				    struct device *alias_dev,
				    const char *alias_id)
{
	struct regulator_supply_alias *map;

	map = regulator_find_supply_alias(dev, id);
	if (map)
		return -EEXIST;

	map = kzalloc(sizeof(struct regulator_supply_alias), GFP_KERNEL);
	if (!map)
		return -ENOMEM;

	map->src_dev = dev;
	map->src_supply = id;
	map->alias_dev = alias_dev;
	map->alias_supply = alias_id;

	list_add(&map->list, &regulator_supply_alias_list);

	pr_info("Adding alias for supply %s,%s -> %s,%s\n",
		id, dev_name(dev), alias_id, dev_name(alias_dev));

	return 0;
}
EXPORT_SYMBOL_GPL(regulator_register_supply_alias);

/**
 * regulator_unregister_supply_alias - Remove device alias
 *
 * @dev: device that will be given as the regulator "consumer"
 * @id: Supply name or regulator ID
 *
 * Remove a lookup alias if one exists for id on dev.
 */
void regulator_unregister_supply_alias(struct device *dev, const char *id)
{
	struct regulator_supply_alias *map;

	map = regulator_find_supply_alias(dev, id);
	if (map) {
		list_del(&map->list);
		kfree(map);
	}
}
EXPORT_SYMBOL_GPL(regulator_unregister_supply_alias);

/**
 * regulator_bulk_register_supply_alias - register multiple aliases
 *
 * @dev: device that will be given as the regulator "consumer"
 * @id: List of supply names or regulator IDs
 * @alias_dev: device that should be used to lookup the supply
 * @alias_id: List of supply names or regulator IDs that should be used to
 * lookup the supply
 * @num_id: Number of aliases to register
 *
 * @return 0 on success, an errno on failure.
 *
 * This helper function allows drivers to register several supply
 * aliases in one operation.  If any of the aliases cannot be
 * registered any aliases that were registered will be removed
 * before returning to the caller.
 */
int regulator_bulk_register_supply_alias(struct device *dev,
					 const char *const *id,
					 struct device *alias_dev,
					 const char *const *alias_id,
					 int num_id)
{
	int i;
	int ret;

	for (i = 0; i < num_id; ++i) {
		ret = regulator_register_supply_alias(dev, id[i], alias_dev,
						      alias_id[i]);
		if (ret < 0)
			goto err;
	}

	return 0;

err:
	dev_err(dev,
		"Failed to create supply alias %s,%s -> %s,%s\n",
		id[i], dev_name(dev), alias_id[i], dev_name(alias_dev));

	while (--i >= 0)
		regulator_unregister_supply_alias(dev, id[i]);

	return ret;
}
EXPORT_SYMBOL_GPL(regulator_bulk_register_supply_alias);

/**
 * regulator_bulk_unregister_supply_alias - unregister multiple aliases
 *
 * @dev: device that will be given as the regulator "consumer"
 * @id: List of supply names or regulator IDs
 * @num_id: Number of aliases to unregister
 *
 * This helper function allows drivers to unregister several supply
 * aliases in one operation.
 */
void regulator_bulk_unregister_supply_alias(struct device *dev,
					    const char *const *id,
					    int num_id)
{
	int i;

	for (i = 0; i < num_id; ++i)
		regulator_unregister_supply_alias(dev, id[i]);
}
EXPORT_SYMBOL_GPL(regulator_bulk_unregister_supply_alias);


/* Manage enable GPIO list. Same GPIO pin can be shared among regulators */
static int regulator_ena_gpio_request(struct regulator_dev *rdev,
				const struct regulator_config *config)
{
	struct regulator_enable_gpio *pin;
	struct gpio_desc *gpiod;
	int ret;

	if (config->ena_gpiod)
		gpiod = config->ena_gpiod;
	else
		gpiod = gpio_to_desc(config->ena_gpio);

	list_for_each_entry(pin, &regulator_ena_gpio_list, list) {
		if (pin->gpiod == gpiod) {
			rdev_dbg(rdev, "GPIO %d is already used\n",
				config->ena_gpio);
			goto update_ena_gpio_to_rdev;
		}
	}

	if (!config->ena_gpiod) {
		ret = gpio_request_one(config->ena_gpio,
				       GPIOF_DIR_OUT | config->ena_gpio_flags,
				       rdev_get_name(rdev));
		if (ret)
			return ret;
	}

	pin = kzalloc(sizeof(struct regulator_enable_gpio), GFP_KERNEL);
	if (pin == NULL) {
		if (!config->ena_gpiod)
			gpio_free(config->ena_gpio);
		return -ENOMEM;
	}

	pin->gpiod = gpiod;
	pin->ena_gpio_invert = config->ena_gpio_invert;
	list_add(&pin->list, &regulator_ena_gpio_list);

update_ena_gpio_to_rdev:
	pin->request_count++;
	rdev->ena_pin = pin;
	return 0;
}

static void regulator_ena_gpio_free(struct regulator_dev *rdev)
{
	struct regulator_enable_gpio *pin, *n;

	if (!rdev->ena_pin)
		return;

	/* Free the GPIO only in case of no use */
	list_for_each_entry_safe(pin, n, &regulator_ena_gpio_list, list) {
		if (pin->gpiod == rdev->ena_pin->gpiod) {
			if (pin->request_count <= 1) {
				pin->request_count = 0;
				gpiod_put(pin->gpiod);
				list_del(&pin->list);
				kfree(pin);
				rdev->ena_pin = NULL;
				return;
			} else {
				pin->request_count--;
			}
		}
	}
}

/**
 * regulator_ena_gpio_ctrl - balance enable_count of each GPIO and actual GPIO pin control
 * @rdev: regulator_dev structure
 * @enable: enable GPIO at initial use?
 *
 * GPIO is enabled in case of initial use. (enable_count is 0)
 * GPIO is disabled when it is not shared any more. (enable_count <= 1)
 */
static int regulator_ena_gpio_ctrl(struct regulator_dev *rdev, bool enable)
{
	struct regulator_enable_gpio *pin = rdev->ena_pin;

	if (!pin)
		return -EINVAL;

	if (enable) {
		/* Enable GPIO at initial use */
		if (pin->enable_count == 0)
			gpiod_set_value_cansleep(pin->gpiod,
						 !pin->ena_gpio_invert);

		pin->enable_count++;
	} else {
		if (pin->enable_count > 1) {
			pin->enable_count--;
			return 0;
		}

		/* Disable GPIO if not used */
		if (pin->enable_count <= 1) {
			gpiod_set_value_cansleep(pin->gpiod,
						 pin->ena_gpio_invert);
			pin->enable_count = 0;
		}
	}

	return 0;
}

/**
 * _regulator_enable_delay - a delay helper function
 * @delay: time to delay in microseconds
 *
 * Delay for the requested amount of time as per the guidelines in:
 *
 *     Documentation/timers/timers-howto.txt
 *
 * The assumption here is that regulators will never be enabled in
 * atomic context and therefore sleeping functions can be used.
 */
static void _regulator_enable_delay(unsigned int delay)
{
	unsigned int ms = delay / 1000;
	unsigned int us = delay % 1000;

	if (ms > 0) {
		/*
		 * For small enough values, handle super-millisecond
		 * delays in the usleep_range() call below.
		 */
		if (ms < 20)
			us += ms * 1000;
		else
			msleep(ms);
	}

	/*
	 * Give the scheduler some room to coalesce with any other
	 * wakeup sources. For delays shorter than 10 us, don't even
	 * bother setting up high-resolution timers and just busy-
	 * loop.
	 */
	if (us >= 10)
		usleep_range(us, us + 100);
	else
		udelay(us);
}

static int _regulator_do_enable(struct regulator_dev *rdev)
{
	int ret, delay;

	/* Query before enabling in case configuration dependent.  */
	ret = _regulator_get_enable_time(rdev);
	if (ret >= 0) {
		delay = ret;
	} else {
		rdev_warn(rdev, "enable_time() failed: %d\n", ret);
		delay = 0;
	}

	trace_regulator_enable(rdev_get_name(rdev));

	if (rdev->desc->off_on_delay) {
		/* if needed, keep a distance of off_on_delay from last time
		 * this regulator was disabled.
		 */
		unsigned long start_jiffy = jiffies;
		unsigned long intended, max_delay, remaining;

		max_delay = usecs_to_jiffies(rdev->desc->off_on_delay);
		intended = rdev->last_off_jiffy + max_delay;

		if (time_before(start_jiffy, intended)) {
			/* calc remaining jiffies to deal with one-time
			 * timer wrapping.
			 * in case of multiple timer wrapping, either it can be
			 * detected by out-of-range remaining, or it cannot be
			 * detected and we gets a panelty of
			 * _regulator_enable_delay().
			 */
			remaining = intended - start_jiffy;
			if (remaining <= max_delay)
				_regulator_enable_delay(
						jiffies_to_usecs(remaining));
		}
	}

	if (rdev->ena_pin) {
		if (!rdev->ena_gpio_state) {
			ret = regulator_ena_gpio_ctrl(rdev, true);
			if (ret < 0)
				return ret;
			rdev->ena_gpio_state = 1;
		}
	} else if (rdev->desc->ops->enable) {
		ret = rdev->desc->ops->enable(rdev);
		if (ret < 0)
			return ret;
	} else {
		return -EINVAL;
	}

	/* Allow the regulator to ramp; it would be useful to extend
	 * this for bulk operations so that the regulators can ramp
	 * together.  */
	trace_regulator_enable_delay(rdev_get_name(rdev));

	_regulator_enable_delay(delay);

	trace_regulator_enable_complete(rdev_get_name(rdev));

	return 0;
}

/* locks held by regulator_enable() */
static int _regulator_enable(struct regulator_dev *rdev)
{
	int ret;

	lockdep_assert_held_once(&rdev->mutex);

	/* check voltage and requested load before enabling */
	if (regulator_ops_is_valid(rdev, REGULATOR_CHANGE_DRMS))
		drms_uA_update(rdev);

	if (rdev->use_count == 0) {
		/* The regulator may on if it's not switchable or left on */
		ret = _regulator_is_enabled(rdev);
		if (ret == -EINVAL || ret == 0) {
			if (!regulator_ops_is_valid(rdev,
					REGULATOR_CHANGE_STATUS))
				return -EPERM;

			ret = _regulator_do_enable(rdev);
			if (ret < 0)
				return ret;

			if (IS_ENABLED(CONFIG_CPU_RV1126)) {
				ret = _regulator_get_voltage(rdev);
				_notifier_call_chain(rdev, REGULATOR_EVENT_ENABLE,
						     &ret);
			} else {
				_notifier_call_chain(rdev, REGULATOR_EVENT_ENABLE,
						     NULL);
			}
		} else if (ret < 0) {
			rdev_err(rdev, "is_enabled() failed: %d\n", ret);
			return ret;
		}
		/* Fallthrough on positive return values - already enabled */
	}

	rdev->use_count++;

	return 0;
}

/**
 * regulator_enable - enable regulator output
 * @regulator: regulator source
 *
 * Request that the regulator be enabled with the regulator output at
 * the predefined voltage or current value.  Calls to regulator_enable()
 * must be balanced with calls to regulator_disable().
 *
 * NOTE: the output value can be set by other drivers, boot loader or may be
 * hardwired in the regulator.
 */
int regulator_enable(struct regulator *regulator)
{
	struct regulator_dev *rdev = regulator->rdev;
	int ret = 0;

	if (regulator->always_on)
		return 0;

	if (rdev->supply) {
		ret = regulator_enable(rdev->supply);
		if (ret != 0)
			return ret;
	}

	mutex_lock(&rdev->mutex);
	ret = _regulator_enable(rdev);
	mutex_unlock(&rdev->mutex);

	if (ret != 0 && rdev->supply)
		regulator_disable(rdev->supply);

	return ret;
}
EXPORT_SYMBOL_GPL(regulator_enable);

static int _regulator_do_disable(struct regulator_dev *rdev)
{
	int ret;

	trace_regulator_disable(rdev_get_name(rdev));

	if (rdev->ena_pin) {
		if (rdev->ena_gpio_state) {
			ret = regulator_ena_gpio_ctrl(rdev, false);
			if (ret < 0)
				return ret;
			rdev->ena_gpio_state = 0;
		}

	} else if (rdev->desc->ops->disable) {
		ret = rdev->desc->ops->disable(rdev);
		if (ret != 0)
			return ret;
	}

	/* cares about last_off_jiffy only if off_on_delay is required by
	 * device.
	 */
	if (rdev->desc->off_on_delay)
		rdev->last_off_jiffy = jiffies;

	trace_regulator_disable_complete(rdev_get_name(rdev));

	return 0;
}

/* locks held by regulator_disable() */
static int _regulator_disable(struct regulator_dev *rdev)
{
	int ret = 0;

	lockdep_assert_held_once(&rdev->mutex);

	if (WARN(rdev->use_count <= 0,
		 "unbalanced disables for %s\n", rdev_get_name(rdev)))
		return -EIO;

	/* are we the last user and permitted to disable ? */
	if (rdev->use_count == 1 &&
	    (rdev->constraints && !rdev->constraints->always_on)) {

		/* we are last user */
		if (regulator_ops_is_valid(rdev, REGULATOR_CHANGE_STATUS)) {
			ret = _notifier_call_chain(rdev,
						   REGULATOR_EVENT_PRE_DISABLE,
						   NULL);
			if (ret & NOTIFY_STOP_MASK)
				return -EINVAL;

			ret = _regulator_do_disable(rdev);
			if (ret < 0) {
				rdev_err(rdev, "failed to disable\n");
				_notifier_call_chain(rdev,
						REGULATOR_EVENT_ABORT_DISABLE,
						NULL);
				return ret;
			}
			_notifier_call_chain(rdev, REGULATOR_EVENT_DISABLE,
					NULL);
		}

		rdev->use_count = 0;
	} else if (rdev->use_count > 1) {
		if (regulator_ops_is_valid(rdev, REGULATOR_CHANGE_DRMS))
			drms_uA_update(rdev);

		rdev->use_count--;
	}

	return ret;
}

/**
 * regulator_disable - disable regulator output
 * @regulator: regulator source
 *
 * Disable the regulator output voltage or current.  Calls to
 * regulator_enable() must be balanced with calls to
 * regulator_disable().
 *
 * NOTE: this will only disable the regulator output if no other consumer
 * devices have it enabled, the regulator device supports disabling and
 * machine constraints permit this operation.
 */
int regulator_disable(struct regulator *regulator)
{
	struct regulator_dev *rdev = regulator->rdev;
	int ret = 0;

	if (regulator->always_on)
		return 0;

	mutex_lock(&rdev->mutex);
	ret = _regulator_disable(rdev);
	mutex_unlock(&rdev->mutex);

	if (ret == 0 && rdev->supply)
		regulator_disable(rdev->supply);

	return ret;
}
EXPORT_SYMBOL_GPL(regulator_disable);

/* locks held by regulator_force_disable() */
static int _regulator_force_disable(struct regulator_dev *rdev)
{
	int ret = 0;

	lockdep_assert_held_once(&rdev->mutex);

	ret = _notifier_call_chain(rdev, REGULATOR_EVENT_FORCE_DISABLE |
			REGULATOR_EVENT_PRE_DISABLE, NULL);
	if (ret & NOTIFY_STOP_MASK)
		return -EINVAL;

	ret = _regulator_do_disable(rdev);
	if (ret < 0) {
		rdev_err(rdev, "failed to force disable\n");
		_notifier_call_chain(rdev, REGULATOR_EVENT_FORCE_DISABLE |
				REGULATOR_EVENT_ABORT_DISABLE, NULL);
		return ret;
	}

	_notifier_call_chain(rdev, REGULATOR_EVENT_FORCE_DISABLE |
			REGULATOR_EVENT_DISABLE, NULL);

	return 0;
}

/**
 * regulator_force_disable - force disable regulator output
 * @regulator: regulator source
 *
 * Forcibly disable the regulator output voltage or current.
 * NOTE: this *will* disable the regulator output even if other consumer
 * devices have it enabled. This should be used for situations when device
 * damage will likely occur if the regulator is not disabled (e.g. over temp).
 */
int regulator_force_disable(struct regulator *regulator)
{
	struct regulator_dev *rdev = regulator->rdev;
	int ret;

	mutex_lock(&rdev->mutex);
	regulator->uA_load = 0;
	ret = _regulator_force_disable(regulator->rdev);
	mutex_unlock(&rdev->mutex);

	if (rdev->supply)
		while (rdev->open_count--)
			regulator_disable(rdev->supply);

	return ret;
}
EXPORT_SYMBOL_GPL(regulator_force_disable);

static void regulator_disable_work(struct work_struct *work)
{
	struct regulator_dev *rdev = container_of(work, struct regulator_dev,
						  disable_work.work);
	int count, i, ret;

	regulator_lock(rdev);

	BUG_ON(!rdev->deferred_disables);

	count = rdev->deferred_disables;
	rdev->deferred_disables = 0;

	/*
	 * Workqueue functions queue the new work instance while the previous
	 * work instance is being processed. Cancel the queued work instance
	 * as the work instance under processing does the job of the queued
	 * work instance.
	 */
	cancel_delayed_work(&rdev->disable_work);

	for (i = 0; i < count; i++) {
		ret = _regulator_disable(rdev);
		if (ret != 0)
			rdev_err(rdev, "Deferred disable failed: %d\n", ret);
	}

	regulator_unlock(rdev);

	if (rdev->supply) {
		for (i = 0; i < count; i++) {
			ret = regulator_disable(rdev->supply);
			if (ret != 0) {
				rdev_err(rdev,
					 "Supply disable failed: %d\n", ret);
			}
		}
	}
}

/**
 * regulator_disable_deferred - disable regulator output with delay
 * @regulator: regulator source
 * @ms: miliseconds until the regulator is disabled
 *
 * Execute regulator_disable() on the regulator after a delay.  This
 * is intended for use with devices that require some time to quiesce.
 *
 * NOTE: this will only disable the regulator output if no other consumer
 * devices have it enabled, the regulator device supports disabling and
 * machine constraints permit this operation.
 */
int regulator_disable_deferred(struct regulator *regulator, int ms)
{
	struct regulator_dev *rdev = regulator->rdev;

	if (regulator->always_on)
		return 0;

	if (!ms)
		return regulator_disable(regulator);

	regulator_lock(rdev);
	rdev->deferred_disables++;
	mod_delayed_work(system_power_efficient_wq, &rdev->disable_work,
			 msecs_to_jiffies(ms));
	regulator_unlock(rdev);

	return 0;
}
EXPORT_SYMBOL_GPL(regulator_disable_deferred);

static int _regulator_is_enabled(struct regulator_dev *rdev)
{
	/* A GPIO control always takes precedence */
	if (rdev->ena_pin)
		return rdev->ena_gpio_state;

	/* If we don't know then assume that the regulator is always on */
	if (!rdev->desc->ops->is_enabled)
		return 1;

	return rdev->desc->ops->is_enabled(rdev);
}

static int _regulator_list_voltage(struct regulator_dev *rdev,
				   unsigned selector, int lock)
{
	const struct regulator_ops *ops = rdev->desc->ops;
	int ret;

	if (rdev->desc->fixed_uV && rdev->desc->n_voltages == 1 && !selector)
		return rdev->desc->fixed_uV;

	if (ops->list_voltage) {
		if (selector >= rdev->desc->n_voltages)
			return -EINVAL;
		if (lock)
			regulator_lock(rdev);
		ret = ops->list_voltage(rdev, selector);
		if (lock)
			regulator_unlock(rdev);
	} else if (rdev->is_switch && rdev->supply) {
		ret = _regulator_list_voltage(rdev->supply->rdev,
					      selector, lock);
	} else {
		return -EINVAL;
	}

	if (ret > 0) {
		if (ret < rdev->constraints->min_uV)
			ret = 0;
		else if (ret > rdev->constraints->max_uV)
			ret = 0;
	}

	return ret;
}

/**
 * regulator_is_enabled - is the regulator output enabled
 * @regulator: regulator source
 *
 * Returns positive if the regulator driver backing the source/client
 * has requested that the device be enabled, zero if it hasn't, else a
 * negative errno code.
 *
 * Note that the device backing this regulator handle can have multiple
 * users, so it might be enabled even if regulator_enable() was never
 * called for this particular source.
 */
int regulator_is_enabled(struct regulator *regulator)
{
	int ret;

	if (regulator->always_on)
		return 1;

	mutex_lock(&regulator->rdev->mutex);
	ret = _regulator_is_enabled(regulator->rdev);
	mutex_unlock(&regulator->rdev->mutex);

	return ret;
}
EXPORT_SYMBOL_GPL(regulator_is_enabled);

/**
 * regulator_count_voltages - count regulator_list_voltage() selectors
 * @regulator: regulator source
 *
 * Returns number of selectors, or negative errno.  Selectors are
 * numbered starting at zero, and typically correspond to bitfields
 * in hardware registers.
 */
int regulator_count_voltages(struct regulator *regulator)
{
	struct regulator_dev	*rdev = regulator->rdev;

	if (rdev->desc->n_voltages)
		return rdev->desc->n_voltages;

	if (!rdev->is_switch || !rdev->supply)
		return -EINVAL;

	return regulator_count_voltages(rdev->supply);
}
EXPORT_SYMBOL_GPL(regulator_count_voltages);

/**
 * regulator_list_voltage - enumerate supported voltages
 * @regulator: regulator source
 * @selector: identify voltage to list
 * Context: can sleep
 *
 * Returns a voltage that can be passed to @regulator_set_voltage(),
 * zero if this selector code can't be used on this system, or a
 * negative errno.
 */
int regulator_list_voltage(struct regulator *regulator, unsigned selector)
{
	return _regulator_list_voltage(regulator->rdev, selector, 1);
}
EXPORT_SYMBOL_GPL(regulator_list_voltage);

/**
 * regulator_get_regmap - get the regulator's register map
 * @regulator: regulator source
 *
 * Returns the register map for the given regulator, or an ERR_PTR value
 * if the regulator doesn't use regmap.
 */
struct regmap *regulator_get_regmap(struct regulator *regulator)
{
	struct regmap *map = regulator->rdev->regmap;

	return map ? map : ERR_PTR(-EOPNOTSUPP);
}

/**
 * regulator_get_hardware_vsel_register - get the HW voltage selector register
 * @regulator: regulator source
 * @vsel_reg: voltage selector register, output parameter
 * @vsel_mask: mask for voltage selector bitfield, output parameter
 *
 * Returns the hardware register offset and bitmask used for setting the
 * regulator voltage. This might be useful when configuring voltage-scaling
 * hardware or firmware that can make I2C requests behind the kernel's back,
 * for example.
 *
 * On success, the output parameters @vsel_reg and @vsel_mask are filled in
 * and 0 is returned, otherwise a negative errno is returned.
 */
int regulator_get_hardware_vsel_register(struct regulator *regulator,
					 unsigned *vsel_reg,
					 unsigned *vsel_mask)
{
	struct regulator_dev *rdev = regulator->rdev;
	const struct regulator_ops *ops = rdev->desc->ops;

	if (ops->set_voltage_sel != regulator_set_voltage_sel_regmap)
		return -EOPNOTSUPP;

	*vsel_reg = rdev->desc->vsel_reg;
	*vsel_mask = rdev->desc->vsel_mask;

	 return 0;
}
EXPORT_SYMBOL_GPL(regulator_get_hardware_vsel_register);

/**
 * regulator_list_hardware_vsel - get the HW-specific register value for a selector
 * @regulator: regulator source
 * @selector: identify voltage to list
 *
 * Converts the selector to a hardware-specific voltage selector that can be
 * directly written to the regulator registers. The address of the voltage
 * register can be determined by calling @regulator_get_hardware_vsel_register.
 *
 * On error a negative errno is returned.
 */
int regulator_list_hardware_vsel(struct regulator *regulator,
				 unsigned selector)
{
	struct regulator_dev *rdev = regulator->rdev;
	const struct regulator_ops *ops = rdev->desc->ops;

	if (selector >= rdev->desc->n_voltages)
		return -EINVAL;
	if (ops->set_voltage_sel != regulator_set_voltage_sel_regmap)
		return -EOPNOTSUPP;

	return selector;
}
EXPORT_SYMBOL_GPL(regulator_list_hardware_vsel);

/**
 * regulator_get_linear_step - return the voltage step size between VSEL values
 * @regulator: regulator source
 *
 * Returns the voltage step size between VSEL values for linear
 * regulators, or return 0 if the regulator isn't a linear regulator.
 */
unsigned int regulator_get_linear_step(struct regulator *regulator)
{
	struct regulator_dev *rdev = regulator->rdev;

	return rdev->desc->uV_step;
}
EXPORT_SYMBOL_GPL(regulator_get_linear_step);

/**
 * regulator_is_supported_voltage - check if a voltage range can be supported
 *
 * @regulator: Regulator to check.
 * @min_uV: Minimum required voltage in uV.
 * @max_uV: Maximum required voltage in uV.
 *
 * Returns a boolean or a negative error code.
 */
int regulator_is_supported_voltage(struct regulator *regulator,
				   int min_uV, int max_uV)
{
	struct regulator_dev *rdev = regulator->rdev;
	int i, voltages, ret;

	/* If we can't change voltage check the current voltage */
	if (!regulator_ops_is_valid(rdev, REGULATOR_CHANGE_VOLTAGE)) {
		ret = regulator_get_voltage(regulator);
		if (ret >= 0)
			return min_uV <= ret && ret <= max_uV;
		else
			return ret;
	}

	/* Any voltage within constrains range is fine? */
	if (rdev->desc->continuous_voltage_range)
		return min_uV >= rdev->constraints->min_uV &&
				max_uV <= rdev->constraints->max_uV;

	ret = regulator_count_voltages(regulator);
	if (ret < 0)
		return ret;
	voltages = ret;

	for (i = 0; i < voltages; i++) {
		ret = regulator_list_voltage(regulator, i);

		if (ret >= min_uV && ret <= max_uV)
			return 1;
	}

	return 0;
}
EXPORT_SYMBOL_GPL(regulator_is_supported_voltage);

static int regulator_map_voltage(struct regulator_dev *rdev, int min_uV,
				 int max_uV)
{
	const struct regulator_desc *desc = rdev->desc;

	if (desc->ops->map_voltage)
		return desc->ops->map_voltage(rdev, min_uV, max_uV);

	if (desc->ops->list_voltage == regulator_list_voltage_linear)
		return regulator_map_voltage_linear(rdev, min_uV, max_uV);

	if (desc->ops->list_voltage == regulator_list_voltage_linear_range)
		return regulator_map_voltage_linear_range(rdev, min_uV, max_uV);

	return regulator_map_voltage_iterate(rdev, min_uV, max_uV);
}

static int _regulator_call_set_voltage(struct regulator_dev *rdev,
				       int min_uV, int max_uV,
				       unsigned *selector)
{
	struct pre_voltage_change_data data;
	int ret;

	data.old_uV = _regulator_get_voltage(rdev);
	data.min_uV = min_uV;
	data.max_uV = max_uV;
	ret = _notifier_call_chain(rdev, REGULATOR_EVENT_PRE_VOLTAGE_CHANGE,
				   &data);
	if (ret & NOTIFY_STOP_MASK)
		return -EINVAL;

	ret = rdev->desc->ops->set_voltage(rdev, min_uV, max_uV, selector);
	if (ret >= 0)
		return ret;

	_notifier_call_chain(rdev, REGULATOR_EVENT_ABORT_VOLTAGE_CHANGE,
			     (void *)data.old_uV);

	return ret;
}

static int _regulator_call_set_voltage_sel(struct regulator_dev *rdev,
					   int uV, unsigned selector)
{
	struct pre_voltage_change_data data;
	int ret;

	data.old_uV = _regulator_get_voltage(rdev);
	data.min_uV = uV;
	data.max_uV = uV;
	ret = _notifier_call_chain(rdev, REGULATOR_EVENT_PRE_VOLTAGE_CHANGE,
				   &data);
	if (ret & NOTIFY_STOP_MASK)
		return -EINVAL;

	ret = rdev->desc->ops->set_voltage_sel(rdev, selector);
	if (ret >= 0)
		return ret;

	_notifier_call_chain(rdev, REGULATOR_EVENT_ABORT_VOLTAGE_CHANGE,
			     (void *)data.old_uV);

	return ret;
}

static int _regulator_set_voltage_time(struct regulator_dev *rdev,
				       int old_uV, int new_uV)
{
	unsigned int ramp_delay = 0;

	if (rdev->constraints->ramp_delay)
		ramp_delay = rdev->constraints->ramp_delay;
	else if (rdev->desc->ramp_delay)
		ramp_delay = rdev->desc->ramp_delay;
	else if (rdev->constraints->settling_time)
		return rdev->constraints->settling_time;
	else if (rdev->constraints->settling_time_up &&
		 (new_uV > old_uV))
		return rdev->constraints->settling_time_up;
	else if (rdev->constraints->settling_time_down &&
		 (new_uV < old_uV))
		return rdev->constraints->settling_time_down;

	if (ramp_delay == 0) {
		rdev_dbg(rdev, "ramp_delay not set\n");
		return 0;
	}

	return DIV_ROUND_UP(abs(new_uV - old_uV), ramp_delay);
}

static int _regulator_do_set_voltage(struct regulator_dev *rdev,
				     int min_uV, int max_uV)
{
	int ret;
	int delay = 0;
	int best_val = 0;
	unsigned int selector;
	int old_selector = -1;
	const struct regulator_ops *ops = rdev->desc->ops;
	int old_uV = _regulator_get_voltage(rdev);

	trace_regulator_set_voltage(rdev_get_name(rdev), min_uV, max_uV);

	min_uV += rdev->constraints->uV_offset;
	max_uV += rdev->constraints->uV_offset;

	/*
	 * If we can't obtain the old selector there is not enough
	 * info to call set_voltage_time_sel().
	 */
	if (_regulator_is_enabled(rdev) &&
	    ops->set_voltage_time_sel && ops->get_voltage_sel) {
		old_selector = ops->get_voltage_sel(rdev);
		if (old_selector < 0)
			return old_selector;
	}

	if (ops->set_voltage) {
		ret = _regulator_call_set_voltage(rdev, min_uV, max_uV,
						  &selector);

		if (ret >= 0) {
			if (ops->list_voltage)
				best_val = ops->list_voltage(rdev,
							     selector);
			else
				best_val = _regulator_get_voltage(rdev);
		}

	} else if (ops->set_voltage_sel) {
		ret = regulator_map_voltage(rdev, min_uV, max_uV);
		if (ret >= 0) {
			best_val = ops->list_voltage(rdev, ret);
			if (min_uV <= best_val && max_uV >= best_val) {
				selector = ret;
				if (old_selector == selector)
					ret = 0;
				else
					ret = _regulator_call_set_voltage_sel(
						rdev, best_val, selector);
			} else {
				ret = -EINVAL;
			}
		}
	} else {
		ret = -EINVAL;
	}

	if (ret)
		goto out;

	if (ops->set_voltage_time_sel) {
		/*
		 * Call set_voltage_time_sel if successfully obtained
		 * old_selector
		 */
		if (old_selector >= 0 && old_selector != selector)
			delay = ops->set_voltage_time_sel(rdev, old_selector,
							  selector);
	} else {
		if (old_uV != best_val) {
			if (ops->set_voltage_time)
				delay = ops->set_voltage_time(rdev, old_uV,
							      best_val);
			else
				delay = _regulator_set_voltage_time(rdev,
								    old_uV,
								    best_val);
		}
	}

	if (delay < 0) {
		rdev_warn(rdev, "failed to get delay: %d\n", delay);
		delay = 0;
	}

	/* Insert any necessary delays */
	if (delay >= 1000) {
		mdelay(delay / 1000);
		udelay(delay % 1000);
	} else if (delay) {
		udelay(delay);
	}

	if (best_val >= 0) {
		unsigned long data = best_val;

		_notifier_call_chain(rdev, REGULATOR_EVENT_VOLTAGE_CHANGE,
				     (void *)data);
	}

out:
	trace_regulator_set_voltage_complete(rdev_get_name(rdev), best_val);

	return ret;
}

static int _regulator_do_set_suspend_voltage(struct regulator_dev *rdev,
				  int min_uV, int max_uV, suspend_state_t state)
{
	struct regulator_state *rstate;
	int uV, sel;

	rstate = regulator_get_suspend_state(rdev, state);
	if (rstate == NULL)
		return -EINVAL;

	if (min_uV < rstate->min_uV)
		min_uV = rstate->min_uV;
	if (max_uV > rstate->max_uV)
		max_uV = rstate->max_uV;

	sel = regulator_map_voltage(rdev, min_uV, max_uV);
	if (sel < 0)
		return sel;

	uV = rdev->desc->ops->list_voltage(rdev, sel);
	if (uV >= min_uV && uV <= max_uV)
		rstate->uV = uV;

	return 0;
}

static int regulator_set_voltage_unlocked(struct regulator *regulator,
					  int min_uV, int max_uV,
					  suspend_state_t state)
{
	struct regulator_dev *rdev = regulator->rdev;
	struct regulator_voltage *voltage = &regulator->voltage[state];
	int ret = 0;
	int old_min_uV, old_max_uV;
	int current_uV;
	int best_supply_uV = 0;
	int supply_change_uV = 0;

	/* If we're setting the same range as last time the change
	 * should be a noop (some cpufreq implementations use the same
	 * voltage for multiple frequencies, for example).
	 */
	if (voltage->min_uV == min_uV && voltage->max_uV == max_uV)
		goto out;

	/* If we're trying to set a range that overlaps the current voltage,
	 * return successfully even though the regulator does not support
	 * changing the voltage.
	 */
	if (!regulator_ops_is_valid(rdev, REGULATOR_CHANGE_VOLTAGE)) {
		current_uV = _regulator_get_voltage(rdev);
		if (min_uV <= current_uV && current_uV <= max_uV) {
			voltage->min_uV = min_uV;
			voltage->max_uV = max_uV;
			goto out;
		}
	}

	/* sanity check */
	if (!rdev->desc->ops->set_voltage &&
	    !rdev->desc->ops->set_voltage_sel) {
		ret = -EINVAL;
		goto out;
	}

	/* constraints check */
	ret = regulator_check_voltage(rdev, &min_uV, &max_uV);
	if (ret < 0)
		goto out;

	/* restore original values in case of error */
	old_min_uV = voltage->min_uV;
	old_max_uV = voltage->max_uV;
	voltage->min_uV = min_uV;
	voltage->max_uV = max_uV;

	ret = regulator_check_consumers(rdev, &min_uV, &max_uV, state);
	if (ret < 0)
		goto out2;

	if (rdev->supply &&
	    regulator_ops_is_valid(rdev->supply->rdev,
				   REGULATOR_CHANGE_VOLTAGE) &&
	    (rdev->desc->min_dropout_uV || !(rdev->desc->ops->get_voltage ||
					   rdev->desc->ops->get_voltage_sel))) {
		int current_supply_uV;
		int selector;

		selector = regulator_map_voltage(rdev, min_uV, max_uV);
		if (selector < 0) {
			ret = selector;
			goto out2;
		}

		best_supply_uV = _regulator_list_voltage(rdev, selector, 0);
		if (best_supply_uV < 0) {
			ret = best_supply_uV;
			goto out2;
		}

		best_supply_uV += rdev->desc->min_dropout_uV;

		current_supply_uV = _regulator_get_voltage(rdev->supply->rdev);
		if (current_supply_uV < 0) {
			ret = current_supply_uV;
			goto out2;
		}

		supply_change_uV = best_supply_uV - current_supply_uV;
	}

	if (supply_change_uV > 0) {
		ret = regulator_set_voltage_unlocked(rdev->supply,
				best_supply_uV, INT_MAX, state);
		if (ret) {
			dev_err(&rdev->dev, "Failed to increase supply voltage: %d\n",
					ret);
			goto out2;
		}
	}

	if (state == PM_SUSPEND_ON)
		ret = _regulator_do_set_voltage(rdev, min_uV, max_uV);
	else
		ret = _regulator_do_set_suspend_voltage(rdev, min_uV,
							max_uV, state);
	if (ret < 0)
		goto out2;

	if (supply_change_uV < 0) {
		ret = regulator_set_voltage_unlocked(rdev->supply,
				best_supply_uV, INT_MAX, state);
		if (ret)
			dev_warn(&rdev->dev, "Failed to decrease supply voltage: %d\n",
					ret);
		/* No need to fail here */
		ret = 0;
	}

out:
	return ret;
out2:
	voltage->min_uV = old_min_uV;
	voltage->max_uV = old_max_uV;

	return ret;
}

/**
 * regulator_set_voltage - set regulator output voltage
 * @regulator: regulator source
 * @min_uV: Minimum required voltage in uV
 * @max_uV: Maximum acceptable voltage in uV
 *
 * Sets a voltage regulator to the desired output voltage. This can be set
 * during any regulator state. IOW, regulator can be disabled or enabled.
 *
 * If the regulator is enabled then the voltage will change to the new value
 * immediately otherwise if the regulator is disabled the regulator will
 * output at the new voltage when enabled.
 *
 * NOTE: If the regulator is shared between several devices then the lowest
 * request voltage that meets the system constraints will be used.
 * Regulator system constraints must be set for this regulator before
 * calling this function otherwise this call will fail.
 */
int regulator_set_voltage(struct regulator *regulator, int min_uV, int max_uV)
{
	int ret = 0;

	regulator_lock_supply(regulator->rdev);

	ret = regulator_set_voltage_unlocked(regulator, min_uV, max_uV,
					     PM_SUSPEND_ON);

	regulator_unlock_supply(regulator->rdev);

	return ret;
}
EXPORT_SYMBOL_GPL(regulator_set_voltage);

static inline int regulator_suspend_toggle(struct regulator_dev *rdev,
					   suspend_state_t state, bool en)
{
	struct regulator_state *rstate;

	rstate = regulator_get_suspend_state(rdev, state);
	if (rstate == NULL)
		return -EINVAL;

	if (!rstate->changeable)
		return -EPERM;

	rstate->enabled = (en) ? ENABLE_IN_SUSPEND : DISABLE_IN_SUSPEND;

	return 0;
}

int regulator_suspend_enable(struct regulator_dev *rdev,
				    suspend_state_t state)
{
	return regulator_suspend_toggle(rdev, state, true);
}
EXPORT_SYMBOL_GPL(regulator_suspend_enable);

int regulator_suspend_disable(struct regulator_dev *rdev,
				     suspend_state_t state)
{
	struct regulator *regulator;
	struct regulator_voltage *voltage;

	/*
	 * if any consumer wants this regulator device keeping on in
	 * suspend states, don't set it as disabled.
	 */
	list_for_each_entry(regulator, &rdev->consumer_list, list) {
		voltage = &regulator->voltage[state];
		if (voltage->min_uV || voltage->max_uV)
			return 0;
	}

	return regulator_suspend_toggle(rdev, state, false);
}
EXPORT_SYMBOL_GPL(regulator_suspend_disable);

static int _regulator_set_suspend_voltage(struct regulator *regulator,
					  int min_uV, int max_uV,
					  suspend_state_t state)
{
	struct regulator_dev *rdev = regulator->rdev;
	struct regulator_state *rstate;

	rstate = regulator_get_suspend_state(rdev, state);
	if (rstate == NULL)
		return -EINVAL;

	if (rstate->min_uV == rstate->max_uV) {
		rdev_err(rdev, "The suspend voltage can't be changed!\n");
		return -EPERM;
	}

	return regulator_set_voltage_unlocked(regulator, min_uV, max_uV, state);
}

int regulator_set_suspend_voltage(struct regulator *regulator, int min_uV,
				  int max_uV, suspend_state_t state)
{
	int ret = 0;

	/* PM_SUSPEND_ON is handled by regulator_set_voltage() */
	if (regulator_check_states(state) || state == PM_SUSPEND_ON)
		return -EINVAL;

	regulator_lock_supply(regulator->rdev);

	ret = _regulator_set_suspend_voltage(regulator, min_uV,
					     max_uV, state);

	regulator_unlock_supply(regulator->rdev);

	return ret;
}
EXPORT_SYMBOL_GPL(regulator_set_suspend_voltage);

/**
 * regulator_set_voltage_time - get raise/fall time
 * @regulator: regulator source
 * @old_uV: starting voltage in microvolts
 * @new_uV: target voltage in microvolts
 *
 * Provided with the starting and ending voltage, this function attempts to
 * calculate the time in microseconds required to rise or fall to this new
 * voltage.
 */
int regulator_set_voltage_time(struct regulator *regulator,
			       int old_uV, int new_uV)
{
	struct regulator_dev *rdev = regulator->rdev;
	const struct regulator_ops *ops = rdev->desc->ops;
	int old_sel = -1;
	int new_sel = -1;
	int voltage;
	int i;

	if (ops->set_voltage_time)
		return ops->set_voltage_time(rdev, old_uV, new_uV);
	else if (!ops->set_voltage_time_sel)
		return _regulator_set_voltage_time(rdev, old_uV, new_uV);

	/* Currently requires operations to do this */
	if (!ops->list_voltage || !rdev->desc->n_voltages)
		return -EINVAL;

	for (i = 0; i < rdev->desc->n_voltages; i++) {
		/* We only look for exact voltage matches here */
		voltage = regulator_list_voltage(regulator, i);
		if (voltage < 0)
			return -EINVAL;
		if (voltage == 0)
			continue;
		if (voltage == old_uV)
			old_sel = i;
		if (voltage == new_uV)
			new_sel = i;
	}

	if (old_sel < 0 || new_sel < 0)
		return -EINVAL;

	return ops->set_voltage_time_sel(rdev, old_sel, new_sel);
}
EXPORT_SYMBOL_GPL(regulator_set_voltage_time);

/**
 * regulator_set_voltage_time_sel - get raise/fall time
 * @rdev: regulator source device
 * @old_selector: selector for starting voltage
 * @new_selector: selector for target voltage
 *
 * Provided with the starting and target voltage selectors, this function
 * returns time in microseconds required to rise or fall to this new voltage
 *
 * Drivers providing ramp_delay in regulation_constraints can use this as their
 * set_voltage_time_sel() operation.
 */
int regulator_set_voltage_time_sel(struct regulator_dev *rdev,
				   unsigned int old_selector,
				   unsigned int new_selector)
{
	int old_volt, new_volt;

	/* sanity check */
	if (!rdev->desc->ops->list_voltage)
		return -EINVAL;

	old_volt = rdev->desc->ops->list_voltage(rdev, old_selector);
	new_volt = rdev->desc->ops->list_voltage(rdev, new_selector);

	if (rdev->desc->ops->set_voltage_time)
		return rdev->desc->ops->set_voltage_time(rdev, old_volt,
							 new_volt);
	else
		return _regulator_set_voltage_time(rdev, old_volt, new_volt);
}
EXPORT_SYMBOL_GPL(regulator_set_voltage_time_sel);

/**
 * regulator_sync_voltage - re-apply last regulator output voltage
 * @regulator: regulator source
 *
 * Re-apply the last configured voltage.  This is intended to be used
 * where some external control source the consumer is cooperating with
 * has caused the configured voltage to change.
 */
int regulator_sync_voltage(struct regulator *regulator)
{
	struct regulator_dev *rdev = regulator->rdev;
	struct regulator_voltage *voltage = &regulator->voltage[PM_SUSPEND_ON];
	int ret, min_uV, max_uV;

	regulator_lock(rdev);

	if (!rdev->desc->ops->set_voltage &&
	    !rdev->desc->ops->set_voltage_sel) {
		ret = -EINVAL;
		goto out;
	}

	/* This is only going to work if we've had a voltage configured. */
	if (!voltage->min_uV && !voltage->max_uV) {
		ret = -EINVAL;
		goto out;
	}

	min_uV = voltage->min_uV;
	max_uV = voltage->max_uV;

	/* This should be a paranoia check... */
	ret = regulator_check_voltage(rdev, &min_uV, &max_uV);
	if (ret < 0)
		goto out;

	ret = regulator_check_consumers(rdev, &min_uV, &max_uV, 0);
	if (ret < 0)
		goto out;

	ret = _regulator_do_set_voltage(rdev, min_uV, max_uV);

out:
	regulator_unlock(rdev);
	return ret;
}
EXPORT_SYMBOL_GPL(regulator_sync_voltage);

static int _regulator_get_voltage(struct regulator_dev *rdev)
{
	int sel, ret;
	bool bypassed;

	if (rdev->desc->ops->get_bypass) {
		ret = rdev->desc->ops->get_bypass(rdev, &bypassed);
		if (ret < 0)
			return ret;
		if (bypassed) {
			/* if bypassed the regulator must have a supply */
			if (!rdev->supply) {
				rdev_err(rdev,
					 "bypassed regulator has no supply!\n");
				return -EPROBE_DEFER;
			}

			return _regulator_get_voltage(rdev->supply->rdev);
		}
	}

	if (rdev->desc->ops->get_voltage_sel) {
		sel = rdev->desc->ops->get_voltage_sel(rdev);
		if (sel < 0)
			return sel;
		ret = rdev->desc->ops->list_voltage(rdev, sel);
	} else if (rdev->desc->ops->get_voltage) {
		ret = rdev->desc->ops->get_voltage(rdev);
	} else if (rdev->desc->ops->list_voltage) {
		ret = rdev->desc->ops->list_voltage(rdev, 0);
	} else if (rdev->desc->fixed_uV && (rdev->desc->n_voltages == 1)) {
		ret = rdev->desc->fixed_uV;
	} else if (rdev->supply) {
		ret = _regulator_get_voltage(rdev->supply->rdev);
	} else if (rdev->supply_name) {
		return -EPROBE_DEFER;
	} else {
		return -EINVAL;
	}

	if (ret < 0)
		return ret;
	return ret - rdev->constraints->uV_offset;
}

/**
 * regulator_get_voltage - get regulator output voltage
 * @regulator: regulator source
 *
 * This returns the current regulator voltage in uV.
 *
 * NOTE: If the regulator is disabled it will return the voltage value. This
 * function should not be used to determine regulator state.
 */
int regulator_get_voltage(struct regulator *regulator)
{
	int ret;

	regulator_lock_supply(regulator->rdev);

	ret = _regulator_get_voltage(regulator->rdev);

	regulator_unlock_supply(regulator->rdev);

	return ret;
}
EXPORT_SYMBOL_GPL(regulator_get_voltage);

/**
 * regulator_set_current_limit - set regulator output current limit
 * @regulator: regulator source
 * @min_uA: Minimum supported current in uA
 * @max_uA: Maximum supported current in uA
 *
 * Sets current sink to the desired output current. This can be set during
 * any regulator state. IOW, regulator can be disabled or enabled.
 *
 * If the regulator is enabled then the current will change to the new value
 * immediately otherwise if the regulator is disabled the regulator will
 * output at the new current when enabled.
 *
 * NOTE: Regulator system constraints must be set for this regulator before
 * calling this function otherwise this call will fail.
 */
int regulator_set_current_limit(struct regulator *regulator,
			       int min_uA, int max_uA)
{
	struct regulator_dev *rdev = regulator->rdev;
	int ret;

	regulator_lock(rdev);

	/* sanity check */
	if (!rdev->desc->ops->set_current_limit) {
		ret = -EINVAL;
		goto out;
	}

	/* constraints check */
	ret = regulator_check_current_limit(rdev, &min_uA, &max_uA);
	if (ret < 0)
		goto out;

	ret = rdev->desc->ops->set_current_limit(rdev, min_uA, max_uA);
out:
	regulator_unlock(rdev);
	return ret;
}
EXPORT_SYMBOL_GPL(regulator_set_current_limit);

static int _regulator_get_current_limit(struct regulator_dev *rdev)
{
	int ret;

	regulator_lock(rdev);

	/* sanity check */
	if (!rdev->desc->ops->get_current_limit) {
		ret = -EINVAL;
		goto out;
	}

	ret = rdev->desc->ops->get_current_limit(rdev);
out:
	regulator_unlock(rdev);
	return ret;
}

/**
 * regulator_get_current_limit - get regulator output current
 * @regulator: regulator source
 *
 * This returns the current supplied by the specified current sink in uA.
 *
 * NOTE: If the regulator is disabled it will return the current value. This
 * function should not be used to determine regulator state.
 */
int regulator_get_current_limit(struct regulator *regulator)
{
	return _regulator_get_current_limit(regulator->rdev);
}
EXPORT_SYMBOL_GPL(regulator_get_current_limit);

/**
 * regulator_set_mode - set regulator operating mode
 * @regulator: regulator source
 * @mode: operating mode - one of the REGULATOR_MODE constants
 *
 * Set regulator operating mode to increase regulator efficiency or improve
 * regulation performance.
 *
 * NOTE: Regulator system constraints must be set for this regulator before
 * calling this function otherwise this call will fail.
 */
int regulator_set_mode(struct regulator *regulator, unsigned int mode)
{
	struct regulator_dev *rdev = regulator->rdev;
	int ret;
	int regulator_curr_mode;

	regulator_lock(rdev);

	/* sanity check */
	if (!rdev->desc->ops->set_mode) {
		ret = -EINVAL;
		goto out;
	}

	/* return if the same mode is requested */
	if (rdev->desc->ops->get_mode) {
		regulator_curr_mode = rdev->desc->ops->get_mode(rdev);
		if (regulator_curr_mode == mode) {
			ret = 0;
			goto out;
		}
	}

	/* constraints check */
	ret = regulator_mode_constrain(rdev, &mode);
	if (ret < 0)
		goto out;

	ret = rdev->desc->ops->set_mode(rdev, mode);
out:
	regulator_unlock(rdev);
	return ret;
}
EXPORT_SYMBOL_GPL(regulator_set_mode);

static unsigned int _regulator_get_mode(struct regulator_dev *rdev)
{
	int ret;

	regulator_lock(rdev);

	/* sanity check */
	if (!rdev->desc->ops->get_mode) {
		ret = -EINVAL;
		goto out;
	}

	ret = rdev->desc->ops->get_mode(rdev);
out:
	regulator_unlock(rdev);
	return ret;
}

/**
 * regulator_get_mode - get regulator operating mode
 * @regulator: regulator source
 *
 * Get the current regulator operating mode.
 */
unsigned int regulator_get_mode(struct regulator *regulator)
{
	return _regulator_get_mode(regulator->rdev);
}
EXPORT_SYMBOL_GPL(regulator_get_mode);

static int _regulator_get_error_flags(struct regulator_dev *rdev,
					unsigned int *flags)
{
	int ret;

	regulator_lock(rdev);

	/* sanity check */
	if (!rdev->desc->ops->get_error_flags) {
		ret = -EINVAL;
		goto out;
	}

	ret = rdev->desc->ops->get_error_flags(rdev, flags);
out:
	regulator_unlock(rdev);
	return ret;
}

/**
 * regulator_get_error_flags - get regulator error information
 * @regulator: regulator source
 * @flags: pointer to store error flags
 *
 * Get the current regulator error information.
 */
int regulator_get_error_flags(struct regulator *regulator,
				unsigned int *flags)
{
	return _regulator_get_error_flags(regulator->rdev, flags);
}
EXPORT_SYMBOL_GPL(regulator_get_error_flags);

/**
 * regulator_set_load - set regulator load
 * @regulator: regulator source
 * @uA_load: load current
 *
 * Notifies the regulator core of a new device load. This is then used by
 * DRMS (if enabled by constraints) to set the most efficient regulator
 * operating mode for the new regulator loading.
 *
 * Consumer devices notify their supply regulator of the maximum power
 * they will require (can be taken from device datasheet in the power
 * consumption tables) when they change operational status and hence power
 * state. Examples of operational state changes that can affect power
 * consumption are :-
 *
 *    o Device is opened / closed.
 *    o Device I/O is about to begin or has just finished.
 *    o Device is idling in between work.
 *
 * This information is also exported via sysfs to userspace.
 *
 * DRMS will sum the total requested load on the regulator and change
 * to the most efficient operating mode if platform constraints allow.
 *
 * On error a negative errno is returned.
 */
int regulator_set_load(struct regulator *regulator, int uA_load)
{
	struct regulator_dev *rdev = regulator->rdev;
	int ret;

	regulator_lock(rdev);
	regulator->uA_load = uA_load;
	ret = drms_uA_update(rdev);
	regulator_unlock(rdev);

	return ret;
}
EXPORT_SYMBOL_GPL(regulator_set_load);

/**
 * regulator_allow_bypass - allow the regulator to go into bypass mode
 *
 * @regulator: Regulator to configure
 * @enable: enable or disable bypass mode
 *
 * Allow the regulator to go into bypass mode if all other consumers
 * for the regulator also enable bypass mode and the machine
 * constraints allow this.  Bypass mode means that the regulator is
 * simply passing the input directly to the output with no regulation.
 */
int regulator_allow_bypass(struct regulator *regulator, bool enable)
{
	struct regulator_dev *rdev = regulator->rdev;
	int ret = 0;

	if (!rdev->desc->ops->set_bypass)
		return 0;

	if (!regulator_ops_is_valid(rdev, REGULATOR_CHANGE_BYPASS))
		return 0;

	regulator_lock(rdev);

	if (enable && !regulator->bypass) {
		rdev->bypass_count++;

		if (rdev->bypass_count == rdev->open_count) {
			ret = rdev->desc->ops->set_bypass(rdev, enable);
			if (ret != 0)
				rdev->bypass_count--;
		}

	} else if (!enable && regulator->bypass) {
		rdev->bypass_count--;

		if (rdev->bypass_count != rdev->open_count) {
			ret = rdev->desc->ops->set_bypass(rdev, enable);
			if (ret != 0)
				rdev->bypass_count++;
		}
	}

	if (ret == 0)
		regulator->bypass = enable;

	regulator_unlock(rdev);

	return ret;
}
EXPORT_SYMBOL_GPL(regulator_allow_bypass);

/**
 * regulator_register_notifier - register regulator event notifier
 * @regulator: regulator source
 * @nb: notifier block
 *
 * Register notifier block to receive regulator events.
 */
int regulator_register_notifier(struct regulator *regulator,
			      struct notifier_block *nb)
{
	return blocking_notifier_chain_register(&regulator->rdev->notifier,
						nb);
}
EXPORT_SYMBOL_GPL(regulator_register_notifier);

/**
 * regulator_unregister_notifier - unregister regulator event notifier
 * @regulator: regulator source
 * @nb: notifier block
 *
 * Unregister regulator event notifier block.
 */
int regulator_unregister_notifier(struct regulator *regulator,
				struct notifier_block *nb)
{
	return blocking_notifier_chain_unregister(&regulator->rdev->notifier,
						  nb);
}
EXPORT_SYMBOL_GPL(regulator_unregister_notifier);

/* notify regulator consumers and downstream regulator consumers.
 * Note mutex must be held by caller.
 */
static int _notifier_call_chain(struct regulator_dev *rdev,
				  unsigned long event, void *data)
{
	/* call rdev chain first */
	return blocking_notifier_call_chain(&rdev->notifier, event, data);
}

/**
 * regulator_bulk_get - get multiple regulator consumers
 *
 * @dev:           Device to supply
 * @num_consumers: Number of consumers to register
 * @consumers:     Configuration of consumers; clients are stored here.
 *
 * @return 0 on success, an errno on failure.
 *
 * This helper function allows drivers to get several regulator
 * consumers in one operation.  If any of the regulators cannot be
 * acquired then any regulators that were allocated will be freed
 * before returning to the caller.
 */
int regulator_bulk_get(struct device *dev, int num_consumers,
		       struct regulator_bulk_data *consumers)
{
	int i;
	int ret;

	for (i = 0; i < num_consumers; i++)
		consumers[i].consumer = NULL;

	for (i = 0; i < num_consumers; i++) {
		consumers[i].consumer = regulator_get(dev,
						      consumers[i].supply);
		if (IS_ERR(consumers[i].consumer)) {
			ret = PTR_ERR(consumers[i].consumer);
			dev_err(dev, "Failed to get supply '%s': %d\n",
				consumers[i].supply, ret);
			consumers[i].consumer = NULL;
			goto err;
		}
	}

	return 0;

err:
	while (--i >= 0)
		regulator_put(consumers[i].consumer);

	return ret;
}
EXPORT_SYMBOL_GPL(regulator_bulk_get);

static void regulator_bulk_enable_async(void *data, async_cookie_t cookie)
{
	struct regulator_bulk_data *bulk = data;

	bulk->ret = regulator_enable(bulk->consumer);
}

/**
 * regulator_bulk_enable - enable multiple regulator consumers
 *
 * @num_consumers: Number of consumers
 * @consumers:     Consumer data; clients are stored here.
 * @return         0 on success, an errno on failure
 *
 * This convenience API allows consumers to enable multiple regulator
 * clients in a single API call.  If any consumers cannot be enabled
 * then any others that were enabled will be disabled again prior to
 * return.
 */
int regulator_bulk_enable(int num_consumers,
			  struct regulator_bulk_data *consumers)
{
	ASYNC_DOMAIN_EXCLUSIVE(async_domain);
	int i;
	int ret = 0;

	for (i = 0; i < num_consumers; i++) {
		if (consumers[i].consumer->always_on)
			consumers[i].ret = 0;
		else
			async_schedule_domain(regulator_bulk_enable_async,
					      &consumers[i], &async_domain);
	}

	async_synchronize_full_domain(&async_domain);

	/* If any consumer failed we need to unwind any that succeeded */
	for (i = 0; i < num_consumers; i++) {
		if (consumers[i].ret != 0) {
			ret = consumers[i].ret;
			goto err;
		}
	}

	return 0;

err:
	for (i = 0; i < num_consumers; i++) {
		if (consumers[i].ret < 0)
			pr_err("Failed to enable %s: %d\n", consumers[i].supply,
			       consumers[i].ret);
		else
			regulator_disable(consumers[i].consumer);
	}

	return ret;
}
EXPORT_SYMBOL_GPL(regulator_bulk_enable);

/**
 * regulator_bulk_disable - disable multiple regulator consumers
 *
 * @num_consumers: Number of consumers
 * @consumers:     Consumer data; clients are stored here.
 * @return         0 on success, an errno on failure
 *
 * This convenience API allows consumers to disable multiple regulator
 * clients in a single API call.  If any consumers cannot be disabled
 * then any others that were disabled will be enabled again prior to
 * return.
 */
int regulator_bulk_disable(int num_consumers,
			   struct regulator_bulk_data *consumers)
{
	int i;
	int ret, r;

	for (i = num_consumers - 1; i >= 0; --i) {
		ret = regulator_disable(consumers[i].consumer);
		if (ret != 0)
			goto err;
	}

	return 0;

err:
	pr_err("Failed to disable %s: %d\n", consumers[i].supply, ret);
	for (++i; i < num_consumers; ++i) {
		r = regulator_enable(consumers[i].consumer);
		if (r != 0)
			pr_err("Failed to re-enable %s: %d\n",
			       consumers[i].supply, r);
	}

	return ret;
}
EXPORT_SYMBOL_GPL(regulator_bulk_disable);

/**
 * regulator_bulk_force_disable - force disable multiple regulator consumers
 *
 * @num_consumers: Number of consumers
 * @consumers:     Consumer data; clients are stored here.
 * @return         0 on success, an errno on failure
 *
 * This convenience API allows consumers to forcibly disable multiple regulator
 * clients in a single API call.
 * NOTE: This should be used for situations when device damage will
 * likely occur if the regulators are not disabled (e.g. over temp).
 * Although regulator_force_disable function call for some consumers can
 * return error numbers, the function is called for all consumers.
 */
int regulator_bulk_force_disable(int num_consumers,
			   struct regulator_bulk_data *consumers)
{
	int i;
	int ret = 0;

	for (i = 0; i < num_consumers; i++) {
		consumers[i].ret =
			    regulator_force_disable(consumers[i].consumer);

		/* Store first error for reporting */
		if (consumers[i].ret && !ret)
			ret = consumers[i].ret;
	}

	return ret;
}
EXPORT_SYMBOL_GPL(regulator_bulk_force_disable);

/**
 * regulator_bulk_free - free multiple regulator consumers
 *
 * @num_consumers: Number of consumers
 * @consumers:     Consumer data; clients are stored here.
 *
 * This convenience API allows consumers to free multiple regulator
 * clients in a single API call.
 */
void regulator_bulk_free(int num_consumers,
			 struct regulator_bulk_data *consumers)
{
	int i;

	for (i = 0; i < num_consumers; i++) {
		regulator_put(consumers[i].consumer);
		consumers[i].consumer = NULL;
	}
}
EXPORT_SYMBOL_GPL(regulator_bulk_free);

/**
 * regulator_notifier_call_chain - call regulator event notifier
 * @rdev: regulator source
 * @event: notifier block
 * @data: callback-specific data.
 *
 * Called by regulator drivers to notify clients a regulator event has
 * occurred. We also notify regulator clients downstream.
 * Note lock must be held by caller.
 */
int regulator_notifier_call_chain(struct regulator_dev *rdev,
				  unsigned long event, void *data)
{
	lockdep_assert_held_once(&rdev->mutex);

	_notifier_call_chain(rdev, event, data);
	return NOTIFY_DONE;

}
EXPORT_SYMBOL_GPL(regulator_notifier_call_chain);

/**
 * regulator_mode_to_status - convert a regulator mode into a status
 *
 * @mode: Mode to convert
 *
 * Convert a regulator mode into a status.
 */
int regulator_mode_to_status(unsigned int mode)
{
	switch (mode) {
	case REGULATOR_MODE_FAST:
		return REGULATOR_STATUS_FAST;
	case REGULATOR_MODE_NORMAL:
		return REGULATOR_STATUS_NORMAL;
	case REGULATOR_MODE_IDLE:
		return REGULATOR_STATUS_IDLE;
	case REGULATOR_MODE_STANDBY:
		return REGULATOR_STATUS_STANDBY;
	default:
		return REGULATOR_STATUS_UNDEFINED;
	}
}
EXPORT_SYMBOL_GPL(regulator_mode_to_status);

static struct attribute *regulator_dev_attrs[] = {
	&dev_attr_name.attr,
	&dev_attr_num_users.attr,
	&dev_attr_type.attr,
	&dev_attr_microvolts.attr,
	&dev_attr_microamps.attr,
	&dev_attr_opmode.attr,
	&dev_attr_state.attr,
	&dev_attr_status.attr,
	&dev_attr_bypass.attr,
	&dev_attr_requested_microamps.attr,
	&dev_attr_min_microvolts.attr,
	&dev_attr_max_microvolts.attr,
	&dev_attr_min_microamps.attr,
	&dev_attr_max_microamps.attr,
	&dev_attr_suspend_standby_state.attr,
	&dev_attr_suspend_mem_state.attr,
	&dev_attr_suspend_disk_state.attr,
	&dev_attr_suspend_standby_microvolts.attr,
	&dev_attr_suspend_mem_microvolts.attr,
	&dev_attr_suspend_disk_microvolts.attr,
	&dev_attr_suspend_standby_mode.attr,
	&dev_attr_suspend_mem_mode.attr,
	&dev_attr_suspend_disk_mode.attr,
	NULL
};

/*
 * To avoid cluttering sysfs (and memory) with useless state, only
 * create attributes that can be meaningfully displayed.
 */
static umode_t regulator_attr_is_visible(struct kobject *kobj,
					 struct attribute *attr, int idx)
{
	struct device *dev = kobj_to_dev(kobj);
	struct regulator_dev *rdev = dev_to_rdev(dev);
	const struct regulator_ops *ops = rdev->desc->ops;
	umode_t mode = attr->mode;

	/* these three are always present */
	if (attr == &dev_attr_name.attr ||
	    attr == &dev_attr_num_users.attr ||
	    attr == &dev_attr_type.attr)
		return mode;

	/* some attributes need specific methods to be displayed */
	if (attr == &dev_attr_microvolts.attr) {
		if ((ops->get_voltage && ops->get_voltage(rdev) >= 0) ||
		    (ops->get_voltage_sel && ops->get_voltage_sel(rdev) >= 0) ||
		    (ops->list_voltage && ops->list_voltage(rdev, 0) >= 0) ||
		    (rdev->desc->fixed_uV && rdev->desc->n_voltages == 1))
			return mode;
		return 0;
	}

	if (attr == &dev_attr_microamps.attr)
		return ops->get_current_limit ? mode : 0;

	if (attr == &dev_attr_opmode.attr)
		return ops->get_mode ? mode : 0;

	if (attr == &dev_attr_state.attr)
		return (rdev->ena_pin || ops->is_enabled) ? mode : 0;

	if (attr == &dev_attr_status.attr)
		return ops->get_status ? mode : 0;

	if (attr == &dev_attr_bypass.attr)
		return ops->get_bypass ? mode : 0;

	/* some attributes are type-specific */
	if (attr == &dev_attr_requested_microamps.attr)
		return rdev->desc->type == REGULATOR_CURRENT ? mode : 0;

	/* constraints need specific supporting methods */
	if (attr == &dev_attr_min_microvolts.attr ||
	    attr == &dev_attr_max_microvolts.attr)
		return (ops->set_voltage || ops->set_voltage_sel) ? mode : 0;

	if (attr == &dev_attr_min_microamps.attr ||
	    attr == &dev_attr_max_microamps.attr)
		return ops->set_current_limit ? mode : 0;

	if (attr == &dev_attr_suspend_standby_state.attr ||
	    attr == &dev_attr_suspend_mem_state.attr ||
	    attr == &dev_attr_suspend_disk_state.attr)
		return mode;

	if (attr == &dev_attr_suspend_standby_microvolts.attr ||
	    attr == &dev_attr_suspend_mem_microvolts.attr ||
	    attr == &dev_attr_suspend_disk_microvolts.attr)
		return ops->set_suspend_voltage ? mode : 0;

	if (attr == &dev_attr_suspend_standby_mode.attr ||
	    attr == &dev_attr_suspend_mem_mode.attr ||
	    attr == &dev_attr_suspend_disk_mode.attr)
		return ops->set_suspend_mode ? mode : 0;

	return mode;
}

static const struct attribute_group regulator_dev_group = {
	.attrs = regulator_dev_attrs,
	.is_visible = regulator_attr_is_visible,
};

static const struct attribute_group *regulator_dev_groups[] = {
	&regulator_dev_group,
	NULL
};

static void regulator_dev_release(struct device *dev)
{
	struct regulator_dev *rdev = dev_get_drvdata(dev);

	kfree(rdev->constraints);
	of_node_put(rdev->dev.of_node);
	kfree(rdev);
}

#ifdef CONFIG_DEBUG_FS
static int reg_debug_enable_set(void *data, u64 val)
{
	struct regulator *regulator = data;
	int ret;

	if (val) {
		ret = regulator_enable(regulator);
		if (ret)
			rdev_err(regulator->rdev, "enable failed, ret=%d\n",
				 ret);
	} else {
		ret = regulator_disable(regulator);
		if (ret)
			rdev_err(regulator->rdev, "disable failed, ret=%d\n",
				 ret);
	}

	return ret;
}

static int reg_debug_enable_get(void *data, u64 *val)
{
	struct regulator *regulator = data;

	*val = regulator_is_enabled(regulator);

	return 0;
}
DEFINE_DEBUGFS_ATTRIBUTE(reg_enable_fops, reg_debug_enable_get,
			reg_debug_enable_set, "%llu\n");

static int reg_debug_force_disable_set(void *data, u64 val)
{
	struct regulator *regulator = data;
	int ret = 0;

	if (val > 0) {
		ret = regulator_force_disable(regulator);
		if (ret)
			rdev_err(regulator->rdev, "force_disable failed, ret=%d\n",
				 ret);
	}

	return ret;
}
DEFINE_DEBUGFS_ATTRIBUTE(reg_force_disable_fops, reg_debug_enable_get,
			reg_debug_force_disable_set, "%llu\n");

#define MAX_DEBUG_BUF_LEN 50

static ssize_t reg_debug_voltage_write(struct file *file,
				       const char __user *ubuf,
				       size_t count,
				       loff_t *ppos)
{
	struct regulator *regulator = file->private_data;
	struct regulator_dev *rdev = regulator->rdev;
	struct regulator *reg;

	char buf[MAX_DEBUG_BUF_LEN];
	int ret;
	int min_uV, max_uV = -1;

	if (count < MAX_DEBUG_BUF_LEN) {
		if (copy_from_user(buf, ubuf, count))
			return -EFAULT;

		buf[count] = '\0';
		ret = kstrtoint(buf, 10, &min_uV);

		/* Check that target voltage were specified. */
		if (ret || min_uV < 0) {
			rdev_err(regulator->rdev, "incorrect values specified: \"%s\"; should be: \"target_uV\"\n",
				 buf);
			return -EINVAL;
		}

		max_uV = rdev->constraints->max_uV;

		list_for_each_entry(reg, &rdev->consumer_list, list) {
			if ((!reg->voltage->min_uV && !reg->voltage->max_uV) ||
			    (reg == regulator))
				continue;
			reg->voltage->min_uV = min_uV;
			reg->voltage->max_uV = max_uV;
		}

		ret = regulator_set_voltage(regulator, min_uV, max_uV);
		if (ret) {
			rdev_err(regulator->rdev, "set voltage(%d, %d) failed, ret=%d\n",
				 min_uV, max_uV, ret);
			return ret;
		}
	} else {
		rdev_err(regulator->rdev, "voltage request string exceeds maximum buffer size\n");
		return -EINVAL;
	}

	return count;
}

static ssize_t reg_debug_voltage_read(struct file *file, char __user *ubuf,
				      size_t count, loff_t *ppos)
{
	struct regulator *regulator = file->private_data;
	char buf[MAX_DEBUG_BUF_LEN];
	int voltage, ret;

	voltage = regulator_get_voltage(regulator);

	ret = snprintf(buf, MAX_DEBUG_BUF_LEN - 1, "%d\n", voltage);

	return simple_read_from_buffer(ubuf, count, ppos, buf, ret);
}

static int reg_debug_voltage_open(struct inode *inode, struct file *file)
{
	file->private_data = inode->i_private;

	return 0;
}

static const struct file_operations reg_voltage_fops = {
	.write	= reg_debug_voltage_write,
	.open   = reg_debug_voltage_open,
	.read	= reg_debug_voltage_read,
};

static int reg_debug_mode_set(void *data, u64 val)
{
	struct regulator *regulator = data;
	unsigned int mode = val;
	int ret;

	ret = regulator_set_mode(regulator, mode);
	if (ret)
		rdev_err(regulator->rdev, "set mode=%u failed, ret=%d\n",
			 mode, ret);

	return ret;
}

static int reg_debug_mode_get(void *data, u64 *val)
{
	struct regulator *regulator = data;
	int mode;

	mode = regulator_get_mode(regulator);
	if (mode < 0) {
		rdev_err(regulator->rdev, "get mode failed, ret=%d\n", mode);
		return mode;
	}

	*val = mode;

	return 0;
}
DEFINE_DEBUGFS_ATTRIBUTE(reg_mode_fops, reg_debug_mode_get, reg_debug_mode_set,
			"%llu\n");

static int reg_debug_set_load(void *data, u64 val)
{
	struct regulator *regulator = data;
	int load = val;
	int ret;

	ret = regulator_set_load(regulator, load);
	if (ret)
		rdev_err(regulator->rdev, "set load=%d failed, ret=%d\n",
			 load, ret);

	return ret;
}
DEFINE_DEBUGFS_ATTRIBUTE(reg_set_load_fops, reg_debug_mode_get,
			reg_debug_set_load, "%llu\n");

static int reg_debug_consumers_show(struct seq_file *m, void *v)
{
	struct regulator_dev *rdev = m->private;
	struct regulator *reg;
	const char *supply_name;

	regulator_lock(rdev);

	/* Print a header if there are consumers. */
	if (rdev->open_count)
		seq_printf(m, "%-32s   Min_uV   Max_uV  load_uA\n",
			   "Device-Supply");

	list_for_each_entry(reg, &rdev->consumer_list, list) {
		if (reg->supply_name)
			supply_name = reg->supply_name;
		else
			supply_name = "(null)-(null)";

		seq_printf(m, "%-32s %8d %8d %8d\n", supply_name,
			   reg->voltage->min_uV, reg->voltage->max_uV, reg->uA_load);
	}

	regulator_unlock(rdev);

	return 0;
}

static int reg_debug_consumers_open(struct inode *inode, struct file *file)
{
	return single_open(file, reg_debug_consumers_show, inode->i_private);
}

static const struct file_operations reg_consumers_fops = {
	.owner		= THIS_MODULE,
	.open		= reg_debug_consumers_open,
	.read		= seq_read,
	.llseek		= seq_lseek,
	.release	= single_release,
};

static void rdev_deinit_debugfs(struct regulator_dev *rdev)
{
	struct regulator_limit_volt *reg_debug, *n;

	if (IS_ERR_OR_NULL(rdev))
		return;

	debugfs_remove_recursive(rdev->debugfs);

	list_for_each_entry_safe(reg_debug, n, &regulator_debug_list, list) {
		if (reg_debug->reg->rdev == rdev) {
			reg_debug->reg->debugfs = NULL;
			list_del(&reg_debug->list);
			regulator_put(reg_debug->reg);
			kfree(reg_debug);
		}
	}
}

static void rdev_init_debugfs(struct regulator_dev *rdev)
{
	struct device *parent = rdev->dev.parent;
	const char *rname = rdev_get_name(rdev);
	char name[NAME_MAX];
	struct regulator *regulator;
	const struct regulator_ops *ops;
	struct regulator_limit_volt *reg_debug;
	mode_t mode;

	/* Avoid duplicate debugfs directory names */
	if (parent && rname == rdev->desc->name) {
		snprintf(name, sizeof(name), "%s-%s", dev_name(parent),
			 rname);
		rname = name;
	}

	rdev->debugfs = debugfs_create_dir(rname, debugfs_root);
	if (!rdev->debugfs) {
		rdev_warn(rdev, "Failed to create debugfs directory\n");
		return;
	}

	debugfs_create_u32("use_count", 0444, rdev->debugfs,
			   &rdev->use_count);
	debugfs_create_u32("open_count", 0444, rdev->debugfs,
			   &rdev->open_count);
	debugfs_create_u32("bypass_count", 0444, rdev->debugfs,
			   &rdev->bypass_count);
	debugfs_create_file("consumers", 0444, rdev->debugfs, rdev,
			    &reg_consumers_fops);

	regulator = regulator_get(NULL, rdev_get_name(rdev));
	if (IS_ERR(regulator)) {
		rdev_err(rdev, "regulator get failed, ret=%ld\n",
			 PTR_ERR(regulator));
		return;
	}

	reg_debug = kzalloc(sizeof(*reg_debug), GFP_KERNEL);
	if (reg_debug == NULL) {
		regulator_put(regulator);
		return;
	}
	reg_debug->reg = regulator;
	list_add(&reg_debug->list, &regulator_debug_list);

	ops = rdev->desc->ops;

	debugfs_create_file("enable", 0644, rdev->debugfs, regulator,
			    &reg_enable_fops);

	mode = 0;
	if (ops->is_enabled)
		mode |= 0444;
	if (ops->disable)
		mode |= 0200;
	if (mode)
		debugfs_create_file("force_disable", mode, rdev->debugfs,
				    regulator, &reg_force_disable_fops);

	mode = 0;
	if (ops->get_voltage || ops->get_voltage_sel)
		mode |= 0444;
	if (ops->set_voltage || ops->set_voltage_sel)
		mode |= 0200;
	if (mode)
		debugfs_create_file("voltage", mode, rdev->debugfs, regulator,
				    &reg_voltage_fops);

	mode = 0;
	if (ops->get_mode)
		mode |= 0444;
	if (ops->set_mode)
		mode |= 0200;
	if (mode)
		debugfs_create_file("mode", mode, rdev->debugfs, regulator,
				    &reg_mode_fops);

	mode = 0;
	if (ops->get_mode)
		mode |= 0444;
	if (ops->set_load || (ops->get_optimum_mode && ops->set_mode))
		mode |= 0200;
	if (mode)
		debugfs_create_file("load", mode, rdev->debugfs, regulator,
				    &reg_set_load_fops);
}

#else
static inline void rdev_deinit_debugfs(struct regulator_dev *rdev)
{
}

static inline void rdev_init_debugfs(struct regulator_dev *rdev)
{
}
#endif

static void rdev_init_early_min_volt(struct regulator_dev *rdev)
{
	struct device_node *np = rdev->dev.of_node;
	struct regulator_limit_volt *reg_early;
	u32 pval;

	/*
	 * Minimum voltage during system startup, make sure we select a
	 * voltage that suits the needs of all regulator consumers
	 */
	if (of_property_read_u32(np, "regulator-early-min-microvolt", &pval))
		return;

	reg_early = kzalloc(sizeof(*reg_early), GFP_KERNEL);
	if (reg_early == NULL)
		return;

	reg_early->reg = regulator_get(NULL, rdev_get_name(rdev));
	if (IS_ERR(reg_early->reg)) {
		rdev_err(rdev, "regulator get failed, ret=%ld\n",
			 PTR_ERR(reg_early->reg));
		return;
	}

	reg_early->reg->voltage[PM_SUSPEND_ON].min_uV = pval;
	reg_early->reg->voltage[PM_SUSPEND_ON].max_uV =
		rdev->constraints->max_uV;

	list_add(&reg_early->list, &regulator_early_min_volt_list);
}

static int regulator_register_resolve_supply(struct device *dev, void *data)
{
	struct regulator_dev *rdev = dev_to_rdev(dev);

	if (regulator_resolve_supply(rdev))
		rdev_dbg(rdev, "unable to resolve supply\n");

	return 0;
}

static int regulator_fill_coupling_array(struct regulator_dev *rdev)
{
	struct coupling_desc *c_desc = &rdev->coupling_desc;
	int n_coupled = c_desc->n_coupled;
	struct regulator_dev *c_rdev;
	int i;

	for (i = 1; i < n_coupled; i++) {
		/* already resolved */
		if (c_desc->coupled_rdevs[i])
			continue;

		c_rdev = of_parse_coupled_regulator(rdev, i - 1);

		if (c_rdev) {
			c_desc->coupled_rdevs[i] = c_rdev;
			c_desc->n_resolved++;
		}
	}

	if (rdev->coupling_desc.n_resolved < n_coupled)
		return -1;
	else
		return 0;
}

static int regulator_register_fill_coupling_array(struct device *dev,
						  void *data)
{
	struct regulator_dev *rdev = dev_to_rdev(dev);

	if (!IS_ENABLED(CONFIG_OF))
		return 0;

	if (regulator_fill_coupling_array(rdev))
		rdev_dbg(rdev, "unable to resolve coupling\n");

	return 0;
}

static int regulator_resolve_coupling(struct regulator_dev *rdev)
{
	int n_phandles;

	if (!IS_ENABLED(CONFIG_OF))
		n_phandles = 0;
	else
		n_phandles = of_get_n_coupled(rdev);

	if (n_phandles + 1 > MAX_COUPLED) {
		rdev_err(rdev, "too many regulators coupled\n");
		return -EPERM;
	}

	/*
	 * Every regulator should always have coupling descriptor filled with
	 * at least pointer to itself.
	 */
	rdev->coupling_desc.coupled_rdevs[0] = rdev;
	rdev->coupling_desc.n_coupled = n_phandles + 1;
	rdev->coupling_desc.n_resolved++;

	/* regulator isn't coupled */
	if (n_phandles == 0)
		return 0;

	/* regulator, which can't change its voltage, can't be coupled */
	if (!regulator_ops_is_valid(rdev, REGULATOR_CHANGE_VOLTAGE)) {
		rdev_err(rdev, "voltage operation not allowed\n");
		return -EPERM;
	}

	if (rdev->constraints->max_spread <= 0) {
		rdev_err(rdev, "wrong max_spread value\n");
		return -EPERM;
	}

	if (!of_check_coupling_data(rdev))
		return -EPERM;

	/*
	 * After everything has been checked, try to fill rdevs array
	 * with pointers to regulators parsed from device tree. If some
	 * regulators are not registered yet, retry in late init call
	 */
	regulator_fill_coupling_array(rdev);

	return 0;
}

/**
 * regulator_register - register regulator
 * @regulator_desc: regulator to register
 * @cfg: runtime configuration for regulator
 *
 * Called by regulator drivers to register a regulator.
 * Returns a valid pointer to struct regulator_dev on success
 * or an ERR_PTR() on error.
 */
struct regulator_dev *
regulator_register(const struct regulator_desc *regulator_desc,
		   const struct regulator_config *cfg)
{
	const struct regulator_init_data *init_data;
	struct regulator_config *config = NULL;
	static atomic_t regulator_no = ATOMIC_INIT(-1);
	struct regulator_dev *rdev;
	struct device *dev;
	int ret, i;

	if (regulator_desc == NULL || cfg == NULL)
		return ERR_PTR(-EINVAL);

	dev = cfg->dev;
	WARN_ON(!dev);

	if (regulator_desc->name == NULL || regulator_desc->ops == NULL)
		return ERR_PTR(-EINVAL);

	if (regulator_desc->type != REGULATOR_VOLTAGE &&
	    regulator_desc->type != REGULATOR_CURRENT)
		return ERR_PTR(-EINVAL);

	/* Only one of each should be implemented */
	WARN_ON(regulator_desc->ops->get_voltage &&
		regulator_desc->ops->get_voltage_sel);
	WARN_ON(regulator_desc->ops->set_voltage &&
		regulator_desc->ops->set_voltage_sel);

	/* If we're using selectors we must implement list_voltage. */
	if (regulator_desc->ops->get_voltage_sel &&
	    !regulator_desc->ops->list_voltage) {
		return ERR_PTR(-EINVAL);
	}
	if (regulator_desc->ops->set_voltage_sel &&
	    !regulator_desc->ops->list_voltage) {
		return ERR_PTR(-EINVAL);
	}

	rdev = kzalloc(sizeof(struct regulator_dev), GFP_KERNEL);
	if (rdev == NULL)
		return ERR_PTR(-ENOMEM);

	/*
	 * Duplicate the config so the driver could override it after
	 * parsing init data.
	 */
	config = kmemdup(cfg, sizeof(*cfg), GFP_KERNEL);
	if (config == NULL) {
		kfree(rdev);
		return ERR_PTR(-ENOMEM);
	}

	init_data = regulator_of_get_init_data(dev, regulator_desc, config,
					       &rdev->dev.of_node);
	if (!init_data) {
		init_data = config->init_data;
		rdev->dev.of_node = of_node_get(config->of_node);
	}

	mutex_init(&rdev->mutex);
	rdev->reg_data = config->driver_data;
	rdev->owner = regulator_desc->owner;
	rdev->desc = regulator_desc;
	if (config->regmap)
		rdev->regmap = config->regmap;
	else if (dev_get_regmap(dev, NULL))
		rdev->regmap = dev_get_regmap(dev, NULL);
	else if (dev->parent)
		rdev->regmap = dev_get_regmap(dev->parent, NULL);
	INIT_LIST_HEAD(&rdev->consumer_list);
	INIT_LIST_HEAD(&rdev->list);
	BLOCKING_INIT_NOTIFIER_HEAD(&rdev->notifier);
	INIT_DELAYED_WORK(&rdev->disable_work, regulator_disable_work);

	/* preform any regulator specific init */
	if (init_data && init_data->regulator_init) {
		ret = init_data->regulator_init(rdev->reg_data);
		if (ret < 0)
			goto clean;
	}

	if (config->ena_gpiod ||
	    ((config->ena_gpio || config->ena_gpio_initialized) &&
	     gpio_is_valid(config->ena_gpio))) {
		mutex_lock(&regulator_list_mutex);
		ret = regulator_ena_gpio_request(rdev, config);
		mutex_unlock(&regulator_list_mutex);
		if (ret != 0) {
			rdev_err(rdev, "Failed to request enable GPIO%d: %d\n",
				 config->ena_gpio, ret);
			goto clean;
		}
	}

	/* register with sysfs */
	rdev->dev.class = &regulator_class;
	rdev->dev.parent = dev;
	dev_set_name(&rdev->dev, "regulator.%lu",
		    (unsigned long) atomic_inc_return(&regulator_no));

	/* set regulator constraints */
	if (init_data)
		rdev->constraints = kmemdup(&init_data->constraints,
					    sizeof(*rdev->constraints),
					    GFP_KERNEL);
	else
		rdev->constraints = kzalloc(sizeof(*rdev->constraints),
					    GFP_KERNEL);
	if (!rdev->constraints) {
		ret = -ENOMEM;
		goto wash;
	}

	if (init_data && init_data->supply_regulator)
		rdev->supply_name = init_data->supply_regulator;
	else if (regulator_desc->supply_name)
		rdev->supply_name = regulator_desc->supply_name;

	ret = set_machine_constraints(rdev);
	if (ret == -EPROBE_DEFER) {
		/* Regulator might be in bypass mode and so needs its supply
		 * to set the constraints */
		/* FIXME: this currently triggers a chicken-and-egg problem
		 * when creating -SUPPLY symlink in sysfs to a regulator
		 * that is just being created */
		ret = regulator_resolve_supply(rdev);
		if (!ret)
			ret = set_machine_constraints(rdev);
		else
			rdev_dbg(rdev, "unable to resolve supply early: %pe\n",
				 ERR_PTR(ret));
	}
	if (ret < 0)
		goto wash;

	mutex_lock(&regulator_list_mutex);
	ret = regulator_resolve_coupling(rdev);
	mutex_unlock(&regulator_list_mutex);

	if (ret != 0)
		goto wash;

	/* add consumers devices */
	if (init_data) {
		for (i = 0; i < init_data->num_consumer_supplies; i++) {
			ret = set_consumer_device_supply(rdev,
				init_data->consumer_supplies[i].dev_name,
				init_data->consumer_supplies[i].supply);
			if (ret < 0) {
				dev_err(dev, "Failed to set supply %s\n",
					init_data->consumer_supplies[i].supply);
				goto unset_supplies;
			}
		}
	}

	if (!rdev->desc->ops->get_voltage &&
	    !rdev->desc->ops->list_voltage &&
	    !rdev->desc->fixed_uV)
		rdev->is_switch = true;

	dev_set_drvdata(&rdev->dev, rdev);
	ret = device_register(&rdev->dev);
	if (ret != 0) {
		put_device(&rdev->dev);
		goto unset_supplies;
	}

	rdev_init_debugfs(rdev);
	rdev_init_early_min_volt(rdev);
	rdev->proxy_consumer = regulator_proxy_consumer_register(dev,
							config->of_node);

	/* try to resolve regulators supply since a new one was registered */
	class_for_each_device(&regulator_class, NULL, NULL,
			      regulator_register_resolve_supply);
	kfree(config);
	return rdev;

unset_supplies:
	mutex_lock(&regulator_list_mutex);
	unset_regulator_supplies(rdev);
	mutex_unlock(&regulator_list_mutex);
wash:
	kfree(rdev->constraints);
	mutex_lock(&regulator_list_mutex);
	regulator_ena_gpio_free(rdev);
	mutex_unlock(&regulator_list_mutex);
clean:
	kfree(rdev);
	kfree(config);
	return ERR_PTR(ret);
}
EXPORT_SYMBOL_GPL(regulator_register);

/**
 * regulator_unregister - unregister regulator
 * @rdev: regulator to unregister
 *
 * Called by regulator drivers to unregister a regulator.
 */
void regulator_unregister(struct regulator_dev *rdev)
{
	if (rdev == NULL)
		return;

	if (rdev->supply) {
		while (rdev->use_count--)
			regulator_disable(rdev->supply);
		regulator_put(rdev->supply);
	}
	rdev_deinit_debugfs(rdev);
	regulator_proxy_consumer_unregister(rdev->proxy_consumer);
	mutex_lock(&regulator_list_mutex);
	flush_work(&rdev->disable_work.work);
	WARN_ON(rdev->open_count);
	unset_regulator_supplies(rdev);
	list_del(&rdev->list);
	regulator_ena_gpio_free(rdev);
	mutex_unlock(&regulator_list_mutex);
	device_unregister(&rdev->dev);
}
EXPORT_SYMBOL_GPL(regulator_unregister);

static int regulator_sync_supply(struct device *dev, void *data)
{
	struct regulator_dev *rdev = dev_to_rdev(dev);

	if (rdev->dev.parent != data)
		return 0;

	if (!rdev->proxy_consumer)
		return 0;

	dev_dbg(data, "Removing regulator proxy consumer requests\n");
	regulator_proxy_consumer_unregister(rdev->proxy_consumer);
	rdev->proxy_consumer = NULL;

	return 0;
}

void regulator_sync_state(struct device *dev)
{
	class_for_each_device(&regulator_class, NULL, dev,
			      regulator_sync_supply);
}
EXPORT_SYMBOL_GPL(regulator_sync_state);

#ifdef CONFIG_SUSPEND
static int _regulator_suspend(struct device *dev, void *data)
{
	struct regulator_dev *rdev = dev_to_rdev(dev);
	suspend_state_t *state = data;
	int ret;

	regulator_lock(rdev);
	ret = suspend_set_state(rdev, *state);
	regulator_unlock(rdev);

	return ret;
}

/**
 * regulator_suspend - prepare regulators for system wide suspend
 * @state: system suspend state
 *
 * Configure each regulator with it's suspend operating parameters for state.
 */
static int regulator_suspend(struct device *dev)
{
	suspend_state_t state = pm_suspend_target_state;

	return class_for_each_device(&regulator_class, NULL, &state,
				     _regulator_suspend);
}

static int _regulator_resume(struct device *dev, void *data)
{
	int ret = 0;
	struct regulator_dev *rdev = dev_to_rdev(dev);
	suspend_state_t *state = data;
	struct regulator_state *rstate;

	rstate = regulator_get_suspend_state(rdev, *state);
	if (rstate == NULL)
		return 0;

	regulator_lock(rdev);

	if (rdev->desc->ops->resume &&
	    (rstate->enabled == ENABLE_IN_SUSPEND ||
	     rstate->enabled == DISABLE_IN_SUSPEND))
		ret = rdev->desc->ops->resume(rdev);

	regulator_unlock(rdev);

	return ret;
}

static int regulator_resume(struct device *dev)
{
	suspend_state_t state = pm_suspend_target_state;

	return class_for_each_device(&regulator_class, NULL, &state,
				     _regulator_resume);
}

#else /* !CONFIG_SUSPEND */

#define regulator_suspend	NULL
#define regulator_resume	NULL

#endif /* !CONFIG_SUSPEND */

#ifdef CONFIG_PM
static const struct dev_pm_ops __maybe_unused regulator_pm_ops = {
	.suspend	= regulator_suspend,
	.resume		= regulator_resume,
};
#endif

struct class regulator_class = {
	.name = "regulator",
	.dev_release = regulator_dev_release,
	.dev_groups = regulator_dev_groups,
#ifdef CONFIG_PM
	.pm = &regulator_pm_ops,
#endif
};
/**
 * regulator_has_full_constraints - the system has fully specified constraints
 *
 * Calling this function will cause the regulator API to disable all
 * regulators which have a zero use count and don't have an always_on
 * constraint in a late_initcall.
 *
 * The intention is that this will become the default behaviour in a
 * future kernel release so users are encouraged to use this facility
 * now.
 */
void regulator_has_full_constraints(void)
{
	has_full_constraints = 1;
}
EXPORT_SYMBOL_GPL(regulator_has_full_constraints);

/**
 * rdev_get_drvdata - get rdev regulator driver data
 * @rdev: regulator
 *
 * Get rdev regulator driver private data. This call can be used in the
 * regulator driver context.
 */
void *rdev_get_drvdata(struct regulator_dev *rdev)
{
	return rdev->reg_data;
}
EXPORT_SYMBOL_GPL(rdev_get_drvdata);

/**
 * regulator_get_drvdata - get regulator driver data
 * @regulator: regulator
 *
 * Get regulator driver private data. This call can be used in the consumer
 * driver context when non API regulator specific functions need to be called.
 */
void *regulator_get_drvdata(struct regulator *regulator)
{
	return regulator->rdev->reg_data;
}
EXPORT_SYMBOL_GPL(regulator_get_drvdata);

/**
 * regulator_set_drvdata - set regulator driver data
 * @regulator: regulator
 * @data: data
 */
void regulator_set_drvdata(struct regulator *regulator, void *data)
{
	regulator->rdev->reg_data = data;
}
EXPORT_SYMBOL_GPL(regulator_set_drvdata);

/**
 * regulator_get_id - get regulator ID
 * @rdev: regulator
 */
int rdev_get_id(struct regulator_dev *rdev)
{
	return rdev->desc->id;
}
EXPORT_SYMBOL_GPL(rdev_get_id);

struct device *rdev_get_dev(struct regulator_dev *rdev)
{
	return &rdev->dev;
}
EXPORT_SYMBOL_GPL(rdev_get_dev);

void *regulator_get_init_drvdata(struct regulator_init_data *reg_init_data)
{
	return reg_init_data->driver_data;
}
EXPORT_SYMBOL_GPL(regulator_get_init_drvdata);

#ifdef CONFIG_DEBUG_FS
static int supply_map_show(struct seq_file *sf, void *data)
{
	struct regulator_map *map;

	list_for_each_entry(map, &regulator_map_list, list) {
		seq_printf(sf, "%s -> %s.%s\n",
				rdev_get_name(map->regulator), map->dev_name,
				map->supply);
	}

	return 0;
}

static int supply_map_open(struct inode *inode, struct file *file)
{
	return single_open(file, supply_map_show, inode->i_private);
}
#endif

static const struct file_operations supply_map_fops = {
#ifdef CONFIG_DEBUG_FS
	.open = supply_map_open,
	.read = seq_read,
	.llseek = seq_lseek,
	.release = single_release,
#endif
};

#ifdef CONFIG_DEBUG_FS
struct summary_data {
	struct seq_file *s;
	struct regulator_dev *parent;
	int level;
};

static void regulator_summary_show_subtree(struct seq_file *s,
					   struct regulator_dev *rdev,
					   int level);

static int regulator_summary_show_children(struct device *dev, void *data)
{
	struct regulator_dev *rdev = dev_to_rdev(dev);
	struct summary_data *summary_data = data;

	if (rdev->supply && rdev->supply->rdev == summary_data->parent)
		regulator_summary_show_subtree(summary_data->s, rdev,
					       summary_data->level + 1);

	return 0;
}

static void regulator_summary_show_subtree(struct seq_file *s,
					   struct regulator_dev *rdev,
					   int level)
{
	struct regulation_constraints *c;
	struct regulator *consumer;
	struct summary_data summary_data;

	if (!rdev)
		return;

	seq_printf(s, "%*s%-*s %3d %4d %6d ",
		   level * 3 + 1, "",
		   30 - level * 3, rdev_get_name(rdev),
		   rdev->use_count, rdev->open_count, rdev->bypass_count);

	seq_printf(s, "%5dmV ", _regulator_get_voltage(rdev) / 1000);
	seq_printf(s, "%5dmA ", _regulator_get_current_limit(rdev) / 1000);

	c = rdev->constraints;
	if (c) {
		switch (rdev->desc->type) {
		case REGULATOR_VOLTAGE:
			seq_printf(s, "%5dmV %5dmV ",
				   c->min_uV / 1000, c->max_uV / 1000);
			break;
		case REGULATOR_CURRENT:
			seq_printf(s, "%5dmA %5dmA ",
				   c->min_uA / 1000, c->max_uA / 1000);
			break;
		}
	}

	seq_puts(s, "\n");

	list_for_each_entry(consumer, &rdev->consumer_list, list) {
		if (consumer->dev && consumer->dev->class == &regulator_class)
			continue;

		seq_printf(s, "%*s%-*s ",
			   (level + 1) * 3 + 1, "",
			   30 - (level + 1) * 3,
			   consumer->supply_name ? consumer->supply_name :
			   consumer->dev ? dev_name(consumer->dev) : "deviceless");

		switch (rdev->desc->type) {
		case REGULATOR_VOLTAGE:
			seq_printf(s, "%37dmV %5dmV",
				   consumer->voltage[PM_SUSPEND_ON].min_uV / 1000,
				   consumer->voltage[PM_SUSPEND_ON].max_uV / 1000);
			break;
		case REGULATOR_CURRENT:
			break;
		}

		seq_puts(s, "\n");
	}

	summary_data.s = s;
	summary_data.level = level;
	summary_data.parent = rdev;

	class_for_each_device(&regulator_class, NULL, &summary_data,
			      regulator_summary_show_children);
}

static int regulator_summary_show_roots(struct device *dev, void *data)
{
	struct regulator_dev *rdev = dev_to_rdev(dev);
	struct seq_file *s = data;

	if (!rdev->supply)
		regulator_summary_show_subtree(s, rdev, 0);

	return 0;
}

static int regulator_summary_show(struct seq_file *s, void *data)
{
	seq_puts(s, " regulator                      use open bypass voltage current     min     max\n");
	seq_puts(s, "-------------------------------------------------------------------------------\n");

	class_for_each_device(&regulator_class, NULL, s,
			      regulator_summary_show_roots);

	return 0;
}

static int regulator_summary_open(struct inode *inode, struct file *file)
{
	return single_open(file, regulator_summary_show, inode->i_private);
}
#endif

static const struct file_operations regulator_summary_fops = {
#ifdef CONFIG_DEBUG_FS
	.open		= regulator_summary_open,
	.read		= seq_read,
	.llseek		= seq_lseek,
	.release	= single_release,
#endif
};

static int __init regulator_init(void)
{
	int ret;

	ret = class_register(&regulator_class);

	debugfs_root = debugfs_create_dir("regulator", NULL);
	if (!debugfs_root)
		pr_warn("regulator: Failed to create debugfs directory\n");

	debugfs_create_file("supply_map", 0444, debugfs_root, NULL,
			    &supply_map_fops);

	debugfs_create_file("regulator_summary", 0444, debugfs_root,
			    NULL, &regulator_summary_fops);

	regulator_dummy_init();

	return ret;
}

/* init early to allow our consumers to complete system booting */
#ifdef CONFIG_ROCKCHIP_THUNDER_BOOT
core_initcall_sync(regulator_init);
#else
core_initcall(regulator_init);
#endif

static int regulator_late_cleanup(struct device *dev, void *data)
{
	struct regulator_dev *rdev = dev_to_rdev(dev);
	const struct regulator_ops *ops = rdev->desc->ops;
	struct regulation_constraints *c = rdev->constraints;
	int enabled, ret;

	if (c && c->always_on)
		return 0;

	if (!regulator_ops_is_valid(rdev, REGULATOR_CHANGE_STATUS))
		return 0;

	regulator_lock(rdev);

	if (rdev->use_count)
		goto unlock;

	/* If we can't read the status assume it's on. */
	if (ops->is_enabled)
		enabled = ops->is_enabled(rdev);
	else
		enabled = 1;

	if (!enabled)
		goto unlock;

	if (have_full_constraints()) {
		/* We log since this may kill the system if it goes
		 * wrong. */
		rdev_info(rdev, "disabling\n");
		ret = _regulator_do_disable(rdev);
		if (ret != 0)
			rdev_err(rdev, "couldn't disable: %d\n", ret);
	} else {
		/* The intention is that in future we will
		 * assume that full constraints are provided
		 * so warn even if we aren't going to do
		 * anything here.
		 */
		rdev_warn(rdev, "incomplete constraints, leaving on\n");
	}

unlock:
	regulator_unlock(rdev);

	return 0;
}

static void regulator_init_complete_work_function(struct work_struct *work)
{
	/*
	 * Regulators may had failed to resolve their input supplies
	 * when were registered, either because the input supply was
	 * not registered yet or because its parent device was not
	 * bound yet. So attempt to resolve the input supplies for
	 * pending regulators before trying to disable unused ones.
	 */
	class_for_each_device(&regulator_class, NULL, NULL,
			      regulator_register_resolve_supply);

	/* If we have a full configuration then disable any regulators
	 * we have permission to change the status for and which are
	 * not in use or always_on.  This is effectively the default
	 * for DT and ACPI as they have full constraints.
	 */
	class_for_each_device(&regulator_class, NULL, NULL,
			      regulator_late_cleanup);
}

static DECLARE_DELAYED_WORK(regulator_init_complete_work,
			    regulator_init_complete_work_function);

static void __init regulator_release_early_min_volt(void)
{
	struct regulator_limit_volt *reg_early, *n;
	struct regulator *reg;
	struct regulator_dev *rdev;
	int min_uV = 0, max_uV = 0, ret = 0;

	if (list_empty(&regulator_early_min_volt_list))
		return;

	list_for_each_entry_safe(reg_early, n, &regulator_early_min_volt_list,
				 list) {
		rdev = reg_early->reg->rdev;

		regulator_lock_supply(rdev);

		reg_early->reg->voltage[PM_SUSPEND_ON].min_uV = 0;
		reg_early->reg->voltage[PM_SUSPEND_ON].max_uV = 0;
		min_uV = rdev->constraints->min_uV;
		max_uV = rdev->constraints->max_uV;

		list_for_each_entry(reg, &rdev->consumer_list, list) {
			if (!reg->voltage[PM_SUSPEND_ON].min_uV &&
			    !reg->voltage[PM_SUSPEND_ON].max_uV)
				continue;
			ret = regulator_set_voltage_unlocked(reg_early->reg,
							     min_uV,
							     max_uV,
							     PM_SUSPEND_ON);
			if (ret)
				rdev_err(rdev, "set voltage(%d, %d) failed\n",
					 min_uV, max_uV);
			break;
		}

		regulator_unlock_supply(rdev);

		list_del(&reg_early->list);
		regulator_put(reg_early->reg);
		kfree(reg_early);
	}
}

static int __init regulator_init_complete(void)
{
	/*
	 * Since DT doesn't provide an idiomatic mechanism for
	 * enabling full constraints and since it's much more natural
	 * with DT to provide them just assume that a DT enabled
	 * system has full constraints.
	 */
	if (of_have_populated_dt())
		has_full_constraints = true;

	/*
	 * We punt completion for an arbitrary amount of time since
	 * systems like distros will load many drivers from userspace
	 * so consumers might not always be ready yet, this is
	 * particularly an issue with laptops where this might bounce
	 * the display off then on.  Ideally we'd get a notification
	 * from userspace when this happens but we don't so just wait
	 * a bit and hope we waited long enough.  It'd be better if
	 * we'd only do this on systems that need it, and a kernel
	 * command line option might be useful.
	 */
	schedule_delayed_work(&regulator_init_complete_work,
			      msecs_to_jiffies(30000));

	class_for_each_device(&regulator_class, NULL, NULL,
			      regulator_register_fill_coupling_array);

	regulator_release_early_min_volt();

	return 0;
}
late_initcall_sync(regulator_init_complete);<|MERGE_RESOLUTION|>--- conflicted
+++ resolved
@@ -1243,17 +1243,13 @@
 	 * and we have control then make sure it is enabled.
 	 */
 	if (rdev->constraints->always_on || rdev->constraints->boot_on) {
-<<<<<<< HEAD
-		if (rdev->supply && !_regulator_is_enabled(rdev->supply->rdev)) {
-=======
 		/* If we want to enable this regulator, make sure that we know
 		 * the supplying regulator.
 		 */
 		if (rdev->supply_name && !rdev->supply)
 			return -EPROBE_DEFER;
 
-		if (rdev->supply) {
->>>>>>> a6850bb5
+		if (rdev->supply && !_regulator_is_enabled(rdev->supply->rdev)) {
 			ret = regulator_enable(rdev->supply);
 			if (ret < 0) {
 				_regulator_put(rdev->supply);
