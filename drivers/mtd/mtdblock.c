--- conflicted
+++ resolved
@@ -28,6 +28,7 @@
 #include <linux/slab.h>
 #include <linux/types.h>
 #include <linux/vmalloc.h>
+#include <linux/version.h>
 
 #include <linux/mtd/mtd.h>
 #include <linux/mtd/blktrans.h>
@@ -259,13 +260,8 @@
 static int mtdblock_readsect(struct mtd_blktrans_dev *dev,
 			      loff_t block,unsigned long nsect, char *buf)
 {
-<<<<<<< HEAD
-	struct mtdblk_dev *mtdblk = mtdblks[dev->devnum];
+	struct mtdblk_dev *mtdblk = container_of(dev, struct mtdblk_dev, mbd);
 	return do_cached_read(mtdblk, (loff_t)block<<9, 512*nsect, buf);
-=======
-	struct mtdblk_dev *mtdblk = container_of(dev, struct mtdblk_dev, mbd);
-	return do_cached_read(mtdblk, block<<9, 512, buf);
->>>>>>> f937994b
 }
 
 static int mtdblock_writesect(struct mtd_blktrans_dev *dev,
@@ -287,8 +283,13 @@
 static int mtdblock_readsect(struct mtd_blktrans_dev *dev,
 			      unsigned long block,unsigned long nsect, char *buf)
 {
+#if (LINUX_VERSION_CODE >= KERNEL_VERSION(2, 6, 35))
+	struct mtdblk_dev *mtdblk = container_of(dev, struct mtdblk_dev, mbd);
+	struct mtd_info *mtd = mtdblk->mbd.mtd;
+#else
 	struct mtdblk_dev *mtdblk = mtdblks[dev->devnum];
 	struct mtd_info *mtd = mtdblk->mtd;
+#endif
 	size_t retlen,len;
 	loff_t pos = (loff_t)block*512;
     len = 512*nsect;
@@ -300,8 +301,13 @@
 static int mtdblock_writesect(struct mtd_blktrans_dev *dev,
 			      unsigned long block,unsigned long nsect, char *buf)
 {
+#if (LINUX_VERSION_CODE >= KERNEL_VERSION(2, 6, 35))
+	struct mtdblk_dev *mtdblk = container_of(dev, struct mtdblk_dev, mbd);
+	struct mtd_info *mtd = mtdblk->mbd.mtd;
+#else
 	struct mtdblk_dev *mtdblk = mtdblks[dev->devnum];
 	struct mtd_info *mtd = mtdblk->mtd;
+#endif
 	size_t retlen,len;
 	loff_t pos = (loff_t)block*512;
     len = 512*nsect;
