--- conflicted
+++ resolved
@@ -1230,10 +1230,6 @@
 {
 	struct rk817_codec_priv *rk817 = snd_soc_component_get_drvdata(component);
 
-<<<<<<< HEAD
-	rk817_capture_path_config(component, OFF, rk817->capture_path);
-	rk817_playback_path_config(component, OFF, rk817->playback_path);
-=======
 	if (rk817->resume_path) {
 		if (rk817->capture_path != MIC_OFF)
 			rk817_capture_path_config(component, OFF, rk817->capture_path);
@@ -1241,7 +1237,6 @@
 			rk817_playback_path_config(component, OFF, rk817->playback_path);
 	}
 
->>>>>>> 604cec40
 	return 0;
 }
 
