--- conflicted
+++ resolved
@@ -797,12 +797,8 @@
 
 static const struct snd_soc_component_driver rockchip_i2s_component = {
 	.name = DRV_NAME,
-<<<<<<< HEAD
-	.idle_bias_on = 1,
-=======
 	.controls = rockchip_i2s_snd_controls,
 	.num_controls = ARRAY_SIZE(rockchip_i2s_snd_controls),
->>>>>>> 604cec40
 };
 
 static bool rockchip_i2s_wr_reg(struct device *dev, unsigned int reg)
