--- conflicted
+++ resolved
@@ -882,12 +882,7 @@
 
 enum elv_merge blk_try_merge(struct request *rq, struct bio *bio)
 {
-<<<<<<< HEAD
-	if (req_op(rq) == REQ_OP_DISCARD &&
-	    queue_max_discard_segments(rq->q) > 1) {
-=======
-	if (blk_discard_mergable(rq))
->>>>>>> 174651bd
+	if (blk_discard_mergable(rq)) {
 		return ELEVATOR_DISCARD_MERGE;
 	} else if (blk_rq_pos(rq) + blk_rq_sectors(rq) ==
 		   bio->bi_iter.bi_sector) {
