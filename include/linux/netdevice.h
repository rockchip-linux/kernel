--- conflicted
+++ resolved
@@ -3920,12 +3920,8 @@
 static inline void __netif_tx_lock(struct netdev_queue *txq, int cpu)
 {
 	spin_lock(&txq->_xmit_lock);
-<<<<<<< HEAD
-	netdev_queue_set_owner(txq, cpu);
-=======
 	/* Pairs with READ_ONCE() in __dev_queue_xmit() */
 	WRITE_ONCE(txq->xmit_lock_owner, cpu);
->>>>>>> 5fd3cce3
 }
 
 static inline bool __netif_tx_acquire(struct netdev_queue *txq)
@@ -3942,49 +3938,32 @@
 static inline void __netif_tx_lock_bh(struct netdev_queue *txq)
 {
 	spin_lock_bh(&txq->_xmit_lock);
-<<<<<<< HEAD
-	netdev_queue_set_owner(txq, smp_processor_id());
-=======
 	/* Pairs with READ_ONCE() in __dev_queue_xmit() */
 	WRITE_ONCE(txq->xmit_lock_owner, smp_processor_id());
->>>>>>> 5fd3cce3
 }
 
 static inline bool __netif_tx_trylock(struct netdev_queue *txq)
 {
 	bool ok = spin_trylock(&txq->_xmit_lock);
-<<<<<<< HEAD
-	if (likely(ok))
-		netdev_queue_set_owner(txq, smp_processor_id());
-=======
 
 	if (likely(ok)) {
 		/* Pairs with READ_ONCE() in __dev_queue_xmit() */
 		WRITE_ONCE(txq->xmit_lock_owner, smp_processor_id());
 	}
->>>>>>> 5fd3cce3
 	return ok;
 }
 
 static inline void __netif_tx_unlock(struct netdev_queue *txq)
 {
-<<<<<<< HEAD
-	netdev_queue_clear_owner(txq);
-=======
 	/* Pairs with READ_ONCE() in __dev_queue_xmit() */
 	WRITE_ONCE(txq->xmit_lock_owner, -1);
->>>>>>> 5fd3cce3
 	spin_unlock(&txq->_xmit_lock);
 }
 
 static inline void __netif_tx_unlock_bh(struct netdev_queue *txq)
 {
-<<<<<<< HEAD
-	netdev_queue_clear_owner(txq);
-=======
 	/* Pairs with READ_ONCE() in __dev_queue_xmit() */
 	WRITE_ONCE(txq->xmit_lock_owner, -1);
->>>>>>> 5fd3cce3
 	spin_unlock_bh(&txq->_xmit_lock);
 }
 
