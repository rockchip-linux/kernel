--- conflicted
+++ resolved
@@ -12,15 +12,12 @@
 #include <linux/tracepoint.h>
 #include <trace/hooks/vendor_hooks.h>
 
-<<<<<<< HEAD
-=======
 #ifdef __GENKSYMS__
 struct iova_domain;
 #else
 /* struct iova_domain */
 #include <linux/iova.h>
 #endif /* __GENKSYMS__ */
->>>>>>> aa33064d
 DECLARE_RESTRICTED_HOOK(android_rvh_iommu_setup_dma_ops,
 	TP_PROTO(struct device *dev, u64 dma_base, u64 size),
 	TP_ARGS(dev, dma_base, size), 1);
