/*
 *  linux/kernel/sys.c
 *
 *  Copyright (C) 1991, 1992  Linus Torvalds
 */

#include <linux/export.h>
#include <linux/mm.h>
#include <linux/utsname.h>
#include <linux/mman.h>
#include <linux/reboot.h>
#include <linux/prctl.h>
#include <linux/highuid.h>
#include <linux/fs.h>
#include <linux/kmod.h>
#include <linux/perf_event.h>
#include <linux/resource.h>
#include <linux/kernel.h>
#include <linux/workqueue.h>
#include <linux/capability.h>
#include <linux/device.h>
#include <linux/key.h>
#include <linux/times.h>
#include <linux/posix-timers.h>
#include <linux/security.h>
#include <linux/dcookies.h>
#include <linux/suspend.h>
#include <linux/tty.h>
#include <linux/signal.h>
#include <linux/cn_proc.h>
#include <linux/getcpu.h>
#include <linux/task_io_accounting_ops.h>
#include <linux/seccomp.h>
#include <linux/cpu.h>
#include <linux/personality.h>
#include <linux/ptrace.h>
#include <linux/fs_struct.h>
#include <linux/file.h>
#include <linux/mount.h>
#include <linux/gfp.h>
#include <linux/syscore_ops.h>
#include <linux/version.h>
#include <linux/ctype.h>
#include <linux/mm.h>
#include <linux/mempolicy.h>

#include <linux/compat.h>
#include <linux/syscalls.h>
#include <linux/kprobes.h>
#include <linux/user_namespace.h>
#include <linux/binfmts.h>

#include <linux/sched.h>
#include <linux/rcupdate.h>
#include <linux/uidgid.h>
#include <linux/cred.h>

#include <linux/nospec.h>

#include <linux/kmsg_dump.h>
/* Move somewhere else to avoid recompiling? */
#include <generated/utsrelease.h>

#include <asm/uaccess.h>
#include <asm/io.h>
#include <asm/unistd.h>

#ifndef SET_UNALIGN_CTL
# define SET_UNALIGN_CTL(a, b)	(-EINVAL)
#endif
#ifndef GET_UNALIGN_CTL
# define GET_UNALIGN_CTL(a, b)	(-EINVAL)
#endif
#ifndef SET_FPEMU_CTL
# define SET_FPEMU_CTL(a, b)	(-EINVAL)
#endif
#ifndef GET_FPEMU_CTL
# define GET_FPEMU_CTL(a, b)	(-EINVAL)
#endif
#ifndef SET_FPEXC_CTL
# define SET_FPEXC_CTL(a, b)	(-EINVAL)
#endif
#ifndef GET_FPEXC_CTL
# define GET_FPEXC_CTL(a, b)	(-EINVAL)
#endif
#ifndef GET_ENDIAN
# define GET_ENDIAN(a, b)	(-EINVAL)
#endif
#ifndef SET_ENDIAN
# define SET_ENDIAN(a, b)	(-EINVAL)
#endif
#ifndef GET_TSC_CTL
# define GET_TSC_CTL(a)		(-EINVAL)
#endif
#ifndef SET_TSC_CTL
# define SET_TSC_CTL(a)		(-EINVAL)
#endif
#ifndef MPX_ENABLE_MANAGEMENT
# define MPX_ENABLE_MANAGEMENT()	(-EINVAL)
#endif
#ifndef MPX_DISABLE_MANAGEMENT
# define MPX_DISABLE_MANAGEMENT()	(-EINVAL)
#endif
#ifndef GET_FP_MODE
# define GET_FP_MODE(a)		(-EINVAL)
#endif
#ifndef SET_FP_MODE
# define SET_FP_MODE(a,b)	(-EINVAL)
#endif

/*
 * this is where the system-wide overflow UID and GID are defined, for
 * architectures that now have 32-bit UID/GID but didn't in the past
 */

int overflowuid = DEFAULT_OVERFLOWUID;
int overflowgid = DEFAULT_OVERFLOWGID;

EXPORT_SYMBOL(overflowuid);
EXPORT_SYMBOL(overflowgid);

/*
 * the same as above, but for filesystems which can only store a 16-bit
 * UID and GID. as such, this is needed on all architectures
 */

int fs_overflowuid = DEFAULT_FS_OVERFLOWUID;
int fs_overflowgid = DEFAULT_FS_OVERFLOWUID;

EXPORT_SYMBOL(fs_overflowuid);
EXPORT_SYMBOL(fs_overflowgid);

/*
 * Returns true if current's euid is same as p's uid or euid,
 * or has CAP_SYS_NICE to p's user_ns.
 *
 * Called with rcu_read_lock, creds are safe
 */
static bool set_one_prio_perm(struct task_struct *p)
{
	const struct cred *cred = current_cred(), *pcred = __task_cred(p);

	if (uid_eq(pcred->uid,  cred->euid) ||
	    uid_eq(pcred->euid, cred->euid))
		return true;
	if (ns_capable(pcred->user_ns, CAP_SYS_NICE))
		return true;
	return false;
}

/*
 * set the priority of a task
 * - the caller must hold the RCU read lock
 */
static int set_one_prio(struct task_struct *p, int niceval, int error)
{
	int no_nice;

	if (!set_one_prio_perm(p)) {
		error = -EPERM;
		goto out;
	}
	if (niceval < task_nice(p) && !can_nice(p, niceval)) {
		error = -EACCES;
		goto out;
	}
	no_nice = security_task_setnice(p, niceval);
	if (no_nice) {
		error = no_nice;
		goto out;
	}
	if (error == -ESRCH)
		error = 0;
	set_user_nice(p, niceval);
out:
	return error;
}

SYSCALL_DEFINE3(setpriority, int, which, int, who, int, niceval)
{
	struct task_struct *g, *p;
	struct user_struct *user;
	const struct cred *cred = current_cred();
	int error = -EINVAL;
	struct pid *pgrp;
	kuid_t uid;

	if (which > PRIO_USER || which < PRIO_PROCESS)
		goto out;

	/* normalize: avoid signed division (rounding problems) */
	error = -ESRCH;
	if (niceval < MIN_NICE)
		niceval = MIN_NICE;
	if (niceval > MAX_NICE)
		niceval = MAX_NICE;

	rcu_read_lock();
	read_lock(&tasklist_lock);
	switch (which) {
	case PRIO_PROCESS:
		if (who)
			p = find_task_by_vpid(who);
		else
			p = current;
		if (p)
			error = set_one_prio(p, niceval, error);
		break;
	case PRIO_PGRP:
		if (who)
			pgrp = find_vpid(who);
		else
			pgrp = task_pgrp(current);
		do_each_pid_thread(pgrp, PIDTYPE_PGID, p) {
			error = set_one_prio(p, niceval, error);
		} while_each_pid_thread(pgrp, PIDTYPE_PGID, p);
		break;
	case PRIO_USER:
		uid = make_kuid(cred->user_ns, who);
		user = cred->user;
		if (!who)
			uid = cred->uid;
		else if (!uid_eq(uid, cred->uid)) {
			user = find_user(uid);
			if (!user)
				goto out_unlock;	/* No processes for this user */
		}
		do_each_thread(g, p) {
			if (uid_eq(task_uid(p), uid) && task_pid_vnr(p))
				error = set_one_prio(p, niceval, error);
		} while_each_thread(g, p);
		if (!uid_eq(uid, cred->uid))
			free_uid(user);		/* For find_user() */
		break;
	}
out_unlock:
	read_unlock(&tasklist_lock);
	rcu_read_unlock();
out:
	return error;
}

/*
 * Ugh. To avoid negative return values, "getpriority()" will
 * not return the normal nice-value, but a negated value that
 * has been offset by 20 (ie it returns 40..1 instead of -20..19)
 * to stay compatible.
 */
SYSCALL_DEFINE2(getpriority, int, which, int, who)
{
	struct task_struct *g, *p;
	struct user_struct *user;
	const struct cred *cred = current_cred();
	long niceval, retval = -ESRCH;
	struct pid *pgrp;
	kuid_t uid;

	if (which > PRIO_USER || which < PRIO_PROCESS)
		return -EINVAL;

	rcu_read_lock();
	read_lock(&tasklist_lock);
	switch (which) {
	case PRIO_PROCESS:
		if (who)
			p = find_task_by_vpid(who);
		else
			p = current;
		if (p) {
			niceval = nice_to_rlimit(task_nice(p));
			if (niceval > retval)
				retval = niceval;
		}
		break;
	case PRIO_PGRP:
		if (who)
			pgrp = find_vpid(who);
		else
			pgrp = task_pgrp(current);
		do_each_pid_thread(pgrp, PIDTYPE_PGID, p) {
			niceval = nice_to_rlimit(task_nice(p));
			if (niceval > retval)
				retval = niceval;
		} while_each_pid_thread(pgrp, PIDTYPE_PGID, p);
		break;
	case PRIO_USER:
		uid = make_kuid(cred->user_ns, who);
		user = cred->user;
		if (!who)
			uid = cred->uid;
		else if (!uid_eq(uid, cred->uid)) {
			user = find_user(uid);
			if (!user)
				goto out_unlock;	/* No processes for this user */
		}
		do_each_thread(g, p) {
			if (uid_eq(task_uid(p), uid) && task_pid_vnr(p)) {
				niceval = nice_to_rlimit(task_nice(p));
				if (niceval > retval)
					retval = niceval;
			}
		} while_each_thread(g, p);
		if (!uid_eq(uid, cred->uid))
			free_uid(user);		/* for find_user() */
		break;
	}
out_unlock:
	read_unlock(&tasklist_lock);
	rcu_read_unlock();

	return retval;
}

/*
 * Unprivileged users may change the real gid to the effective gid
 * or vice versa.  (BSD-style)
 *
 * If you set the real gid at all, or set the effective gid to a value not
 * equal to the real gid, then the saved gid is set to the new effective gid.
 *
 * This makes it possible for a setgid program to completely drop its
 * privileges, which is often a useful assertion to make when you are doing
 * a security audit over a program.
 *
 * The general idea is that a program which uses just setregid() will be
 * 100% compatible with BSD.  A program which uses just setgid() will be
 * 100% compatible with POSIX with saved IDs.
 *
 * SMP: There are not races, the GIDs are checked only by filesystem
 *      operations (as far as semantic preservation is concerned).
 */
#ifdef CONFIG_MULTIUSER
SYSCALL_DEFINE2(setregid, gid_t, rgid, gid_t, egid)
{
	struct user_namespace *ns = current_user_ns();
	const struct cred *old;
	struct cred *new;
	int retval;
	kgid_t krgid, kegid;

	krgid = make_kgid(ns, rgid);
	kegid = make_kgid(ns, egid);

	if ((rgid != (gid_t) -1) && !gid_valid(krgid))
		return -EINVAL;
	if ((egid != (gid_t) -1) && !gid_valid(kegid))
		return -EINVAL;

	new = prepare_creds();
	if (!new)
		return -ENOMEM;
	old = current_cred();

	retval = -EPERM;
	if (rgid != (gid_t) -1) {
		if (gid_eq(old->gid, krgid) ||
		    gid_eq(old->egid, krgid) ||
		    ns_capable(old->user_ns, CAP_SETGID))
			new->gid = krgid;
		else
			goto error;
	}
	if (egid != (gid_t) -1) {
		if (gid_eq(old->gid, kegid) ||
		    gid_eq(old->egid, kegid) ||
		    gid_eq(old->sgid, kegid) ||
		    ns_capable(old->user_ns, CAP_SETGID))
			new->egid = kegid;
		else
			goto error;
	}

	if (rgid != (gid_t) -1 ||
	    (egid != (gid_t) -1 && !gid_eq(kegid, old->gid)))
		new->sgid = new->egid;
	new->fsgid = new->egid;

	return commit_creds(new);

error:
	abort_creds(new);
	return retval;
}

/*
 * setgid() is implemented like SysV w/ SAVED_IDS
 *
 * SMP: Same implicit races as above.
 */
SYSCALL_DEFINE1(setgid, gid_t, gid)
{
	struct user_namespace *ns = current_user_ns();
	const struct cred *old;
	struct cred *new;
	int retval;
	kgid_t kgid;

	kgid = make_kgid(ns, gid);
	if (!gid_valid(kgid))
		return -EINVAL;

	new = prepare_creds();
	if (!new)
		return -ENOMEM;
	old = current_cred();

	retval = -EPERM;
	if (ns_capable(old->user_ns, CAP_SETGID))
		new->gid = new->egid = new->sgid = new->fsgid = kgid;
	else if (gid_eq(kgid, old->gid) || gid_eq(kgid, old->sgid))
		new->egid = new->fsgid = kgid;
	else
		goto error;

	return commit_creds(new);

error:
	abort_creds(new);
	return retval;
}

/*
 * change the user struct in a credentials set to match the new UID
 */
static int set_user(struct cred *new)
{
	struct user_struct *new_user;

	new_user = alloc_uid(new->uid);
	if (!new_user)
		return -EAGAIN;

	/*
	 * We don't fail in case of NPROC limit excess here because too many
	 * poorly written programs don't check set*uid() return code, assuming
	 * it never fails if called by root.  We may still enforce NPROC limit
	 * for programs doing set*uid()+execve() by harmlessly deferring the
	 * failure to the execve() stage.
	 */
	if (atomic_read(&new_user->processes) >= rlimit(RLIMIT_NPROC) &&
			new_user != INIT_USER)
		current->flags |= PF_NPROC_EXCEEDED;
	else
		current->flags &= ~PF_NPROC_EXCEEDED;

	free_uid(new->user);
	new->user = new_user;
	return 0;
}

/*
 * Unprivileged users may change the real uid to the effective uid
 * or vice versa.  (BSD-style)
 *
 * If you set the real uid at all, or set the effective uid to a value not
 * equal to the real uid, then the saved uid is set to the new effective uid.
 *
 * This makes it possible for a setuid program to completely drop its
 * privileges, which is often a useful assertion to make when you are doing
 * a security audit over a program.
 *
 * The general idea is that a program which uses just setreuid() will be
 * 100% compatible with BSD.  A program which uses just setuid() will be
 * 100% compatible with POSIX with saved IDs.
 */
SYSCALL_DEFINE2(setreuid, uid_t, ruid, uid_t, euid)
{
	struct user_namespace *ns = current_user_ns();
	const struct cred *old;
	struct cred *new;
	int retval;
	kuid_t kruid, keuid;

	kruid = make_kuid(ns, ruid);
	keuid = make_kuid(ns, euid);

	if ((ruid != (uid_t) -1) && !uid_valid(kruid))
		return -EINVAL;
	if ((euid != (uid_t) -1) && !uid_valid(keuid))
		return -EINVAL;

	new = prepare_creds();
	if (!new)
		return -ENOMEM;
	old = current_cred();

	retval = -EPERM;
	if (ruid != (uid_t) -1) {
		new->uid = kruid;
		if (!uid_eq(old->uid, kruid) &&
		    !uid_eq(old->euid, kruid) &&
		    !ns_capable(old->user_ns, CAP_SETUID))
			goto error;
	}

	if (euid != (uid_t) -1) {
		new->euid = keuid;
		if (!uid_eq(old->uid, keuid) &&
		    !uid_eq(old->euid, keuid) &&
		    !uid_eq(old->suid, keuid) &&
		    !ns_capable(old->user_ns, CAP_SETUID))
			goto error;
	}

	if (!uid_eq(new->uid, old->uid)) {
		retval = set_user(new);
		if (retval < 0)
			goto error;
	}
	if (ruid != (uid_t) -1 ||
	    (euid != (uid_t) -1 && !uid_eq(keuid, old->uid)))
		new->suid = new->euid;
	new->fsuid = new->euid;

	retval = security_task_fix_setuid(new, old, LSM_SETID_RE);
	if (retval < 0)
		goto error;

	return commit_creds(new);

error:
	abort_creds(new);
	return retval;
}

/*
 * setuid() is implemented like SysV with SAVED_IDS
 *
 * Note that SAVED_ID's is deficient in that a setuid root program
 * like sendmail, for example, cannot set its uid to be a normal
 * user and then switch back, because if you're root, setuid() sets
 * the saved uid too.  If you don't like this, blame the bright people
 * in the POSIX committee and/or USG.  Note that the BSD-style setreuid()
 * will allow a root program to temporarily drop privileges and be able to
 * regain them by swapping the real and effective uid.
 */
SYSCALL_DEFINE1(setuid, uid_t, uid)
{
	struct user_namespace *ns = current_user_ns();
	const struct cred *old;
	struct cred *new;
	int retval;
	kuid_t kuid;

	kuid = make_kuid(ns, uid);
	if (!uid_valid(kuid))
		return -EINVAL;

	new = prepare_creds();
	if (!new)
		return -ENOMEM;
	old = current_cred();

	retval = -EPERM;
	if (ns_capable(old->user_ns, CAP_SETUID)) {
		new->suid = new->uid = kuid;
		if (!uid_eq(kuid, old->uid)) {
			retval = set_user(new);
			if (retval < 0)
				goto error;
		}
	} else if (!uid_eq(kuid, old->uid) && !uid_eq(kuid, new->suid)) {
		goto error;
	}

	new->fsuid = new->euid = kuid;

	retval = security_task_fix_setuid(new, old, LSM_SETID_ID);
	if (retval < 0)
		goto error;

	return commit_creds(new);

error:
	abort_creds(new);
	return retval;
}


/*
 * This function implements a generic ability to update ruid, euid,
 * and suid.  This allows you to implement the 4.4 compatible seteuid().
 */
SYSCALL_DEFINE3(setresuid, uid_t, ruid, uid_t, euid, uid_t, suid)
{
	struct user_namespace *ns = current_user_ns();
	const struct cred *old;
	struct cred *new;
	int retval;
	kuid_t kruid, keuid, ksuid;

	kruid = make_kuid(ns, ruid);
	keuid = make_kuid(ns, euid);
	ksuid = make_kuid(ns, suid);

	if ((ruid != (uid_t) -1) && !uid_valid(kruid))
		return -EINVAL;

	if ((euid != (uid_t) -1) && !uid_valid(keuid))
		return -EINVAL;

	if ((suid != (uid_t) -1) && !uid_valid(ksuid))
		return -EINVAL;

	new = prepare_creds();
	if (!new)
		return -ENOMEM;

	old = current_cred();

	retval = -EPERM;
	if (!ns_capable(old->user_ns, CAP_SETUID)) {
		if (ruid != (uid_t) -1        && !uid_eq(kruid, old->uid) &&
		    !uid_eq(kruid, old->euid) && !uid_eq(kruid, old->suid))
			goto error;
		if (euid != (uid_t) -1        && !uid_eq(keuid, old->uid) &&
		    !uid_eq(keuid, old->euid) && !uid_eq(keuid, old->suid))
			goto error;
		if (suid != (uid_t) -1        && !uid_eq(ksuid, old->uid) &&
		    !uid_eq(ksuid, old->euid) && !uid_eq(ksuid, old->suid))
			goto error;
	}

	if (ruid != (uid_t) -1) {
		new->uid = kruid;
		if (!uid_eq(kruid, old->uid)) {
			retval = set_user(new);
			if (retval < 0)
				goto error;
		}
	}
	if (euid != (uid_t) -1)
		new->euid = keuid;
	if (suid != (uid_t) -1)
		new->suid = ksuid;
	new->fsuid = new->euid;

	retval = security_task_fix_setuid(new, old, LSM_SETID_RES);
	if (retval < 0)
		goto error;

	return commit_creds(new);

error:
	abort_creds(new);
	return retval;
}

SYSCALL_DEFINE3(getresuid, uid_t __user *, ruidp, uid_t __user *, euidp, uid_t __user *, suidp)
{
	const struct cred *cred = current_cred();
	int retval;
	uid_t ruid, euid, suid;

	ruid = from_kuid_munged(cred->user_ns, cred->uid);
	euid = from_kuid_munged(cred->user_ns, cred->euid);
	suid = from_kuid_munged(cred->user_ns, cred->suid);

	retval = put_user(ruid, ruidp);
	if (!retval) {
		retval = put_user(euid, euidp);
		if (!retval)
			return put_user(suid, suidp);
	}
	return retval;
}

/*
 * Same as above, but for rgid, egid, sgid.
 */
SYSCALL_DEFINE3(setresgid, gid_t, rgid, gid_t, egid, gid_t, sgid)
{
	struct user_namespace *ns = current_user_ns();
	const struct cred *old;
	struct cred *new;
	int retval;
	kgid_t krgid, kegid, ksgid;

	krgid = make_kgid(ns, rgid);
	kegid = make_kgid(ns, egid);
	ksgid = make_kgid(ns, sgid);

	if ((rgid != (gid_t) -1) && !gid_valid(krgid))
		return -EINVAL;
	if ((egid != (gid_t) -1) && !gid_valid(kegid))
		return -EINVAL;
	if ((sgid != (gid_t) -1) && !gid_valid(ksgid))
		return -EINVAL;

	new = prepare_creds();
	if (!new)
		return -ENOMEM;
	old = current_cred();

	retval = -EPERM;
	if (!ns_capable(old->user_ns, CAP_SETGID)) {
		if (rgid != (gid_t) -1        && !gid_eq(krgid, old->gid) &&
		    !gid_eq(krgid, old->egid) && !gid_eq(krgid, old->sgid))
			goto error;
		if (egid != (gid_t) -1        && !gid_eq(kegid, old->gid) &&
		    !gid_eq(kegid, old->egid) && !gid_eq(kegid, old->sgid))
			goto error;
		if (sgid != (gid_t) -1        && !gid_eq(ksgid, old->gid) &&
		    !gid_eq(ksgid, old->egid) && !gid_eq(ksgid, old->sgid))
			goto error;
	}

	if (rgid != (gid_t) -1)
		new->gid = krgid;
	if (egid != (gid_t) -1)
		new->egid = kegid;
	if (sgid != (gid_t) -1)
		new->sgid = ksgid;
	new->fsgid = new->egid;

	return commit_creds(new);

error:
	abort_creds(new);
	return retval;
}

SYSCALL_DEFINE3(getresgid, gid_t __user *, rgidp, gid_t __user *, egidp, gid_t __user *, sgidp)
{
	const struct cred *cred = current_cred();
	int retval;
	gid_t rgid, egid, sgid;

	rgid = from_kgid_munged(cred->user_ns, cred->gid);
	egid = from_kgid_munged(cred->user_ns, cred->egid);
	sgid = from_kgid_munged(cred->user_ns, cred->sgid);

	retval = put_user(rgid, rgidp);
	if (!retval) {
		retval = put_user(egid, egidp);
		if (!retval)
			retval = put_user(sgid, sgidp);
	}

	return retval;
}


/*
 * "setfsuid()" sets the fsuid - the uid used for filesystem checks. This
 * is used for "access()" and for the NFS daemon (letting nfsd stay at
 * whatever uid it wants to). It normally shadows "euid", except when
 * explicitly set by setfsuid() or for access..
 */
SYSCALL_DEFINE1(setfsuid, uid_t, uid)
{
	const struct cred *old;
	struct cred *new;
	uid_t old_fsuid;
	kuid_t kuid;

	old = current_cred();
	old_fsuid = from_kuid_munged(old->user_ns, old->fsuid);

	kuid = make_kuid(old->user_ns, uid);
	if (!uid_valid(kuid))
		return old_fsuid;

	new = prepare_creds();
	if (!new)
		return old_fsuid;

	if (uid_eq(kuid, old->uid)  || uid_eq(kuid, old->euid)  ||
	    uid_eq(kuid, old->suid) || uid_eq(kuid, old->fsuid) ||
	    ns_capable(old->user_ns, CAP_SETUID)) {
		if (!uid_eq(kuid, old->fsuid)) {
			new->fsuid = kuid;
			if (security_task_fix_setuid(new, old, LSM_SETID_FS) == 0)
				goto change_okay;
		}
	}

	abort_creds(new);
	return old_fsuid;

change_okay:
	commit_creds(new);
	return old_fsuid;
}

/*
 * Samma på svenska..
 */
SYSCALL_DEFINE1(setfsgid, gid_t, gid)
{
	const struct cred *old;
	struct cred *new;
	gid_t old_fsgid;
	kgid_t kgid;

	old = current_cred();
	old_fsgid = from_kgid_munged(old->user_ns, old->fsgid);

	kgid = make_kgid(old->user_ns, gid);
	if (!gid_valid(kgid))
		return old_fsgid;

	new = prepare_creds();
	if (!new)
		return old_fsgid;

	if (gid_eq(kgid, old->gid)  || gid_eq(kgid, old->egid)  ||
	    gid_eq(kgid, old->sgid) || gid_eq(kgid, old->fsgid) ||
	    ns_capable(old->user_ns, CAP_SETGID)) {
		if (!gid_eq(kgid, old->fsgid)) {
			new->fsgid = kgid;
			goto change_okay;
		}
	}

	abort_creds(new);
	return old_fsgid;

change_okay:
	commit_creds(new);
	return old_fsgid;
}
#endif /* CONFIG_MULTIUSER */

/**
 * sys_getpid - return the thread group id of the current process
 *
 * Note, despite the name, this returns the tgid not the pid.  The tgid and
 * the pid are identical unless CLONE_THREAD was specified on clone() in
 * which case the tgid is the same in all threads of the same group.
 *
 * This is SMP safe as current->tgid does not change.
 */
SYSCALL_DEFINE0(getpid)
{
	return task_tgid_vnr(current);
}

/* Thread ID - the internal kernel "pid" */
SYSCALL_DEFINE0(gettid)
{
	return task_pid_vnr(current);
}

/*
 * Accessing ->real_parent is not SMP-safe, it could
 * change from under us. However, we can use a stale
 * value of ->real_parent under rcu_read_lock(), see
 * release_task()->call_rcu(delayed_put_task_struct).
 */
SYSCALL_DEFINE0(getppid)
{
	int pid;

	rcu_read_lock();
	pid = task_tgid_vnr(rcu_dereference(current->real_parent));
	rcu_read_unlock();

	return pid;
}

SYSCALL_DEFINE0(getuid)
{
	/* Only we change this so SMP safe */
	return from_kuid_munged(current_user_ns(), current_uid());
}

SYSCALL_DEFINE0(geteuid)
{
	/* Only we change this so SMP safe */
	return from_kuid_munged(current_user_ns(), current_euid());
}

SYSCALL_DEFINE0(getgid)
{
	/* Only we change this so SMP safe */
	return from_kgid_munged(current_user_ns(), current_gid());
}

SYSCALL_DEFINE0(getegid)
{
	/* Only we change this so SMP safe */
	return from_kgid_munged(current_user_ns(), current_egid());
}

void do_sys_times(struct tms *tms)
{
	cputime_t tgutime, tgstime, cutime, cstime;

	thread_group_cputime_adjusted(current, &tgutime, &tgstime);
	cutime = current->signal->cutime;
	cstime = current->signal->cstime;
	tms->tms_utime = cputime_to_clock_t(tgutime);
	tms->tms_stime = cputime_to_clock_t(tgstime);
	tms->tms_cutime = cputime_to_clock_t(cutime);
	tms->tms_cstime = cputime_to_clock_t(cstime);
}

SYSCALL_DEFINE1(times, struct tms __user *, tbuf)
{
	if (tbuf) {
		struct tms tmp;

		do_sys_times(&tmp);
		if (copy_to_user(tbuf, &tmp, sizeof(struct tms)))
			return -EFAULT;
	}
	force_successful_syscall_return();
	return (long) jiffies_64_to_clock_t(get_jiffies_64());
}

/*
 * This needs some heavy checking ...
 * I just haven't the stomach for it. I also don't fully
 * understand sessions/pgrp etc. Let somebody who does explain it.
 *
 * OK, I think I have the protection semantics right.... this is really
 * only important on a multi-user system anyway, to make sure one user
 * can't send a signal to a process owned by another.  -TYT, 12/12/91
 *
 * !PF_FORKNOEXEC check to conform completely to POSIX.
 */
SYSCALL_DEFINE2(setpgid, pid_t, pid, pid_t, pgid)
{
	struct task_struct *p;
	struct task_struct *group_leader = current->group_leader;
	struct pid *pgrp;
	int err;

	if (!pid)
		pid = task_pid_vnr(group_leader);
	if (!pgid)
		pgid = pid;
	if (pgid < 0)
		return -EINVAL;
	rcu_read_lock();

	/* From this point forward we keep holding onto the tasklist lock
	 * so that our parent does not change from under us. -DaveM
	 */
	write_lock_irq(&tasklist_lock);

	err = -ESRCH;
	p = find_task_by_vpid(pid);
	if (!p)
		goto out;

	err = -EINVAL;
	if (!thread_group_leader(p))
		goto out;

	if (same_thread_group(p->real_parent, group_leader)) {
		err = -EPERM;
		if (task_session(p) != task_session(group_leader))
			goto out;
		err = -EACCES;
		if (!(p->flags & PF_FORKNOEXEC))
			goto out;
	} else {
		err = -ESRCH;
		if (p != group_leader)
			goto out;
	}

	err = -EPERM;
	if (p->signal->leader)
		goto out;

	pgrp = task_pid(p);
	if (pgid != pid) {
		struct task_struct *g;

		pgrp = find_vpid(pgid);
		g = pid_task(pgrp, PIDTYPE_PGID);
		if (!g || task_session(g) != task_session(group_leader))
			goto out;
	}

	err = security_task_setpgid(p, pgid);
	if (err)
		goto out;

	if (task_pgrp(p) != pgrp)
		change_pid(p, PIDTYPE_PGID, pgrp);

	err = 0;
out:
	/* All paths lead to here, thus we are safe. -DaveM */
	write_unlock_irq(&tasklist_lock);
	rcu_read_unlock();
	return err;
}

SYSCALL_DEFINE1(getpgid, pid_t, pid)
{
	struct task_struct *p;
	struct pid *grp;
	int retval;

	rcu_read_lock();
	if (!pid)
		grp = task_pgrp(current);
	else {
		retval = -ESRCH;
		p = find_task_by_vpid(pid);
		if (!p)
			goto out;
		grp = task_pgrp(p);
		if (!grp)
			goto out;

		retval = security_task_getpgid(p);
		if (retval)
			goto out;
	}
	retval = pid_vnr(grp);
out:
	rcu_read_unlock();
	return retval;
}

#ifdef __ARCH_WANT_SYS_GETPGRP

SYSCALL_DEFINE0(getpgrp)
{
	return sys_getpgid(0);
}

#endif

SYSCALL_DEFINE1(getsid, pid_t, pid)
{
	struct task_struct *p;
	struct pid *sid;
	int retval;

	rcu_read_lock();
	if (!pid)
		sid = task_session(current);
	else {
		retval = -ESRCH;
		p = find_task_by_vpid(pid);
		if (!p)
			goto out;
		sid = task_session(p);
		if (!sid)
			goto out;

		retval = security_task_getsid(p);
		if (retval)
			goto out;
	}
	retval = pid_vnr(sid);
out:
	rcu_read_unlock();
	return retval;
}

static void set_special_pids(struct pid *pid)
{
	struct task_struct *curr = current->group_leader;

	if (task_session(curr) != pid)
		change_pid(curr, PIDTYPE_SID, pid);

	if (task_pgrp(curr) != pid)
		change_pid(curr, PIDTYPE_PGID, pid);
}

SYSCALL_DEFINE0(setsid)
{
	struct task_struct *group_leader = current->group_leader;
	struct pid *sid = task_pid(group_leader);
	pid_t session = pid_vnr(sid);
	int err = -EPERM;

	write_lock_irq(&tasklist_lock);
	/* Fail if I am already a session leader */
	if (group_leader->signal->leader)
		goto out;

	/* Fail if a process group id already exists that equals the
	 * proposed session id.
	 */
	if (pid_task(sid, PIDTYPE_PGID))
		goto out;

	group_leader->signal->leader = 1;
	set_special_pids(sid);

	proc_clear_tty(group_leader);

	err = session;
out:
	write_unlock_irq(&tasklist_lock);
	if (err > 0) {
		proc_sid_connector(group_leader);
		sched_autogroup_create_attach(group_leader);
	}
	return err;
}

DECLARE_RWSEM(uts_sem);

#ifdef COMPAT_UTS_MACHINE
#define override_architecture(name) \
	(personality(current->personality) == PER_LINUX32 && \
	 copy_to_user(name->machine, COMPAT_UTS_MACHINE, \
		      sizeof(COMPAT_UTS_MACHINE)))
#else
#define override_architecture(name)	0
#endif

/*
 * Work around broken programs that cannot handle "Linux 3.0".
 * Instead we map 3.x to 2.6.40+x, so e.g. 3.0 would be 2.6.40
 * And we map 4.x to 2.6.60+x, so 4.0 would be 2.6.60.
 */
static int override_release(char __user *release, size_t len)
{
	int ret = 0;

	if (current->personality & UNAME26) {
		const char *rest = UTS_RELEASE;
		char buf[65] = { 0 };
		int ndots = 0;
		unsigned v;
		size_t copy;

		while (*rest) {
			if (*rest == '.' && ++ndots >= 3)
				break;
			if (!isdigit(*rest) && *rest != '.')
				break;
			rest++;
		}
		v = ((LINUX_VERSION_CODE >> 8) & 0xff) + 60;
		copy = clamp_t(size_t, len, 1, sizeof(buf));
		copy = scnprintf(buf, copy, "2.6.%u%s", v, rest);
		ret = copy_to_user(release, buf, copy + 1);
	}
	return ret;
}

SYSCALL_DEFINE1(newuname, struct new_utsname __user *, name)
{
	struct new_utsname tmp;

	down_read(&uts_sem);
	memcpy(&tmp, utsname(), sizeof(tmp));
	up_read(&uts_sem);
	if (copy_to_user(name, &tmp, sizeof(tmp)))
		return -EFAULT;

	if (override_release(name->release, sizeof(name->release)))
		return -EFAULT;
	if (override_architecture(name))
		return -EFAULT;
	return 0;
}

#ifdef __ARCH_WANT_SYS_OLD_UNAME
/*
 * Old cruft
 */
SYSCALL_DEFINE1(uname, struct old_utsname __user *, name)
{
	struct old_utsname tmp;

	if (!name)
		return -EFAULT;

	down_read(&uts_sem);
	memcpy(&tmp, utsname(), sizeof(tmp));
	up_read(&uts_sem);
	if (copy_to_user(name, &tmp, sizeof(tmp)))
		return -EFAULT;

	if (override_release(name->release, sizeof(name->release)))
		return -EFAULT;
	if (override_architecture(name))
		return -EFAULT;
	return 0;
}

SYSCALL_DEFINE1(olduname, struct oldold_utsname __user *, name)
{
	struct oldold_utsname tmp = {};

	if (!name)
		return -EFAULT;

	down_read(&uts_sem);
	memcpy(&tmp.sysname, &utsname()->sysname, __OLD_UTS_LEN);
	memcpy(&tmp.nodename, &utsname()->nodename, __OLD_UTS_LEN);
	memcpy(&tmp.release, &utsname()->release, __OLD_UTS_LEN);
	memcpy(&tmp.version, &utsname()->version, __OLD_UTS_LEN);
	memcpy(&tmp.machine, &utsname()->machine, __OLD_UTS_LEN);
	up_read(&uts_sem);
	if (copy_to_user(name, &tmp, sizeof(tmp)))
		return -EFAULT;

	if (override_architecture(name))
		return -EFAULT;
	if (override_release(name->release, sizeof(name->release)))
		return -EFAULT;
	return 0;
}
#endif

SYSCALL_DEFINE2(sethostname, char __user *, name, int, len)
{
	int errno;
	char tmp[__NEW_UTS_LEN];

	if (!ns_capable(current->nsproxy->uts_ns->user_ns, CAP_SYS_ADMIN))
		return -EPERM;

	if (len < 0 || len > __NEW_UTS_LEN)
		return -EINVAL;
	errno = -EFAULT;
	if (!copy_from_user(tmp, name, len)) {
		struct new_utsname *u;

		down_write(&uts_sem);
		u = utsname();
		memcpy(u->nodename, tmp, len);
		memset(u->nodename + len, 0, sizeof(u->nodename) - len);
		errno = 0;
		uts_proc_notify(UTS_PROC_HOSTNAME);
		up_write(&uts_sem);
	}
	return errno;
}

#ifdef __ARCH_WANT_SYS_GETHOSTNAME

SYSCALL_DEFINE2(gethostname, char __user *, name, int, len)
{
	int i;
	struct new_utsname *u;
	char tmp[__NEW_UTS_LEN + 1];

	if (len < 0)
		return -EINVAL;
	down_read(&uts_sem);
	u = utsname();
	i = 1 + strlen(u->nodename);
	if (i > len)
		i = len;
	memcpy(tmp, u->nodename, i);
	up_read(&uts_sem);
	if (copy_to_user(name, tmp, i))
		return -EFAULT;
	return 0;
}

#endif

/*
 * Only setdomainname; getdomainname can be implemented by calling
 * uname()
 */
SYSCALL_DEFINE2(setdomainname, char __user *, name, int, len)
{
	int errno;
	char tmp[__NEW_UTS_LEN];

	if (!ns_capable(current->nsproxy->uts_ns->user_ns, CAP_SYS_ADMIN))
		return -EPERM;
	if (len < 0 || len > __NEW_UTS_LEN)
		return -EINVAL;

	errno = -EFAULT;
	if (!copy_from_user(tmp, name, len)) {
		struct new_utsname *u;

		down_write(&uts_sem);
		u = utsname();
		memcpy(u->domainname, tmp, len);
		memset(u->domainname + len, 0, sizeof(u->domainname) - len);
		errno = 0;
		uts_proc_notify(UTS_PROC_DOMAINNAME);
		up_write(&uts_sem);
	}
	return errno;
}

SYSCALL_DEFINE2(getrlimit, unsigned int, resource, struct rlimit __user *, rlim)
{
	struct rlimit value;
	int ret;

	ret = do_prlimit(current, resource, NULL, &value);
	if (!ret)
		ret = copy_to_user(rlim, &value, sizeof(*rlim)) ? -EFAULT : 0;

	return ret;
}

#ifdef __ARCH_WANT_SYS_OLD_GETRLIMIT

/*
 *	Back compatibility for getrlimit. Needed for some apps.
 */
SYSCALL_DEFINE2(old_getrlimit, unsigned int, resource,
		struct rlimit __user *, rlim)
{
	struct rlimit x;
	if (resource >= RLIM_NLIMITS)
		return -EINVAL;

	resource = array_index_nospec(resource, RLIM_NLIMITS);
	task_lock(current->group_leader);
	x = current->signal->rlim[resource];
	task_unlock(current->group_leader);
	if (x.rlim_cur > 0x7FFFFFFF)
		x.rlim_cur = 0x7FFFFFFF;
	if (x.rlim_max > 0x7FFFFFFF)
		x.rlim_max = 0x7FFFFFFF;
	return copy_to_user(rlim, &x, sizeof(x)) ? -EFAULT : 0;
}

#endif

static inline bool rlim64_is_infinity(__u64 rlim64)
{
#if BITS_PER_LONG < 64
	return rlim64 >= ULONG_MAX;
#else
	return rlim64 == RLIM64_INFINITY;
#endif
}

static void rlim_to_rlim64(const struct rlimit *rlim, struct rlimit64 *rlim64)
{
	if (rlim->rlim_cur == RLIM_INFINITY)
		rlim64->rlim_cur = RLIM64_INFINITY;
	else
		rlim64->rlim_cur = rlim->rlim_cur;
	if (rlim->rlim_max == RLIM_INFINITY)
		rlim64->rlim_max = RLIM64_INFINITY;
	else
		rlim64->rlim_max = rlim->rlim_max;
}

static void rlim64_to_rlim(const struct rlimit64 *rlim64, struct rlimit *rlim)
{
	if (rlim64_is_infinity(rlim64->rlim_cur))
		rlim->rlim_cur = RLIM_INFINITY;
	else
		rlim->rlim_cur = (unsigned long)rlim64->rlim_cur;
	if (rlim64_is_infinity(rlim64->rlim_max))
		rlim->rlim_max = RLIM_INFINITY;
	else
		rlim->rlim_max = (unsigned long)rlim64->rlim_max;
}

/* make sure you are allowed to change @tsk limits before calling this */
int do_prlimit(struct task_struct *tsk, unsigned int resource,
		struct rlimit *new_rlim, struct rlimit *old_rlim)
{
	struct rlimit *rlim;
	int retval = 0;

	if (resource >= RLIM_NLIMITS)
		return -EINVAL;
	if (new_rlim) {
		if (new_rlim->rlim_cur > new_rlim->rlim_max)
			return -EINVAL;
		if (resource == RLIMIT_NOFILE &&
				new_rlim->rlim_max > sysctl_nr_open)
			return -EPERM;
	}

	/* protect tsk->signal and tsk->sighand from disappearing */
	read_lock(&tasklist_lock);
	if (!tsk->sighand) {
		retval = -ESRCH;
		goto out;
	}

	rlim = tsk->signal->rlim + resource;
	task_lock(tsk->group_leader);
	if (new_rlim) {
		/* Keep the capable check against init_user_ns until
		   cgroups can contain all limits */
		if (new_rlim->rlim_max > rlim->rlim_max &&
				!capable(CAP_SYS_RESOURCE))
			retval = -EPERM;
		if (!retval)
			retval = security_task_setrlimit(tsk->group_leader,
					resource, new_rlim);
		if (resource == RLIMIT_CPU && new_rlim->rlim_cur == 0) {
			/*
			 * The caller is asking for an immediate RLIMIT_CPU
			 * expiry.  But we use the zero value to mean "it was
			 * never set".  So let's cheat and make it one second
			 * instead
			 */
			new_rlim->rlim_cur = 1;
		}
	}
	if (!retval) {
		if (old_rlim)
			*old_rlim = *rlim;
		if (new_rlim)
			*rlim = *new_rlim;
	}
	task_unlock(tsk->group_leader);

	/*
	 * RLIMIT_CPU handling.   Note that the kernel fails to return an error
	 * code if it rejected the user's attempt to set RLIMIT_CPU.  This is a
	 * very long-standing error, and fixing it now risks breakage of
	 * applications, so we live with it
	 */
	 if (!retval && new_rlim && resource == RLIMIT_CPU &&
			 new_rlim->rlim_cur != RLIM_INFINITY)
		update_rlimit_cpu(tsk, new_rlim->rlim_cur);
out:
	read_unlock(&tasklist_lock);
	return retval;
}

/* rcu lock must be held */
static int check_prlimit_permission(struct task_struct *task)
{
	const struct cred *cred = current_cred(), *tcred;

	if (current == task)
		return 0;

	tcred = __task_cred(task);
	if (uid_eq(cred->uid, tcred->euid) &&
	    uid_eq(cred->uid, tcred->suid) &&
	    uid_eq(cred->uid, tcred->uid)  &&
	    gid_eq(cred->gid, tcred->egid) &&
	    gid_eq(cred->gid, tcred->sgid) &&
	    gid_eq(cred->gid, tcred->gid))
		return 0;
	if (ns_capable(tcred->user_ns, CAP_SYS_RESOURCE))
		return 0;

	return -EPERM;
}

SYSCALL_DEFINE4(prlimit64, pid_t, pid, unsigned int, resource,
		const struct rlimit64 __user *, new_rlim,
		struct rlimit64 __user *, old_rlim)
{
	struct rlimit64 old64, new64;
	struct rlimit old, new;
	struct task_struct *tsk;
	int ret;

	if (new_rlim) {
		if (copy_from_user(&new64, new_rlim, sizeof(new64)))
			return -EFAULT;
		rlim64_to_rlim(&new64, &new);
	}

	rcu_read_lock();
	tsk = pid ? find_task_by_vpid(pid) : current;
	if (!tsk) {
		rcu_read_unlock();
		return -ESRCH;
	}
	ret = check_prlimit_permission(tsk);
	if (ret) {
		rcu_read_unlock();
		return ret;
	}
	get_task_struct(tsk);
	rcu_read_unlock();

	ret = do_prlimit(tsk, resource, new_rlim ? &new : NULL,
			old_rlim ? &old : NULL);

	if (!ret && old_rlim) {
		rlim_to_rlim64(&old, &old64);
		if (copy_to_user(old_rlim, &old64, sizeof(old64)))
			ret = -EFAULT;
	}

	put_task_struct(tsk);
	return ret;
}

SYSCALL_DEFINE2(setrlimit, unsigned int, resource, struct rlimit __user *, rlim)
{
	struct rlimit new_rlim;

	if (copy_from_user(&new_rlim, rlim, sizeof(*rlim)))
		return -EFAULT;
	return do_prlimit(current, resource, &new_rlim, NULL);
}

/*
 * It would make sense to put struct rusage in the task_struct,
 * except that would make the task_struct be *really big*.  After
 * task_struct gets moved into malloc'ed memory, it would
 * make sense to do this.  It will make moving the rest of the information
 * a lot simpler!  (Which we're not doing right now because we're not
 * measuring them yet).
 *
 * When sampling multiple threads for RUSAGE_SELF, under SMP we might have
 * races with threads incrementing their own counters.  But since word
 * reads are atomic, we either get new values or old values and we don't
 * care which for the sums.  We always take the siglock to protect reading
 * the c* fields from p->signal from races with exit.c updating those
 * fields when reaping, so a sample either gets all the additions of a
 * given child after it's reaped, or none so this sample is before reaping.
 *
 * Locking:
 * We need to take the siglock for CHILDEREN, SELF and BOTH
 * for  the cases current multithreaded, non-current single threaded
 * non-current multithreaded.  Thread traversal is now safe with
 * the siglock held.
 * Strictly speaking, we donot need to take the siglock if we are current and
 * single threaded,  as no one else can take our signal_struct away, no one
 * else can  reap the  children to update signal->c* counters, and no one else
 * can race with the signal-> fields. If we do not take any lock, the
 * signal-> fields could be read out of order while another thread was just
 * exiting. So we should  place a read memory barrier when we avoid the lock.
 * On the writer side,  write memory barrier is implied in  __exit_signal
 * as __exit_signal releases  the siglock spinlock after updating the signal->
 * fields. But we don't do this yet to keep things simple.
 *
 */

static void accumulate_thread_rusage(struct task_struct *t, struct rusage *r)
{
	r->ru_nvcsw += t->nvcsw;
	r->ru_nivcsw += t->nivcsw;
	r->ru_minflt += t->min_flt;
	r->ru_majflt += t->maj_flt;
	r->ru_inblock += task_io_get_inblock(t);
	r->ru_oublock += task_io_get_oublock(t);
}

static void k_getrusage(struct task_struct *p, int who, struct rusage *r)
{
	struct task_struct *t;
	unsigned long flags;
	cputime_t tgutime, tgstime, utime, stime;
	unsigned long maxrss = 0;

	memset((char *)r, 0, sizeof (*r));
	utime = stime = 0;

	if (who == RUSAGE_THREAD) {
		task_cputime_adjusted(current, &utime, &stime);
		accumulate_thread_rusage(p, r);
		maxrss = p->signal->maxrss;
		goto out;
	}

	if (!lock_task_sighand(p, &flags))
		return;

	switch (who) {
	case RUSAGE_BOTH:
	case RUSAGE_CHILDREN:
		utime = p->signal->cutime;
		stime = p->signal->cstime;
		r->ru_nvcsw = p->signal->cnvcsw;
		r->ru_nivcsw = p->signal->cnivcsw;
		r->ru_minflt = p->signal->cmin_flt;
		r->ru_majflt = p->signal->cmaj_flt;
		r->ru_inblock = p->signal->cinblock;
		r->ru_oublock = p->signal->coublock;
		maxrss = p->signal->cmaxrss;

		if (who == RUSAGE_CHILDREN)
			break;

	case RUSAGE_SELF:
		thread_group_cputime_adjusted(p, &tgutime, &tgstime);
		utime += tgutime;
		stime += tgstime;
		r->ru_nvcsw += p->signal->nvcsw;
		r->ru_nivcsw += p->signal->nivcsw;
		r->ru_minflt += p->signal->min_flt;
		r->ru_majflt += p->signal->maj_flt;
		r->ru_inblock += p->signal->inblock;
		r->ru_oublock += p->signal->oublock;
		if (maxrss < p->signal->maxrss)
			maxrss = p->signal->maxrss;
		t = p;
		do {
			accumulate_thread_rusage(t, r);
		} while_each_thread(p, t);
		break;

	default:
		BUG();
	}
	unlock_task_sighand(p, &flags);

out:
	cputime_to_timeval(utime, &r->ru_utime);
	cputime_to_timeval(stime, &r->ru_stime);

	if (who != RUSAGE_CHILDREN) {
		struct mm_struct *mm = get_task_mm(p);

		if (mm) {
			setmax_mm_hiwater_rss(&maxrss, mm);
			mmput(mm);
		}
	}
	r->ru_maxrss = maxrss * (PAGE_SIZE / 1024); /* convert pages to KBs */
}

int getrusage(struct task_struct *p, int who, struct rusage __user *ru)
{
	struct rusage r;

	k_getrusage(p, who, &r);
	return copy_to_user(ru, &r, sizeof(r)) ? -EFAULT : 0;
}

SYSCALL_DEFINE2(getrusage, int, who, struct rusage __user *, ru)
{
	if (who != RUSAGE_SELF && who != RUSAGE_CHILDREN &&
	    who != RUSAGE_THREAD)
		return -EINVAL;
	return getrusage(current, who, ru);
}

#ifdef CONFIG_COMPAT
COMPAT_SYSCALL_DEFINE2(getrusage, int, who, struct compat_rusage __user *, ru)
{
	struct rusage r;

	if (who != RUSAGE_SELF && who != RUSAGE_CHILDREN &&
	    who != RUSAGE_THREAD)
		return -EINVAL;

	k_getrusage(current, who, &r);
	return put_compat_rusage(&r, ru);
}
#endif

SYSCALL_DEFINE1(umask, int, mask)
{
	mask = xchg(&current->fs->umask, mask & S_IRWXUGO);
	return mask;
}

static int prctl_set_mm_exe_file(struct mm_struct *mm, unsigned int fd)
{
	struct fd exe;
	struct file *old_exe, *exe_file;
	struct inode *inode;
	int err;

	exe = fdget(fd);
	if (!exe.file)
		return -EBADF;

	inode = file_inode(exe.file);

	/*
	 * Because the original mm->exe_file points to executable file, make
	 * sure that this one is executable as well, to avoid breaking an
	 * overall picture.
	 */
	err = -EACCES;
	if (!S_ISREG(inode->i_mode) || path_noexec(&exe.file->f_path))
		goto exit;

	err = inode_permission(inode, MAY_EXEC);
	if (err)
		goto exit;

	/*
	 * Forbid mm->exe_file change if old file still mapped.
	 */
	exe_file = get_mm_exe_file(mm);
	err = -EBUSY;
	if (exe_file) {
		struct vm_area_struct *vma;

		down_read(&mm->mmap_sem);
		for (vma = mm->mmap; vma; vma = vma->vm_next) {
			if (!vma->vm_file)
				continue;
			if (path_equal(&vma->vm_file->f_path,
				       &exe_file->f_path))
				goto exit_err;
		}

		up_read(&mm->mmap_sem);
		fput(exe_file);
	}

	/*
	 * The symlink can be changed only once, just to disallow arbitrary
	 * transitions malicious software might bring in. This means one
	 * could make a snapshot over all processes running and monitor
	 * /proc/pid/exe changes to notice unusual activity if needed.
	 */
	err = -EPERM;
	if (test_and_set_bit(MMF_EXE_FILE_CHANGED, &mm->flags))
		goto exit;

	err = 0;
	/* set the new file, lockless */
	get_file(exe.file);
	old_exe = xchg(&mm->exe_file, exe.file);
	if (old_exe)
		fput(old_exe);
exit:
	fdput(exe);
	return err;
exit_err:
	up_read(&mm->mmap_sem);
	fput(exe_file);
	goto exit;
}

/*
 * WARNING: we don't require any capability here so be very careful
 * in what is allowed for modification from userspace.
 */
static int validate_prctl_map(struct prctl_mm_map *prctl_map)
{
	unsigned long mmap_max_addr = TASK_SIZE;
	struct mm_struct *mm = current->mm;
	int error = -EINVAL, i;

	static const unsigned char offsets[] = {
		offsetof(struct prctl_mm_map, start_code),
		offsetof(struct prctl_mm_map, end_code),
		offsetof(struct prctl_mm_map, start_data),
		offsetof(struct prctl_mm_map, end_data),
		offsetof(struct prctl_mm_map, start_brk),
		offsetof(struct prctl_mm_map, brk),
		offsetof(struct prctl_mm_map, start_stack),
		offsetof(struct prctl_mm_map, arg_start),
		offsetof(struct prctl_mm_map, arg_end),
		offsetof(struct prctl_mm_map, env_start),
		offsetof(struct prctl_mm_map, env_end),
	};

	/*
	 * Make sure the members are not somewhere outside
	 * of allowed address space.
	 */
	for (i = 0; i < ARRAY_SIZE(offsets); i++) {
		u64 val = *(u64 *)((char *)prctl_map + offsets[i]);

		if ((unsigned long)val >= mmap_max_addr ||
		    (unsigned long)val < mmap_min_addr)
			goto out;
	}

	/*
	 * Make sure the pairs are ordered.
	 */
#define __prctl_check_order(__m1, __op, __m2)				\
	((unsigned long)prctl_map->__m1 __op				\
	 (unsigned long)prctl_map->__m2) ? 0 : -EINVAL
	error  = __prctl_check_order(start_code, <, end_code);
	error |= __prctl_check_order(start_data, <, end_data);
	error |= __prctl_check_order(start_brk, <=, brk);
	error |= __prctl_check_order(arg_start, <=, arg_end);
	error |= __prctl_check_order(env_start, <=, env_end);
	if (error)
		goto out;
#undef __prctl_check_order

	error = -EINVAL;

	/*
	 * @brk should be after @end_data in traditional maps.
	 */
	if (prctl_map->start_brk <= prctl_map->end_data ||
	    prctl_map->brk <= prctl_map->end_data)
		goto out;

	/*
	 * Neither we should allow to override limits if they set.
	 */
	if (check_data_rlimit(rlimit(RLIMIT_DATA), prctl_map->brk,
			      prctl_map->start_brk, prctl_map->end_data,
			      prctl_map->start_data))
			goto out;

	/*
	 * Someone is trying to cheat the auxv vector.
	 */
	if (prctl_map->auxv_size) {
		if (!prctl_map->auxv || prctl_map->auxv_size > sizeof(mm->saved_auxv))
			goto out;
	}

	/*
	 * Finally, make sure the caller has the rights to
	 * change /proc/pid/exe link: only local root should
	 * be allowed to.
	 */
	if (prctl_map->exe_fd != (u32)-1) {
		struct user_namespace *ns = current_user_ns();
		const struct cred *cred = current_cred();

		if (!uid_eq(cred->uid, make_kuid(ns, 0)) ||
		    !gid_eq(cred->gid, make_kgid(ns, 0)))
			goto out;
	}

	error = 0;
out:
	return error;
}

#ifdef CONFIG_CHECKPOINT_RESTORE
static int prctl_set_mm_map(int opt, const void __user *addr, unsigned long data_size)
{
	struct prctl_mm_map prctl_map = { .exe_fd = (u32)-1, };
	unsigned long user_auxv[AT_VECTOR_SIZE];
	struct mm_struct *mm = current->mm;
	int error;

	BUILD_BUG_ON(sizeof(user_auxv) != sizeof(mm->saved_auxv));
	BUILD_BUG_ON(sizeof(struct prctl_mm_map) > 256);

	if (opt == PR_SET_MM_MAP_SIZE)
		return put_user((unsigned int)sizeof(prctl_map),
				(unsigned int __user *)addr);

	if (data_size != sizeof(prctl_map))
		return -EINVAL;

	if (copy_from_user(&prctl_map, addr, sizeof(prctl_map)))
		return -EFAULT;

	error = validate_prctl_map(&prctl_map);
	if (error)
		return error;

	if (prctl_map.auxv_size) {
		memset(user_auxv, 0, sizeof(user_auxv));
		if (copy_from_user(user_auxv,
				   (const void __user *)prctl_map.auxv,
				   prctl_map.auxv_size))
			return -EFAULT;

		/* Last entry must be AT_NULL as specification requires */
		user_auxv[AT_VECTOR_SIZE - 2] = AT_NULL;
		user_auxv[AT_VECTOR_SIZE - 1] = AT_NULL;
	}

	if (prctl_map.exe_fd != (u32)-1) {
		error = prctl_set_mm_exe_file(mm, prctl_map.exe_fd);
		if (error)
			return error;
	}

	down_write(&mm->mmap_sem);

	/*
	 * We don't validate if these members are pointing to
	 * real present VMAs because application may have correspond
	 * VMAs already unmapped and kernel uses these members for statistics
	 * output in procfs mostly, except
	 *
	 *  - @start_brk/@brk which are used in do_brk but kernel lookups
	 *    for VMAs when updating these memvers so anything wrong written
	 *    here cause kernel to swear at userspace program but won't lead
	 *    to any problem in kernel itself
	 */

	mm->start_code	= prctl_map.start_code;
	mm->end_code	= prctl_map.end_code;
	mm->start_data	= prctl_map.start_data;
	mm->end_data	= prctl_map.end_data;
	mm->start_brk	= prctl_map.start_brk;
	mm->brk		= prctl_map.brk;
	mm->start_stack	= prctl_map.start_stack;
	mm->arg_start	= prctl_map.arg_start;
	mm->arg_end	= prctl_map.arg_end;
	mm->env_start	= prctl_map.env_start;
	mm->env_end	= prctl_map.env_end;

	/*
	 * Note this update of @saved_auxv is lockless thus
	 * if someone reads this member in procfs while we're
	 * updating -- it may get partly updated results. It's
	 * known and acceptable trade off: we leave it as is to
	 * not introduce additional locks here making the kernel
	 * more complex.
	 */
	if (prctl_map.auxv_size)
		memcpy(mm->saved_auxv, user_auxv, sizeof(user_auxv));

	up_write(&mm->mmap_sem);
	return 0;
}
#endif /* CONFIG_CHECKPOINT_RESTORE */

static int prctl_set_auxv(struct mm_struct *mm, unsigned long addr,
			  unsigned long len)
{
	/*
	 * This doesn't move the auxiliary vector itself since it's pinned to
	 * mm_struct, but it permits filling the vector with new values.  It's
	 * up to the caller to provide sane values here, otherwise userspace
	 * tools which use this vector might be unhappy.
	 */
	unsigned long user_auxv[AT_VECTOR_SIZE];

	if (len > sizeof(user_auxv))
		return -EINVAL;

	if (copy_from_user(user_auxv, (const void __user *)addr, len))
		return -EFAULT;

	/* Make sure the last entry is always AT_NULL */
	user_auxv[AT_VECTOR_SIZE - 2] = 0;
	user_auxv[AT_VECTOR_SIZE - 1] = 0;

	BUILD_BUG_ON(sizeof(user_auxv) != sizeof(mm->saved_auxv));

	task_lock(current);
	memcpy(mm->saved_auxv, user_auxv, len);
	task_unlock(current);

	return 0;
}

static int prctl_set_mm(int opt, unsigned long addr,
			unsigned long arg4, unsigned long arg5)
{
	struct mm_struct *mm = current->mm;
	struct prctl_mm_map prctl_map;
	struct vm_area_struct *vma;
	int error;

	if (arg5 || (arg4 && (opt != PR_SET_MM_AUXV &&
			      opt != PR_SET_MM_MAP &&
			      opt != PR_SET_MM_MAP_SIZE)))
		return -EINVAL;

#ifdef CONFIG_CHECKPOINT_RESTORE
	if (opt == PR_SET_MM_MAP || opt == PR_SET_MM_MAP_SIZE)
		return prctl_set_mm_map(opt, (const void __user *)addr, arg4);
#endif

	if (!capable(CAP_SYS_RESOURCE))
		return -EPERM;

	if (opt == PR_SET_MM_EXE_FILE)
		return prctl_set_mm_exe_file(mm, (unsigned int)addr);

	if (opt == PR_SET_MM_AUXV)
		return prctl_set_auxv(mm, addr, arg4);

	if (addr >= TASK_SIZE || addr < mmap_min_addr)
		return -EINVAL;

	error = -EINVAL;

	down_write(&mm->mmap_sem);
	vma = find_vma(mm, addr);

	prctl_map.start_code	= mm->start_code;
	prctl_map.end_code	= mm->end_code;
	prctl_map.start_data	= mm->start_data;
	prctl_map.end_data	= mm->end_data;
	prctl_map.start_brk	= mm->start_brk;
	prctl_map.brk		= mm->brk;
	prctl_map.start_stack	= mm->start_stack;
	prctl_map.arg_start	= mm->arg_start;
	prctl_map.arg_end	= mm->arg_end;
	prctl_map.env_start	= mm->env_start;
	prctl_map.env_end	= mm->env_end;
	prctl_map.auxv		= NULL;
	prctl_map.auxv_size	= 0;
	prctl_map.exe_fd	= -1;

	switch (opt) {
	case PR_SET_MM_START_CODE:
		prctl_map.start_code = addr;
		break;
	case PR_SET_MM_END_CODE:
		prctl_map.end_code = addr;
		break;
	case PR_SET_MM_START_DATA:
		prctl_map.start_data = addr;
		break;
	case PR_SET_MM_END_DATA:
		prctl_map.end_data = addr;
		break;
	case PR_SET_MM_START_STACK:
		prctl_map.start_stack = addr;
		break;
	case PR_SET_MM_START_BRK:
		prctl_map.start_brk = addr;
		break;
	case PR_SET_MM_BRK:
		prctl_map.brk = addr;
		break;
	case PR_SET_MM_ARG_START:
		prctl_map.arg_start = addr;
		break;
	case PR_SET_MM_ARG_END:
		prctl_map.arg_end = addr;
		break;
	case PR_SET_MM_ENV_START:
		prctl_map.env_start = addr;
		break;
	case PR_SET_MM_ENV_END:
		prctl_map.env_end = addr;
		break;
	default:
		goto out;
	}

	error = validate_prctl_map(&prctl_map);
	if (error)
		goto out;

	switch (opt) {
	/*
	 * If command line arguments and environment
	 * are placed somewhere else on stack, we can
	 * set them up here, ARG_START/END to setup
	 * command line argumets and ENV_START/END
	 * for environment.
	 */
	case PR_SET_MM_START_STACK:
	case PR_SET_MM_ARG_START:
	case PR_SET_MM_ARG_END:
	case PR_SET_MM_ENV_START:
	case PR_SET_MM_ENV_END:
		if (!vma) {
			error = -EFAULT;
			goto out;
		}
	}

	mm->start_code	= prctl_map.start_code;
	mm->end_code	= prctl_map.end_code;
	mm->start_data	= prctl_map.start_data;
	mm->end_data	= prctl_map.end_data;
	mm->start_brk	= prctl_map.start_brk;
	mm->brk		= prctl_map.brk;
	mm->start_stack	= prctl_map.start_stack;
	mm->arg_start	= prctl_map.arg_start;
	mm->arg_end	= prctl_map.arg_end;
	mm->env_start	= prctl_map.env_start;
	mm->env_end	= prctl_map.env_end;

	error = 0;
out:
	up_write(&mm->mmap_sem);
	return error;
}

#ifdef CONFIG_CHECKPOINT_RESTORE
static int prctl_get_tid_address(struct task_struct *me, int __user **tid_addr)
{
	return put_user(me->clear_child_tid, tid_addr);
}
#else
static int prctl_get_tid_address(struct task_struct *me, int __user **tid_addr)
{
	return -EINVAL;
}
#endif

<<<<<<< HEAD
#ifdef CONFIG_MMU
static int prctl_update_vma_anon_name(struct vm_area_struct *vma,
		struct vm_area_struct **prev,
		unsigned long start, unsigned long end,
		const char __user *name_addr)
{
	struct mm_struct *mm = vma->vm_mm;
	int error = 0;
	pgoff_t pgoff;

	if (name_addr == vma_get_anon_name(vma)) {
		*prev = vma;
		goto out;
	}

	pgoff = vma->vm_pgoff + ((start - vma->vm_start) >> PAGE_SHIFT);
	*prev = vma_merge(mm, *prev, start, end, vma->vm_flags, vma->anon_vma,
				vma->vm_file, pgoff, vma_policy(vma),
				vma->vm_userfaultfd_ctx, name_addr);
	if (*prev) {
		vma = *prev;
		goto success;
	}

	*prev = vma;

	if (start != vma->vm_start) {
		error = split_vma(mm, vma, start, 1);
		if (error)
			goto out;
	}

	if (end != vma->vm_end) {
		error = split_vma(mm, vma, end, 0);
		if (error)
			goto out;
	}

success:
	if (!vma->vm_file)
		vma->anon_name = name_addr;

out:
	if (error == -ENOMEM)
		error = -EAGAIN;
	return error;
}

static int prctl_set_vma_anon_name(unsigned long start, unsigned long end,
			unsigned long arg)
{
	unsigned long tmp;
	struct vm_area_struct *vma, *prev;
	int unmapped_error = 0;
	int error = -EINVAL;

	/*
	 * If the interval [start,end) covers some unmapped address
	 * ranges, just ignore them, but return -ENOMEM at the end.
	 * - this matches the handling in madvise.
	 */
	vma = find_vma_prev(current->mm, start, &prev);
	if (vma && start > vma->vm_start)
		prev = vma;

	for (;;) {
		/* Still start < end. */
		error = -ENOMEM;
		if (!vma)
			return error;

		/* Here start < (end|vma->vm_end). */
		if (start < vma->vm_start) {
			unmapped_error = -ENOMEM;
			start = vma->vm_start;
			if (start >= end)
				return error;
		}

		/* Here vma->vm_start <= start < (end|vma->vm_end) */
		tmp = vma->vm_end;
		if (end < tmp)
			tmp = end;

		/* Here vma->vm_start <= start < tmp <= (end|vma->vm_end). */
		error = prctl_update_vma_anon_name(vma, &prev, start, tmp,
				(const char __user *)arg);
		if (error)
			return error;
		start = tmp;
		if (prev && start < prev->vm_end)
			start = prev->vm_end;
		error = unmapped_error;
		if (start >= end)
			return error;
		if (prev)
			vma = prev->vm_next;
		else	/* madvise_remove dropped mmap_sem */
			vma = find_vma(current->mm, start);
	}
}

static int prctl_set_vma(unsigned long opt, unsigned long start,
		unsigned long len_in, unsigned long arg)
{
	struct mm_struct *mm = current->mm;
	int error;
	unsigned long len;
	unsigned long end;

	if (start & ~PAGE_MASK)
		return -EINVAL;
	len = (len_in + ~PAGE_MASK) & PAGE_MASK;

	/* Check to see whether len was rounded up from small -ve to zero */
	if (len_in && !len)
		return -EINVAL;

	end = start + len;
	if (end < start)
		return -EINVAL;

	if (end == start)
		return 0;

	down_write(&mm->mmap_sem);

	switch (opt) {
	case PR_SET_VMA_ANON_NAME:
		error = prctl_set_vma_anon_name(start, end, arg);
		break;
	default:
		error = -EINVAL;
	}

	up_write(&mm->mmap_sem);

	return error;
}
#else /* CONFIG_MMU */
static int prctl_set_vma(unsigned long opt, unsigned long start,
		unsigned long len_in, unsigned long arg)
{
	return -EINVAL;
}
#endif
=======
int __weak arch_prctl_spec_ctrl_get(struct task_struct *t, unsigned long which)
{
	return -EINVAL;
}

int __weak arch_prctl_spec_ctrl_set(struct task_struct *t, unsigned long which,
				    unsigned long ctrl)
{
	return -EINVAL;
}
>>>>>>> c6ee9e74

SYSCALL_DEFINE5(prctl, int, option, unsigned long, arg2, unsigned long, arg3,
		unsigned long, arg4, unsigned long, arg5)
{
	struct task_struct *me = current;
	struct task_struct *tsk;
	unsigned char comm[sizeof(me->comm)];
	long error;

	error = security_task_prctl(option, arg2, arg3, arg4, arg5);
	if (error != -ENOSYS)
		return error;

	error = 0;
	switch (option) {
	case PR_SET_PDEATHSIG:
		if (!valid_signal(arg2)) {
			error = -EINVAL;
			break;
		}
		me->pdeath_signal = arg2;
		break;
	case PR_GET_PDEATHSIG:
		error = put_user(me->pdeath_signal, (int __user *)arg2);
		break;
	case PR_GET_DUMPABLE:
		error = get_dumpable(me->mm);
		break;
	case PR_SET_DUMPABLE:
		if (arg2 != SUID_DUMP_DISABLE && arg2 != SUID_DUMP_USER) {
			error = -EINVAL;
			break;
		}
		set_dumpable(me->mm, arg2);
		break;

	case PR_SET_UNALIGN:
		error = SET_UNALIGN_CTL(me, arg2);
		break;
	case PR_GET_UNALIGN:
		error = GET_UNALIGN_CTL(me, arg2);
		break;
	case PR_SET_FPEMU:
		error = SET_FPEMU_CTL(me, arg2);
		break;
	case PR_GET_FPEMU:
		error = GET_FPEMU_CTL(me, arg2);
		break;
	case PR_SET_FPEXC:
		error = SET_FPEXC_CTL(me, arg2);
		break;
	case PR_GET_FPEXC:
		error = GET_FPEXC_CTL(me, arg2);
		break;
	case PR_GET_TIMING:
		error = PR_TIMING_STATISTICAL;
		break;
	case PR_SET_TIMING:
		if (arg2 != PR_TIMING_STATISTICAL)
			error = -EINVAL;
		break;
	case PR_SET_NAME:
		comm[sizeof(me->comm) - 1] = 0;
		if (strncpy_from_user(comm, (char __user *)arg2,
				      sizeof(me->comm) - 1) < 0)
			return -EFAULT;
		set_task_comm(me, comm);
		proc_comm_connector(me);
		break;
	case PR_GET_NAME:
		get_task_comm(comm, me);
		if (copy_to_user((char __user *)arg2, comm, sizeof(comm)))
			return -EFAULT;
		break;
	case PR_GET_ENDIAN:
		error = GET_ENDIAN(me, arg2);
		break;
	case PR_SET_ENDIAN:
		error = SET_ENDIAN(me, arg2);
		break;
	case PR_GET_SECCOMP:
		error = prctl_get_seccomp();
		break;
	case PR_SET_SECCOMP:
		error = prctl_set_seccomp(arg2, (char __user *)arg3);
		break;
	case PR_GET_TSC:
		error = GET_TSC_CTL(arg2);
		break;
	case PR_SET_TSC:
		error = SET_TSC_CTL(arg2);
		break;
	case PR_TASK_PERF_EVENTS_DISABLE:
		error = perf_event_task_disable();
		break;
	case PR_TASK_PERF_EVENTS_ENABLE:
		error = perf_event_task_enable();
		break;
	case PR_GET_TIMERSLACK:
		if (current->timer_slack_ns > ULONG_MAX)
			error = ULONG_MAX;
		else
			error = current->timer_slack_ns;
		break;
	case PR_SET_TIMERSLACK:
		if (arg2 <= 0)
			current->timer_slack_ns =
					current->default_timer_slack_ns;
		else
			current->timer_slack_ns = arg2;
		break;
	case PR_MCE_KILL:
		if (arg4 | arg5)
			return -EINVAL;
		switch (arg2) {
		case PR_MCE_KILL_CLEAR:
			if (arg3 != 0)
				return -EINVAL;
			current->flags &= ~PF_MCE_PROCESS;
			break;
		case PR_MCE_KILL_SET:
			current->flags |= PF_MCE_PROCESS;
			if (arg3 == PR_MCE_KILL_EARLY)
				current->flags |= PF_MCE_EARLY;
			else if (arg3 == PR_MCE_KILL_LATE)
				current->flags &= ~PF_MCE_EARLY;
			else if (arg3 == PR_MCE_KILL_DEFAULT)
				current->flags &=
						~(PF_MCE_EARLY|PF_MCE_PROCESS);
			else
				return -EINVAL;
			break;
		default:
			return -EINVAL;
		}
		break;
	case PR_MCE_KILL_GET:
		if (arg2 | arg3 | arg4 | arg5)
			return -EINVAL;
		if (current->flags & PF_MCE_PROCESS)
			error = (current->flags & PF_MCE_EARLY) ?
				PR_MCE_KILL_EARLY : PR_MCE_KILL_LATE;
		else
			error = PR_MCE_KILL_DEFAULT;
		break;
	case PR_SET_MM:
		error = prctl_set_mm(arg2, arg3, arg4, arg5);
		break;
	case PR_GET_TID_ADDRESS:
		error = prctl_get_tid_address(me, (int __user **)arg2);
		break;
	case PR_SET_TIMERSLACK_PID:
		if (task_pid_vnr(current) != (pid_t)arg3 &&
				!capable(CAP_SYS_NICE))
			return -EPERM;
		rcu_read_lock();
		tsk = find_task_by_vpid((pid_t)arg3);
		if (tsk == NULL) {
			rcu_read_unlock();
			return -EINVAL;
		}
		get_task_struct(tsk);
		rcu_read_unlock();
		if (arg2 <= 0)
			tsk->timer_slack_ns =
				tsk->default_timer_slack_ns;
		else
			tsk->timer_slack_ns = arg2;
		put_task_struct(tsk);
		error = 0;
		break;
	case PR_SET_CHILD_SUBREAPER:
		me->signal->is_child_subreaper = !!arg2;
		break;
	case PR_GET_CHILD_SUBREAPER:
		error = put_user(me->signal->is_child_subreaper,
				 (int __user *)arg2);
		break;
	case PR_SET_NO_NEW_PRIVS:
		if (arg2 != 1 || arg3 || arg4 || arg5)
			return -EINVAL;

		task_set_no_new_privs(current);
		break;
	case PR_GET_NO_NEW_PRIVS:
		if (arg2 || arg3 || arg4 || arg5)
			return -EINVAL;
		return task_no_new_privs(current) ? 1 : 0;
	case PR_GET_THP_DISABLE:
		if (arg2 || arg3 || arg4 || arg5)
			return -EINVAL;
		error = !!(me->mm->def_flags & VM_NOHUGEPAGE);
		break;
	case PR_SET_THP_DISABLE:
		if (arg3 || arg4 || arg5)
			return -EINVAL;
		down_write(&me->mm->mmap_sem);
		if (arg2)
			me->mm->def_flags |= VM_NOHUGEPAGE;
		else
			me->mm->def_flags &= ~VM_NOHUGEPAGE;
		up_write(&me->mm->mmap_sem);
		break;
	case PR_MPX_ENABLE_MANAGEMENT:
		if (arg2 || arg3 || arg4 || arg5)
			return -EINVAL;
		error = MPX_ENABLE_MANAGEMENT();
		break;
	case PR_MPX_DISABLE_MANAGEMENT:
		if (arg2 || arg3 || arg4 || arg5)
			return -EINVAL;
		error = MPX_DISABLE_MANAGEMENT();
		break;
	case PR_SET_FP_MODE:
		error = SET_FP_MODE(me, arg2);
		break;
	case PR_GET_FP_MODE:
		error = GET_FP_MODE(me);
		break;
<<<<<<< HEAD
	case PR_SET_VMA:
		error = prctl_set_vma(arg2, arg3, arg4, arg5);
=======
	case PR_GET_SPECULATION_CTRL:
		if (arg3 || arg4 || arg5)
			return -EINVAL;
		error = arch_prctl_spec_ctrl_get(me, arg2);
		break;
	case PR_SET_SPECULATION_CTRL:
		if (arg4 || arg5)
			return -EINVAL;
		error = arch_prctl_spec_ctrl_set(me, arg2, arg3);
>>>>>>> c6ee9e74
		break;
	default:
		error = -EINVAL;
		break;
	}
	return error;
}

SYSCALL_DEFINE3(getcpu, unsigned __user *, cpup, unsigned __user *, nodep,
		struct getcpu_cache __user *, unused)
{
	int err = 0;
	int cpu = raw_smp_processor_id();

	if (cpup)
		err |= put_user(cpu, cpup);
	if (nodep)
		err |= put_user(cpu_to_node(cpu), nodep);
	return err ? -EFAULT : 0;
}

/**
 * do_sysinfo - fill in sysinfo struct
 * @info: pointer to buffer to fill
 */
static int do_sysinfo(struct sysinfo *info)
{
	unsigned long mem_total, sav_total;
	unsigned int mem_unit, bitcount;
	struct timespec tp;

	memset(info, 0, sizeof(struct sysinfo));

	get_monotonic_boottime(&tp);
	info->uptime = tp.tv_sec + (tp.tv_nsec ? 1 : 0);

	get_avenrun(info->loads, 0, SI_LOAD_SHIFT - FSHIFT);

	info->procs = nr_threads;

	si_meminfo(info);
	si_swapinfo(info);

	/*
	 * If the sum of all the available memory (i.e. ram + swap)
	 * is less than can be stored in a 32 bit unsigned long then
	 * we can be binary compatible with 2.2.x kernels.  If not,
	 * well, in that case 2.2.x was broken anyways...
	 *
	 *  -Erik Andersen <andersee@debian.org>
	 */

	mem_total = info->totalram + info->totalswap;
	if (mem_total < info->totalram || mem_total < info->totalswap)
		goto out;
	bitcount = 0;
	mem_unit = info->mem_unit;
	while (mem_unit > 1) {
		bitcount++;
		mem_unit >>= 1;
		sav_total = mem_total;
		mem_total <<= 1;
		if (mem_total < sav_total)
			goto out;
	}

	/*
	 * If mem_total did not overflow, multiply all memory values by
	 * info->mem_unit and set it to 1.  This leaves things compatible
	 * with 2.2.x, and also retains compatibility with earlier 2.4.x
	 * kernels...
	 */

	info->mem_unit = 1;
	info->totalram <<= bitcount;
	info->freeram <<= bitcount;
	info->sharedram <<= bitcount;
	info->bufferram <<= bitcount;
	info->totalswap <<= bitcount;
	info->freeswap <<= bitcount;
	info->totalhigh <<= bitcount;
	info->freehigh <<= bitcount;

out:
	return 0;
}

SYSCALL_DEFINE1(sysinfo, struct sysinfo __user *, info)
{
	struct sysinfo val;

	do_sysinfo(&val);

	if (copy_to_user(info, &val, sizeof(struct sysinfo)))
		return -EFAULT;

	return 0;
}

#ifdef CONFIG_COMPAT
struct compat_sysinfo {
	s32 uptime;
	u32 loads[3];
	u32 totalram;
	u32 freeram;
	u32 sharedram;
	u32 bufferram;
	u32 totalswap;
	u32 freeswap;
	u16 procs;
	u16 pad;
	u32 totalhigh;
	u32 freehigh;
	u32 mem_unit;
	char _f[20-2*sizeof(u32)-sizeof(int)];
};

COMPAT_SYSCALL_DEFINE1(sysinfo, struct compat_sysinfo __user *, info)
{
	struct sysinfo s;

	do_sysinfo(&s);

	/* Check to see if any memory value is too large for 32-bit and scale
	 *  down if needed
	 */
	if (upper_32_bits(s.totalram) || upper_32_bits(s.totalswap)) {
		int bitcount = 0;

		while (s.mem_unit < PAGE_SIZE) {
			s.mem_unit <<= 1;
			bitcount++;
		}

		s.totalram >>= bitcount;
		s.freeram >>= bitcount;
		s.sharedram >>= bitcount;
		s.bufferram >>= bitcount;
		s.totalswap >>= bitcount;
		s.freeswap >>= bitcount;
		s.totalhigh >>= bitcount;
		s.freehigh >>= bitcount;
	}

	if (!access_ok(VERIFY_WRITE, info, sizeof(struct compat_sysinfo)) ||
	    __put_user(s.uptime, &info->uptime) ||
	    __put_user(s.loads[0], &info->loads[0]) ||
	    __put_user(s.loads[1], &info->loads[1]) ||
	    __put_user(s.loads[2], &info->loads[2]) ||
	    __put_user(s.totalram, &info->totalram) ||
	    __put_user(s.freeram, &info->freeram) ||
	    __put_user(s.sharedram, &info->sharedram) ||
	    __put_user(s.bufferram, &info->bufferram) ||
	    __put_user(s.totalswap, &info->totalswap) ||
	    __put_user(s.freeswap, &info->freeswap) ||
	    __put_user(s.procs, &info->procs) ||
	    __put_user(s.totalhigh, &info->totalhigh) ||
	    __put_user(s.freehigh, &info->freehigh) ||
	    __put_user(s.mem_unit, &info->mem_unit))
		return -EFAULT;

	return 0;
}
#endif /* CONFIG_COMPAT */<|MERGE_RESOLUTION|>--- conflicted
+++ resolved
@@ -2072,7 +2072,6 @@
 }
 #endif
 
-<<<<<<< HEAD
 #ifdef CONFIG_MMU
 static int prctl_update_vma_anon_name(struct vm_area_struct *vma,
 		struct vm_area_struct **prev,
@@ -2219,7 +2218,7 @@
 	return -EINVAL;
 }
 #endif
-=======
+
 int __weak arch_prctl_spec_ctrl_get(struct task_struct *t, unsigned long which)
 {
 	return -EINVAL;
@@ -2230,7 +2229,6 @@
 {
 	return -EINVAL;
 }
->>>>>>> c6ee9e74
 
 SYSCALL_DEFINE5(prctl, int, option, unsigned long, arg2, unsigned long, arg3,
 		unsigned long, arg4, unsigned long, arg5)
@@ -2450,10 +2448,9 @@
 	case PR_GET_FP_MODE:
 		error = GET_FP_MODE(me);
 		break;
-<<<<<<< HEAD
 	case PR_SET_VMA:
 		error = prctl_set_vma(arg2, arg3, arg4, arg5);
-=======
+		break;
 	case PR_GET_SPECULATION_CTRL:
 		if (arg3 || arg4 || arg5)
 			return -EINVAL;
@@ -2463,7 +2460,6 @@
 		if (arg4 || arg5)
 			return -EINVAL;
 		error = arch_prctl_spec_ctrl_set(me, arg2, arg3);
->>>>>>> c6ee9e74
 		break;
 	default:
 		error = -EINVAL;
