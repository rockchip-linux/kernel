--- conflicted
+++ resolved
@@ -4865,9 +4865,6 @@
 		if (!overrun)
 			break;
 
-<<<<<<< HEAD
-		idle = do_sched_cfs_period_timer(cfs_b, overrun, flags);
-=======
 		if (++count > 3) {
 			u64 new, old = ktime_to_ns(cfs_b->period);
 
@@ -4890,8 +4887,7 @@
 			count = 0;
 		}
 
-		idle = do_sched_cfs_period_timer(cfs_b, overrun);
->>>>>>> 19bb613a
+		idle = do_sched_cfs_period_timer(cfs_b, overrun, flags);
 	}
 	if (idle)
 		cfs_b->period_active = 0;
