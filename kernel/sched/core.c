--- conflicted
+++ resolved
@@ -436,15 +436,10 @@
 	head->lastp = &node->next;
 }
 
-<<<<<<< HEAD
 static int
 try_to_wake_up(struct task_struct *p, unsigned int state, int wake_flags,
 	       int sibling_count_hint);
-
-void wake_up_q(struct wake_q_head *head)
-=======
 void __wake_up_q(struct wake_q_head *head, bool sleeper)
->>>>>>> aafc3353
 {
 	struct wake_q_node *node = head->first;
 
@@ -463,17 +458,14 @@
 		else
 			task->wake_q.next = NULL;
 		/*
-		 * try_to_wake_up() executes a full barrier, which pairs with
+		 * wake_up_process() executes a full barrier, which pairs with
 		 * the queueing in wake_q_add() so as not to miss wakeups.
 		 */
-<<<<<<< HEAD
-		try_to_wake_up(task, TASK_NORMAL, 0, head->count);
-=======
 		if (sleeper)
 			wake_up_lock_sleeper(task);
 		else
 			wake_up_process(task);
->>>>>>> aafc3353
+
 		put_task_struct(task);
 	}
 }
@@ -2809,7 +2801,7 @@
  */
 int wake_up_lock_sleeper(struct task_struct *p)
 {
-	return try_to_wake_up(p, TASK_UNINTERRUPTIBLE, WF_LOCK_SLEEPER);
+	return try_to_wake_up(p, TASK_UNINTERRUPTIBLE, WF_LOCK_SLEEPER, 1);
 }
 
 int wake_up_state(struct task_struct *p, unsigned int state)
