--- conflicted
+++ resolved
@@ -98,17 +98,13 @@
 		return 0;
 
 	if (lowest_mask) {
-<<<<<<< HEAD
-		cpumask_and(lowest_mask, p->cpus_ptr, vec->mask);
+		cpumask_and(lowest_mask, &p->cpus_mask, vec->mask);
 		cpumask_and(lowest_mask, lowest_mask, cpu_active_mask);
 
 #ifdef CONFIG_RT_SOFTINT_OPTIMIZATION
 		if (drop_nopreempts)
 			drop_nopreempt_cpus(lowest_mask);
 #endif
-=======
-		cpumask_and(lowest_mask, &p->cpus_mask, vec->mask);
->>>>>>> 3e2c5afd
 
 		/*
 		 * We have to ensure that we have at least one bit
