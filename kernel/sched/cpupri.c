/*
 *  kernel/sched/cpupri.c
 *
 *  CPU priority management
 *
 *  Copyright (C) 2007-2008 Novell
 *
 *  Author: Gregory Haskins <ghaskins@novell.com>
 *
 *  This code tracks the priority of each CPU so that global migration
 *  decisions are easy to calculate.  Each CPU can be in a state as follows:
 *
 *                 (INVALID), IDLE, NORMAL, RT1, ... RT99
 *
 *  going from the lowest priority to the highest.  CPUs in the INVALID state
 *  are not eligible for routing.  The system maintains this state with
 *  a 2 dimensional bitmap (the first for priority class, the second for CPUs
 *  in that class).  Therefore a typical application without affinity
 *  restrictions can find a suitable CPU with O(1) complexity (e.g. two bit
 *  searches).  For tasks with affinity restrictions, the algorithm has a
 *  worst case complexity of O(min(102, nr_domcpus)), though the scenario that
 *  yields the worst case search is fairly contrived.
 *
 *  This program is free software; you can redistribute it and/or
 *  modify it under the terms of the GNU General Public License
 *  as published by the Free Software Foundation; version 2
 *  of the License.
 */
#include "sched.h"

/* Convert between a 140 based task->prio, and our 102 based cpupri */
static int convert_prio(int prio)
{
	int cpupri;

	if (prio == CPUPRI_INVALID)
		cpupri = CPUPRI_INVALID;
	else if (prio == MAX_PRIO)
		cpupri = CPUPRI_IDLE;
	else if (prio >= MAX_RT_PRIO)
		cpupri = CPUPRI_NORMAL;
	else
		cpupri = MAX_RT_PRIO - prio + 1;

	return cpupri;
}

static inline int __cpupri_find(struct cpupri *cp, struct task_struct *p,
				struct cpumask *lowest_mask, int idx)
{
	struct cpupri_vec *vec  = &cp->pri_to_cpu[idx];
	int skip = 0;

	if (!atomic_read(&(vec)->count))
		skip = 1;
	/*
	 * When looking at the vector, we need to read the counter,
	 * do a memory barrier, then read the mask.
	 *
	 * Note: This is still all racey, but we can deal with it.
	 *  Ideally, we only want to look at masks that are set.
	 *
	 *  If a mask is not set, then the only thing wrong is that we
	 *  did a little more work than necessary.
	 *
	 *  If we read a zero count but the mask is set, because of the
	 *  memory barriers, that can only happen when the highest prio
	 *  task for a run queue has left the run queue, in which case,
	 *  it will be followed by a pull. If the task we are processing
	 *  fails to find a proper place to go, that pull request will
	 *  pull this task if the run queue is running at a lower
	 *  priority.
	 */
	smp_rmb();

	/* Need to do the rmb for every iteration */
	if (skip)
		return 0;

	if (cpumask_any_and(&p->cpus_allowed, vec->mask) >= nr_cpu_ids)
		return 0;

	if (lowest_mask) {
		cpumask_and(lowest_mask, &p->cpus_allowed, vec->mask);

		/*
		 * We have to ensure that we have at least one bit
		 * still set in the array, since the map could have
		 * been concurrently emptied between the first and
		 * second reads of vec->mask.  If we hit this
		 * condition, simply act as though we never hit this
		 * priority level and continue on.
		 */
		if (cpumask_empty(lowest_mask))
			return 0;
	}

	return 1;
}

int cpupri_find(struct cpupri *cp, struct task_struct *p,
		struct cpumask *lowest_mask)
{
	return cpupri_find_fitness(cp, p, lowest_mask, NULL);
}

/**
 * cpupri_find_fitness - find the best (lowest-pri) CPU in the system
 * @cp: The cpupri context
 * @p: The task
 * @lowest_mask: A mask to fill in with selected CPUs (or NULL)
 * @fitness_fn: A pointer to a function to do custom checks whether the CPU
 *              fits a specific criteria so that we only return those CPUs.
 *
 * Note: This function returns the recommended CPUs as calculated during the
 * current invocation.  By the time the call returns, the CPUs may have in
 * fact changed priorities any number of times.  While not ideal, it is not
 * an issue of correctness since the normal rebalancer logic will correct
 * any discrepancies created by racing against the uncertainty of the current
 * priority configuration.
 *
 * Return: (int)bool - CPUs were found
 */
int cpupri_find_fitness(struct cpupri *cp, struct task_struct *p,
		struct cpumask *lowest_mask,
		bool (*fitness_fn)(struct task_struct *p, int cpu))
{
	int task_pri = convert_prio(p->prio);
	int idx, cpu;

	BUG_ON(task_pri >= CPUPRI_NR_PRIORITIES);

	for (idx = 0; idx < task_pri; idx++) {

		if (!__cpupri_find(cp, p, lowest_mask, idx))
			continue;

<<<<<<< HEAD
		if (!lowest_mask || !fitness_fn)
			return 1;

		/* Ensure the capacity of the CPUs fit the task */
		for_each_cpu(cpu, lowest_mask) {
			if (!fitness_fn(p, cpu))
				cpumask_clear_cpu(cpu, lowest_mask);
=======
		if (cpumask_any_and(p->cpus_ptr, vec->mask) >= nr_cpu_ids)
			continue;

		if (lowest_mask) {
			cpumask_and(lowest_mask, p->cpus_ptr, vec->mask);

			/*
			 * We have to ensure that we have at least one bit
			 * still set in the array, since the map could have
			 * been concurrently emptied between the first and
			 * second reads of vec->mask.  If we hit this
			 * condition, simply act as though we never hit this
			 * priority level and continue on.
			 */
			if (cpumask_any(lowest_mask) >= nr_cpu_ids)
				continue;
>>>>>>> aafc3353
		}

		/*
		 * If no CPU at the current priority can fit the task
		 * continue looking
		 */
		if (cpumask_empty(lowest_mask))
			continue;

		return 1;
	}

	/*
	 * If we failed to find a fitting lowest_mask, kick off a new search
	 * but without taking into account any fitness criteria this time.
	 *
	 * This rule favours honouring priority over fitting the task in the
	 * correct CPU (Capacity Awareness being the only user now).
	 * The idea is that if a higher priority task can run, then it should
	 * run even if this ends up being on unfitting CPU.
	 *
	 * The cost of this trade-off is not entirely clear and will probably
	 * be good for some workloads and bad for others.
	 *
	 * The main idea here is that if some CPUs were overcommitted, we try
	 * to spread which is what the scheduler traditionally did. Sys admins
	 * must do proper RT planning to avoid overloading the system if they
	 * really care.
	 */
	if (fitness_fn)
		return cpupri_find(cp, p, lowest_mask);

	return 0;
}

/**
 * cpupri_set - update the CPU priority setting
 * @cp: The cpupri context
 * @cpu: The target CPU
 * @newpri: The priority (INVALID-RT99) to assign to this CPU
 *
 * Note: Assumes cpu_rq(cpu)->lock is locked
 *
 * Returns: (void)
 */
void cpupri_set(struct cpupri *cp, int cpu, int newpri)
{
	int *currpri = &cp->cpu_to_pri[cpu];
	int oldpri = *currpri;
	int do_mb = 0;

	newpri = convert_prio(newpri);

	BUG_ON(newpri >= CPUPRI_NR_PRIORITIES);

	if (newpri == oldpri)
		return;

	/*
	 * If the CPU was currently mapped to a different value, we
	 * need to map it to the new value then remove the old value.
	 * Note, we must add the new value first, otherwise we risk the
	 * cpu being missed by the priority loop in cpupri_find.
	 */
	if (likely(newpri != CPUPRI_INVALID)) {
		struct cpupri_vec *vec = &cp->pri_to_cpu[newpri];

		cpumask_set_cpu(cpu, vec->mask);
		/*
		 * When adding a new vector, we update the mask first,
		 * do a write memory barrier, and then update the count, to
		 * make sure the vector is visible when count is set.
		 */
		smp_mb__before_atomic();
		atomic_inc(&(vec)->count);
		do_mb = 1;
	}
	if (likely(oldpri != CPUPRI_INVALID)) {
		struct cpupri_vec *vec  = &cp->pri_to_cpu[oldpri];

		/*
		 * Because the order of modification of the vec->count
		 * is important, we must make sure that the update
		 * of the new prio is seen before we decrement the
		 * old prio. This makes sure that the loop sees
		 * one or the other when we raise the priority of
		 * the run queue. We don't care about when we lower the
		 * priority, as that will trigger an rt pull anyway.
		 *
		 * We only need to do a memory barrier if we updated
		 * the new priority vec.
		 */
		if (do_mb)
			smp_mb__after_atomic();

		/*
		 * When removing from the vector, we decrement the counter first
		 * do a memory barrier and then clear the mask.
		 */
		atomic_dec(&(vec)->count);
		smp_mb__after_atomic();
		cpumask_clear_cpu(cpu, vec->mask);
	}

	*currpri = newpri;
}

/**
 * cpupri_init - initialize the cpupri structure
 * @cp: The cpupri context
 *
 * Return: -ENOMEM on memory allocation failure.
 */
int cpupri_init(struct cpupri *cp)
{
	int i;

	for (i = 0; i < CPUPRI_NR_PRIORITIES; i++) {
		struct cpupri_vec *vec = &cp->pri_to_cpu[i];

		atomic_set(&vec->count, 0);
		if (!zalloc_cpumask_var(&vec->mask, GFP_KERNEL))
			goto cleanup;
	}

	cp->cpu_to_pri = kcalloc(nr_cpu_ids, sizeof(int), GFP_KERNEL);
	if (!cp->cpu_to_pri)
		goto cleanup;

	for_each_possible_cpu(i)
		cp->cpu_to_pri[i] = CPUPRI_INVALID;

	return 0;

cleanup:
	for (i--; i >= 0; i--)
		free_cpumask_var(cp->pri_to_cpu[i].mask);
	return -ENOMEM;
}

/**
 * cpupri_cleanup - clean up the cpupri structure
 * @cp: The cpupri context
 */
void cpupri_cleanup(struct cpupri *cp)
{
	int i;

	kfree(cp->cpu_to_pri);
	for (i = 0; i < CPUPRI_NR_PRIORITIES; i++)
		free_cpumask_var(cp->pri_to_cpu[i].mask);
}<|MERGE_RESOLUTION|>--- conflicted
+++ resolved
@@ -77,11 +77,11 @@
 	if (skip)
 		return 0;
 
-	if (cpumask_any_and(&p->cpus_allowed, vec->mask) >= nr_cpu_ids)
+	if (cpumask_any_and(p->cpus_ptr, vec->mask) >= nr_cpu_ids)
 		return 0;
 
 	if (lowest_mask) {
-		cpumask_and(lowest_mask, &p->cpus_allowed, vec->mask);
+		cpumask_and(lowest_mask, p->cpus_ptr, vec->mask);
 
 		/*
 		 * We have to ensure that we have at least one bit
@@ -135,7 +135,6 @@
 		if (!__cpupri_find(cp, p, lowest_mask, idx))
 			continue;
 
-<<<<<<< HEAD
 		if (!lowest_mask || !fitness_fn)
 			return 1;
 
@@ -143,24 +142,6 @@
 		for_each_cpu(cpu, lowest_mask) {
 			if (!fitness_fn(p, cpu))
 				cpumask_clear_cpu(cpu, lowest_mask);
-=======
-		if (cpumask_any_and(p->cpus_ptr, vec->mask) >= nr_cpu_ids)
-			continue;
-
-		if (lowest_mask) {
-			cpumask_and(lowest_mask, p->cpus_ptr, vec->mask);
-
-			/*
-			 * We have to ensure that we have at least one bit
-			 * still set in the array, since the map could have
-			 * been concurrently emptied between the first and
-			 * second reads of vec->mask.  If we hit this
-			 * condition, simply act as though we never hit this
-			 * priority level and continue on.
-			 */
-			if (cpumask_any(lowest_mask) >= nr_cpu_ids)
-				continue;
->>>>>>> aafc3353
 		}
 
 		/*
