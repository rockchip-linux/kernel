// SPDX-License-Identifier: GPL-2.0
/*
 * Copyright (C) 1992, 1998-2006 Linus Torvalds, Ingo Molnar
 * Copyright (C) 2005-2006 Thomas Gleixner
 *
 * This file contains driver APIs to the irq subsystem.
 */

#define pr_fmt(fmt) "genirq: " fmt

#include <linux/irq.h>
#include <linux/kthread.h>
#include <linux/module.h>
#include <linux/random.h>
#include <linux/interrupt.h>
#include <linux/irqdomain.h>
#include <linux/slab.h>
#include <linux/sched.h>
#include <linux/sched/rt.h>
#include <linux/sched/task.h>
#include <uapi/linux/sched/types.h>
#include <linux/task_work.h>

#include "internals.h"

#ifdef CONFIG_IRQ_FORCED_THREADING
# ifndef CONFIG_PREEMPT_RT_BASE
__read_mostly bool force_irqthreads;
EXPORT_SYMBOL_GPL(force_irqthreads);

static int __init setup_forced_irqthreads(char *arg)
{
	force_irqthreads = true;
	return 0;
}
early_param("threadirqs", setup_forced_irqthreads);
# endif
#endif

static void __synchronize_hardirq(struct irq_desc *desc, bool sync_chip)
{
	struct irq_data *irqd = irq_desc_get_irq_data(desc);
	bool inprogress;

	do {
		unsigned long flags;

		/*
		 * Wait until we're out of the critical section.  This might
		 * give the wrong answer due to the lack of memory barriers.
		 */
		while (irqd_irq_inprogress(&desc->irq_data))
			cpu_relax();

		/* Ok, that indicated we're done: double-check carefully. */
		raw_spin_lock_irqsave(&desc->lock, flags);
		inprogress = irqd_irq_inprogress(&desc->irq_data);

		/*
		 * If requested and supported, check at the chip whether it
		 * is in flight at the hardware level, i.e. already pending
		 * in a CPU and waiting for service and acknowledge.
		 */
		if (!inprogress && sync_chip) {
			/*
			 * Ignore the return code. inprogress is only updated
			 * when the chip supports it.
			 */
			__irq_get_irqchip_state(irqd, IRQCHIP_STATE_ACTIVE,
						&inprogress);
		}
		raw_spin_unlock_irqrestore(&desc->lock, flags);

		/* Oops, that failed? */
	} while (inprogress);
}

/**
 *	synchronize_hardirq - wait for pending hard IRQ handlers (on other CPUs)
 *	@irq: interrupt number to wait for
 *
 *	This function waits for any pending hard IRQ handlers for this
 *	interrupt to complete before returning. If you use this
 *	function while holding a resource the IRQ handler may need you
 *	will deadlock. It does not take associated threaded handlers
 *	into account.
 *
 *	Do not use this for shutdown scenarios where you must be sure
 *	that all parts (hardirq and threaded handler) have completed.
 *
 *	Returns: false if a threaded handler is active.
 *
 *	This function may be called - with care - from IRQ context.
 *
 *	It does not check whether there is an interrupt in flight at the
 *	hardware level, but not serviced yet, as this might deadlock when
 *	called with interrupts disabled and the target CPU of the interrupt
 *	is the current CPU.
 */
bool synchronize_hardirq(unsigned int irq)
{
	struct irq_desc *desc = irq_to_desc(irq);

	if (desc) {
		__synchronize_hardirq(desc, false);
		return !atomic_read(&desc->threads_active);
	}

	return true;
}
EXPORT_SYMBOL(synchronize_hardirq);

/**
 *	synchronize_irq - wait for pending IRQ handlers (on other CPUs)
 *	@irq: interrupt number to wait for
 *
 *	This function waits for any pending IRQ handlers for this interrupt
 *	to complete before returning. If you use this function while
 *	holding a resource the IRQ handler may need you will deadlock.
 *
 *	Can only be called from preemptible code as it might sleep when
 *	an interrupt thread is associated to @irq.
 *
 *	It optionally makes sure (when the irq chip supports that method)
 *	that the interrupt is not pending in any CPU and waiting for
 *	service.
 */
void synchronize_irq(unsigned int irq)
{
	struct irq_desc *desc = irq_to_desc(irq);

	if (desc) {
		__synchronize_hardirq(desc, true);
		/*
		 * We made sure that no hardirq handler is
		 * running. Now verify that no threaded handlers are
		 * active.
		 */
		wait_event(desc->wait_for_threads,
			   !atomic_read(&desc->threads_active));
	}
}
EXPORT_SYMBOL(synchronize_irq);

#ifdef CONFIG_SMP
cpumask_var_t irq_default_affinity;

static bool __irq_can_set_affinity(struct irq_desc *desc)
{
	if (!desc || !irqd_can_balance(&desc->irq_data) ||
	    !desc->irq_data.chip || !desc->irq_data.chip->irq_set_affinity)
		return false;
	return true;
}

/**
 *	irq_can_set_affinity - Check if the affinity of a given irq can be set
 *	@irq:		Interrupt to check
 *
 */
int irq_can_set_affinity(unsigned int irq)
{
	return __irq_can_set_affinity(irq_to_desc(irq));
}

/**
 * irq_can_set_affinity_usr - Check if affinity of a irq can be set from user space
 * @irq:	Interrupt to check
 *
 * Like irq_can_set_affinity() above, but additionally checks for the
 * AFFINITY_MANAGED flag.
 */
bool irq_can_set_affinity_usr(unsigned int irq)
{
	struct irq_desc *desc = irq_to_desc(irq);

	return __irq_can_set_affinity(desc) &&
		!irqd_affinity_is_managed(&desc->irq_data);
}

/**
 *	irq_set_thread_affinity - Notify irq threads to adjust affinity
 *	@desc:		irq descriptor which has affitnity changed
 *
 *	We just set IRQTF_AFFINITY and delegate the affinity setting
 *	to the interrupt thread itself. We can not call
 *	set_cpus_allowed_ptr() here as we hold desc->lock and this
 *	code can be called from hard interrupt context.
 */
void irq_set_thread_affinity(struct irq_desc *desc)
{
	struct irqaction *action;

	for_each_action_of_desc(desc, action)
		if (action->thread)
			set_bit(IRQTF_AFFINITY, &action->thread_flags);
}

#ifdef CONFIG_GENERIC_IRQ_EFFECTIVE_AFF_MASK
static void irq_validate_effective_affinity(struct irq_data *data)
{
	const struct cpumask *m = irq_data_get_effective_affinity_mask(data);
	struct irq_chip *chip = irq_data_get_irq_chip(data);

	if (!cpumask_empty(m))
		return;
	pr_warn_once("irq_chip %s did not update eff. affinity mask of irq %u\n",
		     chip->name, data->irq);
}

static inline void irq_init_effective_affinity(struct irq_data *data,
					       const struct cpumask *mask)
{
	cpumask_copy(irq_data_get_effective_affinity_mask(data), mask);
}
#else
static inline void irq_validate_effective_affinity(struct irq_data *data) { }
static inline void irq_init_effective_affinity(struct irq_data *data,
					       const struct cpumask *mask) { }
#endif

int irq_do_set_affinity(struct irq_data *data, const struct cpumask *mask,
			bool force)
{
	struct irq_desc *desc = irq_data_to_desc(data);
	struct irq_chip *chip = irq_data_get_irq_chip(data);
	int ret;

	if (!chip || !chip->irq_set_affinity)
		return -EINVAL;

	ret = chip->irq_set_affinity(data, mask, force);
	switch (ret) {
	case IRQ_SET_MASK_OK:
	case IRQ_SET_MASK_OK_DONE:
		cpumask_copy(desc->irq_common_data.affinity, mask);
	case IRQ_SET_MASK_OK_NOCOPY:
		irq_validate_effective_affinity(data);
		irq_set_thread_affinity(desc);
		ret = 0;
	}

	return ret;
}

#ifdef CONFIG_GENERIC_PENDING_IRQ
static inline int irq_set_affinity_pending(struct irq_data *data,
					   const struct cpumask *dest)
{
	struct irq_desc *desc = irq_data_to_desc(data);

	irqd_set_move_pending(data);
	irq_copy_pending(desc, dest);
	return 0;
}
#else
static inline int irq_set_affinity_pending(struct irq_data *data,
					   const struct cpumask *dest)
{
	return -EBUSY;
}
#endif

static int irq_try_set_affinity(struct irq_data *data,
				const struct cpumask *dest, bool force)
{
	int ret = irq_do_set_affinity(data, dest, force);

	/*
	 * In case that the underlying vector management is busy and the
	 * architecture supports the generic pending mechanism then utilize
	 * this to avoid returning an error to user space.
	 */
	if (ret == -EBUSY && !force)
		ret = irq_set_affinity_pending(data, dest);
	return ret;
}

static bool irq_set_affinity_deactivated(struct irq_data *data,
					 const struct cpumask *mask, bool force)
{
	struct irq_desc *desc = irq_data_to_desc(data);

	/*
	 * Handle irq chips which can handle affinity only in activated
	 * state correctly
	 *
	 * If the interrupt is not yet activated, just store the affinity
	 * mask and do not call the chip driver at all. On activation the
	 * driver has to make sure anyway that the interrupt is in a
	 * useable state so startup works.
	 */
	if (!IS_ENABLED(CONFIG_IRQ_DOMAIN_HIERARCHY) ||
	    irqd_is_activated(data) || !irqd_affinity_on_activate(data))
		return false;

	cpumask_copy(desc->irq_common_data.affinity, mask);
	irq_init_effective_affinity(data, mask);
	irqd_set(data, IRQD_AFFINITY_SET);
	return true;
}

int irq_set_affinity_locked(struct irq_data *data, const struct cpumask *mask,
			    bool force)
{
	struct irq_chip *chip = irq_data_get_irq_chip(data);
	struct irq_desc *desc = irq_data_to_desc(data);
	int ret = 0;

	if (!chip || !chip->irq_set_affinity)
		return -EINVAL;

	if (irq_set_affinity_deactivated(data, mask, force))
		return 0;

	if (irq_can_move_pcntxt(data) && !irqd_is_setaffinity_pending(data)) {
		ret = irq_try_set_affinity(data, mask, force);
	} else {
		irqd_set_move_pending(data);
		irq_copy_pending(desc, mask);
	}

	if (desc->affinity_notify) {
		kref_get(&desc->affinity_notify->kref);
		if (!schedule_work(&desc->affinity_notify->work)) {
			/* Work was already scheduled, drop our extra ref */
			kref_put(&desc->affinity_notify->kref,
				 desc->affinity_notify->release);
		}
	}
	irqd_set(data, IRQD_AFFINITY_SET);

	return ret;
}

int __irq_set_affinity(unsigned int irq, const struct cpumask *mask, bool force)
{
	struct irq_desc *desc = irq_to_desc(irq);
	unsigned long flags;
	int ret;

	if (!desc)
		return -EINVAL;

	raw_spin_lock_irqsave(&desc->lock, flags);
	ret = irq_set_affinity_locked(irq_desc_get_irq_data(desc), mask, force);
	raw_spin_unlock_irqrestore(&desc->lock, flags);
	return ret;
}

int irq_set_affinity_hint(unsigned int irq, const struct cpumask *m)
{
	unsigned long flags;
	struct irq_desc *desc = irq_get_desc_lock(irq, &flags, IRQ_GET_DESC_CHECK_GLOBAL);

	if (!desc)
		return -EINVAL;
	desc->affinity_hint = m;
	irq_put_desc_unlock(desc, flags);
	/* set the initial affinity to prevent every interrupt being on CPU0 */
	if (m)
		__irq_set_affinity(irq, m, false);
	return 0;
}
EXPORT_SYMBOL_GPL(irq_set_affinity_hint);

static void irq_affinity_notify(struct work_struct *work)
{
	struct irq_affinity_notify *notify =
		container_of(work, struct irq_affinity_notify, work);
	struct irq_desc *desc = irq_to_desc(notify->irq);
	cpumask_var_t cpumask;
	unsigned long flags;

	if (!desc || !alloc_cpumask_var(&cpumask, GFP_KERNEL))
		goto out;

	raw_spin_lock_irqsave(&desc->lock, flags);
	if (irq_move_pending(&desc->irq_data))
		irq_get_pending(cpumask, desc);
	else
		cpumask_copy(cpumask, desc->irq_common_data.affinity);
	raw_spin_unlock_irqrestore(&desc->lock, flags);

	notify->notify(notify, cpumask);

	free_cpumask_var(cpumask);
out:
	kref_put(&notify->kref, notify->release);
}

/**
 *	irq_set_affinity_notifier - control notification of IRQ affinity changes
 *	@irq:		Interrupt for which to enable/disable notification
 *	@notify:	Context for notification, or %NULL to disable
 *			notification.  Function pointers must be initialised;
 *			the other fields will be initialised by this function.
 *
 *	Must be called in process context.  Notification may only be enabled
 *	after the IRQ is allocated and must be disabled before the IRQ is
 *	freed using free_irq().
 */
int
irq_set_affinity_notifier(unsigned int irq, struct irq_affinity_notify *notify)
{
	struct irq_desc *desc = irq_to_desc(irq);
	struct irq_affinity_notify *old_notify;
	unsigned long flags;

	/* The release function is promised process context */
	might_sleep();

	if (!desc)
		return -EINVAL;

	/* Complete initialisation of *notify */
	if (notify) {
		notify->irq = irq;
		kref_init(&notify->kref);
		INIT_WORK(&notify->work, irq_affinity_notify);
	}

	raw_spin_lock_irqsave(&desc->lock, flags);
	old_notify = desc->affinity_notify;
	desc->affinity_notify = notify;
	raw_spin_unlock_irqrestore(&desc->lock, flags);

	if (old_notify) {
		if (cancel_work_sync(&old_notify->work)) {
			/* Pending work had a ref, put that one too */
			kref_put(&old_notify->kref, old_notify->release);
		}
		kref_put(&old_notify->kref, old_notify->release);
	}

	return 0;
}
EXPORT_SYMBOL_GPL(irq_set_affinity_notifier);

#ifndef CONFIG_AUTO_IRQ_AFFINITY
/*
 * Generic version of the affinity autoselector.
 */
int irq_setup_affinity(struct irq_desc *desc)
{
	struct cpumask *set = irq_default_affinity;
	int ret, node = irq_desc_get_node(desc);
	static DEFINE_RAW_SPINLOCK(mask_lock);
	static struct cpumask mask;

	/* Excludes PER_CPU and NO_BALANCE interrupts */
	if (!__irq_can_set_affinity(desc))
		return 0;

	raw_spin_lock(&mask_lock);
	/*
	 * Preserve the managed affinity setting and a userspace affinity
	 * setup, but make sure that one of the targets is online.
	 */
	if (irqd_affinity_is_managed(&desc->irq_data) ||
	    irqd_has_set(&desc->irq_data, IRQD_AFFINITY_SET)) {
		if (cpumask_intersects(desc->irq_common_data.affinity,
				       cpu_online_mask))
			set = desc->irq_common_data.affinity;
		else
			irqd_clear(&desc->irq_data, IRQD_AFFINITY_SET);
	}

	cpumask_and(&mask, cpu_online_mask, set);
	if (cpumask_empty(&mask))
		cpumask_copy(&mask, cpu_online_mask);

	if (node != NUMA_NO_NODE) {
		const struct cpumask *nodemask = cpumask_of_node(node);

		/* make sure at least one of the cpus in nodemask is online */
		if (cpumask_intersects(&mask, nodemask))
			cpumask_and(&mask, &mask, nodemask);
	}
	ret = irq_do_set_affinity(&desc->irq_data, &mask, false);
	raw_spin_unlock(&mask_lock);
	return ret;
}
#else
/* Wrapper for ALPHA specific affinity selector magic */
int irq_setup_affinity(struct irq_desc *desc)
{
	return irq_select_affinity(irq_desc_get_irq(desc));
}
#endif /* CONFIG_AUTO_IRQ_AFFINITY */
#endif /* CONFIG_SMP */


/**
 *	irq_set_vcpu_affinity - Set vcpu affinity for the interrupt
 *	@irq: interrupt number to set affinity
 *	@vcpu_info: vCPU specific data or pointer to a percpu array of vCPU
 *	            specific data for percpu_devid interrupts
 *
 *	This function uses the vCPU specific data to set the vCPU
 *	affinity for an irq. The vCPU specific data is passed from
 *	outside, such as KVM. One example code path is as below:
 *	KVM -> IOMMU -> irq_set_vcpu_affinity().
 */
int irq_set_vcpu_affinity(unsigned int irq, void *vcpu_info)
{
	unsigned long flags;
	struct irq_desc *desc = irq_get_desc_lock(irq, &flags, 0);
	struct irq_data *data;
	struct irq_chip *chip;
	int ret = -ENOSYS;

	if (!desc)
		return -EINVAL;

	data = irq_desc_get_irq_data(desc);
	do {
		chip = irq_data_get_irq_chip(data);
		if (chip && chip->irq_set_vcpu_affinity)
			break;
#ifdef CONFIG_IRQ_DOMAIN_HIERARCHY
		data = data->parent_data;
#else
		data = NULL;
#endif
	} while (data);

	if (data)
		ret = chip->irq_set_vcpu_affinity(data, vcpu_info);
	irq_put_desc_unlock(desc, flags);

	return ret;
}
EXPORT_SYMBOL_GPL(irq_set_vcpu_affinity);

void __disable_irq(struct irq_desc *desc)
{
	if (!desc->depth++)
		irq_disable(desc);
}

static int __disable_irq_nosync(unsigned int irq)
{
	unsigned long flags;
	struct irq_desc *desc = irq_get_desc_buslock(irq, &flags, IRQ_GET_DESC_CHECK_GLOBAL);

	if (!desc)
		return -EINVAL;
	__disable_irq(desc);
	irq_put_desc_busunlock(desc, flags);
	return 0;
}

/**
 *	disable_irq_nosync - disable an irq without waiting
 *	@irq: Interrupt to disable
 *
 *	Disable the selected interrupt line.  Disables and Enables are
 *	nested.
 *	Unlike disable_irq(), this function does not ensure existing
 *	instances of the IRQ handler have completed before returning.
 *
 *	This function may be called from IRQ context.
 */
void disable_irq_nosync(unsigned int irq)
{
	__disable_irq_nosync(irq);
}
EXPORT_SYMBOL(disable_irq_nosync);

/**
 *	disable_irq - disable an irq and wait for completion
 *	@irq: Interrupt to disable
 *
 *	Disable the selected interrupt line.  Enables and Disables are
 *	nested.
 *	This function waits for any pending IRQ handlers for this interrupt
 *	to complete before returning. If you use this function while
 *	holding a resource the IRQ handler may need you will deadlock.
 *
 *	This function may be called - with care - from IRQ context.
 */
void disable_irq(unsigned int irq)
{
	if (!__disable_irq_nosync(irq))
		synchronize_irq(irq);
}
EXPORT_SYMBOL(disable_irq);

/**
 *	disable_hardirq - disables an irq and waits for hardirq completion
 *	@irq: Interrupt to disable
 *
 *	Disable the selected interrupt line.  Enables and Disables are
 *	nested.
 *	This function waits for any pending hard IRQ handlers for this
 *	interrupt to complete before returning. If you use this function while
 *	holding a resource the hard IRQ handler may need you will deadlock.
 *
 *	When used to optimistically disable an interrupt from atomic context
 *	the return value must be checked.
 *
 *	Returns: false if a threaded handler is active.
 *
 *	This function may be called - with care - from IRQ context.
 */
bool disable_hardirq(unsigned int irq)
{
	if (!__disable_irq_nosync(irq))
		return synchronize_hardirq(irq);

	return false;
}
EXPORT_SYMBOL_GPL(disable_hardirq);

void __enable_irq(struct irq_desc *desc)
{
	switch (desc->depth) {
	case 0:
 err_out:
		WARN(1, KERN_WARNING "Unbalanced enable for IRQ %d\n",
		     irq_desc_get_irq(desc));
		break;
	case 1: {
		if (desc->istate & IRQS_SUSPENDED)
			goto err_out;
		/* Prevent probing on this irq: */
		irq_settings_set_noprobe(desc);
		/*
		 * Call irq_startup() not irq_enable() here because the
		 * interrupt might be marked NOAUTOEN. So irq_startup()
		 * needs to be invoked when it gets enabled the first
		 * time. If it was already started up, then irq_startup()
		 * will invoke irq_enable() under the hood.
		 */
		irq_startup(desc, IRQ_RESEND, IRQ_START_FORCE);
		break;
	}
	default:
		desc->depth--;
	}
}

/**
 *	enable_irq - enable handling of an irq
 *	@irq: Interrupt to enable
 *
 *	Undoes the effect of one call to disable_irq().  If this
 *	matches the last disable, processing of interrupts on this
 *	IRQ line is re-enabled.
 *
 *	This function may be called from IRQ context only when
 *	desc->irq_data.chip->bus_lock and desc->chip->bus_sync_unlock are NULL !
 */
void enable_irq(unsigned int irq)
{
	unsigned long flags;
	struct irq_desc *desc = irq_get_desc_buslock(irq, &flags, IRQ_GET_DESC_CHECK_GLOBAL);

	if (!desc)
		return;
	if (WARN(!desc->irq_data.chip,
		 KERN_ERR "enable_irq before setup/request_irq: irq %u\n", irq))
		goto out;

	__enable_irq(desc);
out:
	irq_put_desc_busunlock(desc, flags);
}
EXPORT_SYMBOL(enable_irq);

static int set_irq_wake_real(unsigned int irq, unsigned int on)
{
	struct irq_desc *desc = irq_to_desc(irq);
	int ret = -ENXIO;

	if (irq_desc_get_chip(desc)->flags &  IRQCHIP_SKIP_SET_WAKE)
		return 0;

	if (desc->irq_data.chip->irq_set_wake)
		ret = desc->irq_data.chip->irq_set_wake(&desc->irq_data, on);

	return ret;
}

/**
 *	irq_set_irq_wake - control irq power management wakeup
 *	@irq:	interrupt to control
 *	@on:	enable/disable power management wakeup
 *
 *	Enable/disable power management wakeup mode, which is
 *	disabled by default.  Enables and disables must match,
 *	just as they match for non-wakeup mode support.
 *
 *	Wakeup mode lets this IRQ wake the system from sleep
 *	states like "suspend to RAM".
 */
int irq_set_irq_wake(unsigned int irq, unsigned int on)
{
	unsigned long flags;
	struct irq_desc *desc = irq_get_desc_buslock(irq, &flags, IRQ_GET_DESC_CHECK_GLOBAL);
	int ret = 0;

	if (!desc)
		return -EINVAL;

	/* wakeup-capable irqs can be shared between drivers that
	 * don't need to have the same sleep mode behaviors.
	 */
	if (on) {
		if (desc->wake_depth++ == 0) {
			ret = set_irq_wake_real(irq, on);
			if (ret)
				desc->wake_depth = 0;
			else
				irqd_set(&desc->irq_data, IRQD_WAKEUP_STATE);
		}
	} else {
		if (desc->wake_depth == 0) {
			WARN(1, "Unbalanced IRQ %d wake disable\n", irq);
		} else if (--desc->wake_depth == 0) {
			ret = set_irq_wake_real(irq, on);
			if (ret)
				desc->wake_depth = 1;
			else
				irqd_clear(&desc->irq_data, IRQD_WAKEUP_STATE);
		}
	}
	irq_put_desc_busunlock(desc, flags);
	return ret;
}
EXPORT_SYMBOL(irq_set_irq_wake);

/*
 * Internal function that tells the architecture code whether a
 * particular irq has been exclusively allocated or is available
 * for driver use.
 */
int can_request_irq(unsigned int irq, unsigned long irqflags)
{
	unsigned long flags;
	struct irq_desc *desc = irq_get_desc_lock(irq, &flags, 0);
	int canrequest = 0;

	if (!desc)
		return 0;

	if (irq_settings_can_request(desc)) {
		if (!desc->action ||
		    irqflags & desc->action->flags & IRQF_SHARED)
			canrequest = 1;
	}
	irq_put_desc_unlock(desc, flags);
	return canrequest;
}

int __irq_set_trigger(struct irq_desc *desc, unsigned long flags)
{
	struct irq_chip *chip = desc->irq_data.chip;
	int ret, unmask = 0;

	if (!chip || !chip->irq_set_type) {
		/*
		 * IRQF_TRIGGER_* but the PIC does not support multiple
		 * flow-types?
		 */
		pr_debug("No set_type function for IRQ %d (%s)\n",
			 irq_desc_get_irq(desc),
			 chip ? (chip->name ? : "unknown") : "unknown");
		return 0;
	}

	if (chip->flags & IRQCHIP_SET_TYPE_MASKED) {
		if (!irqd_irq_masked(&desc->irq_data))
			mask_irq(desc);
		if (!irqd_irq_disabled(&desc->irq_data))
			unmask = 1;
	}

	/* Mask all flags except trigger mode */
	flags &= IRQ_TYPE_SENSE_MASK;
	ret = chip->irq_set_type(&desc->irq_data, flags);

	switch (ret) {
	case IRQ_SET_MASK_OK:
	case IRQ_SET_MASK_OK_DONE:
		irqd_clear(&desc->irq_data, IRQD_TRIGGER_MASK);
		irqd_set(&desc->irq_data, flags);

	case IRQ_SET_MASK_OK_NOCOPY:
		flags = irqd_get_trigger_type(&desc->irq_data);
		irq_settings_set_trigger_mask(desc, flags);
		irqd_clear(&desc->irq_data, IRQD_LEVEL);
		irq_settings_clr_level(desc);
		if (flags & IRQ_TYPE_LEVEL_MASK) {
			irq_settings_set_level(desc);
			irqd_set(&desc->irq_data, IRQD_LEVEL);
		}

		ret = 0;
		break;
	default:
		pr_err("Setting trigger mode %lu for irq %u failed (%pF)\n",
		       flags, irq_desc_get_irq(desc), chip->irq_set_type);
	}
	if (unmask)
		unmask_irq(desc);
	return ret;
}

#ifdef CONFIG_HARDIRQS_SW_RESEND
int irq_set_parent(int irq, int parent_irq)
{
	unsigned long flags;
	struct irq_desc *desc = irq_get_desc_lock(irq, &flags, 0);

	if (!desc)
		return -EINVAL;

	desc->parent_irq = parent_irq;

	irq_put_desc_unlock(desc, flags);
	return 0;
}
EXPORT_SYMBOL_GPL(irq_set_parent);
#endif

/*
 * Default primary interrupt handler for threaded interrupts. Is
 * assigned as primary handler when request_threaded_irq is called
 * with handler == NULL. Useful for oneshot interrupts.
 */
static irqreturn_t irq_default_primary_handler(int irq, void *dev_id)
{
	return IRQ_WAKE_THREAD;
}

/*
 * Primary handler for nested threaded interrupts. Should never be
 * called.
 */
static irqreturn_t irq_nested_primary_handler(int irq, void *dev_id)
{
	WARN(1, "Primary handler called for nested irq %d\n", irq);
	return IRQ_NONE;
}

static irqreturn_t irq_forced_secondary_handler(int irq, void *dev_id)
{
	WARN(1, "Secondary action handler called for irq %d\n", irq);
	return IRQ_NONE;
}

static int irq_wait_for_interrupt(struct irqaction *action)
{
	for (;;) {
		set_current_state(TASK_INTERRUPTIBLE);

		if (kthread_should_stop()) {
			/* may need to run one last time */
			if (test_and_clear_bit(IRQTF_RUNTHREAD,
					       &action->thread_flags)) {
				__set_current_state(TASK_RUNNING);
				return 0;
			}
			__set_current_state(TASK_RUNNING);
			return -1;
		}

		if (test_and_clear_bit(IRQTF_RUNTHREAD,
				       &action->thread_flags)) {
			__set_current_state(TASK_RUNNING);
			return 0;
		}
		schedule();
	}
}

/*
 * Oneshot interrupts keep the irq line masked until the threaded
 * handler finished. unmask if the interrupt has not been disabled and
 * is marked MASKED.
 */
static void irq_finalize_oneshot(struct irq_desc *desc,
				 struct irqaction *action)
{
	if (!(desc->istate & IRQS_ONESHOT) ||
	    action->handler == irq_forced_secondary_handler)
		return;
again:
	chip_bus_lock(desc);
	raw_spin_lock_irq(&desc->lock);

	/*
	 * Implausible though it may be we need to protect us against
	 * the following scenario:
	 *
	 * The thread is faster done than the hard interrupt handler
	 * on the other CPU. If we unmask the irq line then the
	 * interrupt can come in again and masks the line, leaves due
	 * to IRQS_INPROGRESS and the irq line is masked forever.
	 *
	 * This also serializes the state of shared oneshot handlers
	 * versus "desc->threads_onehsot |= action->thread_mask;" in
	 * irq_wake_thread(). See the comment there which explains the
	 * serialization.
	 */
	if (unlikely(irqd_irq_inprogress(&desc->irq_data))) {
		raw_spin_unlock_irq(&desc->lock);
		chip_bus_sync_unlock(desc);
		cpu_relax();
		goto again;
	}

	/*
	 * Now check again, whether the thread should run. Otherwise
	 * we would clear the threads_oneshot bit of this thread which
	 * was just set.
	 */
	if (test_bit(IRQTF_RUNTHREAD, &action->thread_flags))
		goto out_unlock;

	desc->threads_oneshot &= ~action->thread_mask;

	if (!desc->threads_oneshot && !irqd_irq_disabled(&desc->irq_data) &&
	    irqd_irq_masked(&desc->irq_data))
		unmask_threaded_irq(desc);

out_unlock:
	raw_spin_unlock_irq(&desc->lock);
	chip_bus_sync_unlock(desc);
}

#ifdef CONFIG_SMP
/*
 * Check whether we need to change the affinity of the interrupt thread.
 */
static void
irq_thread_check_affinity(struct irq_desc *desc, struct irqaction *action)
{
	cpumask_var_t mask;
	bool valid = true;

	if (!test_and_clear_bit(IRQTF_AFFINITY, &action->thread_flags))
		return;

	/*
	 * In case we are out of memory we set IRQTF_AFFINITY again and
	 * try again next time
	 */
	if (!alloc_cpumask_var(&mask, GFP_KERNEL)) {
		set_bit(IRQTF_AFFINITY, &action->thread_flags);
		return;
	}

	raw_spin_lock_irq(&desc->lock);
	/*
	 * This code is triggered unconditionally. Check the affinity
	 * mask pointer. For CPU_MASK_OFFSTACK=n this is optimized out.
	 */
	if (cpumask_available(desc->irq_common_data.affinity)) {
		const struct cpumask *m;

		m = irq_data_get_effective_affinity_mask(&desc->irq_data);
		cpumask_copy(mask, m);
	} else {
		valid = false;
	}
	raw_spin_unlock_irq(&desc->lock);

	if (valid)
		set_cpus_allowed_ptr(current, mask);
	free_cpumask_var(mask);
}
#else
static inline void
irq_thread_check_affinity(struct irq_desc *desc, struct irqaction *action) { }
#endif

/*
 * Interrupts which are not explicitely requested as threaded
 * interrupts rely on the implicit bh/preempt disable of the hard irq
 * context. So we need to disable bh here to avoid deadlocks and other
 * side effects.
 */
static irqreturn_t
irq_forced_thread_fn(struct irq_desc *desc, struct irqaction *action)
{
	irqreturn_t ret;

	local_bh_disable();
	if (!IS_ENABLED(CONFIG_PREEMPT_RT_BASE))
		local_irq_disable();
	ret = action->thread_fn(action->irq, action->dev_id);
	if (ret == IRQ_HANDLED)
		atomic_inc(&desc->threads_handled);

	irq_finalize_oneshot(desc, action);
<<<<<<< HEAD
	/*
	 * Interrupts which have real time requirements can be set up
	 * to avoid softirq processing in the thread handler. This is
	 * safe as these interrupts do not raise soft interrupts.
	 */
	if (irq_settings_no_softirq_call(desc))
		_local_bh_enable();
	else
		local_bh_enable();
=======
	if (!IS_ENABLED(CONFIG_PREEMPT_RT_BASE))
		local_irq_enable();
	local_bh_enable();
>>>>>>> 78fec161
	return ret;
}

/*
 * Interrupts explicitly requested as threaded interrupts want to be
 * preemtible - many of them need to sleep and wait for slow busses to
 * complete.
 */
static irqreturn_t irq_thread_fn(struct irq_desc *desc,
		struct irqaction *action)
{
	irqreturn_t ret;

	ret = action->thread_fn(action->irq, action->dev_id);
	if (ret == IRQ_HANDLED)
		atomic_inc(&desc->threads_handled);

	irq_finalize_oneshot(desc, action);
	return ret;
}

static void wake_threads_waitq(struct irq_desc *desc)
{
	if (atomic_dec_and_test(&desc->threads_active))
		wake_up(&desc->wait_for_threads);
}

static void irq_thread_dtor(struct callback_head *unused)
{
	struct task_struct *tsk = current;
	struct irq_desc *desc;
	struct irqaction *action;

	if (WARN_ON_ONCE(!(current->flags & PF_EXITING)))
		return;

	action = kthread_data(tsk);

	pr_err("exiting task \"%s\" (%d) is an active IRQ thread (irq %d)\n",
	       tsk->comm, tsk->pid, action->irq);


	desc = irq_to_desc(action->irq);
	/*
	 * If IRQTF_RUNTHREAD is set, we need to decrement
	 * desc->threads_active and wake possible waiters.
	 */
	if (test_and_clear_bit(IRQTF_RUNTHREAD, &action->thread_flags))
		wake_threads_waitq(desc);

	/* Prevent a stale desc->threads_oneshot */
	irq_finalize_oneshot(desc, action);
}

static void irq_wake_secondary(struct irq_desc *desc, struct irqaction *action)
{
	struct irqaction *secondary = action->secondary;

	if (WARN_ON_ONCE(!secondary))
		return;

	raw_spin_lock_irq(&desc->lock);
	__irq_wake_thread(desc, secondary);
	raw_spin_unlock_irq(&desc->lock);
}

/*
 * Interrupt handler thread
 */
static int irq_thread(void *data)
{
	struct callback_head on_exit_work;
	struct irqaction *action = data;
	struct irq_desc *desc = irq_to_desc(action->irq);
	irqreturn_t (*handler_fn)(struct irq_desc *desc,
			struct irqaction *action);

	if (force_irqthreads && test_bit(IRQTF_FORCED_THREAD,
					&action->thread_flags))
		handler_fn = irq_forced_thread_fn;
	else
		handler_fn = irq_thread_fn;

	init_task_work(&on_exit_work, irq_thread_dtor);
	task_work_add(current, &on_exit_work, false);

	irq_thread_check_affinity(desc, action);

	while (!irq_wait_for_interrupt(action)) {
		irqreturn_t action_ret;

		irq_thread_check_affinity(desc, action);

		action_ret = handler_fn(desc, action);
		if (action_ret == IRQ_WAKE_THREAD)
			irq_wake_secondary(desc, action);

#ifdef CONFIG_PREEMPT_RT_FULL
		migrate_disable();
		add_interrupt_randomness(action->irq, 0,
				 desc->random_ip ^ (unsigned long) action);
		migrate_enable();
#endif
		wake_threads_waitq(desc);
	}

	/*
	 * This is the regular exit path. __free_irq() is stopping the
	 * thread via kthread_stop() after calling
	 * synchronize_hardirq(). So neither IRQTF_RUNTHREAD nor the
	 * oneshot mask bit can be set.
	 */
	task_work_cancel(current, irq_thread_dtor);
	return 0;
}

/**
 *	irq_wake_thread - wake the irq thread for the action identified by dev_id
 *	@irq:		Interrupt line
 *	@dev_id:	Device identity for which the thread should be woken
 *
 */
void irq_wake_thread(unsigned int irq, void *dev_id)
{
	struct irq_desc *desc = irq_to_desc(irq);
	struct irqaction *action;
	unsigned long flags;

	if (!desc || WARN_ON(irq_settings_is_per_cpu_devid(desc)))
		return;

	raw_spin_lock_irqsave(&desc->lock, flags);
	for_each_action_of_desc(desc, action) {
		if (action->dev_id == dev_id) {
			if (action->thread)
				__irq_wake_thread(desc, action);
			break;
		}
	}
	raw_spin_unlock_irqrestore(&desc->lock, flags);
}
EXPORT_SYMBOL_GPL(irq_wake_thread);

static int irq_setup_forced_threading(struct irqaction *new)
{
	if (!force_irqthreads)
		return 0;
	if (new->flags & (IRQF_NO_THREAD | IRQF_PERCPU | IRQF_ONESHOT))
		return 0;

	/*
	 * No further action required for interrupts which are requested as
	 * threaded interrupts already
	 */
	if (new->handler == irq_default_primary_handler)
		return 0;

	new->flags |= IRQF_ONESHOT;

	/*
	 * Handle the case where we have a real primary handler and a
	 * thread handler. We force thread them as well by creating a
	 * secondary action.
	 */
	if (new->handler && new->thread_fn) {
		/* Allocate the secondary action */
		new->secondary = kzalloc(sizeof(struct irqaction), GFP_KERNEL);
		if (!new->secondary)
			return -ENOMEM;
		new->secondary->handler = irq_forced_secondary_handler;
		new->secondary->thread_fn = new->thread_fn;
		new->secondary->dev_id = new->dev_id;
		new->secondary->irq = new->irq;
		new->secondary->name = new->name;
	}
	/* Deal with the primary handler */
	set_bit(IRQTF_FORCED_THREAD, &new->thread_flags);
	new->thread_fn = new->handler;
	new->handler = irq_default_primary_handler;
	return 0;
}

static int irq_request_resources(struct irq_desc *desc)
{
	struct irq_data *d = &desc->irq_data;
	struct irq_chip *c = d->chip;

	return c->irq_request_resources ? c->irq_request_resources(d) : 0;
}

static void irq_release_resources(struct irq_desc *desc)
{
	struct irq_data *d = &desc->irq_data;
	struct irq_chip *c = d->chip;

	if (c->irq_release_resources)
		c->irq_release_resources(d);
}

static int
setup_irq_thread(struct irqaction *new, unsigned int irq, bool secondary)
{
	struct task_struct *t;
	struct sched_param param = {
		.sched_priority = MAX_USER_RT_PRIO/2,
	};

	if (!secondary) {
		t = kthread_create(irq_thread, new, "irq/%d-%s", irq,
				   new->name);
	} else {
		t = kthread_create(irq_thread, new, "irq/%d-s-%s", irq,
				   new->name);
		param.sched_priority -= 1;
	}

	if (IS_ERR(t))
		return PTR_ERR(t);

	sched_setscheduler_nocheck(t, SCHED_FIFO, &param);

	/*
	 * We keep the reference to the task struct even if
	 * the thread dies to avoid that the interrupt code
	 * references an already freed task_struct.
	 */
	get_task_struct(t);
	new->thread = t;
	/*
	 * Tell the thread to set its affinity. This is
	 * important for shared interrupt handlers as we do
	 * not invoke setup_affinity() for the secondary
	 * handlers as everything is already set up. Even for
	 * interrupts marked with IRQF_NO_BALANCE this is
	 * correct as we want the thread to move to the cpu(s)
	 * on which the requesting code placed the interrupt.
	 */
	set_bit(IRQTF_AFFINITY, &new->thread_flags);
	return 0;
}

/*
 * Internal function to register an irqaction - typically used to
 * allocate special interrupts that are part of the architecture.
 *
 * Locking rules:
 *
 * desc->request_mutex	Provides serialization against a concurrent free_irq()
 *   chip_bus_lock	Provides serialization for slow bus operations
 *     desc->lock	Provides serialization against hard interrupts
 *
 * chip_bus_lock and desc->lock are sufficient for all other management and
 * interrupt related functions. desc->request_mutex solely serializes
 * request/free_irq().
 */
static int
__setup_irq(unsigned int irq, struct irq_desc *desc, struct irqaction *new)
{
	struct irqaction *old, **old_ptr;
	unsigned long flags, thread_mask = 0;
	int ret, nested, shared = 0;

	if (!desc)
		return -EINVAL;

	if (desc->irq_data.chip == &no_irq_chip)
		return -ENOSYS;
	if (!try_module_get(desc->owner))
		return -ENODEV;

	new->irq = irq;

	/*
	 * If the trigger type is not specified by the caller,
	 * then use the default for this interrupt.
	 */
	if (!(new->flags & IRQF_TRIGGER_MASK))
		new->flags |= irqd_get_trigger_type(&desc->irq_data);

	/*
	 * Check whether the interrupt nests into another interrupt
	 * thread.
	 */
	nested = irq_settings_is_nested_thread(desc);
	if (nested) {
		if (!new->thread_fn) {
			ret = -EINVAL;
			goto out_mput;
		}
		/*
		 * Replace the primary handler which was provided from
		 * the driver for non nested interrupt handling by the
		 * dummy function which warns when called.
		 */
		new->handler = irq_nested_primary_handler;
	} else {
		if (irq_settings_can_thread(desc)) {
			ret = irq_setup_forced_threading(new);
			if (ret)
				goto out_mput;
		}
	}

	/*
	 * Create a handler thread when a thread function is supplied
	 * and the interrupt does not nest into another interrupt
	 * thread.
	 */
	if (new->thread_fn && !nested) {
		ret = setup_irq_thread(new, irq, false);
		if (ret)
			goto out_mput;
		if (new->secondary) {
			ret = setup_irq_thread(new->secondary, irq, true);
			if (ret)
				goto out_thread;
		}
	}

	/*
	 * Drivers are often written to work w/o knowledge about the
	 * underlying irq chip implementation, so a request for a
	 * threaded irq without a primary hard irq context handler
	 * requires the ONESHOT flag to be set. Some irq chips like
	 * MSI based interrupts are per se one shot safe. Check the
	 * chip flags, so we can avoid the unmask dance at the end of
	 * the threaded handler for those.
	 */
	if (desc->irq_data.chip->flags & IRQCHIP_ONESHOT_SAFE)
		new->flags &= ~IRQF_ONESHOT;

	/*
	 * Protects against a concurrent __free_irq() call which might wait
	 * for synchronize_hardirq() to complete without holding the optional
	 * chip bus lock and desc->lock. Also protects against handing out
	 * a recycled oneshot thread_mask bit while it's still in use by
	 * its previous owner.
	 */
	mutex_lock(&desc->request_mutex);

	/*
	 * Acquire bus lock as the irq_request_resources() callback below
	 * might rely on the serialization or the magic power management
	 * functions which are abusing the irq_bus_lock() callback,
	 */
	chip_bus_lock(desc);

	/* First installed action requests resources. */
	if (!desc->action) {
		ret = irq_request_resources(desc);
		if (ret) {
			pr_err("Failed to request resources for %s (irq %d) on irqchip %s\n",
			       new->name, irq, desc->irq_data.chip->name);
			goto out_bus_unlock;
		}
	}

	/*
	 * The following block of code has to be executed atomically
	 * protected against a concurrent interrupt and any of the other
	 * management calls which are not serialized via
	 * desc->request_mutex or the optional bus lock.
	 */
	raw_spin_lock_irqsave(&desc->lock, flags);
	old_ptr = &desc->action;
	old = *old_ptr;
	if (old) {
		/*
		 * Can't share interrupts unless both agree to and are
		 * the same type (level, edge, polarity). So both flag
		 * fields must have IRQF_SHARED set and the bits which
		 * set the trigger type must match. Also all must
		 * agree on ONESHOT.
		 */
		unsigned int oldtype;

		/*
		 * If nobody did set the configuration before, inherit
		 * the one provided by the requester.
		 */
		if (irqd_trigger_type_was_set(&desc->irq_data)) {
			oldtype = irqd_get_trigger_type(&desc->irq_data);
		} else {
			oldtype = new->flags & IRQF_TRIGGER_MASK;
			irqd_set_trigger_type(&desc->irq_data, oldtype);
		}

		if (!((old->flags & new->flags) & IRQF_SHARED) ||
		    (oldtype != (new->flags & IRQF_TRIGGER_MASK)) ||
		    ((old->flags ^ new->flags) & IRQF_ONESHOT))
			goto mismatch;

		/* All handlers must agree on per-cpuness */
		if ((old->flags & IRQF_PERCPU) !=
		    (new->flags & IRQF_PERCPU))
			goto mismatch;

		/* add new interrupt at end of irq queue */
		do {
			/*
			 * Or all existing action->thread_mask bits,
			 * so we can find the next zero bit for this
			 * new action.
			 */
			thread_mask |= old->thread_mask;
			old_ptr = &old->next;
			old = *old_ptr;
		} while (old);
		shared = 1;
	}

	/*
	 * Setup the thread mask for this irqaction for ONESHOT. For
	 * !ONESHOT irqs the thread mask is 0 so we can avoid a
	 * conditional in irq_wake_thread().
	 */
	if (new->flags & IRQF_ONESHOT) {
		/*
		 * Unlikely to have 32 resp 64 irqs sharing one line,
		 * but who knows.
		 */
		if (thread_mask == ~0UL) {
			ret = -EBUSY;
			goto out_unlock;
		}
		/*
		 * The thread_mask for the action is or'ed to
		 * desc->thread_active to indicate that the
		 * IRQF_ONESHOT thread handler has been woken, but not
		 * yet finished. The bit is cleared when a thread
		 * completes. When all threads of a shared interrupt
		 * line have completed desc->threads_active becomes
		 * zero and the interrupt line is unmasked. See
		 * handle.c:irq_wake_thread() for further information.
		 *
		 * If no thread is woken by primary (hard irq context)
		 * interrupt handlers, then desc->threads_active is
		 * also checked for zero to unmask the irq line in the
		 * affected hard irq flow handlers
		 * (handle_[fasteoi|level]_irq).
		 *
		 * The new action gets the first zero bit of
		 * thread_mask assigned. See the loop above which or's
		 * all existing action->thread_mask bits.
		 */
		new->thread_mask = 1UL << ffz(thread_mask);

	} else if (new->handler == irq_default_primary_handler &&
		   !(desc->irq_data.chip->flags & IRQCHIP_ONESHOT_SAFE)) {
		/*
		 * The interrupt was requested with handler = NULL, so
		 * we use the default primary handler for it. But it
		 * does not have the oneshot flag set. In combination
		 * with level interrupts this is deadly, because the
		 * default primary handler just wakes the thread, then
		 * the irq lines is reenabled, but the device still
		 * has the level irq asserted. Rinse and repeat....
		 *
		 * While this works for edge type interrupts, we play
		 * it safe and reject unconditionally because we can't
		 * say for sure which type this interrupt really
		 * has. The type flags are unreliable as the
		 * underlying chip implementation can override them.
		 */
		pr_err("Threaded irq requested with handler=NULL and !ONESHOT for irq %d\n",
		       irq);
		ret = -EINVAL;
		goto out_unlock;
	}

	if (!shared) {
		init_waitqueue_head(&desc->wait_for_threads);

		/* Setup the type (level, edge polarity) if configured: */
		if (new->flags & IRQF_TRIGGER_MASK) {
			ret = __irq_set_trigger(desc,
						new->flags & IRQF_TRIGGER_MASK);

			if (ret)
				goto out_unlock;
		}

		/*
		 * Activate the interrupt. That activation must happen
		 * independently of IRQ_NOAUTOEN. request_irq() can fail
		 * and the callers are supposed to handle
		 * that. enable_irq() of an interrupt requested with
		 * IRQ_NOAUTOEN is not supposed to fail. The activation
		 * keeps it in shutdown mode, it merily associates
		 * resources if necessary and if that's not possible it
		 * fails. Interrupts which are in managed shutdown mode
		 * will simply ignore that activation request.
		 */
		ret = irq_activate(desc);
		if (ret)
			goto out_unlock;

		desc->istate &= ~(IRQS_AUTODETECT | IRQS_SPURIOUS_DISABLED | \
				  IRQS_ONESHOT | IRQS_WAITING);
		irqd_clear(&desc->irq_data, IRQD_IRQ_INPROGRESS);

		if (new->flags & IRQF_PERCPU) {
			irqd_set(&desc->irq_data, IRQD_PER_CPU);
			irq_settings_set_per_cpu(desc);
		}

		if (new->flags & IRQF_ONESHOT)
			desc->istate |= IRQS_ONESHOT;

		/* Exclude IRQ from balancing if requested */
		if (new->flags & IRQF_NOBALANCING) {
			irq_settings_set_no_balancing(desc);
			irqd_set(&desc->irq_data, IRQD_NO_BALANCING);
		}

		if (new->flags & IRQF_NO_SOFTIRQ_CALL)
			irq_settings_set_no_softirq_call(desc);

		if (irq_settings_can_autoenable(desc)) {
			irq_startup(desc, IRQ_RESEND, IRQ_START_COND);
		} else {
			/*
			 * Shared interrupts do not go well with disabling
			 * auto enable. The sharing interrupt might request
			 * it while it's still disabled and then wait for
			 * interrupts forever.
			 */
			WARN_ON_ONCE(new->flags & IRQF_SHARED);
			/* Undo nested disables: */
			desc->depth = 1;
		}

	} else if (new->flags & IRQF_TRIGGER_MASK) {
		unsigned int nmsk = new->flags & IRQF_TRIGGER_MASK;
		unsigned int omsk = irqd_get_trigger_type(&desc->irq_data);

		if (nmsk != omsk)
			/* hope the handler works with current  trigger mode */
			pr_warn("irq %d uses trigger mode %u; requested %u\n",
				irq, omsk, nmsk);
	}

	*old_ptr = new;

	irq_pm_install_action(desc, new);

	/* Reset broken irq detection when installing new handler */
	desc->irq_count = 0;
	desc->irqs_unhandled = 0;

	/*
	 * Check whether we disabled the irq via the spurious handler
	 * before. Reenable it and give it another chance.
	 */
	if (shared && (desc->istate & IRQS_SPURIOUS_DISABLED)) {
		desc->istate &= ~IRQS_SPURIOUS_DISABLED;
		__enable_irq(desc);
	}

	raw_spin_unlock_irqrestore(&desc->lock, flags);
	chip_bus_sync_unlock(desc);
	mutex_unlock(&desc->request_mutex);

	irq_setup_timings(desc, new);

	/*
	 * Strictly no need to wake it up, but hung_task complains
	 * when no hard interrupt wakes the thread up.
	 */
	if (new->thread)
		wake_up_process(new->thread);
	if (new->secondary)
		wake_up_process(new->secondary->thread);

	register_irq_proc(irq, desc);
	new->dir = NULL;
	register_handler_proc(irq, new);
	return 0;

mismatch:
	if (!(new->flags & IRQF_PROBE_SHARED)) {
		pr_err("Flags mismatch irq %d. %08x (%s) vs. %08x (%s)\n",
		       irq, new->flags, new->name, old->flags, old->name);
#ifdef CONFIG_DEBUG_SHIRQ
		dump_stack();
#endif
	}
	ret = -EBUSY;

out_unlock:
	raw_spin_unlock_irqrestore(&desc->lock, flags);

	if (!desc->action)
		irq_release_resources(desc);
out_bus_unlock:
	chip_bus_sync_unlock(desc);
	mutex_unlock(&desc->request_mutex);

out_thread:
	if (new->thread) {
		struct task_struct *t = new->thread;

		new->thread = NULL;
		kthread_stop(t);
		put_task_struct(t);
	}
	if (new->secondary && new->secondary->thread) {
		struct task_struct *t = new->secondary->thread;

		new->secondary->thread = NULL;
		kthread_stop(t);
		put_task_struct(t);
	}
out_mput:
	module_put(desc->owner);
	return ret;
}

/**
 *	setup_irq - setup an interrupt
 *	@irq: Interrupt line to setup
 *	@act: irqaction for the interrupt
 *
 * Used to statically setup interrupts in the early boot process.
 */
int setup_irq(unsigned int irq, struct irqaction *act)
{
	int retval;
	struct irq_desc *desc = irq_to_desc(irq);

	if (!desc || WARN_ON(irq_settings_is_per_cpu_devid(desc)))
		return -EINVAL;

	retval = irq_chip_pm_get(&desc->irq_data);
	if (retval < 0)
		return retval;

	retval = __setup_irq(irq, desc, act);

	if (retval)
		irq_chip_pm_put(&desc->irq_data);

	return retval;
}
EXPORT_SYMBOL_GPL(setup_irq);

/*
 * Internal function to unregister an irqaction - used to free
 * regular and special interrupts that are part of the architecture.
 */
static struct irqaction *__free_irq(struct irq_desc *desc, void *dev_id)
{
	unsigned irq = desc->irq_data.irq;
	struct irqaction *action, **action_ptr;
	unsigned long flags;

	WARN(in_interrupt(), "Trying to free IRQ %d from IRQ context!\n", irq);

	mutex_lock(&desc->request_mutex);
	chip_bus_lock(desc);
	raw_spin_lock_irqsave(&desc->lock, flags);

	/*
	 * There can be multiple actions per IRQ descriptor, find the right
	 * one based on the dev_id:
	 */
	action_ptr = &desc->action;
	for (;;) {
		action = *action_ptr;

		if (!action) {
			WARN(1, "Trying to free already-free IRQ %d\n", irq);
			raw_spin_unlock_irqrestore(&desc->lock, flags);
			chip_bus_sync_unlock(desc);
			mutex_unlock(&desc->request_mutex);
			return NULL;
		}

		if (action->dev_id == dev_id)
			break;
		action_ptr = &action->next;
	}

	/* Found it - now remove it from the list of entries: */
	*action_ptr = action->next;

	irq_pm_remove_action(desc, action);

	/* If this was the last handler, shut down the IRQ line: */
	if (!desc->action) {
		irq_settings_clr_disable_unlazy(desc);
		/* Only shutdown. Deactivate after synchronize_hardirq() */
		irq_shutdown(desc);
	}

#ifdef CONFIG_SMP
	/* make sure affinity_hint is cleaned up */
	if (WARN_ON_ONCE(desc->affinity_hint))
		desc->affinity_hint = NULL;
#endif

	raw_spin_unlock_irqrestore(&desc->lock, flags);
	/*
	 * Drop bus_lock here so the changes which were done in the chip
	 * callbacks above are synced out to the irq chips which hang
	 * behind a slow bus (I2C, SPI) before calling synchronize_hardirq().
	 *
	 * Aside of that the bus_lock can also be taken from the threaded
	 * handler in irq_finalize_oneshot() which results in a deadlock
	 * because kthread_stop() would wait forever for the thread to
	 * complete, which is blocked on the bus lock.
	 *
	 * The still held desc->request_mutex() protects against a
	 * concurrent request_irq() of this irq so the release of resources
	 * and timing data is properly serialized.
	 */
	chip_bus_sync_unlock(desc);

	unregister_handler_proc(irq, action);

	/*
	 * Make sure it's not being used on another CPU and if the chip
	 * supports it also make sure that there is no (not yet serviced)
	 * interrupt in flight at the hardware level.
	 */
	__synchronize_hardirq(desc, true);

#ifdef CONFIG_DEBUG_SHIRQ
	/*
	 * It's a shared IRQ -- the driver ought to be prepared for an IRQ
	 * event to happen even now it's being freed, so let's make sure that
	 * is so by doing an extra call to the handler ....
	 *
	 * ( We do this after actually deregistering it, to make sure that a
	 *   'real' IRQ doesn't run in parallel with our fake. )
	 */
	if (action->flags & IRQF_SHARED) {
		local_irq_save(flags);
		action->handler(irq, dev_id);
		local_irq_restore(flags);
	}
#endif

	/*
	 * The action has already been removed above, but the thread writes
	 * its oneshot mask bit when it completes. Though request_mutex is
	 * held across this which prevents __setup_irq() from handing out
	 * the same bit to a newly requested action.
	 */
	if (action->thread) {
		kthread_stop(action->thread);
		put_task_struct(action->thread);
		if (action->secondary && action->secondary->thread) {
			kthread_stop(action->secondary->thread);
			put_task_struct(action->secondary->thread);
		}
	}

	/* Last action releases resources */
	if (!desc->action) {
		/*
		 * Reaquire bus lock as irq_release_resources() might
		 * require it to deallocate resources over the slow bus.
		 */
		chip_bus_lock(desc);
		/*
		 * There is no interrupt on the fly anymore. Deactivate it
		 * completely.
		 */
		raw_spin_lock_irqsave(&desc->lock, flags);
		irq_domain_deactivate_irq(&desc->irq_data);
		raw_spin_unlock_irqrestore(&desc->lock, flags);

		irq_release_resources(desc);
		chip_bus_sync_unlock(desc);
		irq_remove_timings(desc);
	}

	mutex_unlock(&desc->request_mutex);

	irq_chip_pm_put(&desc->irq_data);
	module_put(desc->owner);
	kfree(action->secondary);
	return action;
}

/**
 *	remove_irq - free an interrupt
 *	@irq: Interrupt line to free
 *	@act: irqaction for the interrupt
 *
 * Used to remove interrupts statically setup by the early boot process.
 */
void remove_irq(unsigned int irq, struct irqaction *act)
{
	struct irq_desc *desc = irq_to_desc(irq);

	if (desc && !WARN_ON(irq_settings_is_per_cpu_devid(desc)))
		__free_irq(desc, act->dev_id);
}
EXPORT_SYMBOL_GPL(remove_irq);

/**
 *	free_irq - free an interrupt allocated with request_irq
 *	@irq: Interrupt line to free
 *	@dev_id: Device identity to free
 *
 *	Remove an interrupt handler. The handler is removed and if the
 *	interrupt line is no longer in use by any driver it is disabled.
 *	On a shared IRQ the caller must ensure the interrupt is disabled
 *	on the card it drives before calling this function. The function
 *	does not return until any executing interrupts for this IRQ
 *	have completed.
 *
 *	This function must not be called from interrupt context.
 *
 *	Returns the devname argument passed to request_irq.
 */
const void *free_irq(unsigned int irq, void *dev_id)
{
	struct irq_desc *desc = irq_to_desc(irq);
	struct irqaction *action;
	const char *devname;

	if (!desc || WARN_ON(irq_settings_is_per_cpu_devid(desc)))
		return NULL;

#ifdef CONFIG_SMP
	if (WARN_ON(desc->affinity_notify))
		desc->affinity_notify = NULL;
#endif

	action = __free_irq(desc, dev_id);

	if (!action)
		return NULL;

	devname = action->name;
	kfree(action);
	return devname;
}
EXPORT_SYMBOL(free_irq);

/**
 *	request_threaded_irq - allocate an interrupt line
 *	@irq: Interrupt line to allocate
 *	@handler: Function to be called when the IRQ occurs.
 *		  Primary handler for threaded interrupts
 *		  If NULL and thread_fn != NULL the default
 *		  primary handler is installed
 *	@thread_fn: Function called from the irq handler thread
 *		    If NULL, no irq thread is created
 *	@irqflags: Interrupt type flags
 *	@devname: An ascii name for the claiming device
 *	@dev_id: A cookie passed back to the handler function
 *
 *	This call allocates interrupt resources and enables the
 *	interrupt line and IRQ handling. From the point this
 *	call is made your handler function may be invoked. Since
 *	your handler function must clear any interrupt the board
 *	raises, you must take care both to initialise your hardware
 *	and to set up the interrupt handler in the right order.
 *
 *	If you want to set up a threaded irq handler for your device
 *	then you need to supply @handler and @thread_fn. @handler is
 *	still called in hard interrupt context and has to check
 *	whether the interrupt originates from the device. If yes it
 *	needs to disable the interrupt on the device and return
 *	IRQ_WAKE_THREAD which will wake up the handler thread and run
 *	@thread_fn. This split handler design is necessary to support
 *	shared interrupts.
 *
 *	Dev_id must be globally unique. Normally the address of the
 *	device data structure is used as the cookie. Since the handler
 *	receives this value it makes sense to use it.
 *
 *	If your interrupt is shared you must pass a non NULL dev_id
 *	as this is required when freeing the interrupt.
 *
 *	Flags:
 *
 *	IRQF_SHARED		Interrupt is shared
 *	IRQF_TRIGGER_*		Specify active edge(s) or level
 *
 */
int request_threaded_irq(unsigned int irq, irq_handler_t handler,
			 irq_handler_t thread_fn, unsigned long irqflags,
			 const char *devname, void *dev_id)
{
	struct irqaction *action;
	struct irq_desc *desc;
	int retval;

	if (irq == IRQ_NOTCONNECTED)
		return -ENOTCONN;

	/*
	 * Sanity-check: shared interrupts must pass in a real dev-ID,
	 * otherwise we'll have trouble later trying to figure out
	 * which interrupt is which (messes up the interrupt freeing
	 * logic etc).
	 *
	 * Also IRQF_COND_SUSPEND only makes sense for shared interrupts and
	 * it cannot be set along with IRQF_NO_SUSPEND.
	 */
	if (((irqflags & IRQF_SHARED) && !dev_id) ||
	    (!(irqflags & IRQF_SHARED) && (irqflags & IRQF_COND_SUSPEND)) ||
	    ((irqflags & IRQF_NO_SUSPEND) && (irqflags & IRQF_COND_SUSPEND)))
		return -EINVAL;

	desc = irq_to_desc(irq);
	if (!desc)
		return -EINVAL;

	if (!irq_settings_can_request(desc) ||
	    WARN_ON(irq_settings_is_per_cpu_devid(desc)))
		return -EINVAL;

	if (!handler) {
		if (!thread_fn)
			return -EINVAL;
		handler = irq_default_primary_handler;
	}

	action = kzalloc(sizeof(struct irqaction), GFP_KERNEL);
	if (!action)
		return -ENOMEM;

	action->handler = handler;
	action->thread_fn = thread_fn;
	action->flags = irqflags;
	action->name = devname;
	action->dev_id = dev_id;

	retval = irq_chip_pm_get(&desc->irq_data);
	if (retval < 0) {
		kfree(action);
		return retval;
	}

	retval = __setup_irq(irq, desc, action);

	if (retval) {
		irq_chip_pm_put(&desc->irq_data);
		kfree(action->secondary);
		kfree(action);
	}

#ifdef CONFIG_DEBUG_SHIRQ_FIXME
	if (!retval && (irqflags & IRQF_SHARED)) {
		/*
		 * It's a shared IRQ -- the driver ought to be prepared for it
		 * to happen immediately, so let's make sure....
		 * We disable the irq to make sure that a 'real' IRQ doesn't
		 * run in parallel with our fake.
		 */
		unsigned long flags;

		disable_irq(irq);
		local_irq_save(flags);

		handler(irq, dev_id);

		local_irq_restore(flags);
		enable_irq(irq);
	}
#endif
	return retval;
}
EXPORT_SYMBOL(request_threaded_irq);

/**
 *	request_any_context_irq - allocate an interrupt line
 *	@irq: Interrupt line to allocate
 *	@handler: Function to be called when the IRQ occurs.
 *		  Threaded handler for threaded interrupts.
 *	@flags: Interrupt type flags
 *	@name: An ascii name for the claiming device
 *	@dev_id: A cookie passed back to the handler function
 *
 *	This call allocates interrupt resources and enables the
 *	interrupt line and IRQ handling. It selects either a
 *	hardirq or threaded handling method depending on the
 *	context.
 *
 *	On failure, it returns a negative value. On success,
 *	it returns either IRQC_IS_HARDIRQ or IRQC_IS_NESTED.
 */
int request_any_context_irq(unsigned int irq, irq_handler_t handler,
			    unsigned long flags, const char *name, void *dev_id)
{
	struct irq_desc *desc;
	int ret;

	if (irq == IRQ_NOTCONNECTED)
		return -ENOTCONN;

	desc = irq_to_desc(irq);
	if (!desc)
		return -EINVAL;

	if (irq_settings_is_nested_thread(desc)) {
		ret = request_threaded_irq(irq, NULL, handler,
					   flags, name, dev_id);
		return !ret ? IRQC_IS_NESTED : ret;
	}

	ret = request_irq(irq, handler, flags, name, dev_id);
	return !ret ? IRQC_IS_HARDIRQ : ret;
}
EXPORT_SYMBOL_GPL(request_any_context_irq);

void enable_percpu_irq(unsigned int irq, unsigned int type)
{
	unsigned int cpu = smp_processor_id();
	unsigned long flags;
	struct irq_desc *desc = irq_get_desc_lock(irq, &flags, IRQ_GET_DESC_CHECK_PERCPU);

	if (!desc)
		return;

	/*
	 * If the trigger type is not specified by the caller, then
	 * use the default for this interrupt.
	 */
	type &= IRQ_TYPE_SENSE_MASK;
	if (type == IRQ_TYPE_NONE)
		type = irqd_get_trigger_type(&desc->irq_data);

	if (type != IRQ_TYPE_NONE) {
		int ret;

		ret = __irq_set_trigger(desc, type);

		if (ret) {
			WARN(1, "failed to set type for IRQ%d\n", irq);
			goto out;
		}
	}

	irq_percpu_enable(desc, cpu);
out:
	irq_put_desc_unlock(desc, flags);
}
EXPORT_SYMBOL_GPL(enable_percpu_irq);

/**
 * irq_percpu_is_enabled - Check whether the per cpu irq is enabled
 * @irq:	Linux irq number to check for
 *
 * Must be called from a non migratable context. Returns the enable
 * state of a per cpu interrupt on the current cpu.
 */
bool irq_percpu_is_enabled(unsigned int irq)
{
	unsigned int cpu = smp_processor_id();
	struct irq_desc *desc;
	unsigned long flags;
	bool is_enabled;

	desc = irq_get_desc_lock(irq, &flags, IRQ_GET_DESC_CHECK_PERCPU);
	if (!desc)
		return false;

	is_enabled = cpumask_test_cpu(cpu, desc->percpu_enabled);
	irq_put_desc_unlock(desc, flags);

	return is_enabled;
}
EXPORT_SYMBOL_GPL(irq_percpu_is_enabled);

void disable_percpu_irq(unsigned int irq)
{
	unsigned int cpu = smp_processor_id();
	unsigned long flags;
	struct irq_desc *desc = irq_get_desc_lock(irq, &flags, IRQ_GET_DESC_CHECK_PERCPU);

	if (!desc)
		return;

	irq_percpu_disable(desc, cpu);
	irq_put_desc_unlock(desc, flags);
}
EXPORT_SYMBOL_GPL(disable_percpu_irq);

/*
 * Internal function to unregister a percpu irqaction.
 */
static struct irqaction *__free_percpu_irq(unsigned int irq, void __percpu *dev_id)
{
	struct irq_desc *desc = irq_to_desc(irq);
	struct irqaction *action;
	unsigned long flags;

	WARN(in_interrupt(), "Trying to free IRQ %d from IRQ context!\n", irq);

	if (!desc)
		return NULL;

	raw_spin_lock_irqsave(&desc->lock, flags);

	action = desc->action;
	if (!action || action->percpu_dev_id != dev_id) {
		WARN(1, "Trying to free already-free IRQ %d\n", irq);
		goto bad;
	}

	if (!cpumask_empty(desc->percpu_enabled)) {
		WARN(1, "percpu IRQ %d still enabled on CPU%d!\n",
		     irq, cpumask_first(desc->percpu_enabled));
		goto bad;
	}

	/* Found it - now remove it from the list of entries: */
	desc->action = NULL;

	raw_spin_unlock_irqrestore(&desc->lock, flags);

	unregister_handler_proc(irq, action);

	irq_chip_pm_put(&desc->irq_data);
	module_put(desc->owner);
	return action;

bad:
	raw_spin_unlock_irqrestore(&desc->lock, flags);
	return NULL;
}

/**
 *	remove_percpu_irq - free a per-cpu interrupt
 *	@irq: Interrupt line to free
 *	@act: irqaction for the interrupt
 *
 * Used to remove interrupts statically setup by the early boot process.
 */
void remove_percpu_irq(unsigned int irq, struct irqaction *act)
{
	struct irq_desc *desc = irq_to_desc(irq);

	if (desc && irq_settings_is_per_cpu_devid(desc))
	    __free_percpu_irq(irq, act->percpu_dev_id);
}

/**
 *	free_percpu_irq - free an interrupt allocated with request_percpu_irq
 *	@irq: Interrupt line to free
 *	@dev_id: Device identity to free
 *
 *	Remove a percpu interrupt handler. The handler is removed, but
 *	the interrupt line is not disabled. This must be done on each
 *	CPU before calling this function. The function does not return
 *	until any executing interrupts for this IRQ have completed.
 *
 *	This function must not be called from interrupt context.
 */
void free_percpu_irq(unsigned int irq, void __percpu *dev_id)
{
	struct irq_desc *desc = irq_to_desc(irq);

	if (!desc || !irq_settings_is_per_cpu_devid(desc))
		return;

	chip_bus_lock(desc);
	kfree(__free_percpu_irq(irq, dev_id));
	chip_bus_sync_unlock(desc);
}
EXPORT_SYMBOL_GPL(free_percpu_irq);

/**
 *	setup_percpu_irq - setup a per-cpu interrupt
 *	@irq: Interrupt line to setup
 *	@act: irqaction for the interrupt
 *
 * Used to statically setup per-cpu interrupts in the early boot process.
 */
int setup_percpu_irq(unsigned int irq, struct irqaction *act)
{
	struct irq_desc *desc = irq_to_desc(irq);
	int retval;

	if (!desc || !irq_settings_is_per_cpu_devid(desc))
		return -EINVAL;

	retval = irq_chip_pm_get(&desc->irq_data);
	if (retval < 0)
		return retval;

	retval = __setup_irq(irq, desc, act);

	if (retval)
		irq_chip_pm_put(&desc->irq_data);

	return retval;
}

/**
 *	__request_percpu_irq - allocate a percpu interrupt line
 *	@irq: Interrupt line to allocate
 *	@handler: Function to be called when the IRQ occurs.
 *	@flags: Interrupt type flags (IRQF_TIMER only)
 *	@devname: An ascii name for the claiming device
 *	@dev_id: A percpu cookie passed back to the handler function
 *
 *	This call allocates interrupt resources and enables the
 *	interrupt on the local CPU. If the interrupt is supposed to be
 *	enabled on other CPUs, it has to be done on each CPU using
 *	enable_percpu_irq().
 *
 *	Dev_id must be globally unique. It is a per-cpu variable, and
 *	the handler gets called with the interrupted CPU's instance of
 *	that variable.
 */
int __request_percpu_irq(unsigned int irq, irq_handler_t handler,
			 unsigned long flags, const char *devname,
			 void __percpu *dev_id)
{
	struct irqaction *action;
	struct irq_desc *desc;
	int retval;

	if (!dev_id)
		return -EINVAL;

	desc = irq_to_desc(irq);
	if (!desc || !irq_settings_can_request(desc) ||
	    !irq_settings_is_per_cpu_devid(desc))
		return -EINVAL;

	if (flags && flags != IRQF_TIMER)
		return -EINVAL;

	action = kzalloc(sizeof(struct irqaction), GFP_KERNEL);
	if (!action)
		return -ENOMEM;

	action->handler = handler;
	action->flags = flags | IRQF_PERCPU | IRQF_NO_SUSPEND;
	action->name = devname;
	action->percpu_dev_id = dev_id;

	retval = irq_chip_pm_get(&desc->irq_data);
	if (retval < 0) {
		kfree(action);
		return retval;
	}

	retval = __setup_irq(irq, desc, action);

	if (retval) {
		irq_chip_pm_put(&desc->irq_data);
		kfree(action);
	}

	return retval;
}
EXPORT_SYMBOL_GPL(__request_percpu_irq);

int __irq_get_irqchip_state(struct irq_data *data, enum irqchip_irq_state which,
			    bool *state)
{
	struct irq_chip *chip;
	int err = -EINVAL;

	do {
		chip = irq_data_get_irq_chip(data);
		if (chip->irq_get_irqchip_state)
			break;
#ifdef CONFIG_IRQ_DOMAIN_HIERARCHY
		data = data->parent_data;
#else
		data = NULL;
#endif
	} while (data);

	if (data)
		err = chip->irq_get_irqchip_state(data, which, state);
	return err;
}

/**
 *	irq_get_irqchip_state - returns the irqchip state of a interrupt.
 *	@irq: Interrupt line that is forwarded to a VM
 *	@which: One of IRQCHIP_STATE_* the caller wants to know about
 *	@state: a pointer to a boolean where the state is to be storeed
 *
 *	This call snapshots the internal irqchip state of an
 *	interrupt, returning into @state the bit corresponding to
 *	stage @which
 *
 *	This function should be called with preemption disabled if the
 *	interrupt controller has per-cpu registers.
 */
int irq_get_irqchip_state(unsigned int irq, enum irqchip_irq_state which,
			  bool *state)
{
	struct irq_desc *desc;
	struct irq_data *data;
	unsigned long flags;
	int err = -EINVAL;

	desc = irq_get_desc_buslock(irq, &flags, 0);
	if (!desc)
		return err;

	data = irq_desc_get_irq_data(desc);

	err = __irq_get_irqchip_state(data, which, state);

	irq_put_desc_busunlock(desc, flags);
	return err;
}
EXPORT_SYMBOL_GPL(irq_get_irqchip_state);

/**
 *	irq_set_irqchip_state - set the state of a forwarded interrupt.
 *	@irq: Interrupt line that is forwarded to a VM
 *	@which: State to be restored (one of IRQCHIP_STATE_*)
 *	@val: Value corresponding to @which
 *
 *	This call sets the internal irqchip state of an interrupt,
 *	depending on the value of @which.
 *
 *	This function should be called with migration disabled if the
 *	interrupt controller has per-cpu registers.
 */
int irq_set_irqchip_state(unsigned int irq, enum irqchip_irq_state which,
			  bool val)
{
	struct irq_desc *desc;
	struct irq_data *data;
	struct irq_chip *chip;
	unsigned long flags;
	int err = -EINVAL;

	desc = irq_get_desc_buslock(irq, &flags, 0);
	if (!desc)
		return err;

	data = irq_desc_get_irq_data(desc);

	do {
		chip = irq_data_get_irq_chip(data);
		if (chip->irq_set_irqchip_state)
			break;
#ifdef CONFIG_IRQ_DOMAIN_HIERARCHY
		data = data->parent_data;
#else
		data = NULL;
#endif
	} while (data);

	if (data)
		err = chip->irq_set_irqchip_state(data, which, val);

	irq_put_desc_busunlock(desc, flags);
	return err;
}
EXPORT_SYMBOL_GPL(irq_set_irqchip_state);<|MERGE_RESOLUTION|>--- conflicted
+++ resolved
@@ -996,21 +996,9 @@
 		atomic_inc(&desc->threads_handled);
 
 	irq_finalize_oneshot(desc, action);
-<<<<<<< HEAD
-	/*
-	 * Interrupts which have real time requirements can be set up
-	 * to avoid softirq processing in the thread handler. This is
-	 * safe as these interrupts do not raise soft interrupts.
-	 */
-	if (irq_settings_no_softirq_call(desc))
-		_local_bh_enable();
-	else
-		local_bh_enable();
-=======
 	if (!IS_ENABLED(CONFIG_PREEMPT_RT_BASE))
 		local_irq_enable();
 	local_bh_enable();
->>>>>>> 78fec161
 	return ret;
 }
 
