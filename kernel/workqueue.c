/*
 * kernel/workqueue.c - generic async execution with shared worker pool
 *
 * Copyright (C) 2002		Ingo Molnar
 *
 *   Derived from the taskqueue/keventd code by:
 *     David Woodhouse <dwmw2@infradead.org>
 *     Andrew Morton
 *     Kai Petzke <wpp@marie.physik.tu-berlin.de>
 *     Theodore Ts'o <tytso@mit.edu>
 *
 * Made to use alloc_percpu by Christoph Lameter.
 *
 * Copyright (C) 2010		SUSE Linux Products GmbH
 * Copyright (C) 2010		Tejun Heo <tj@kernel.org>
 *
 * This is the generic async execution mechanism.  Work items as are
 * executed in process context.  The worker pool is shared and
 * automatically managed.  There are two worker pools for each CPU (one for
 * normal work items and the other for high priority ones) and some extra
 * pools for workqueues which are not bound to any specific CPU - the
 * number of these backing pools is dynamic.
 *
 * Please read Documentation/core-api/workqueue.rst for details.
 */

#include <linux/export.h>
#include <linux/kernel.h>
#include <linux/sched.h>
#include <linux/init.h>
#include <linux/signal.h>
#include <linux/completion.h>
#include <linux/workqueue.h>
#include <linux/slab.h>
#include <linux/cpu.h>
#include <linux/notifier.h>
#include <linux/kthread.h>
#include <linux/hardirq.h>
#include <linux/mempolicy.h>
#include <linux/freezer.h>
#include <linux/debug_locks.h>
#include <linux/lockdep.h>
#include <linux/idr.h>
#include <linux/jhash.h>
#include <linux/hashtable.h>
#include <linux/rculist.h>
#include <linux/nodemask.h>
#include <linux/moduleparam.h>
#include <linux/uaccess.h>
#include <linux/sched/isolation.h>
#include <linux/nmi.h>

#include "workqueue_internal.h"

enum {
	/*
	 * worker_pool flags
	 *
	 * A bound pool is either associated or disassociated with its CPU.
	 * While associated (!DISASSOCIATED), all workers are bound to the
	 * CPU and none has %WORKER_UNBOUND set and concurrency management
	 * is in effect.
	 *
	 * While DISASSOCIATED, the cpu may be offline and all workers have
	 * %WORKER_UNBOUND set and concurrency management disabled, and may
	 * be executing on any CPU.  The pool behaves as an unbound one.
	 *
	 * Note that DISASSOCIATED should be flipped only while holding
	 * wq_pool_attach_mutex to avoid changing binding state while
	 * worker_attach_to_pool() is in progress.
	 */
	POOL_MANAGER_ACTIVE	= 1 << 0,	/* being managed */
	POOL_DISASSOCIATED	= 1 << 2,	/* cpu can't serve workers */

	/* worker flags */
	WORKER_DIE		= 1 << 1,	/* die die die */
	WORKER_IDLE		= 1 << 2,	/* is idle */
	WORKER_PREP		= 1 << 3,	/* preparing to run works */
	WORKER_CPU_INTENSIVE	= 1 << 6,	/* cpu intensive */
	WORKER_UNBOUND		= 1 << 7,	/* worker is unbound */
	WORKER_REBOUND		= 1 << 8,	/* worker was rebound */

	WORKER_NOT_RUNNING	= WORKER_PREP | WORKER_CPU_INTENSIVE |
				  WORKER_UNBOUND | WORKER_REBOUND,

	NR_STD_WORKER_POOLS	= 2,		/* # standard pools per cpu */

	UNBOUND_POOL_HASH_ORDER	= 6,		/* hashed by pool->attrs */
	BUSY_WORKER_HASH_ORDER	= 6,		/* 64 pointers */

	MAX_IDLE_WORKERS_RATIO	= 4,		/* 1/4 of busy can be idle */
	IDLE_WORKER_TIMEOUT	= 300 * HZ,	/* keep idle ones for 5 mins */

	MAYDAY_INITIAL_TIMEOUT  = HZ / 100 >= 2 ? HZ / 100 : 2,
						/* call for help after 10ms
						   (min two ticks) */
	MAYDAY_INTERVAL		= HZ / 10,	/* and then every 100ms */
	CREATE_COOLDOWN		= HZ,		/* time to breath after fail */

	/*
	 * Rescue workers are used only on emergencies and shared by
	 * all cpus.  Give MIN_NICE.
	 */
	RESCUER_NICE_LEVEL	= MIN_NICE,
	HIGHPRI_NICE_LEVEL	= MIN_NICE,

	WQ_NAME_LEN		= 24,
};

/*
 * Structure fields follow one of the following exclusion rules.
 *
 * I: Modifiable by initialization/destruction paths and read-only for
 *    everyone else.
 *
 * P: Preemption protected.  Disabling preemption is enough and should
 *    only be modified and accessed from the local cpu.
 *
 * L: pool->lock protected.  Access with pool->lock held.
 *
 * X: During normal operation, modification requires pool->lock and should
 *    be done only from local cpu.  Either disabling preemption on local
 *    cpu or grabbing pool->lock is enough for read access.  If
 *    POOL_DISASSOCIATED is set, it's identical to L.
 *
 * A: wq_pool_attach_mutex protected.
 *
 * PL: wq_pool_mutex protected.
 *
 * PR: wq_pool_mutex protected for writes.  RCU protected for reads.
 *
 * PW: wq_pool_mutex and wq->mutex protected for writes.  Either for reads.
 *
 * PWR: wq_pool_mutex and wq->mutex protected for writes.  Either or
 *      sched-RCU for reads.
 *
 * WQ: wq->mutex protected.
 *
 * WR: wq->mutex protected for writes.  RCU protected for reads.
 *
 * MD: wq_mayday_lock protected.
 */

/* struct worker is defined in workqueue_internal.h */

struct worker_pool {
	raw_spinlock_t		lock;		/* the pool lock */
	int			cpu;		/* I: the associated cpu */
	int			node;		/* I: the associated node ID */
	int			id;		/* I: pool ID */
	unsigned int		flags;		/* X: flags */

	unsigned long		watchdog_ts;	/* L: watchdog timestamp */

	struct list_head	worklist;	/* L: list of pending works */

	int			nr_workers;	/* L: total number of workers */
	int			nr_idle;	/* L: currently idle workers */

	struct list_head	idle_list;	/* X: list of idle workers */
	struct timer_list	idle_timer;	/* L: worker idle timeout */
	struct timer_list	mayday_timer;	/* L: SOS timer for workers */

	/* a workers is either on busy_hash or idle_list, or the manager */
	DECLARE_HASHTABLE(busy_hash, BUSY_WORKER_HASH_ORDER);
						/* L: hash of busy workers */

	struct worker		*manager;	/* L: purely informational */
	struct list_head	workers;	/* A: attached workers */
	struct completion	*detach_completion; /* all workers detached */

	struct ida		worker_ida;	/* worker IDs for task name */

	struct workqueue_attrs	*attrs;		/* I: worker attributes */
	struct hlist_node	hash_node;	/* PL: unbound_pool_hash node */
	int			refcnt;		/* PL: refcnt for unbound pools */

	/*
	 * The current concurrency level.  As it's likely to be accessed
	 * from other CPUs during try_to_wake_up(), put it in a separate
	 * cacheline.
	 */
	atomic_t		nr_running ____cacheline_aligned_in_smp;

	/*
	 * Destruction of pool is RCU protected to allow dereferences
	 * from get_work_pool().
	 */
	struct rcu_head		rcu;
} ____cacheline_aligned_in_smp;

/*
 * The per-pool workqueue.  While queued, the lower WORK_STRUCT_FLAG_BITS
 * of work_struct->data are used for flags and the remaining high bits
 * point to the pwq; thus, pwqs need to be aligned at two's power of the
 * number of flag bits.
 */
struct pool_workqueue {
	struct worker_pool	*pool;		/* I: the associated pool */
	struct workqueue_struct *wq;		/* I: the owning workqueue */
	int			work_color;	/* L: current color */
	int			flush_color;	/* L: flushing color */
	int			refcnt;		/* L: reference count */
	int			nr_in_flight[WORK_NR_COLORS];
						/* L: nr of in_flight works */
	int			nr_active;	/* L: nr of active works */
	int			max_active;	/* L: max active works */
	struct list_head	delayed_works;	/* L: delayed works */
	struct list_head	pwqs_node;	/* WR: node on wq->pwqs */
	struct list_head	mayday_node;	/* MD: node on wq->maydays */

	/*
	 * Release of unbound pwq is punted to system_wq.  See put_pwq()
	 * and pwq_unbound_release_workfn() for details.  pool_workqueue
	 * itself is also RCU protected so that the first pwq can be
	 * determined without grabbing wq->mutex.
	 */
	struct work_struct	unbound_release_work;
	struct rcu_head		rcu;
} __aligned(1 << WORK_STRUCT_FLAG_BITS);

/*
 * Structure used to wait for workqueue flush.
 */
struct wq_flusher {
	struct list_head	list;		/* WQ: list of flushers */
	int			flush_color;	/* WQ: flush color waiting for */
	struct completion	done;		/* flush completion */
};

struct wq_device;

/*
 * The externally visible workqueue.  It relays the issued work items to
 * the appropriate worker_pool through its pool_workqueues.
 */
struct workqueue_struct {
	struct list_head	pwqs;		/* WR: all pwqs of this wq */
	struct list_head	list;		/* PR: list of all workqueues */

	struct mutex		mutex;		/* protects this wq */
	int			work_color;	/* WQ: current work color */
	int			flush_color;	/* WQ: current flush color */
	atomic_t		nr_pwqs_to_flush; /* flush in progress */
	struct wq_flusher	*first_flusher;	/* WQ: first flusher */
	struct list_head	flusher_queue;	/* WQ: flush waiters */
	struct list_head	flusher_overflow; /* WQ: flush overflow list */

	struct list_head	maydays;	/* MD: pwqs requesting rescue */
	struct worker		*rescuer;	/* I: rescue worker */

	int			nr_drainers;	/* WQ: drain in progress */
	int			saved_max_active; /* WQ: saved pwq max_active */

	struct workqueue_attrs	*unbound_attrs;	/* PW: only for unbound wqs */
	struct pool_workqueue	*dfl_pwq;	/* PW: only for unbound wqs */

#ifdef CONFIG_SYSFS
	struct wq_device	*wq_dev;	/* I: for sysfs interface */
#endif
#ifdef CONFIG_LOCKDEP
	struct lockdep_map	lockdep_map;
#endif
	char			name[WQ_NAME_LEN]; /* I: workqueue name */

	/*
	 * Destruction of workqueue_struct is sched-RCU protected to allow
	 * walking the workqueues list without grabbing wq_pool_mutex.
	 * This is used to dump all workqueues from sysrq.
	 */
	struct rcu_head		rcu;

	/* hot fields used during command issue, aligned to cacheline */
	unsigned int		flags ____cacheline_aligned; /* WQ: WQ_* flags */
	struct pool_workqueue __percpu *cpu_pwqs; /* I: per-cpu pwqs */
	struct pool_workqueue __rcu *numa_pwq_tbl[]; /* PWR: unbound pwqs indexed by node */
};

static struct kmem_cache *pwq_cache;

static cpumask_var_t *wq_numa_possible_cpumask;
					/* possible CPUs of each node */

static bool wq_disable_numa;
module_param_named(disable_numa, wq_disable_numa, bool, 0444);

/* see the comment above the definition of WQ_POWER_EFFICIENT */
static bool wq_power_efficient = IS_ENABLED(CONFIG_WQ_POWER_EFFICIENT_DEFAULT);
module_param_named(power_efficient, wq_power_efficient, bool, 0444);

static bool wq_online;			/* can kworkers be created yet? */

static bool wq_numa_enabled;		/* unbound NUMA affinity enabled */

/* buf for wq_update_unbound_numa_attrs(), protected by CPU hotplug exclusion */
static struct workqueue_attrs *wq_update_unbound_numa_attrs_buf;

static DEFINE_MUTEX(wq_pool_mutex);	/* protects pools and workqueues list */
static DEFINE_MUTEX(wq_pool_attach_mutex); /* protects worker attach/detach */
static DEFINE_RAW_SPINLOCK(wq_mayday_lock);	/* protects wq->maydays list */
static DECLARE_SWAIT_QUEUE_HEAD(wq_manager_wait); /* wait for manager to go away */

static LIST_HEAD(workqueues);		/* PR: list of all workqueues */
static bool workqueue_freezing;		/* PL: have wqs started freezing? */

/* PL: allowable cpus for unbound wqs and work items */
static cpumask_var_t wq_unbound_cpumask;

/* CPU where unbound work was last round robin scheduled from this CPU */
static DEFINE_PER_CPU(int, wq_rr_cpu_last);

/*
 * Local execution of unbound work items is no longer guaranteed.  The
 * following always forces round-robin CPU selection on unbound work items
 * to uncover usages which depend on it.
 */
#ifdef CONFIG_DEBUG_WQ_FORCE_RR_CPU
static bool wq_debug_force_rr_cpu = true;
#else
static bool wq_debug_force_rr_cpu = false;
#endif
module_param_named(debug_force_rr_cpu, wq_debug_force_rr_cpu, bool, 0644);

/* the per-cpu worker pools */
static DEFINE_PER_CPU_SHARED_ALIGNED(struct worker_pool [NR_STD_WORKER_POOLS], cpu_worker_pools);

static DEFINE_IDR(worker_pool_idr);	/* PR: idr of all pools */

/* PL: hash of all unbound pools keyed by pool->attrs */
static DEFINE_HASHTABLE(unbound_pool_hash, UNBOUND_POOL_HASH_ORDER);

/* I: attributes used when instantiating standard unbound pools on demand */
static struct workqueue_attrs *unbound_std_wq_attrs[NR_STD_WORKER_POOLS];

/* I: attributes used when instantiating ordered pools on demand */
static struct workqueue_attrs *ordered_wq_attrs[NR_STD_WORKER_POOLS];

struct workqueue_struct *system_wq __read_mostly;
EXPORT_SYMBOL(system_wq);
struct workqueue_struct *system_highpri_wq __read_mostly;
EXPORT_SYMBOL_GPL(system_highpri_wq);
struct workqueue_struct *system_long_wq __read_mostly;
EXPORT_SYMBOL_GPL(system_long_wq);
struct workqueue_struct *system_unbound_wq __read_mostly;
EXPORT_SYMBOL_GPL(system_unbound_wq);
struct workqueue_struct *system_freezable_wq __read_mostly;
EXPORT_SYMBOL_GPL(system_freezable_wq);
struct workqueue_struct *system_power_efficient_wq __read_mostly;
EXPORT_SYMBOL_GPL(system_power_efficient_wq);
struct workqueue_struct *system_freezable_power_efficient_wq __read_mostly;
EXPORT_SYMBOL_GPL(system_freezable_power_efficient_wq);

static int worker_thread(void *__worker);
static void workqueue_sysfs_unregister(struct workqueue_struct *wq);

#define CREATE_TRACE_POINTS
#include <trace/events/workqueue.h>

#define assert_rcu_or_pool_mutex()					\
	RCU_LOCKDEP_WARN(!rcu_read_lock_held() &&			\
			 !lockdep_is_held(&wq_pool_mutex),		\
			 "RCU or wq_pool_mutex should be held")

#define assert_rcu_or_wq_mutex(wq)					\
	RCU_LOCKDEP_WARN(!rcu_read_lock_held() &&			\
			 !lockdep_is_held(&wq->mutex),			\
			 "RCU or wq->mutex should be held")

#define assert_rcu_or_wq_mutex_or_pool_mutex(wq)			\
	RCU_LOCKDEP_WARN(!rcu_read_lock_held() &&			\
			 !lockdep_is_held(&wq->mutex) &&		\
			 !lockdep_is_held(&wq_pool_mutex),		\
			 "RCU, wq->mutex or wq_pool_mutex should be held")

#define for_each_cpu_worker_pool(pool, cpu)				\
	for ((pool) = &per_cpu(cpu_worker_pools, cpu)[0];		\
	     (pool) < &per_cpu(cpu_worker_pools, cpu)[NR_STD_WORKER_POOLS]; \
	     (pool)++)

/**
 * for_each_pool - iterate through all worker_pools in the system
 * @pool: iteration cursor
 * @pi: integer used for iteration
 *
 * This must be called either with wq_pool_mutex held or RCU read
 * locked.  If the pool needs to be used beyond the locking in effect, the
 * caller is responsible for guaranteeing that the pool stays online.
 *
 * The if/else clause exists only for the lockdep assertion and can be
 * ignored.
 */
#define for_each_pool(pool, pi)						\
	idr_for_each_entry(&worker_pool_idr, pool, pi)			\
		if (({ assert_rcu_or_pool_mutex(); false; })) { }	\
		else

/**
 * for_each_pool_worker - iterate through all workers of a worker_pool
 * @worker: iteration cursor
 * @pool: worker_pool to iterate workers of
 *
 * This must be called with wq_pool_attach_mutex.
 *
 * The if/else clause exists only for the lockdep assertion and can be
 * ignored.
 */
#define for_each_pool_worker(worker, pool)				\
	list_for_each_entry((worker), &(pool)->workers, node)		\
		if (({ lockdep_assert_held(&wq_pool_attach_mutex); false; })) { } \
		else

/**
 * for_each_pwq - iterate through all pool_workqueues of the specified workqueue
 * @pwq: iteration cursor
 * @wq: the target workqueue
 *
 * This must be called either with wq->mutex held or RCU read locked.
 * If the pwq needs to be used beyond the locking in effect, the caller is
 * responsible for guaranteeing that the pwq stays online.
 *
 * The if/else clause exists only for the lockdep assertion and can be
 * ignored.
 */
#define for_each_pwq(pwq, wq)						\
	list_for_each_entry_rcu((pwq), &(wq)->pwqs, pwqs_node)		\
		if (({ assert_rcu_or_wq_mutex(wq); false; })) { }	\
		else

#ifdef CONFIG_DEBUG_OBJECTS_WORK

static struct debug_obj_descr work_debug_descr;

static void *work_debug_hint(void *addr)
{
	return ((struct work_struct *) addr)->func;
}

static bool work_is_static_object(void *addr)
{
	struct work_struct *work = addr;

	return test_bit(WORK_STRUCT_STATIC_BIT, work_data_bits(work));
}

/*
 * fixup_init is called when:
 * - an active object is initialized
 */
static bool work_fixup_init(void *addr, enum debug_obj_state state)
{
	struct work_struct *work = addr;

	switch (state) {
	case ODEBUG_STATE_ACTIVE:
		cancel_work_sync(work);
		debug_object_init(work, &work_debug_descr);
		return true;
	default:
		return false;
	}
}

/*
 * fixup_free is called when:
 * - an active object is freed
 */
static bool work_fixup_free(void *addr, enum debug_obj_state state)
{
	struct work_struct *work = addr;

	switch (state) {
	case ODEBUG_STATE_ACTIVE:
		cancel_work_sync(work);
		debug_object_free(work, &work_debug_descr);
		return true;
	default:
		return false;
	}
}

static struct debug_obj_descr work_debug_descr = {
	.name		= "work_struct",
	.debug_hint	= work_debug_hint,
	.is_static_object = work_is_static_object,
	.fixup_init	= work_fixup_init,
	.fixup_free	= work_fixup_free,
};

static inline void debug_work_activate(struct work_struct *work)
{
	debug_object_activate(work, &work_debug_descr);
}

static inline void debug_work_deactivate(struct work_struct *work)
{
	debug_object_deactivate(work, &work_debug_descr);
}

void __init_work(struct work_struct *work, int onstack)
{
	if (onstack)
		debug_object_init_on_stack(work, &work_debug_descr);
	else
		debug_object_init(work, &work_debug_descr);
}
EXPORT_SYMBOL_GPL(__init_work);

void destroy_work_on_stack(struct work_struct *work)
{
	debug_object_free(work, &work_debug_descr);
}
EXPORT_SYMBOL_GPL(destroy_work_on_stack);

void destroy_delayed_work_on_stack(struct delayed_work *work)
{
	destroy_timer_on_stack(&work->timer);
	debug_object_free(&work->work, &work_debug_descr);
}
EXPORT_SYMBOL_GPL(destroy_delayed_work_on_stack);

#else
static inline void debug_work_activate(struct work_struct *work) { }
static inline void debug_work_deactivate(struct work_struct *work) { }
#endif

/**
 * worker_pool_assign_id - allocate ID and assing it to @pool
 * @pool: the pool pointer of interest
 *
 * Returns 0 if ID in [0, WORK_OFFQ_POOL_NONE) is allocated and assigned
 * successfully, -errno on failure.
 */
static int worker_pool_assign_id(struct worker_pool *pool)
{
	int ret;

	lockdep_assert_held(&wq_pool_mutex);

	ret = idr_alloc(&worker_pool_idr, pool, 0, WORK_OFFQ_POOL_NONE,
			GFP_KERNEL);
	if (ret >= 0) {
		pool->id = ret;
		return 0;
	}
	return ret;
}

/**
 * unbound_pwq_by_node - return the unbound pool_workqueue for the given node
 * @wq: the target workqueue
 * @node: the node ID
 *
 * This must be called with any of wq_pool_mutex, wq->mutex or RCU
 * read locked.
 * If the pwq needs to be used beyond the locking in effect, the caller is
 * responsible for guaranteeing that the pwq stays online.
 *
 * Return: The unbound pool_workqueue for @node.
 */
static struct pool_workqueue *unbound_pwq_by_node(struct workqueue_struct *wq,
						  int node)
{
	assert_rcu_or_wq_mutex_or_pool_mutex(wq);

	/*
	 * XXX: @node can be NUMA_NO_NODE if CPU goes offline while a
	 * delayed item is pending.  The plan is to keep CPU -> NODE
	 * mapping valid and stable across CPU on/offlines.  Once that
	 * happens, this workaround can be removed.
	 */
	if (unlikely(node == NUMA_NO_NODE))
		return wq->dfl_pwq;

	return rcu_dereference_raw(wq->numa_pwq_tbl[node]);
}

static unsigned int work_color_to_flags(int color)
{
	return color << WORK_STRUCT_COLOR_SHIFT;
}

static int get_work_color(struct work_struct *work)
{
	return (*work_data_bits(work) >> WORK_STRUCT_COLOR_SHIFT) &
		((1 << WORK_STRUCT_COLOR_BITS) - 1);
}

static int work_next_color(int color)
{
	return (color + 1) % WORK_NR_COLORS;
}

/*
 * While queued, %WORK_STRUCT_PWQ is set and non flag bits of a work's data
 * contain the pointer to the queued pwq.  Once execution starts, the flag
 * is cleared and the high bits contain OFFQ flags and pool ID.
 *
 * set_work_pwq(), set_work_pool_and_clear_pending(), mark_work_canceling()
 * and clear_work_data() can be used to set the pwq, pool or clear
 * work->data.  These functions should only be called while the work is
 * owned - ie. while the PENDING bit is set.
 *
 * get_work_pool() and get_work_pwq() can be used to obtain the pool or pwq
 * corresponding to a work.  Pool is available once the work has been
 * queued anywhere after initialization until it is sync canceled.  pwq is
 * available only while the work item is queued.
 *
 * %WORK_OFFQ_CANCELING is used to mark a work item which is being
 * canceled.  While being canceled, a work item may have its PENDING set
 * but stay off timer and worklist for arbitrarily long and nobody should
 * try to steal the PENDING bit.
 */
static inline void set_work_data(struct work_struct *work, unsigned long data,
				 unsigned long flags)
{
	WARN_ON_ONCE(!work_pending(work));
	atomic_long_set(&work->data, data | flags | work_static(work));
}

static void set_work_pwq(struct work_struct *work, struct pool_workqueue *pwq,
			 unsigned long extra_flags)
{
	set_work_data(work, (unsigned long)pwq,
		      WORK_STRUCT_PENDING | WORK_STRUCT_PWQ | extra_flags);
}

static void set_work_pool_and_keep_pending(struct work_struct *work,
					   int pool_id)
{
	set_work_data(work, (unsigned long)pool_id << WORK_OFFQ_POOL_SHIFT,
		      WORK_STRUCT_PENDING);
}

static void set_work_pool_and_clear_pending(struct work_struct *work,
					    int pool_id)
{
	/*
	 * The following wmb is paired with the implied mb in
	 * test_and_set_bit(PENDING) and ensures all updates to @work made
	 * here are visible to and precede any updates by the next PENDING
	 * owner.
	 */
	smp_wmb();
	set_work_data(work, (unsigned long)pool_id << WORK_OFFQ_POOL_SHIFT, 0);
	/*
	 * The following mb guarantees that previous clear of a PENDING bit
	 * will not be reordered with any speculative LOADS or STORES from
	 * work->current_func, which is executed afterwards.  This possible
	 * reordering can lead to a missed execution on attempt to qeueue
	 * the same @work.  E.g. consider this case:
	 *
	 *   CPU#0                         CPU#1
	 *   ----------------------------  --------------------------------
	 *
	 * 1  STORE event_indicated
	 * 2  queue_work_on() {
	 * 3    test_and_set_bit(PENDING)
	 * 4 }                             set_..._and_clear_pending() {
	 * 5                                 set_work_data() # clear bit
	 * 6                                 smp_mb()
	 * 7                               work->current_func() {
	 * 8				      LOAD event_indicated
	 *				   }
	 *
	 * Without an explicit full barrier speculative LOAD on line 8 can
	 * be executed before CPU#0 does STORE on line 1.  If that happens,
	 * CPU#0 observes the PENDING bit is still set and new execution of
	 * a @work is not queued in a hope, that CPU#1 will eventually
	 * finish the queued @work.  Meanwhile CPU#1 does not see
	 * event_indicated is set, because speculative LOAD was executed
	 * before actual STORE.
	 */
	smp_mb();
}

static void clear_work_data(struct work_struct *work)
{
	smp_wmb();	/* see set_work_pool_and_clear_pending() */
	set_work_data(work, WORK_STRUCT_NO_POOL, 0);
}

static struct pool_workqueue *get_work_pwq(struct work_struct *work)
{
	unsigned long data = atomic_long_read(&work->data);

	if (data & WORK_STRUCT_PWQ)
		return (void *)(data & WORK_STRUCT_WQ_DATA_MASK);
	else
		return NULL;
}

/**
 * get_work_pool - return the worker_pool a given work was associated with
 * @work: the work item of interest
 *
 * Pools are created and destroyed under wq_pool_mutex, and allows read
 * access under RCU read lock.  As such, this function should be
 * called under wq_pool_mutex or inside of a rcu_read_lock() region.
 *
 * All fields of the returned pool are accessible as long as the above
 * mentioned locking is in effect.  If the returned pool needs to be used
 * beyond the critical section, the caller is responsible for ensuring the
 * returned pool is and stays online.
 *
 * Return: The worker_pool @work was last associated with.  %NULL if none.
 */
static struct worker_pool *get_work_pool(struct work_struct *work)
{
	unsigned long data = atomic_long_read(&work->data);
	int pool_id;

	assert_rcu_or_pool_mutex();

	if (data & WORK_STRUCT_PWQ)
		return ((struct pool_workqueue *)
			(data & WORK_STRUCT_WQ_DATA_MASK))->pool;

	pool_id = data >> WORK_OFFQ_POOL_SHIFT;
	if (pool_id == WORK_OFFQ_POOL_NONE)
		return NULL;

	return idr_find(&worker_pool_idr, pool_id);
}

/**
 * get_work_pool_id - return the worker pool ID a given work is associated with
 * @work: the work item of interest
 *
 * Return: The worker_pool ID @work was last associated with.
 * %WORK_OFFQ_POOL_NONE if none.
 */
static int get_work_pool_id(struct work_struct *work)
{
	unsigned long data = atomic_long_read(&work->data);

	if (data & WORK_STRUCT_PWQ)
		return ((struct pool_workqueue *)
			(data & WORK_STRUCT_WQ_DATA_MASK))->pool->id;

	return data >> WORK_OFFQ_POOL_SHIFT;
}

static void mark_work_canceling(struct work_struct *work)
{
	unsigned long pool_id = get_work_pool_id(work);

	pool_id <<= WORK_OFFQ_POOL_SHIFT;
	set_work_data(work, pool_id | WORK_OFFQ_CANCELING, WORK_STRUCT_PENDING);
}

static bool work_is_canceling(struct work_struct *work)
{
	unsigned long data = atomic_long_read(&work->data);

	return !(data & WORK_STRUCT_PWQ) && (data & WORK_OFFQ_CANCELING);
}

/*
 * Policy functions.  These define the policies on how the global worker
 * pools are managed.  Unless noted otherwise, these functions assume that
 * they're being called with pool->lock held.
 */

static bool __need_more_worker(struct worker_pool *pool)
{
	return !atomic_read(&pool->nr_running);
}

/*
 * Need to wake up a worker?  Called from anything but currently
 * running workers.
 *
 * Note that, because unbound workers never contribute to nr_running, this
 * function will always return %true for unbound pools as long as the
 * worklist isn't empty.
 */
static bool need_more_worker(struct worker_pool *pool)
{
	return !list_empty(&pool->worklist) && __need_more_worker(pool);
}

/* Can I start working?  Called from busy but !running workers. */
static bool may_start_working(struct worker_pool *pool)
{
	return pool->nr_idle;
}

/* Do I need to keep working?  Called from currently running workers. */
static bool keep_working(struct worker_pool *pool)
{
	return !list_empty(&pool->worklist) &&
		atomic_read(&pool->nr_running) <= 1;
}

/* Do we need a new worker?  Called from manager. */
static bool need_to_create_worker(struct worker_pool *pool)
{
	return need_more_worker(pool) && !may_start_working(pool);
}

/* Do we have too many workers and should some go away? */
static bool too_many_workers(struct worker_pool *pool)
{
	bool managing = pool->flags & POOL_MANAGER_ACTIVE;
	int nr_idle = pool->nr_idle + managing; /* manager is considered idle */
	int nr_busy = pool->nr_workers - nr_idle;

	return nr_idle > 2 && (nr_idle - 2) * MAX_IDLE_WORKERS_RATIO >= nr_busy;
}

/*
 * Wake up functions.
 */

/* Return the first idle worker.  Safe with preemption disabled */
static struct worker *first_idle_worker(struct worker_pool *pool)
{
	if (unlikely(list_empty(&pool->idle_list)))
		return NULL;

	return list_first_entry(&pool->idle_list, struct worker, entry);
}

/**
 * wake_up_worker - wake up an idle worker
 * @pool: worker pool to wake worker from
 *
 * Wake up the first idle worker of @pool.
 *
 * CONTEXT:
 * raw_spin_lock_irq(pool->lock).
 */
static void wake_up_worker(struct worker_pool *pool)
{
	struct worker *worker = first_idle_worker(pool);

	if (likely(worker))
		wake_up_process(worker->task);
}

/**
 * wq_worker_running - a worker is running again
 * @task: task waking up
 *
 * This function is called when a worker returns from schedule()
 */
void wq_worker_running(struct task_struct *task)
{
	struct worker *worker = kthread_data(task);

	if (!worker->sleeping)
		return;
	if (!(worker->flags & WORKER_NOT_RUNNING))
		atomic_inc(&worker->pool->nr_running);
	worker->sleeping = 0;
}

/**
 * wq_worker_sleeping - a worker is going to sleep
 * @task: task going to sleep
 *
 * This function is called from schedule() when a busy worker is
 * going to sleep.
 */
void wq_worker_sleeping(struct task_struct *task)
{
	struct worker *next, *worker = kthread_data(task);
	struct worker_pool *pool;

	/*
	 * Rescuers, which may not have all the fields set up like normal
	 * workers, also reach here, let's not access anything before
	 * checking NOT_RUNNING.
	 */
	if (worker->flags & WORKER_NOT_RUNNING)
		return;

	pool = worker->pool;

	if (WARN_ON_ONCE(worker->sleeping))
		return;

	worker->sleeping = 1;
	raw_spin_lock_irq(&pool->lock);

	/*
	 * The counterpart of the following dec_and_test, implied mb,
	 * worklist not empty test sequence is in insert_work().
	 * Please read comment there.
	 *
	 * NOT_RUNNING is clear.  This means that we're bound to and
	 * running on the local cpu w/ rq lock held and preemption
	 * disabled, which in turn means that none else could be
	 * manipulating idle_list, so dereferencing idle_list without pool
	 * lock is safe.
	 */
	if (atomic_dec_and_test(&pool->nr_running) &&
	    !list_empty(&pool->worklist)) {
		next = first_idle_worker(pool);
		if (next)
			wake_up_process(next->task);
	}
	raw_spin_unlock_irq(&pool->lock);
}

/**
 * worker_set_flags - set worker flags and adjust nr_running accordingly
 * @worker: self
 * @flags: flags to set
 *
 * Set @flags in @worker->flags and adjust nr_running accordingly.
 *
 * CONTEXT:
 * raw_spin_lock_irq(pool->lock)
 */
static inline void worker_set_flags(struct worker *worker, unsigned int flags)
{
	struct worker_pool *pool = worker->pool;

	WARN_ON_ONCE(worker->task != current);

	/* If transitioning into NOT_RUNNING, adjust nr_running. */
	if ((flags & WORKER_NOT_RUNNING) &&
	    !(worker->flags & WORKER_NOT_RUNNING)) {
		atomic_dec(&pool->nr_running);
	}

	worker->flags |= flags;
}

/**
 * worker_clr_flags - clear worker flags and adjust nr_running accordingly
 * @worker: self
 * @flags: flags to clear
 *
 * Clear @flags in @worker->flags and adjust nr_running accordingly.
 *
 * CONTEXT:
 * raw_spin_lock_irq(pool->lock)
 */
static inline void worker_clr_flags(struct worker *worker, unsigned int flags)
{
	struct worker_pool *pool = worker->pool;
	unsigned int oflags = worker->flags;

	WARN_ON_ONCE(worker->task != current);

	worker->flags &= ~flags;

	/*
	 * If transitioning out of NOT_RUNNING, increment nr_running.  Note
	 * that the nested NOT_RUNNING is not a noop.  NOT_RUNNING is mask
	 * of multiple flags, not a single flag.
	 */
	if ((flags & WORKER_NOT_RUNNING) && (oflags & WORKER_NOT_RUNNING))
		if (!(worker->flags & WORKER_NOT_RUNNING))
			atomic_inc(&pool->nr_running);
}

/**
 * find_worker_executing_work - find worker which is executing a work
 * @pool: pool of interest
 * @work: work to find worker for
 *
 * Find a worker which is executing @work on @pool by searching
 * @pool->busy_hash which is keyed by the address of @work.  For a worker
 * to match, its current execution should match the address of @work and
 * its work function.  This is to avoid unwanted dependency between
 * unrelated work executions through a work item being recycled while still
 * being executed.
 *
 * This is a bit tricky.  A work item may be freed once its execution
 * starts and nothing prevents the freed area from being recycled for
 * another work item.  If the same work item address ends up being reused
 * before the original execution finishes, workqueue will identify the
 * recycled work item as currently executing and make it wait until the
 * current execution finishes, introducing an unwanted dependency.
 *
 * This function checks the work item address and work function to avoid
 * false positives.  Note that this isn't complete as one may construct a
 * work function which can introduce dependency onto itself through a
 * recycled work item.  Well, if somebody wants to shoot oneself in the
 * foot that badly, there's only so much we can do, and if such deadlock
 * actually occurs, it should be easy to locate the culprit work function.
 *
 * CONTEXT:
 * raw_spin_lock_irq(pool->lock).
 *
 * Return:
 * Pointer to worker which is executing @work if found, %NULL
 * otherwise.
 */
static struct worker *find_worker_executing_work(struct worker_pool *pool,
						 struct work_struct *work)
{
	struct worker *worker;

	hash_for_each_possible(pool->busy_hash, worker, hentry,
			       (unsigned long)work)
		if (worker->current_work == work &&
		    worker->current_func == work->func)
			return worker;

	return NULL;
}

/**
 * move_linked_works - move linked works to a list
 * @work: start of series of works to be scheduled
 * @head: target list to append @work to
 * @nextp: out parameter for nested worklist walking
 *
 * Schedule linked works starting from @work to @head.  Work series to
 * be scheduled starts at @work and includes any consecutive work with
 * WORK_STRUCT_LINKED set in its predecessor.
 *
 * If @nextp is not NULL, it's updated to point to the next work of
 * the last scheduled work.  This allows move_linked_works() to be
 * nested inside outer list_for_each_entry_safe().
 *
 * CONTEXT:
 * raw_spin_lock_irq(pool->lock).
 */
static void move_linked_works(struct work_struct *work, struct list_head *head,
			      struct work_struct **nextp)
{
	struct work_struct *n;

	/*
	 * Linked worklist will always end before the end of the list,
	 * use NULL for list head.
	 */
	list_for_each_entry_safe_from(work, n, NULL, entry) {
		list_move_tail(&work->entry, head);
		if (!(*work_data_bits(work) & WORK_STRUCT_LINKED))
			break;
	}

	/*
	 * If we're already inside safe list traversal and have moved
	 * multiple works to the scheduled queue, the next position
	 * needs to be updated.
	 */
	if (nextp)
		*nextp = n;
}

/**
 * get_pwq - get an extra reference on the specified pool_workqueue
 * @pwq: pool_workqueue to get
 *
 * Obtain an extra reference on @pwq.  The caller should guarantee that
 * @pwq has positive refcnt and be holding the matching pool->lock.
 */
static void get_pwq(struct pool_workqueue *pwq)
{
	lockdep_assert_held(&pwq->pool->lock);
	WARN_ON_ONCE(pwq->refcnt <= 0);
	pwq->refcnt++;
}

/**
 * put_pwq - put a pool_workqueue reference
 * @pwq: pool_workqueue to put
 *
 * Drop a reference of @pwq.  If its refcnt reaches zero, schedule its
 * destruction.  The caller should be holding the matching pool->lock.
 */
static void put_pwq(struct pool_workqueue *pwq)
{
	lockdep_assert_held(&pwq->pool->lock);
	if (likely(--pwq->refcnt))
		return;
	if (WARN_ON_ONCE(!(pwq->wq->flags & WQ_UNBOUND)))
		return;
	/*
	 * @pwq can't be released under pool->lock, bounce to
	 * pwq_unbound_release_workfn().  This never recurses on the same
	 * pool->lock as this path is taken only for unbound workqueues and
	 * the release work item is scheduled on a per-cpu workqueue.  To
	 * avoid lockdep warning, unbound pool->locks are given lockdep
	 * subclass of 1 in get_unbound_pool().
	 */
	schedule_work(&pwq->unbound_release_work);
}

/**
 * put_pwq_unlocked - put_pwq() with surrounding pool lock/unlock
 * @pwq: pool_workqueue to put (can be %NULL)
 *
 * put_pwq() with locking.  This function also allows %NULL @pwq.
 */
static void put_pwq_unlocked(struct pool_workqueue *pwq)
{
	if (pwq) {
		/*
		 * As both pwqs and pools are RCU protected, the
		 * following lock operations are safe.
		 */
		raw_spin_lock_irq(&pwq->pool->lock);
		put_pwq(pwq);
		raw_spin_unlock_irq(&pwq->pool->lock);
	}
}

static void pwq_activate_delayed_work(struct work_struct *work)
{
	struct pool_workqueue *pwq = get_work_pwq(work);

	trace_workqueue_activate_work(work);
	if (list_empty(&pwq->pool->worklist))
		pwq->pool->watchdog_ts = jiffies;
	move_linked_works(work, &pwq->pool->worklist, NULL);
	__clear_bit(WORK_STRUCT_DELAYED_BIT, work_data_bits(work));
	pwq->nr_active++;
}

static void pwq_activate_first_delayed(struct pool_workqueue *pwq)
{
	struct work_struct *work = list_first_entry(&pwq->delayed_works,
						    struct work_struct, entry);

	pwq_activate_delayed_work(work);
}

/**
 * pwq_dec_nr_in_flight - decrement pwq's nr_in_flight
 * @pwq: pwq of interest
 * @color: color of work which left the queue
 *
 * A work either has completed or is removed from pending queue,
 * decrement nr_in_flight of its pwq and handle workqueue flushing.
 *
 * CONTEXT:
 * raw_spin_lock_irq(pool->lock).
 */
static void pwq_dec_nr_in_flight(struct pool_workqueue *pwq, int color)
{
	/* uncolored work items don't participate in flushing or nr_active */
	if (color == WORK_NO_COLOR)
		goto out_put;

	pwq->nr_in_flight[color]--;

	pwq->nr_active--;
	if (!list_empty(&pwq->delayed_works)) {
		/* one down, submit a delayed one */
		if (pwq->nr_active < pwq->max_active)
			pwq_activate_first_delayed(pwq);
	}

	/* is flush in progress and are we at the flushing tip? */
	if (likely(pwq->flush_color != color))
		goto out_put;

	/* are there still in-flight works? */
	if (pwq->nr_in_flight[color])
		goto out_put;

	/* this pwq is done, clear flush_color */
	pwq->flush_color = -1;

	/*
	 * If this was the last pwq, wake up the first flusher.  It
	 * will handle the rest.
	 */
	if (atomic_dec_and_test(&pwq->wq->nr_pwqs_to_flush))
		complete(&pwq->wq->first_flusher->done);
out_put:
	put_pwq(pwq);
}

/**
 * try_to_grab_pending - steal work item from worklist and disable irq
 * @work: work item to steal
 * @is_dwork: @work is a delayed_work
 * @flags: place to store irq state
 *
 * Try to grab PENDING bit of @work.  This function can handle @work in any
 * stable state - idle, on timer or on worklist.
 *
 * Return:
 *  1		if @work was pending and we successfully stole PENDING
 *  0		if @work was idle and we claimed PENDING
 *  -EAGAIN	if PENDING couldn't be grabbed at the moment, safe to busy-retry
 *  -ENOENT	if someone else is canceling @work, this state may persist
 *		for arbitrarily long
 *
 * Note:
 * On >= 0 return, the caller owns @work's PENDING bit.  To avoid getting
 * interrupted while holding PENDING and @work off queue, irq must be
 * disabled on entry.  This, combined with delayed_work->timer being
 * irqsafe, ensures that we return -EAGAIN for finite short period of time.
 *
 * On successful return, >= 0, irq is disabled and the caller is
 * responsible for releasing it using local_irq_restore(*@flags).
 *
 * This function is safe to call from any context including IRQ handler.
 */
static int try_to_grab_pending(struct work_struct *work, bool is_dwork,
			       unsigned long *flags)
{
	struct worker_pool *pool;
	struct pool_workqueue *pwq;

	local_irq_save(*flags);

	/* try to steal the timer if it exists */
	if (is_dwork) {
		struct delayed_work *dwork = to_delayed_work(work);

		/*
		 * dwork->timer is irqsafe.  If del_timer() fails, it's
		 * guaranteed that the timer is not queued anywhere and not
		 * running on the local CPU.
		 */
		if (likely(del_timer(&dwork->timer)))
			return 1;
	}

	/* try to claim PENDING the normal way */
	if (!test_and_set_bit(WORK_STRUCT_PENDING_BIT, work_data_bits(work)))
		return 0;

	rcu_read_lock();
	/*
	 * The queueing is in progress, or it is already queued. Try to
	 * steal it from ->worklist without clearing WORK_STRUCT_PENDING.
	 */
	pool = get_work_pool(work);
	if (!pool)
		goto fail;

	raw_spin_lock(&pool->lock);
	/*
	 * work->data is guaranteed to point to pwq only while the work
	 * item is queued on pwq->wq, and both updating work->data to point
	 * to pwq on queueing and to pool on dequeueing are done under
	 * pwq->pool->lock.  This in turn guarantees that, if work->data
	 * points to pwq which is associated with a locked pool, the work
	 * item is currently queued on that pool.
	 */
	pwq = get_work_pwq(work);
	if (pwq && pwq->pool == pool) {
		debug_work_deactivate(work);

		/*
		 * A delayed work item cannot be grabbed directly because
		 * it might have linked NO_COLOR work items which, if left
		 * on the delayed_list, will confuse pwq->nr_active
		 * management later on and cause stall.  Make sure the work
		 * item is activated before grabbing.
		 */
		if (*work_data_bits(work) & WORK_STRUCT_DELAYED)
			pwq_activate_delayed_work(work);

		list_del_init(&work->entry);
		pwq_dec_nr_in_flight(pwq, get_work_color(work));

		/* work->data points to pwq iff queued, point to pool */
		set_work_pool_and_keep_pending(work, pool->id);

		raw_spin_unlock(&pool->lock);
		rcu_read_unlock();
		return 1;
	}
	raw_spin_unlock(&pool->lock);
fail:
	rcu_read_unlock();
	local_irq_restore(*flags);
	if (work_is_canceling(work))
		return -ENOENT;
	cpu_relax();
	return -EAGAIN;
}

/**
 * insert_work - insert a work into a pool
 * @pwq: pwq @work belongs to
 * @work: work to insert
 * @head: insertion point
 * @extra_flags: extra WORK_STRUCT_* flags to set
 *
 * Insert @work which belongs to @pwq after @head.  @extra_flags is or'd to
 * work_struct flags.
 *
 * CONTEXT:
 * raw_spin_lock_irq(pool->lock).
 */
static void insert_work(struct pool_workqueue *pwq, struct work_struct *work,
			struct list_head *head, unsigned int extra_flags)
{
	struct worker_pool *pool = pwq->pool;

	/* we own @work, set data and link */
	set_work_pwq(work, pwq, extra_flags);
	list_add_tail(&work->entry, head);
	get_pwq(pwq);

	/*
	 * Ensure either wq_worker_sleeping() sees the above
	 * list_add_tail() or we see zero nr_running to avoid workers lying
	 * around lazily while there are works to be processed.
	 */
	smp_mb();

	if (__need_more_worker(pool))
		wake_up_worker(pool);
}

/*
 * Test whether @work is being queued from another work executing on the
 * same workqueue.
 */
static bool is_chained_work(struct workqueue_struct *wq)
{
	struct worker *worker;

	worker = current_wq_worker();
	/*
	 * Return %true iff I'm a worker execuing a work item on @wq.  If
	 * I'm @worker, it's safe to dereference it without locking.
	 */
	return worker && worker->current_pwq->wq == wq;
}

/*
 * When queueing an unbound work item to a wq, prefer local CPU if allowed
 * by wq_unbound_cpumask.  Otherwise, round robin among the allowed ones to
 * avoid perturbing sensitive tasks.
 */
static int wq_select_unbound_cpu(int cpu)
{
	static bool printed_dbg_warning;
	int new_cpu;

	if (likely(!wq_debug_force_rr_cpu)) {
		if (cpumask_test_cpu(cpu, wq_unbound_cpumask))
			return cpu;
	} else if (!printed_dbg_warning) {
		pr_warn("workqueue: round-robin CPU selection forced, expect performance impact\n");
		printed_dbg_warning = true;
	}

	if (cpumask_empty(wq_unbound_cpumask))
		return cpu;

	new_cpu = __this_cpu_read(wq_rr_cpu_last);
	new_cpu = cpumask_next_and(new_cpu, wq_unbound_cpumask, cpu_online_mask);
	if (unlikely(new_cpu >= nr_cpu_ids)) {
		new_cpu = cpumask_first_and(wq_unbound_cpumask, cpu_online_mask);
		if (unlikely(new_cpu >= nr_cpu_ids))
			return cpu;
	}
	__this_cpu_write(wq_rr_cpu_last, new_cpu);

	return new_cpu;
}

static void __queue_work(int cpu, struct workqueue_struct *wq,
			 struct work_struct *work)
{
	struct pool_workqueue *pwq;
	struct worker_pool *last_pool;
	struct list_head *worklist;
	unsigned int work_flags;
	unsigned int req_cpu = cpu;

	/*
	 * While a work item is PENDING && off queue, a task trying to
	 * steal the PENDING will busy-loop waiting for it to either get
	 * queued or lose PENDING.  Grabbing PENDING and queueing should
	 * happen with IRQ disabled.
	 */
	lockdep_assert_irqs_disabled();

	debug_work_activate(work);

	/* if draining, only works from the same workqueue are allowed */
	if (unlikely(wq->flags & __WQ_DRAINING) &&
	    WARN_ON_ONCE(!is_chained_work(wq)))
		return;
	rcu_read_lock();
retry:
	if (req_cpu == WORK_CPU_UNBOUND)
		cpu = wq_select_unbound_cpu(raw_smp_processor_id());

	/* pwq which will be used unless @work is executing elsewhere */
	if (!(wq->flags & WQ_UNBOUND))
		pwq = per_cpu_ptr(wq->cpu_pwqs, cpu);
	else
		pwq = unbound_pwq_by_node(wq, cpu_to_node(cpu));

	/*
	 * If @work was previously on a different pool, it might still be
	 * running there, in which case the work needs to be queued on that
	 * pool to guarantee non-reentrancy.
	 */
	last_pool = get_work_pool(work);
	if (last_pool && last_pool != pwq->pool) {
		struct worker *worker;

		raw_spin_lock(&last_pool->lock);

		worker = find_worker_executing_work(last_pool, work);

		if (worker && worker->current_pwq->wq == wq) {
			pwq = worker->current_pwq;
		} else {
			/* meh... not running there, queue here */
			raw_spin_unlock(&last_pool->lock);
			raw_spin_lock(&pwq->pool->lock);
		}
	} else {
		raw_spin_lock(&pwq->pool->lock);
	}

	/*
	 * pwq is determined and locked.  For unbound pools, we could have
	 * raced with pwq release and it could already be dead.  If its
	 * refcnt is zero, repeat pwq selection.  Note that pwqs never die
	 * without another pwq replacing it in the numa_pwq_tbl or while
	 * work items are executing on it, so the retrying is guaranteed to
	 * make forward-progress.
	 */
	if (unlikely(!pwq->refcnt)) {
		if (wq->flags & WQ_UNBOUND) {
			raw_spin_unlock(&pwq->pool->lock);
			cpu_relax();
			goto retry;
		}
		/* oops */
		WARN_ONCE(true, "workqueue: per-cpu pwq for %s on cpu%d has 0 refcnt",
			  wq->name, cpu);
	}

	/* pwq determined, queue */
	trace_workqueue_queue_work(req_cpu, pwq, work);

	if (WARN_ON(!list_empty(&work->entry)))
		goto out;

	pwq->nr_in_flight[pwq->work_color]++;
	work_flags = work_color_to_flags(pwq->work_color);

	if (likely(pwq->nr_active < pwq->max_active)) {
		trace_workqueue_activate_work(work);
		pwq->nr_active++;
		worklist = &pwq->pool->worklist;
		if (list_empty(worklist))
			pwq->pool->watchdog_ts = jiffies;
	} else {
		work_flags |= WORK_STRUCT_DELAYED;
		worklist = &pwq->delayed_works;
	}

	insert_work(pwq, work, worklist, work_flags);

out:
	raw_spin_unlock(&pwq->pool->lock);
	rcu_read_unlock();
}

/**
 * queue_work_on - queue work on specific cpu
 * @cpu: CPU number to execute work on
 * @wq: workqueue to use
 * @work: work to queue
 *
 * We queue the work to a specific CPU, the caller must ensure it
 * can't go away.
 *
 * Return: %false if @work was already on a queue, %true otherwise.
 */
bool queue_work_on(int cpu, struct workqueue_struct *wq,
		   struct work_struct *work)
{
	bool ret = false;
	unsigned long flags;

	local_irq_save(flags);

	if (!test_and_set_bit(WORK_STRUCT_PENDING_BIT, work_data_bits(work))) {
		__queue_work(cpu, wq, work);
		ret = true;
	}

	local_irq_restore(flags);
	return ret;
}
EXPORT_SYMBOL(queue_work_on);

void delayed_work_timer_fn(struct timer_list *t)
{
	struct delayed_work *dwork = from_timer(dwork, t, timer);
	unsigned long flags;

	local_irq_save(flags);
	__queue_work(dwork->cpu, dwork->wq, &dwork->work);
	local_irq_restore(flags);
}
EXPORT_SYMBOL(delayed_work_timer_fn);

static void __queue_delayed_work(int cpu, struct workqueue_struct *wq,
				struct delayed_work *dwork, unsigned long delay)
{
	struct timer_list *timer = &dwork->timer;
	struct work_struct *work = &dwork->work;

	WARN_ON_ONCE(!wq);
	WARN_ON_ONCE(timer->function != delayed_work_timer_fn);
	WARN_ON_ONCE(timer_pending(timer));
	WARN_ON_ONCE(!list_empty(&work->entry));

	/*
	 * If @delay is 0, queue @dwork->work immediately.  This is for
	 * both optimization and correctness.  The earliest @timer can
	 * expire is on the closest next tick and delayed_work users depend
	 * on that there's no such delay when @delay is 0.
	 */
	if (!delay) {
		__queue_work(cpu, wq, &dwork->work);
		return;
	}

	dwork->wq = wq;
	dwork->cpu = cpu;
	timer->expires = jiffies + delay;

	if (unlikely(cpu != WORK_CPU_UNBOUND))
		add_timer_on(timer, cpu);
	else
		add_timer(timer);
}

/**
 * queue_delayed_work_on - queue work on specific CPU after delay
 * @cpu: CPU number to execute work on
 * @wq: workqueue to use
 * @dwork: work to queue
 * @delay: number of jiffies to wait before queueing
 *
 * Return: %false if @work was already on a queue, %true otherwise.  If
 * @delay is zero and @dwork is idle, it will be scheduled for immediate
 * execution.
 */
bool queue_delayed_work_on(int cpu, struct workqueue_struct *wq,
			   struct delayed_work *dwork, unsigned long delay)
{
	struct work_struct *work = &dwork->work;
	bool ret = false;
	unsigned long flags;

	/* read the comment in __queue_work() */
	local_irq_save(flags);

	if (!test_and_set_bit(WORK_STRUCT_PENDING_BIT, work_data_bits(work))) {
		__queue_delayed_work(cpu, wq, dwork, delay);
		ret = true;
	}

	local_irq_restore(flags);
	return ret;
}
EXPORT_SYMBOL(queue_delayed_work_on);

/**
 * mod_delayed_work_on - modify delay of or queue a delayed work on specific CPU
 * @cpu: CPU number to execute work on
 * @wq: workqueue to use
 * @dwork: work to queue
 * @delay: number of jiffies to wait before queueing
 *
 * If @dwork is idle, equivalent to queue_delayed_work_on(); otherwise,
 * modify @dwork's timer so that it expires after @delay.  If @delay is
 * zero, @work is guaranteed to be scheduled immediately regardless of its
 * current state.
 *
 * Return: %false if @dwork was idle and queued, %true if @dwork was
 * pending and its timer was modified.
 *
 * This function is safe to call from any context including IRQ handler.
 * See try_to_grab_pending() for details.
 */
bool mod_delayed_work_on(int cpu, struct workqueue_struct *wq,
			 struct delayed_work *dwork, unsigned long delay)
{
	unsigned long flags;
	int ret;

	do {
		ret = try_to_grab_pending(&dwork->work, true, &flags);
	} while (unlikely(ret == -EAGAIN));

	if (likely(ret >= 0)) {
		__queue_delayed_work(cpu, wq, dwork, delay);
		local_irq_restore(flags);
	}

	/* -ENOENT from try_to_grab_pending() becomes %true */
	return ret;
}
EXPORT_SYMBOL_GPL(mod_delayed_work_on);

static void rcu_work_rcufn(struct rcu_head *rcu)
{
	struct rcu_work *rwork = container_of(rcu, struct rcu_work, rcu);

	/* read the comment in __queue_work() */
	local_irq_disable();
	__queue_work(WORK_CPU_UNBOUND, rwork->wq, &rwork->work);
	local_irq_enable();
}

/**
 * queue_rcu_work - queue work after a RCU grace period
 * @wq: workqueue to use
 * @rwork: work to queue
 *
 * Return: %false if @rwork was already pending, %true otherwise.  Note
 * that a full RCU grace period is guaranteed only after a %true return.
 * While @rwork is guarnateed to be executed after a %false return, the
 * execution may happen before a full RCU grace period has passed.
 */
bool queue_rcu_work(struct workqueue_struct *wq, struct rcu_work *rwork)
{
	struct work_struct *work = &rwork->work;

	if (!test_and_set_bit(WORK_STRUCT_PENDING_BIT, work_data_bits(work))) {
		rwork->wq = wq;
		call_rcu(&rwork->rcu, rcu_work_rcufn);
		return true;
	}

	return false;
}
EXPORT_SYMBOL(queue_rcu_work);

/**
 * worker_enter_idle - enter idle state
 * @worker: worker which is entering idle state
 *
 * @worker is entering idle state.  Update stats and idle timer if
 * necessary.
 *
 * LOCKING:
 * raw_spin_lock_irq(pool->lock).
 */
static void worker_enter_idle(struct worker *worker)
{
	struct worker_pool *pool = worker->pool;

	if (WARN_ON_ONCE(worker->flags & WORKER_IDLE) ||
	    WARN_ON_ONCE(!list_empty(&worker->entry) &&
			 (worker->hentry.next || worker->hentry.pprev)))
		return;

	/* can't use worker_set_flags(), also called from create_worker() */
	worker->flags |= WORKER_IDLE;
	pool->nr_idle++;
	worker->last_active = jiffies;

	/* idle_list is LIFO */
	list_add(&worker->entry, &pool->idle_list);

	if (too_many_workers(pool) && !timer_pending(&pool->idle_timer))
		mod_timer(&pool->idle_timer, jiffies + IDLE_WORKER_TIMEOUT);

	/*
	 * Sanity check nr_running.  Because unbind_workers() releases
	 * pool->lock between setting %WORKER_UNBOUND and zapping
	 * nr_running, the warning may trigger spuriously.  Check iff
	 * unbind is not in progress.
	 */
	WARN_ON_ONCE(!(pool->flags & POOL_DISASSOCIATED) &&
		     pool->nr_workers == pool->nr_idle &&
		     atomic_read(&pool->nr_running));
}

/**
 * worker_leave_idle - leave idle state
 * @worker: worker which is leaving idle state
 *
 * @worker is leaving idle state.  Update stats.
 *
 * LOCKING:
 * raw_spin_lock_irq(pool->lock).
 */
static void worker_leave_idle(struct worker *worker)
{
	struct worker_pool *pool = worker->pool;

	if (WARN_ON_ONCE(!(worker->flags & WORKER_IDLE)))
		return;
	worker_clr_flags(worker, WORKER_IDLE);
	pool->nr_idle--;
	list_del_init(&worker->entry);
}

static struct worker *alloc_worker(int node)
{
	struct worker *worker;

	worker = kzalloc_node(sizeof(*worker), GFP_KERNEL, node);
	if (worker) {
		INIT_LIST_HEAD(&worker->entry);
		INIT_LIST_HEAD(&worker->scheduled);
		INIT_LIST_HEAD(&worker->node);
		/* on creation a worker is in !idle && prep state */
		worker->flags = WORKER_PREP;
	}
	return worker;
}

/**
 * worker_attach_to_pool() - attach a worker to a pool
 * @worker: worker to be attached
 * @pool: the target pool
 *
 * Attach @worker to @pool.  Once attached, the %WORKER_UNBOUND flag and
 * cpu-binding of @worker are kept coordinated with the pool across
 * cpu-[un]hotplugs.
 */
static void worker_attach_to_pool(struct worker *worker,
				   struct worker_pool *pool)
{
	mutex_lock(&wq_pool_attach_mutex);

	/*
	 * set_cpus_allowed_ptr() will fail if the cpumask doesn't have any
	 * online CPUs.  It'll be re-applied when any of the CPUs come up.
	 */
	set_cpus_allowed_ptr(worker->task, pool->attrs->cpumask);

	/*
	 * The wq_pool_attach_mutex ensures %POOL_DISASSOCIATED remains
	 * stable across this function.  See the comments above the flag
	 * definition for details.
	 */
	if (pool->flags & POOL_DISASSOCIATED)
		worker->flags |= WORKER_UNBOUND;

	list_add_tail(&worker->node, &pool->workers);
	worker->pool = pool;

	mutex_unlock(&wq_pool_attach_mutex);
}

/**
 * worker_detach_from_pool() - detach a worker from its pool
 * @worker: worker which is attached to its pool
 *
 * Undo the attaching which had been done in worker_attach_to_pool().  The
 * caller worker shouldn't access to the pool after detached except it has
 * other reference to the pool.
 */
static void worker_detach_from_pool(struct worker *worker)
{
	struct worker_pool *pool = worker->pool;
	struct completion *detach_completion = NULL;

	mutex_lock(&wq_pool_attach_mutex);

	list_del(&worker->node);
	worker->pool = NULL;

	if (list_empty(&pool->workers))
		detach_completion = pool->detach_completion;
	mutex_unlock(&wq_pool_attach_mutex);

	/* clear leftover flags without pool->lock after it is detached */
	worker->flags &= ~(WORKER_UNBOUND | WORKER_REBOUND);

	if (detach_completion)
		complete(detach_completion);
}

/**
 * create_worker - create a new workqueue worker
 * @pool: pool the new worker will belong to
 *
 * Create and start a new worker which is attached to @pool.
 *
 * CONTEXT:
 * Might sleep.  Does GFP_KERNEL allocations.
 *
 * Return:
 * Pointer to the newly created worker.
 */
static struct worker *create_worker(struct worker_pool *pool)
{
	struct worker *worker = NULL;
	int id = -1;
	char id_buf[16];

	/* ID is needed to determine kthread name */
	id = ida_simple_get(&pool->worker_ida, 0, 0, GFP_KERNEL);
	if (id < 0)
		goto fail;

	worker = alloc_worker(pool->node);
	if (!worker)
		goto fail;

	worker->id = id;

	if (pool->cpu >= 0)
		snprintf(id_buf, sizeof(id_buf), "%d:%d%s", pool->cpu, id,
			 pool->attrs->nice < 0  ? "H" : "");
	else
		snprintf(id_buf, sizeof(id_buf), "u%d:%d", pool->id, id);

	worker->task = kthread_create_on_node(worker_thread, worker, pool->node,
					      "kworker/%s", id_buf);
	if (IS_ERR(worker->task))
		goto fail;

	set_user_nice(worker->task, pool->attrs->nice);
	kthread_bind_mask(worker->task, pool->attrs->cpumask);

	/* successful, attach the worker to the pool */
	worker_attach_to_pool(worker, pool);

	/* start the newly created worker */
	raw_spin_lock_irq(&pool->lock);
	worker->pool->nr_workers++;
	worker_enter_idle(worker);
	wake_up_process(worker->task);
	raw_spin_unlock_irq(&pool->lock);

	return worker;

fail:
	if (id >= 0)
		ida_simple_remove(&pool->worker_ida, id);
	kfree(worker);
	return NULL;
}

/**
 * destroy_worker - destroy a workqueue worker
 * @worker: worker to be destroyed
 *
 * Destroy @worker and adjust @pool stats accordingly.  The worker should
 * be idle.
 *
 * CONTEXT:
 * raw_spin_lock_irq(pool->lock).
 */
static void destroy_worker(struct worker *worker)
{
	struct worker_pool *pool = worker->pool;

	lockdep_assert_held(&pool->lock);

	/* sanity check frenzy */
	if (WARN_ON(worker->current_work) ||
	    WARN_ON(!list_empty(&worker->scheduled)) ||
	    WARN_ON(!(worker->flags & WORKER_IDLE)))
		return;

	pool->nr_workers--;
	pool->nr_idle--;

	list_del_init(&worker->entry);
	worker->flags |= WORKER_DIE;
	wake_up_process(worker->task);
}

static void idle_worker_timeout(struct timer_list *t)
{
	struct worker_pool *pool = from_timer(pool, t, idle_timer);

	raw_spin_lock_irq(&pool->lock);

	while (too_many_workers(pool)) {
		struct worker *worker;
		unsigned long expires;

		/* idle_list is kept in LIFO order, check the last one */
		worker = list_entry(pool->idle_list.prev, struct worker, entry);
		expires = worker->last_active + IDLE_WORKER_TIMEOUT;

		if (time_before(jiffies, expires)) {
			mod_timer(&pool->idle_timer, expires);
			break;
		}

		destroy_worker(worker);
	}

	raw_spin_unlock_irq(&pool->lock);
}

static void send_mayday(struct work_struct *work)
{
	struct pool_workqueue *pwq = get_work_pwq(work);
	struct workqueue_struct *wq = pwq->wq;

	lockdep_assert_held(&wq_mayday_lock);

	if (!wq->rescuer)
		return;

	/* mayday mayday mayday */
	if (list_empty(&pwq->mayday_node)) {
		/*
		 * If @pwq is for an unbound wq, its base ref may be put at
		 * any time due to an attribute change.  Pin @pwq until the
		 * rescuer is done with it.
		 */
		get_pwq(pwq);
		list_add_tail(&pwq->mayday_node, &wq->maydays);
		wake_up_process(wq->rescuer->task);
	}
}

static void pool_mayday_timeout(struct timer_list *t)
{
	struct worker_pool *pool = from_timer(pool, t, mayday_timer);
	struct work_struct *work;

	raw_spin_lock_irq(&pool->lock);
	raw_spin_lock(&wq_mayday_lock);		/* for wq->maydays */

	if (need_to_create_worker(pool)) {
		/*
		 * We've been trying to create a new worker but
		 * haven't been successful.  We might be hitting an
		 * allocation deadlock.  Send distress signals to
		 * rescuers.
		 */
		list_for_each_entry(work, &pool->worklist, entry)
			send_mayday(work);
	}

	raw_spin_unlock(&wq_mayday_lock);
	raw_spin_unlock_irq(&pool->lock);

	mod_timer(&pool->mayday_timer, jiffies + MAYDAY_INTERVAL);
}

/**
 * maybe_create_worker - create a new worker if necessary
 * @pool: pool to create a new worker for
 *
 * Create a new worker for @pool if necessary.  @pool is guaranteed to
 * have at least one idle worker on return from this function.  If
 * creating a new worker takes longer than MAYDAY_INTERVAL, mayday is
 * sent to all rescuers with works scheduled on @pool to resolve
 * possible allocation deadlock.
 *
 * On return, need_to_create_worker() is guaranteed to be %false and
 * may_start_working() %true.
 *
 * LOCKING:
 * raw_spin_lock_irq(pool->lock) which may be released and regrabbed
 * multiple times.  Does GFP_KERNEL allocations.  Called only from
 * manager.
 */
static void maybe_create_worker(struct worker_pool *pool)
__releases(&pool->lock)
__acquires(&pool->lock)
{
restart:
	raw_spin_unlock_irq(&pool->lock);

	/* if we don't make progress in MAYDAY_INITIAL_TIMEOUT, call for help */
	mod_timer(&pool->mayday_timer, jiffies + MAYDAY_INITIAL_TIMEOUT);

	while (true) {
		if (create_worker(pool) || !need_to_create_worker(pool))
			break;

		schedule_timeout_interruptible(CREATE_COOLDOWN);

		if (!need_to_create_worker(pool))
			break;
	}

	del_timer_sync(&pool->mayday_timer);
	raw_spin_lock_irq(&pool->lock);
	/*
	 * This is necessary even after a new worker was just successfully
	 * created as @pool->lock was dropped and the new worker might have
	 * already become busy.
	 */
	if (need_to_create_worker(pool))
		goto restart;
}

/**
 * manage_workers - manage worker pool
 * @worker: self
 *
 * Assume the manager role and manage the worker pool @worker belongs
 * to.  At any given time, there can be only zero or one manager per
 * pool.  The exclusion is handled automatically by this function.
 *
 * The caller can safely start processing works on false return.  On
 * true return, it's guaranteed that need_to_create_worker() is false
 * and may_start_working() is true.
 *
 * CONTEXT:
 * raw_spin_lock_irq(pool->lock) which may be released and regrabbed
 * multiple times.  Does GFP_KERNEL allocations.
 *
 * Return:
 * %false if the pool doesn't need management and the caller can safely
 * start processing works, %true if management function was performed and
 * the conditions that the caller verified before calling the function may
 * no longer be true.
 */
static bool manage_workers(struct worker *worker)
{
	struct worker_pool *pool = worker->pool;

	if (pool->flags & POOL_MANAGER_ACTIVE)
		return false;

	pool->flags |= POOL_MANAGER_ACTIVE;
	pool->manager = worker;

	maybe_create_worker(pool);

	pool->manager = NULL;
	pool->flags &= ~POOL_MANAGER_ACTIVE;
	swake_up_one(&wq_manager_wait);
	return true;
}

/**
 * process_one_work - process single work
 * @worker: self
 * @work: work to process
 *
 * Process @work.  This function contains all the logics necessary to
 * process a single work including synchronization against and
 * interaction with other workers on the same cpu, queueing and
 * flushing.  As long as context requirement is met, any worker can
 * call this function to process a work.
 *
 * CONTEXT:
 * raw_spin_lock_irq(pool->lock) which is released and regrabbed.
 */
static void process_one_work(struct worker *worker, struct work_struct *work)
__releases(&pool->lock)
__acquires(&pool->lock)
{
	struct pool_workqueue *pwq = get_work_pwq(work);
	struct worker_pool *pool = worker->pool;
	bool cpu_intensive = pwq->wq->flags & WQ_CPU_INTENSIVE;
	int work_color;
	struct worker *collision;
#ifdef CONFIG_LOCKDEP
	/*
	 * It is permissible to free the struct work_struct from
	 * inside the function that is called from it, this we need to
	 * take into account for lockdep too.  To avoid bogus "held
	 * lock freed" warnings as well as problems when looking into
	 * work->lockdep_map, make a copy and use that here.
	 */
	struct lockdep_map lockdep_map;

	lockdep_copy_map(&lockdep_map, &work->lockdep_map);
#endif
	/* ensure we're on the correct CPU */
	WARN_ON_ONCE(!(pool->flags & POOL_DISASSOCIATED) &&
		     raw_smp_processor_id() != pool->cpu);

	/*
	 * A single work shouldn't be executed concurrently by
	 * multiple workers on a single cpu.  Check whether anyone is
	 * already processing the work.  If so, defer the work to the
	 * currently executing one.
	 */
	collision = find_worker_executing_work(pool, work);
	if (unlikely(collision)) {
		move_linked_works(work, &collision->scheduled, NULL);
		return;
	}

	/* claim and dequeue */
	debug_work_deactivate(work);
	hash_add(pool->busy_hash, &worker->hentry, (unsigned long)work);
	worker->current_work = work;
	worker->current_func = work->func;
	worker->current_pwq = pwq;
	work_color = get_work_color(work);

	/*
	 * Record wq name for cmdline and debug reporting, may get
	 * overridden through set_worker_desc().
	 */
	strscpy(worker->desc, pwq->wq->name, WORKER_DESC_LEN);

	list_del_init(&work->entry);

	/*
	 * CPU intensive works don't participate in concurrency management.
	 * They're the scheduler's responsibility.  This takes @worker out
	 * of concurrency management and the next code block will chain
	 * execution of the pending work items.
	 */
	if (unlikely(cpu_intensive))
		worker_set_flags(worker, WORKER_CPU_INTENSIVE);

	/*
	 * Wake up another worker if necessary.  The condition is always
	 * false for normal per-cpu workers since nr_running would always
	 * be >= 1 at this point.  This is used to chain execution of the
	 * pending work items for WORKER_NOT_RUNNING workers such as the
	 * UNBOUND and CPU_INTENSIVE ones.
	 */
	if (need_more_worker(pool))
		wake_up_worker(pool);

	/*
	 * Record the last pool and clear PENDING which should be the last
	 * update to @work.  Also, do this inside @pool->lock so that
	 * PENDING and queued state changes happen together while IRQ is
	 * disabled.
	 */
	set_work_pool_and_clear_pending(work, pool->id);

	raw_spin_unlock_irq(&pool->lock);

	lock_map_acquire(&pwq->wq->lockdep_map);
	lock_map_acquire(&lockdep_map);
	/*
	 * Strictly speaking we should mark the invariant state without holding
	 * any locks, that is, before these two lock_map_acquire()'s.
	 *
	 * However, that would result in:
	 *
	 *   A(W1)
	 *   WFC(C)
	 *		A(W1)
	 *		C(C)
	 *
	 * Which would create W1->C->W1 dependencies, even though there is no
	 * actual deadlock possible. There are two solutions, using a
	 * read-recursive acquire on the work(queue) 'locks', but this will then
	 * hit the lockdep limitation on recursive locks, or simply discard
	 * these locks.
	 *
	 * AFAICT there is no possible deadlock scenario between the
	 * flush_work() and complete() primitives (except for single-threaded
	 * workqueues), so hiding them isn't a problem.
	 */
	lockdep_invariant_state(true);
	trace_workqueue_execute_start(work);
	worker->current_func(work);
	/*
	 * While we must be careful to not use "work" after this, the trace
	 * point will only record its address.
	 */
	trace_workqueue_execute_end(work);
	lock_map_release(&lockdep_map);
	lock_map_release(&pwq->wq->lockdep_map);

	if (unlikely(in_atomic() || lockdep_depth(current) > 0)) {
		pr_err("BUG: workqueue leaked lock or atomic: %s/0x%08x/%d\n"
		       "     last function: %pf\n",
		       current->comm, preempt_count(), task_pid_nr(current),
		       worker->current_func);
		debug_show_held_locks(current);
		dump_stack();
	}

	/*
	 * The following prevents a kworker from hogging CPU on !PREEMPT
	 * kernels, where a requeueing work item waiting for something to
	 * happen could deadlock with stop_machine as such work item could
	 * indefinitely requeue itself while all other CPUs are trapped in
	 * stop_machine. At the same time, report a quiescent RCU state so
	 * the same condition doesn't freeze RCU.
	 */
	cond_resched();

	raw_spin_lock_irq(&pool->lock);

	/* clear cpu intensive status */
	if (unlikely(cpu_intensive))
		worker_clr_flags(worker, WORKER_CPU_INTENSIVE);

	/* we're done with it, release */
	hash_del(&worker->hentry);
	worker->current_work = NULL;
	worker->current_func = NULL;
	worker->current_pwq = NULL;
	pwq_dec_nr_in_flight(pwq, work_color);
}

/**
 * process_scheduled_works - process scheduled works
 * @worker: self
 *
 * Process all scheduled works.  Please note that the scheduled list
 * may change while processing a work, so this function repeatedly
 * fetches a work from the top and executes it.
 *
 * CONTEXT:
 * raw_spin_lock_irq(pool->lock) which may be released and regrabbed
 * multiple times.
 */
static void process_scheduled_works(struct worker *worker)
{
	while (!list_empty(&worker->scheduled)) {
		struct work_struct *work = list_first_entry(&worker->scheduled,
						struct work_struct, entry);
		process_one_work(worker, work);
	}
}

static void set_pf_worker(bool val)
{
	mutex_lock(&wq_pool_attach_mutex);
	if (val)
		current->flags |= PF_WQ_WORKER;
	else
		current->flags &= ~PF_WQ_WORKER;
	mutex_unlock(&wq_pool_attach_mutex);
}

/**
 * worker_thread - the worker thread function
 * @__worker: self
 *
 * The worker thread function.  All workers belong to a worker_pool -
 * either a per-cpu one or dynamic unbound one.  These workers process all
 * work items regardless of their specific target workqueue.  The only
 * exception is work items which belong to workqueues with a rescuer which
 * will be explained in rescuer_thread().
 *
 * Return: 0
 */
static int worker_thread(void *__worker)
{
	struct worker *worker = __worker;
	struct worker_pool *pool = worker->pool;

	/* tell the scheduler that this is a workqueue worker */
	set_pf_worker(true);
woke_up:
	raw_spin_lock_irq(&pool->lock);

	/* am I supposed to die? */
	if (unlikely(worker->flags & WORKER_DIE)) {
		raw_spin_unlock_irq(&pool->lock);
		WARN_ON_ONCE(!list_empty(&worker->entry));
		set_pf_worker(false);

		set_task_comm(worker->task, "kworker/dying");
		ida_simple_remove(&pool->worker_ida, worker->id);
		worker_detach_from_pool(worker);
		kfree(worker);
		return 0;
	}

	worker_leave_idle(worker);
recheck:
	/* no more worker necessary? */
	if (!need_more_worker(pool))
		goto sleep;

	/* do we need to manage? */
	if (unlikely(!may_start_working(pool)) && manage_workers(worker))
		goto recheck;

	/*
	 * ->scheduled list can only be filled while a worker is
	 * preparing to process a work or actually processing it.
	 * Make sure nobody diddled with it while I was sleeping.
	 */
	WARN_ON_ONCE(!list_empty(&worker->scheduled));

	/*
	 * Finish PREP stage.  We're guaranteed to have at least one idle
	 * worker or that someone else has already assumed the manager
	 * role.  This is where @worker starts participating in concurrency
	 * management if applicable and concurrency management is restored
	 * after being rebound.  See rebind_workers() for details.
	 */
	worker_clr_flags(worker, WORKER_PREP | WORKER_REBOUND);

	do {
		struct work_struct *work =
			list_first_entry(&pool->worklist,
					 struct work_struct, entry);

		pool->watchdog_ts = jiffies;

		if (likely(!(*work_data_bits(work) & WORK_STRUCT_LINKED))) {
			/* optimization path, not strictly necessary */
			process_one_work(worker, work);
			if (unlikely(!list_empty(&worker->scheduled)))
				process_scheduled_works(worker);
		} else {
			move_linked_works(work, &worker->scheduled, NULL);
			process_scheduled_works(worker);
		}
	} while (keep_working(pool));

	worker_set_flags(worker, WORKER_PREP);
sleep:
	/*
	 * pool->lock is held and there's no work to process and no need to
	 * manage, sleep.  Workers are woken up only while holding
	 * pool->lock or from local cpu, so setting the current state
	 * before releasing pool->lock is enough to prevent losing any
	 * event.
	 */
	worker_enter_idle(worker);
	__set_current_state(TASK_IDLE);
	raw_spin_unlock_irq(&pool->lock);
	schedule();
	goto woke_up;
}

/**
 * rescuer_thread - the rescuer thread function
 * @__rescuer: self
 *
 * Workqueue rescuer thread function.  There's one rescuer for each
 * workqueue which has WQ_MEM_RECLAIM set.
 *
 * Regular work processing on a pool may block trying to create a new
 * worker which uses GFP_KERNEL allocation which has slight chance of
 * developing into deadlock if some works currently on the same queue
 * need to be processed to satisfy the GFP_KERNEL allocation.  This is
 * the problem rescuer solves.
 *
 * When such condition is possible, the pool summons rescuers of all
 * workqueues which have works queued on the pool and let them process
 * those works so that forward progress can be guaranteed.
 *
 * This should happen rarely.
 *
 * Return: 0
 */
static int rescuer_thread(void *__rescuer)
{
	struct worker *rescuer = __rescuer;
	struct workqueue_struct *wq = rescuer->rescue_wq;
	struct list_head *scheduled = &rescuer->scheduled;
	bool should_stop;

	set_user_nice(current, RESCUER_NICE_LEVEL);

	/*
	 * Mark rescuer as worker too.  As WORKER_PREP is never cleared, it
	 * doesn't participate in concurrency management.
	 */
	set_pf_worker(true);
repeat:
	set_current_state(TASK_IDLE);

	/*
	 * By the time the rescuer is requested to stop, the workqueue
	 * shouldn't have any work pending, but @wq->maydays may still have
	 * pwq(s) queued.  This can happen by non-rescuer workers consuming
	 * all the work items before the rescuer got to them.  Go through
	 * @wq->maydays processing before acting on should_stop so that the
	 * list is always empty on exit.
	 */
	should_stop = kthread_should_stop();

	/* see whether any pwq is asking for help */
	raw_spin_lock_irq(&wq_mayday_lock);

	while (!list_empty(&wq->maydays)) {
		struct pool_workqueue *pwq = list_first_entry(&wq->maydays,
					struct pool_workqueue, mayday_node);
		struct worker_pool *pool = pwq->pool;
		struct work_struct *work, *n;
		bool first = true;

		__set_current_state(TASK_RUNNING);
		list_del_init(&pwq->mayday_node);

		raw_spin_unlock_irq(&wq_mayday_lock);

		worker_attach_to_pool(rescuer, pool);

		raw_spin_lock_irq(&pool->lock);

		/*
		 * Slurp in all works issued via this workqueue and
		 * process'em.
		 */
		WARN_ON_ONCE(!list_empty(scheduled));
		list_for_each_entry_safe(work, n, &pool->worklist, entry) {
			if (get_work_pwq(work) == pwq) {
				if (first)
					pool->watchdog_ts = jiffies;
				move_linked_works(work, scheduled, &n);
			}
			first = false;
		}

		if (!list_empty(scheduled)) {
			process_scheduled_works(rescuer);

			/*
			 * The above execution of rescued work items could
			 * have created more to rescue through
			 * pwq_activate_first_delayed() or chained
			 * queueing.  Let's put @pwq back on mayday list so
			 * that such back-to-back work items, which may be
			 * being used to relieve memory pressure, don't
			 * incur MAYDAY_INTERVAL delay inbetween.
			 */
			if (need_to_create_worker(pool)) {
<<<<<<< HEAD
				raw_spin_lock(&wq_mayday_lock);
				get_pwq(pwq);
				list_move_tail(&pwq->mayday_node, &wq->maydays);
				raw_spin_unlock(&wq_mayday_lock);
=======
				spin_lock(&wq_mayday_lock);
				/*
				 * Queue iff we aren't racing destruction
				 * and somebody else hasn't queued it already.
				 */
				if (wq->rescuer && list_empty(&pwq->mayday_node)) {
					get_pwq(pwq);
					list_add_tail(&pwq->mayday_node, &wq->maydays);
				}
				spin_unlock(&wq_mayday_lock);
>>>>>>> 7d120bf2
			}
		}

		/*
		 * Put the reference grabbed by send_mayday().  @pool won't
		 * go away while we're still attached to it.
		 */
		put_pwq(pwq);

		/*
		 * Leave this pool.  If need_more_worker() is %true, notify a
		 * regular worker; otherwise, we end up with 0 concurrency
		 * and stalling the execution.
		 */
		if (need_more_worker(pool))
			wake_up_worker(pool);

		raw_spin_unlock_irq(&pool->lock);

		worker_detach_from_pool(rescuer);

		raw_spin_lock_irq(&wq_mayday_lock);
	}

	raw_spin_unlock_irq(&wq_mayday_lock);

	if (should_stop) {
		__set_current_state(TASK_RUNNING);
		set_pf_worker(false);
		return 0;
	}

	/* rescuers should never participate in concurrency management */
	WARN_ON_ONCE(!(rescuer->flags & WORKER_NOT_RUNNING));
	schedule();
	goto repeat;
}

/**
 * check_flush_dependency - check for flush dependency sanity
 * @target_wq: workqueue being flushed
 * @target_work: work item being flushed (NULL for workqueue flushes)
 *
 * %current is trying to flush the whole @target_wq or @target_work on it.
 * If @target_wq doesn't have %WQ_MEM_RECLAIM, verify that %current is not
 * reclaiming memory or running on a workqueue which doesn't have
 * %WQ_MEM_RECLAIM as that can break forward-progress guarantee leading to
 * a deadlock.
 */
static void check_flush_dependency(struct workqueue_struct *target_wq,
				   struct work_struct *target_work)
{
	work_func_t target_func = target_work ? target_work->func : NULL;
	struct worker *worker;

	if (target_wq->flags & WQ_MEM_RECLAIM)
		return;

	worker = current_wq_worker();

	WARN_ONCE(current->flags & PF_MEMALLOC,
		  "workqueue: PF_MEMALLOC task %d(%s) is flushing !WQ_MEM_RECLAIM %s:%pf",
		  current->pid, current->comm, target_wq->name, target_func);
	WARN_ONCE(worker && ((worker->current_pwq->wq->flags &
			      (WQ_MEM_RECLAIM | __WQ_LEGACY)) == WQ_MEM_RECLAIM),
		  "workqueue: WQ_MEM_RECLAIM %s:%pf is flushing !WQ_MEM_RECLAIM %s:%pf",
		  worker->current_pwq->wq->name, worker->current_func,
		  target_wq->name, target_func);
}

struct wq_barrier {
	struct work_struct	work;
	struct completion	done;
	struct task_struct	*task;	/* purely informational */
};

static void wq_barrier_func(struct work_struct *work)
{
	struct wq_barrier *barr = container_of(work, struct wq_barrier, work);
	complete(&barr->done);
}

/**
 * insert_wq_barrier - insert a barrier work
 * @pwq: pwq to insert barrier into
 * @barr: wq_barrier to insert
 * @target: target work to attach @barr to
 * @worker: worker currently executing @target, NULL if @target is not executing
 *
 * @barr is linked to @target such that @barr is completed only after
 * @target finishes execution.  Please note that the ordering
 * guarantee is observed only with respect to @target and on the local
 * cpu.
 *
 * Currently, a queued barrier can't be canceled.  This is because
 * try_to_grab_pending() can't determine whether the work to be
 * grabbed is at the head of the queue and thus can't clear LINKED
 * flag of the previous work while there must be a valid next work
 * after a work with LINKED flag set.
 *
 * Note that when @worker is non-NULL, @target may be modified
 * underneath us, so we can't reliably determine pwq from @target.
 *
 * CONTEXT:
 * raw_spin_lock_irq(pool->lock).
 */
static void insert_wq_barrier(struct pool_workqueue *pwq,
			      struct wq_barrier *barr,
			      struct work_struct *target, struct worker *worker)
{
	struct list_head *head;
	unsigned int linked = 0;

	/*
	 * debugobject calls are safe here even with pool->lock locked
	 * as we know for sure that this will not trigger any of the
	 * checks and call back into the fixup functions where we
	 * might deadlock.
	 */
	INIT_WORK_ONSTACK(&barr->work, wq_barrier_func);
	__set_bit(WORK_STRUCT_PENDING_BIT, work_data_bits(&barr->work));

	init_completion_map(&barr->done, &target->lockdep_map);

	barr->task = current;

	/*
	 * If @target is currently being executed, schedule the
	 * barrier to the worker; otherwise, put it after @target.
	 */
	if (worker)
		head = worker->scheduled.next;
	else {
		unsigned long *bits = work_data_bits(target);

		head = target->entry.next;
		/* there can already be other linked works, inherit and set */
		linked = *bits & WORK_STRUCT_LINKED;
		__set_bit(WORK_STRUCT_LINKED_BIT, bits);
	}

	debug_work_activate(&barr->work);
	insert_work(pwq, &barr->work, head,
		    work_color_to_flags(WORK_NO_COLOR) | linked);
}

/**
 * flush_workqueue_prep_pwqs - prepare pwqs for workqueue flushing
 * @wq: workqueue being flushed
 * @flush_color: new flush color, < 0 for no-op
 * @work_color: new work color, < 0 for no-op
 *
 * Prepare pwqs for workqueue flushing.
 *
 * If @flush_color is non-negative, flush_color on all pwqs should be
 * -1.  If no pwq has in-flight commands at the specified color, all
 * pwq->flush_color's stay at -1 and %false is returned.  If any pwq
 * has in flight commands, its pwq->flush_color is set to
 * @flush_color, @wq->nr_pwqs_to_flush is updated accordingly, pwq
 * wakeup logic is armed and %true is returned.
 *
 * The caller should have initialized @wq->first_flusher prior to
 * calling this function with non-negative @flush_color.  If
 * @flush_color is negative, no flush color update is done and %false
 * is returned.
 *
 * If @work_color is non-negative, all pwqs should have the same
 * work_color which is previous to @work_color and all will be
 * advanced to @work_color.
 *
 * CONTEXT:
 * mutex_lock(wq->mutex).
 *
 * Return:
 * %true if @flush_color >= 0 and there's something to flush.  %false
 * otherwise.
 */
static bool flush_workqueue_prep_pwqs(struct workqueue_struct *wq,
				      int flush_color, int work_color)
{
	bool wait = false;
	struct pool_workqueue *pwq;

	if (flush_color >= 0) {
		WARN_ON_ONCE(atomic_read(&wq->nr_pwqs_to_flush));
		atomic_set(&wq->nr_pwqs_to_flush, 1);
	}

	for_each_pwq(pwq, wq) {
		struct worker_pool *pool = pwq->pool;

		raw_spin_lock_irq(&pool->lock);

		if (flush_color >= 0) {
			WARN_ON_ONCE(pwq->flush_color != -1);

			if (pwq->nr_in_flight[flush_color]) {
				pwq->flush_color = flush_color;
				atomic_inc(&wq->nr_pwqs_to_flush);
				wait = true;
			}
		}

		if (work_color >= 0) {
			WARN_ON_ONCE(work_color != work_next_color(pwq->work_color));
			pwq->work_color = work_color;
		}

		raw_spin_unlock_irq(&pool->lock);
	}

	if (flush_color >= 0 && atomic_dec_and_test(&wq->nr_pwqs_to_flush))
		complete(&wq->first_flusher->done);

	return wait;
}

/**
 * flush_workqueue - ensure that any scheduled work has run to completion.
 * @wq: workqueue to flush
 *
 * This function sleeps until all work items which were queued on entry
 * have finished execution, but it is not livelocked by new incoming ones.
 */
void flush_workqueue(struct workqueue_struct *wq)
{
	struct wq_flusher this_flusher = {
		.list = LIST_HEAD_INIT(this_flusher.list),
		.flush_color = -1,
		.done = COMPLETION_INITIALIZER_ONSTACK_MAP(this_flusher.done, wq->lockdep_map),
	};
	int next_color;

	if (WARN_ON(!wq_online))
		return;

	lock_map_acquire(&wq->lockdep_map);
	lock_map_release(&wq->lockdep_map);

	mutex_lock(&wq->mutex);

	/*
	 * Start-to-wait phase
	 */
	next_color = work_next_color(wq->work_color);

	if (next_color != wq->flush_color) {
		/*
		 * Color space is not full.  The current work_color
		 * becomes our flush_color and work_color is advanced
		 * by one.
		 */
		WARN_ON_ONCE(!list_empty(&wq->flusher_overflow));
		this_flusher.flush_color = wq->work_color;
		wq->work_color = next_color;

		if (!wq->first_flusher) {
			/* no flush in progress, become the first flusher */
			WARN_ON_ONCE(wq->flush_color != this_flusher.flush_color);

			wq->first_flusher = &this_flusher;

			if (!flush_workqueue_prep_pwqs(wq, wq->flush_color,
						       wq->work_color)) {
				/* nothing to flush, done */
				wq->flush_color = next_color;
				wq->first_flusher = NULL;
				goto out_unlock;
			}
		} else {
			/* wait in queue */
			WARN_ON_ONCE(wq->flush_color == this_flusher.flush_color);
			list_add_tail(&this_flusher.list, &wq->flusher_queue);
			flush_workqueue_prep_pwqs(wq, -1, wq->work_color);
		}
	} else {
		/*
		 * Oops, color space is full, wait on overflow queue.
		 * The next flush completion will assign us
		 * flush_color and transfer to flusher_queue.
		 */
		list_add_tail(&this_flusher.list, &wq->flusher_overflow);
	}

	check_flush_dependency(wq, NULL);

	mutex_unlock(&wq->mutex);

	wait_for_completion(&this_flusher.done);

	/*
	 * Wake-up-and-cascade phase
	 *
	 * First flushers are responsible for cascading flushes and
	 * handling overflow.  Non-first flushers can simply return.
	 */
	if (wq->first_flusher != &this_flusher)
		return;

	mutex_lock(&wq->mutex);

	/* we might have raced, check again with mutex held */
	if (wq->first_flusher != &this_flusher)
		goto out_unlock;

	wq->first_flusher = NULL;

	WARN_ON_ONCE(!list_empty(&this_flusher.list));
	WARN_ON_ONCE(wq->flush_color != this_flusher.flush_color);

	while (true) {
		struct wq_flusher *next, *tmp;

		/* complete all the flushers sharing the current flush color */
		list_for_each_entry_safe(next, tmp, &wq->flusher_queue, list) {
			if (next->flush_color != wq->flush_color)
				break;
			list_del_init(&next->list);
			complete(&next->done);
		}

		WARN_ON_ONCE(!list_empty(&wq->flusher_overflow) &&
			     wq->flush_color != work_next_color(wq->work_color));

		/* this flush_color is finished, advance by one */
		wq->flush_color = work_next_color(wq->flush_color);

		/* one color has been freed, handle overflow queue */
		if (!list_empty(&wq->flusher_overflow)) {
			/*
			 * Assign the same color to all overflowed
			 * flushers, advance work_color and append to
			 * flusher_queue.  This is the start-to-wait
			 * phase for these overflowed flushers.
			 */
			list_for_each_entry(tmp, &wq->flusher_overflow, list)
				tmp->flush_color = wq->work_color;

			wq->work_color = work_next_color(wq->work_color);

			list_splice_tail_init(&wq->flusher_overflow,
					      &wq->flusher_queue);
			flush_workqueue_prep_pwqs(wq, -1, wq->work_color);
		}

		if (list_empty(&wq->flusher_queue)) {
			WARN_ON_ONCE(wq->flush_color != wq->work_color);
			break;
		}

		/*
		 * Need to flush more colors.  Make the next flusher
		 * the new first flusher and arm pwqs.
		 */
		WARN_ON_ONCE(wq->flush_color == wq->work_color);
		WARN_ON_ONCE(wq->flush_color != next->flush_color);

		list_del_init(&next->list);
		wq->first_flusher = next;

		if (flush_workqueue_prep_pwqs(wq, wq->flush_color, -1))
			break;

		/*
		 * Meh... this color is already done, clear first
		 * flusher and repeat cascading.
		 */
		wq->first_flusher = NULL;
	}

out_unlock:
	mutex_unlock(&wq->mutex);
}
EXPORT_SYMBOL(flush_workqueue);

/**
 * drain_workqueue - drain a workqueue
 * @wq: workqueue to drain
 *
 * Wait until the workqueue becomes empty.  While draining is in progress,
 * only chain queueing is allowed.  IOW, only currently pending or running
 * work items on @wq can queue further work items on it.  @wq is flushed
 * repeatedly until it becomes empty.  The number of flushing is determined
 * by the depth of chaining and should be relatively short.  Whine if it
 * takes too long.
 */
void drain_workqueue(struct workqueue_struct *wq)
{
	unsigned int flush_cnt = 0;
	struct pool_workqueue *pwq;

	/*
	 * __queue_work() needs to test whether there are drainers, is much
	 * hotter than drain_workqueue() and already looks at @wq->flags.
	 * Use __WQ_DRAINING so that queue doesn't have to check nr_drainers.
	 */
	mutex_lock(&wq->mutex);
	if (!wq->nr_drainers++)
		wq->flags |= __WQ_DRAINING;
	mutex_unlock(&wq->mutex);
reflush:
	flush_workqueue(wq);

	mutex_lock(&wq->mutex);

	for_each_pwq(pwq, wq) {
		bool drained;

		raw_spin_lock_irq(&pwq->pool->lock);
		drained = !pwq->nr_active && list_empty(&pwq->delayed_works);
		raw_spin_unlock_irq(&pwq->pool->lock);

		if (drained)
			continue;

		if (++flush_cnt == 10 ||
		    (flush_cnt % 100 == 0 && flush_cnt <= 1000))
			pr_warn("workqueue %s: drain_workqueue() isn't complete after %u tries\n",
				wq->name, flush_cnt);

		mutex_unlock(&wq->mutex);
		goto reflush;
	}

	if (!--wq->nr_drainers)
		wq->flags &= ~__WQ_DRAINING;
	mutex_unlock(&wq->mutex);
}
EXPORT_SYMBOL_GPL(drain_workqueue);

static bool start_flush_work(struct work_struct *work, struct wq_barrier *barr,
			     bool from_cancel)
{
	struct worker *worker = NULL;
	struct worker_pool *pool;
	struct pool_workqueue *pwq;

	might_sleep();

	rcu_read_lock();
	pool = get_work_pool(work);
	if (!pool) {
		rcu_read_unlock();
		return false;
	}

	raw_spin_lock_irq(&pool->lock);
	/* see the comment in try_to_grab_pending() with the same code */
	pwq = get_work_pwq(work);
	if (pwq) {
		if (unlikely(pwq->pool != pool))
			goto already_gone;
	} else {
		worker = find_worker_executing_work(pool, work);
		if (!worker)
			goto already_gone;
		pwq = worker->current_pwq;
	}

	check_flush_dependency(pwq->wq, work);

	insert_wq_barrier(pwq, barr, work, worker);
	raw_spin_unlock_irq(&pool->lock);

	/*
	 * Force a lock recursion deadlock when using flush_work() inside a
	 * single-threaded or rescuer equipped workqueue.
	 *
	 * For single threaded workqueues the deadlock happens when the work
	 * is after the work issuing the flush_work(). For rescuer equipped
	 * workqueues the deadlock happens when the rescuer stalls, blocking
	 * forward progress.
	 */
	if (!from_cancel &&
	    (pwq->wq->saved_max_active == 1 || pwq->wq->rescuer)) {
		lock_map_acquire(&pwq->wq->lockdep_map);
		lock_map_release(&pwq->wq->lockdep_map);
	}
	rcu_read_unlock();
	return true;
already_gone:
	raw_spin_unlock_irq(&pool->lock);
	rcu_read_unlock();
	return false;
}

static bool __flush_work(struct work_struct *work, bool from_cancel)
{
	struct wq_barrier barr;

	if (WARN_ON(!wq_online))
		return false;

	if (WARN_ON(!work->func))
		return false;

	if (!from_cancel) {
		lock_map_acquire(&work->lockdep_map);
		lock_map_release(&work->lockdep_map);
	}

	if (start_flush_work(work, &barr, from_cancel)) {
		wait_for_completion(&barr.done);
		destroy_work_on_stack(&barr.work);
		return true;
	} else {
		return false;
	}
}

/**
 * flush_work - wait for a work to finish executing the last queueing instance
 * @work: the work to flush
 *
 * Wait until @work has finished execution.  @work is guaranteed to be idle
 * on return if it hasn't been requeued since flush started.
 *
 * Return:
 * %true if flush_work() waited for the work to finish execution,
 * %false if it was already idle.
 */
bool flush_work(struct work_struct *work)
{
	return __flush_work(work, false);
}
EXPORT_SYMBOL_GPL(flush_work);

struct cwt_wait {
	wait_queue_entry_t		wait;
	struct work_struct	*work;
};

static int cwt_wakefn(wait_queue_entry_t *wait, unsigned mode, int sync, void *key)
{
	struct cwt_wait *cwait = container_of(wait, struct cwt_wait, wait);

	if (cwait->work != key)
		return 0;
	return autoremove_wake_function(wait, mode, sync, key);
}

static bool __cancel_work_timer(struct work_struct *work, bool is_dwork)
{
	static DECLARE_WAIT_QUEUE_HEAD(cancel_waitq);
	unsigned long flags;
	int ret;

	do {
		ret = try_to_grab_pending(work, is_dwork, &flags);
		/*
		 * If someone else is already canceling, wait for it to
		 * finish.  flush_work() doesn't work for PREEMPT_NONE
		 * because we may get scheduled between @work's completion
		 * and the other canceling task resuming and clearing
		 * CANCELING - flush_work() will return false immediately
		 * as @work is no longer busy, try_to_grab_pending() will
		 * return -ENOENT as @work is still being canceled and the
		 * other canceling task won't be able to clear CANCELING as
		 * we're hogging the CPU.
		 *
		 * Let's wait for completion using a waitqueue.  As this
		 * may lead to the thundering herd problem, use a custom
		 * wake function which matches @work along with exclusive
		 * wait and wakeup.
		 */
		if (unlikely(ret == -ENOENT)) {
			struct cwt_wait cwait;

			init_wait(&cwait.wait);
			cwait.wait.func = cwt_wakefn;
			cwait.work = work;

			prepare_to_wait_exclusive(&cancel_waitq, &cwait.wait,
						  TASK_UNINTERRUPTIBLE);
			if (work_is_canceling(work))
				schedule();
			finish_wait(&cancel_waitq, &cwait.wait);
		}
	} while (unlikely(ret < 0));

	/* tell other tasks trying to grab @work to back off */
	mark_work_canceling(work);
	local_irq_restore(flags);

	/*
	 * This allows canceling during early boot.  We know that @work
	 * isn't executing.
	 */
	if (wq_online)
		__flush_work(work, true);

	clear_work_data(work);

	/*
	 * Paired with prepare_to_wait() above so that either
	 * waitqueue_active() is visible here or !work_is_canceling() is
	 * visible there.
	 */
	smp_mb();
	if (waitqueue_active(&cancel_waitq))
		__wake_up(&cancel_waitq, TASK_NORMAL, 1, work);

	return ret;
}

/**
 * cancel_work_sync - cancel a work and wait for it to finish
 * @work: the work to cancel
 *
 * Cancel @work and wait for its execution to finish.  This function
 * can be used even if the work re-queues itself or migrates to
 * another workqueue.  On return from this function, @work is
 * guaranteed to be not pending or executing on any CPU.
 *
 * cancel_work_sync(&delayed_work->work) must not be used for
 * delayed_work's.  Use cancel_delayed_work_sync() instead.
 *
 * The caller must ensure that the workqueue on which @work was last
 * queued can't be destroyed before this function returns.
 *
 * Return:
 * %true if @work was pending, %false otherwise.
 */
bool cancel_work_sync(struct work_struct *work)
{
	return __cancel_work_timer(work, false);
}
EXPORT_SYMBOL_GPL(cancel_work_sync);

/**
 * flush_delayed_work - wait for a dwork to finish executing the last queueing
 * @dwork: the delayed work to flush
 *
 * Delayed timer is cancelled and the pending work is queued for
 * immediate execution.  Like flush_work(), this function only
 * considers the last queueing instance of @dwork.
 *
 * Return:
 * %true if flush_work() waited for the work to finish execution,
 * %false if it was already idle.
 */
bool flush_delayed_work(struct delayed_work *dwork)
{
	local_irq_disable();
	if (del_timer_sync(&dwork->timer))
		__queue_work(dwork->cpu, dwork->wq, &dwork->work);
	local_irq_enable();
	return flush_work(&dwork->work);
}
EXPORT_SYMBOL(flush_delayed_work);

/**
 * flush_rcu_work - wait for a rwork to finish executing the last queueing
 * @rwork: the rcu work to flush
 *
 * Return:
 * %true if flush_rcu_work() waited for the work to finish execution,
 * %false if it was already idle.
 */
bool flush_rcu_work(struct rcu_work *rwork)
{
	if (test_bit(WORK_STRUCT_PENDING_BIT, work_data_bits(&rwork->work))) {
		rcu_barrier();
		flush_work(&rwork->work);
		return true;
	} else {
		return flush_work(&rwork->work);
	}
}
EXPORT_SYMBOL(flush_rcu_work);

static bool __cancel_work(struct work_struct *work, bool is_dwork)
{
	unsigned long flags;
	int ret;

	do {
		ret = try_to_grab_pending(work, is_dwork, &flags);
	} while (unlikely(ret == -EAGAIN));

	if (unlikely(ret < 0))
		return false;

	set_work_pool_and_clear_pending(work, get_work_pool_id(work));
	local_irq_restore(flags);
	return ret;
}

/**
 * cancel_delayed_work - cancel a delayed work
 * @dwork: delayed_work to cancel
 *
 * Kill off a pending delayed_work.
 *
 * Return: %true if @dwork was pending and canceled; %false if it wasn't
 * pending.
 *
 * Note:
 * The work callback function may still be running on return, unless
 * it returns %true and the work doesn't re-arm itself.  Explicitly flush or
 * use cancel_delayed_work_sync() to wait on it.
 *
 * This function is safe to call from any context including IRQ handler.
 */
bool cancel_delayed_work(struct delayed_work *dwork)
{
	return __cancel_work(&dwork->work, true);
}
EXPORT_SYMBOL(cancel_delayed_work);

/**
 * cancel_delayed_work_sync - cancel a delayed work and wait for it to finish
 * @dwork: the delayed work cancel
 *
 * This is cancel_work_sync() for delayed works.
 *
 * Return:
 * %true if @dwork was pending, %false otherwise.
 */
bool cancel_delayed_work_sync(struct delayed_work *dwork)
{
	return __cancel_work_timer(&dwork->work, true);
}
EXPORT_SYMBOL(cancel_delayed_work_sync);

/**
 * schedule_on_each_cpu - execute a function synchronously on each online CPU
 * @func: the function to call
 *
 * schedule_on_each_cpu() executes @func on each online CPU using the
 * system workqueue and blocks until all CPUs have completed.
 * schedule_on_each_cpu() is very slow.
 *
 * Return:
 * 0 on success, -errno on failure.
 */
int schedule_on_each_cpu(work_func_t func)
{
	int cpu;
	struct work_struct __percpu *works;

	works = alloc_percpu(struct work_struct);
	if (!works)
		return -ENOMEM;

	get_online_cpus();

	for_each_online_cpu(cpu) {
		struct work_struct *work = per_cpu_ptr(works, cpu);

		INIT_WORK(work, func);
		schedule_work_on(cpu, work);
	}

	for_each_online_cpu(cpu)
		flush_work(per_cpu_ptr(works, cpu));

	put_online_cpus();
	free_percpu(works);
	return 0;
}

/**
 * execute_in_process_context - reliably execute the routine with user context
 * @fn:		the function to execute
 * @ew:		guaranteed storage for the execute work structure (must
 *		be available when the work executes)
 *
 * Executes the function immediately if process context is available,
 * otherwise schedules the function for delayed execution.
 *
 * Return:	0 - function was executed
 *		1 - function was scheduled for execution
 */
int execute_in_process_context(work_func_t fn, struct execute_work *ew)
{
	if (!in_interrupt()) {
		fn(&ew->work);
		return 0;
	}

	INIT_WORK(&ew->work, fn);
	schedule_work(&ew->work);

	return 1;
}
EXPORT_SYMBOL_GPL(execute_in_process_context);

/**
 * free_workqueue_attrs - free a workqueue_attrs
 * @attrs: workqueue_attrs to free
 *
 * Undo alloc_workqueue_attrs().
 */
static void free_workqueue_attrs(struct workqueue_attrs *attrs)
{
	if (attrs) {
		free_cpumask_var(attrs->cpumask);
		kfree(attrs);
	}
}

/**
 * alloc_workqueue_attrs - allocate a workqueue_attrs
 *
 * Allocate a new workqueue_attrs, initialize with default settings and
 * return it.
 *
 * Return: The allocated new workqueue_attr on success. %NULL on failure.
 */
static struct workqueue_attrs *alloc_workqueue_attrs(void)
{
	struct workqueue_attrs *attrs;

	attrs = kzalloc(sizeof(*attrs), GFP_KERNEL);
	if (!attrs)
		goto fail;
	if (!alloc_cpumask_var(&attrs->cpumask, GFP_KERNEL))
		goto fail;

	cpumask_copy(attrs->cpumask, cpu_possible_mask);
	return attrs;
fail:
	free_workqueue_attrs(attrs);
	return NULL;
}

static void copy_workqueue_attrs(struct workqueue_attrs *to,
				 const struct workqueue_attrs *from)
{
	to->nice = from->nice;
	cpumask_copy(to->cpumask, from->cpumask);
	/*
	 * Unlike hash and equality test, this function doesn't ignore
	 * ->no_numa as it is used for both pool and wq attrs.  Instead,
	 * get_unbound_pool() explicitly clears ->no_numa after copying.
	 */
	to->no_numa = from->no_numa;
}

/* hash value of the content of @attr */
static u32 wqattrs_hash(const struct workqueue_attrs *attrs)
{
	u32 hash = 0;

	hash = jhash_1word(attrs->nice, hash);
	hash = jhash(cpumask_bits(attrs->cpumask),
		     BITS_TO_LONGS(nr_cpumask_bits) * sizeof(long), hash);
	return hash;
}

/* content equality test */
static bool wqattrs_equal(const struct workqueue_attrs *a,
			  const struct workqueue_attrs *b)
{
	if (a->nice != b->nice)
		return false;
	if (!cpumask_equal(a->cpumask, b->cpumask))
		return false;
	return true;
}

/**
 * init_worker_pool - initialize a newly zalloc'd worker_pool
 * @pool: worker_pool to initialize
 *
 * Initialize a newly zalloc'd @pool.  It also allocates @pool->attrs.
 *
 * Return: 0 on success, -errno on failure.  Even on failure, all fields
 * inside @pool proper are initialized and put_unbound_pool() can be called
 * on @pool safely to release it.
 */
static int init_worker_pool(struct worker_pool *pool)
{
	raw_spin_lock_init(&pool->lock);
	pool->id = -1;
	pool->cpu = -1;
	pool->node = NUMA_NO_NODE;
	pool->flags |= POOL_DISASSOCIATED;
	pool->watchdog_ts = jiffies;
	INIT_LIST_HEAD(&pool->worklist);
	INIT_LIST_HEAD(&pool->idle_list);
	hash_init(pool->busy_hash);

	timer_setup(&pool->idle_timer, idle_worker_timeout, TIMER_DEFERRABLE);

	timer_setup(&pool->mayday_timer, pool_mayday_timeout, 0);

	INIT_LIST_HEAD(&pool->workers);

	ida_init(&pool->worker_ida);
	INIT_HLIST_NODE(&pool->hash_node);
	pool->refcnt = 1;

	/* shouldn't fail above this point */
	pool->attrs = alloc_workqueue_attrs();
	if (!pool->attrs)
		return -ENOMEM;
	return 0;
}

static void rcu_free_wq(struct rcu_head *rcu)
{
	struct workqueue_struct *wq =
		container_of(rcu, struct workqueue_struct, rcu);

	if (!(wq->flags & WQ_UNBOUND))
		free_percpu(wq->cpu_pwqs);
	else
		free_workqueue_attrs(wq->unbound_attrs);

	kfree(wq->rescuer);
	kfree(wq);
}

static void rcu_free_pool(struct rcu_head *rcu)
{
	struct worker_pool *pool = container_of(rcu, struct worker_pool, rcu);

	ida_destroy(&pool->worker_ida);
	free_workqueue_attrs(pool->attrs);
	kfree(pool);
}

/**
 * put_unbound_pool - put a worker_pool
 * @pool: worker_pool to put
 *
 * Put @pool.  If its refcnt reaches zero, it gets destroyed in RCU
 * safe manner.  get_unbound_pool() calls this function on its failure path
 * and this function should be able to release pools which went through,
 * successfully or not, init_worker_pool().
 *
 * Should be called with wq_pool_mutex held.
 */
static void put_unbound_pool(struct worker_pool *pool)
{
	DECLARE_COMPLETION_ONSTACK(detach_completion);
	struct worker *worker;

	lockdep_assert_held(&wq_pool_mutex);

	if (--pool->refcnt)
		return;

	/* sanity checks */
	if (WARN_ON(!(pool->cpu < 0)) ||
	    WARN_ON(!list_empty(&pool->worklist)))
		return;

	/* release id and unhash */
	if (pool->id >= 0)
		idr_remove(&worker_pool_idr, pool->id);
	hash_del(&pool->hash_node);

	/*
	 * Become the manager and destroy all workers.  This prevents
	 * @pool's workers from blocking on attach_mutex.  We're the last
	 * manager and @pool gets freed with the flag set.
	 */
	raw_spin_lock_irq(&pool->lock);
	swait_event_lock_irq(wq_manager_wait,
			    !(pool->flags & POOL_MANAGER_ACTIVE), pool->lock);
	pool->flags |= POOL_MANAGER_ACTIVE;

	while ((worker = first_idle_worker(pool)))
		destroy_worker(worker);
	WARN_ON(pool->nr_workers || pool->nr_idle);
	raw_spin_unlock_irq(&pool->lock);

	mutex_lock(&wq_pool_attach_mutex);
	if (!list_empty(&pool->workers))
		pool->detach_completion = &detach_completion;
	mutex_unlock(&wq_pool_attach_mutex);

	if (pool->detach_completion)
		wait_for_completion(pool->detach_completion);

	/* shut down the timers */
	del_timer_sync(&pool->idle_timer);
	del_timer_sync(&pool->mayday_timer);

	/* RCU protected to allow dereferences from get_work_pool() */
	call_rcu(&pool->rcu, rcu_free_pool);
}

/**
 * get_unbound_pool - get a worker_pool with the specified attributes
 * @attrs: the attributes of the worker_pool to get
 *
 * Obtain a worker_pool which has the same attributes as @attrs, bump the
 * reference count and return it.  If there already is a matching
 * worker_pool, it will be used; otherwise, this function attempts to
 * create a new one.
 *
 * Should be called with wq_pool_mutex held.
 *
 * Return: On success, a worker_pool with the same attributes as @attrs.
 * On failure, %NULL.
 */
static struct worker_pool *get_unbound_pool(const struct workqueue_attrs *attrs)
{
	u32 hash = wqattrs_hash(attrs);
	struct worker_pool *pool;
	int node;
	int target_node = NUMA_NO_NODE;

	lockdep_assert_held(&wq_pool_mutex);

	/* do we already have a matching pool? */
	hash_for_each_possible(unbound_pool_hash, pool, hash_node, hash) {
		if (wqattrs_equal(pool->attrs, attrs)) {
			pool->refcnt++;
			return pool;
		}
	}

	/* if cpumask is contained inside a NUMA node, we belong to that node */
	if (wq_numa_enabled) {
		for_each_node(node) {
			if (cpumask_subset(attrs->cpumask,
					   wq_numa_possible_cpumask[node])) {
				target_node = node;
				break;
			}
		}
	}

	/* nope, create a new one */
	pool = kzalloc_node(sizeof(*pool), GFP_KERNEL, target_node);
	if (!pool || init_worker_pool(pool) < 0)
		goto fail;

	lockdep_set_subclass(&pool->lock, 1);	/* see put_pwq() */
	copy_workqueue_attrs(pool->attrs, attrs);
	pool->node = target_node;

	/*
	 * no_numa isn't a worker_pool attribute, always clear it.  See
	 * 'struct workqueue_attrs' comments for detail.
	 */
	pool->attrs->no_numa = false;

	if (worker_pool_assign_id(pool) < 0)
		goto fail;

	/* create and start the initial worker */
	if (wq_online && !create_worker(pool))
		goto fail;

	/* install */
	hash_add(unbound_pool_hash, &pool->hash_node, hash);

	return pool;
fail:
	if (pool)
		put_unbound_pool(pool);
	return NULL;
}

static void rcu_free_pwq(struct rcu_head *rcu)
{
	kmem_cache_free(pwq_cache,
			container_of(rcu, struct pool_workqueue, rcu));
}

/*
 * Scheduled on system_wq by put_pwq() when an unbound pwq hits zero refcnt
 * and needs to be destroyed.
 */
static void pwq_unbound_release_workfn(struct work_struct *work)
{
	struct pool_workqueue *pwq = container_of(work, struct pool_workqueue,
						  unbound_release_work);
	struct workqueue_struct *wq = pwq->wq;
	struct worker_pool *pool = pwq->pool;
	bool is_last;

	if (WARN_ON_ONCE(!(wq->flags & WQ_UNBOUND)))
		return;

	mutex_lock(&wq->mutex);
	list_del_rcu(&pwq->pwqs_node);
	is_last = list_empty(&wq->pwqs);
	mutex_unlock(&wq->mutex);

	mutex_lock(&wq_pool_mutex);
	put_unbound_pool(pool);
	mutex_unlock(&wq_pool_mutex);

	call_rcu(&pwq->rcu, rcu_free_pwq);

	/*
	 * If we're the last pwq going away, @wq is already dead and no one
	 * is gonna access it anymore.  Schedule RCU free.
	 */
	if (is_last)
		call_rcu(&wq->rcu, rcu_free_wq);
}

/**
 * pwq_adjust_max_active - update a pwq's max_active to the current setting
 * @pwq: target pool_workqueue
 *
 * If @pwq isn't freezing, set @pwq->max_active to the associated
 * workqueue's saved_max_active and activate delayed work items
 * accordingly.  If @pwq is freezing, clear @pwq->max_active to zero.
 */
static void pwq_adjust_max_active(struct pool_workqueue *pwq)
{
	struct workqueue_struct *wq = pwq->wq;
	bool freezable = wq->flags & WQ_FREEZABLE;
	unsigned long flags;

	/* for @wq->saved_max_active */
	lockdep_assert_held(&wq->mutex);

	/* fast exit for non-freezable wqs */
	if (!freezable && pwq->max_active == wq->saved_max_active)
		return;

	/* this function can be called during early boot w/ irq disabled */
	raw_spin_lock_irqsave(&pwq->pool->lock, flags);

	/*
	 * During [un]freezing, the caller is responsible for ensuring that
	 * this function is called at least once after @workqueue_freezing
	 * is updated and visible.
	 */
	if (!freezable || !workqueue_freezing) {
		pwq->max_active = wq->saved_max_active;

		while (!list_empty(&pwq->delayed_works) &&
		       pwq->nr_active < pwq->max_active)
			pwq_activate_first_delayed(pwq);

		/*
		 * Need to kick a worker after thawed or an unbound wq's
		 * max_active is bumped.  It's a slow path.  Do it always.
		 */
		wake_up_worker(pwq->pool);
	} else {
		pwq->max_active = 0;
	}

	raw_spin_unlock_irqrestore(&pwq->pool->lock, flags);
}

/* initialize newly alloced @pwq which is associated with @wq and @pool */
static void init_pwq(struct pool_workqueue *pwq, struct workqueue_struct *wq,
		     struct worker_pool *pool)
{
	BUG_ON((unsigned long)pwq & WORK_STRUCT_FLAG_MASK);

	memset(pwq, 0, sizeof(*pwq));

	pwq->pool = pool;
	pwq->wq = wq;
	pwq->flush_color = -1;
	pwq->refcnt = 1;
	INIT_LIST_HEAD(&pwq->delayed_works);
	INIT_LIST_HEAD(&pwq->pwqs_node);
	INIT_LIST_HEAD(&pwq->mayday_node);
	INIT_WORK(&pwq->unbound_release_work, pwq_unbound_release_workfn);
}

/* sync @pwq with the current state of its associated wq and link it */
static void link_pwq(struct pool_workqueue *pwq)
{
	struct workqueue_struct *wq = pwq->wq;

	lockdep_assert_held(&wq->mutex);

	/* may be called multiple times, ignore if already linked */
	if (!list_empty(&pwq->pwqs_node))
		return;

	/* set the matching work_color */
	pwq->work_color = wq->work_color;

	/* sync max_active to the current setting */
	pwq_adjust_max_active(pwq);

	/* link in @pwq */
	list_add_rcu(&pwq->pwqs_node, &wq->pwqs);
}

/* obtain a pool matching @attr and create a pwq associating the pool and @wq */
static struct pool_workqueue *alloc_unbound_pwq(struct workqueue_struct *wq,
					const struct workqueue_attrs *attrs)
{
	struct worker_pool *pool;
	struct pool_workqueue *pwq;

	lockdep_assert_held(&wq_pool_mutex);

	pool = get_unbound_pool(attrs);
	if (!pool)
		return NULL;

	pwq = kmem_cache_alloc_node(pwq_cache, GFP_KERNEL, pool->node);
	if (!pwq) {
		put_unbound_pool(pool);
		return NULL;
	}

	init_pwq(pwq, wq, pool);
	return pwq;
}

/**
 * wq_calc_node_cpumask - calculate a wq_attrs' cpumask for the specified node
 * @attrs: the wq_attrs of the default pwq of the target workqueue
 * @node: the target NUMA node
 * @cpu_going_down: if >= 0, the CPU to consider as offline
 * @cpumask: outarg, the resulting cpumask
 *
 * Calculate the cpumask a workqueue with @attrs should use on @node.  If
 * @cpu_going_down is >= 0, that cpu is considered offline during
 * calculation.  The result is stored in @cpumask.
 *
 * If NUMA affinity is not enabled, @attrs->cpumask is always used.  If
 * enabled and @node has online CPUs requested by @attrs, the returned
 * cpumask is the intersection of the possible CPUs of @node and
 * @attrs->cpumask.
 *
 * The caller is responsible for ensuring that the cpumask of @node stays
 * stable.
 *
 * Return: %true if the resulting @cpumask is different from @attrs->cpumask,
 * %false if equal.
 */
static bool wq_calc_node_cpumask(const struct workqueue_attrs *attrs, int node,
				 int cpu_going_down, cpumask_t *cpumask)
{
	if (!wq_numa_enabled || attrs->no_numa)
		goto use_dfl;

	/* does @node have any online CPUs @attrs wants? */
	cpumask_and(cpumask, cpumask_of_node(node), attrs->cpumask);
	if (cpu_going_down >= 0)
		cpumask_clear_cpu(cpu_going_down, cpumask);

	if (cpumask_empty(cpumask))
		goto use_dfl;

	/* yeap, return possible CPUs in @node that @attrs wants */
	cpumask_and(cpumask, attrs->cpumask, wq_numa_possible_cpumask[node]);

	if (cpumask_empty(cpumask)) {
		pr_warn_once("WARNING: workqueue cpumask: online intersect > "
				"possible intersect\n");
		return false;
	}

	return !cpumask_equal(cpumask, attrs->cpumask);

use_dfl:
	cpumask_copy(cpumask, attrs->cpumask);
	return false;
}

/* install @pwq into @wq's numa_pwq_tbl[] for @node and return the old pwq */
static struct pool_workqueue *numa_pwq_tbl_install(struct workqueue_struct *wq,
						   int node,
						   struct pool_workqueue *pwq)
{
	struct pool_workqueue *old_pwq;

	lockdep_assert_held(&wq_pool_mutex);
	lockdep_assert_held(&wq->mutex);

	/* link_pwq() can handle duplicate calls */
	link_pwq(pwq);

	old_pwq = rcu_access_pointer(wq->numa_pwq_tbl[node]);
	rcu_assign_pointer(wq->numa_pwq_tbl[node], pwq);
	return old_pwq;
}

/* context to store the prepared attrs & pwqs before applying */
struct apply_wqattrs_ctx {
	struct workqueue_struct	*wq;		/* target workqueue */
	struct workqueue_attrs	*attrs;		/* attrs to apply */
	struct list_head	list;		/* queued for batching commit */
	struct pool_workqueue	*dfl_pwq;
	struct pool_workqueue	*pwq_tbl[];
};

/* free the resources after success or abort */
static void apply_wqattrs_cleanup(struct apply_wqattrs_ctx *ctx)
{
	if (ctx) {
		int node;

		for_each_node(node)
			put_pwq_unlocked(ctx->pwq_tbl[node]);
		put_pwq_unlocked(ctx->dfl_pwq);

		free_workqueue_attrs(ctx->attrs);

		kfree(ctx);
	}
}

/* allocate the attrs and pwqs for later installation */
static struct apply_wqattrs_ctx *
apply_wqattrs_prepare(struct workqueue_struct *wq,
		      const struct workqueue_attrs *attrs)
{
	struct apply_wqattrs_ctx *ctx;
	struct workqueue_attrs *new_attrs, *tmp_attrs;
	int node;

	lockdep_assert_held(&wq_pool_mutex);

	ctx = kzalloc(struct_size(ctx, pwq_tbl, nr_node_ids), GFP_KERNEL);

	new_attrs = alloc_workqueue_attrs();
	tmp_attrs = alloc_workqueue_attrs();
	if (!ctx || !new_attrs || !tmp_attrs)
		goto out_free;

	/*
	 * Calculate the attrs of the default pwq.
	 * If the user configured cpumask doesn't overlap with the
	 * wq_unbound_cpumask, we fallback to the wq_unbound_cpumask.
	 */
	copy_workqueue_attrs(new_attrs, attrs);
	cpumask_and(new_attrs->cpumask, new_attrs->cpumask, wq_unbound_cpumask);
	if (unlikely(cpumask_empty(new_attrs->cpumask)))
		cpumask_copy(new_attrs->cpumask, wq_unbound_cpumask);

	/*
	 * We may create multiple pwqs with differing cpumasks.  Make a
	 * copy of @new_attrs which will be modified and used to obtain
	 * pools.
	 */
	copy_workqueue_attrs(tmp_attrs, new_attrs);

	/*
	 * If something goes wrong during CPU up/down, we'll fall back to
	 * the default pwq covering whole @attrs->cpumask.  Always create
	 * it even if we don't use it immediately.
	 */
	ctx->dfl_pwq = alloc_unbound_pwq(wq, new_attrs);
	if (!ctx->dfl_pwq)
		goto out_free;

	for_each_node(node) {
		if (wq_calc_node_cpumask(new_attrs, node, -1, tmp_attrs->cpumask)) {
			ctx->pwq_tbl[node] = alloc_unbound_pwq(wq, tmp_attrs);
			if (!ctx->pwq_tbl[node])
				goto out_free;
		} else {
			ctx->dfl_pwq->refcnt++;
			ctx->pwq_tbl[node] = ctx->dfl_pwq;
		}
	}

	/* save the user configured attrs and sanitize it. */
	copy_workqueue_attrs(new_attrs, attrs);
	cpumask_and(new_attrs->cpumask, new_attrs->cpumask, cpu_possible_mask);
	ctx->attrs = new_attrs;

	ctx->wq = wq;
	free_workqueue_attrs(tmp_attrs);
	return ctx;

out_free:
	free_workqueue_attrs(tmp_attrs);
	free_workqueue_attrs(new_attrs);
	apply_wqattrs_cleanup(ctx);
	return NULL;
}

/* set attrs and install prepared pwqs, @ctx points to old pwqs on return */
static void apply_wqattrs_commit(struct apply_wqattrs_ctx *ctx)
{
	int node;

	/* all pwqs have been created successfully, let's install'em */
	mutex_lock(&ctx->wq->mutex);

	copy_workqueue_attrs(ctx->wq->unbound_attrs, ctx->attrs);

	/* save the previous pwq and install the new one */
	for_each_node(node)
		ctx->pwq_tbl[node] = numa_pwq_tbl_install(ctx->wq, node,
							  ctx->pwq_tbl[node]);

	/* @dfl_pwq might not have been used, ensure it's linked */
	link_pwq(ctx->dfl_pwq);
	swap(ctx->wq->dfl_pwq, ctx->dfl_pwq);

	mutex_unlock(&ctx->wq->mutex);
}

static void apply_wqattrs_lock(void)
{
	/* CPUs should stay stable across pwq creations and installations */
	get_online_cpus();
	mutex_lock(&wq_pool_mutex);
}

static void apply_wqattrs_unlock(void)
{
	mutex_unlock(&wq_pool_mutex);
	put_online_cpus();
}

static int apply_workqueue_attrs_locked(struct workqueue_struct *wq,
					const struct workqueue_attrs *attrs)
{
	struct apply_wqattrs_ctx *ctx;

	/* only unbound workqueues can change attributes */
	if (WARN_ON(!(wq->flags & WQ_UNBOUND)))
		return -EINVAL;

	/* creating multiple pwqs breaks ordering guarantee */
	if (!list_empty(&wq->pwqs)) {
		if (WARN_ON(wq->flags & __WQ_ORDERED_EXPLICIT))
			return -EINVAL;

		wq->flags &= ~__WQ_ORDERED;
	}

	ctx = apply_wqattrs_prepare(wq, attrs);
	if (!ctx)
		return -ENOMEM;

	/* the ctx has been prepared successfully, let's commit it */
	apply_wqattrs_commit(ctx);
	apply_wqattrs_cleanup(ctx);

	return 0;
}

/**
 * apply_workqueue_attrs - apply new workqueue_attrs to an unbound workqueue
 * @wq: the target workqueue
 * @attrs: the workqueue_attrs to apply, allocated with alloc_workqueue_attrs()
 *
 * Apply @attrs to an unbound workqueue @wq.  Unless disabled, on NUMA
 * machines, this function maps a separate pwq to each NUMA node with
 * possibles CPUs in @attrs->cpumask so that work items are affine to the
 * NUMA node it was issued on.  Older pwqs are released as in-flight work
 * items finish.  Note that a work item which repeatedly requeues itself
 * back-to-back will stay on its current pwq.
 *
 * Performs GFP_KERNEL allocations.
 *
 * Return: 0 on success and -errno on failure.
 */
static int apply_workqueue_attrs(struct workqueue_struct *wq,
			  const struct workqueue_attrs *attrs)
{
	int ret;

	apply_wqattrs_lock();
	ret = apply_workqueue_attrs_locked(wq, attrs);
	apply_wqattrs_unlock();

	return ret;
}

/**
 * wq_update_unbound_numa - update NUMA affinity of a wq for CPU hot[un]plug
 * @wq: the target workqueue
 * @cpu: the CPU coming up or going down
 * @online: whether @cpu is coming up or going down
 *
 * This function is to be called from %CPU_DOWN_PREPARE, %CPU_ONLINE and
 * %CPU_DOWN_FAILED.  @cpu is being hot[un]plugged, update NUMA affinity of
 * @wq accordingly.
 *
 * If NUMA affinity can't be adjusted due to memory allocation failure, it
 * falls back to @wq->dfl_pwq which may not be optimal but is always
 * correct.
 *
 * Note that when the last allowed CPU of a NUMA node goes offline for a
 * workqueue with a cpumask spanning multiple nodes, the workers which were
 * already executing the work items for the workqueue will lose their CPU
 * affinity and may execute on any CPU.  This is similar to how per-cpu
 * workqueues behave on CPU_DOWN.  If a workqueue user wants strict
 * affinity, it's the user's responsibility to flush the work item from
 * CPU_DOWN_PREPARE.
 */
static void wq_update_unbound_numa(struct workqueue_struct *wq, int cpu,
				   bool online)
{
	int node = cpu_to_node(cpu);
	int cpu_off = online ? -1 : cpu;
	struct pool_workqueue *old_pwq = NULL, *pwq;
	struct workqueue_attrs *target_attrs;
	cpumask_t *cpumask;

	lockdep_assert_held(&wq_pool_mutex);

	if (!wq_numa_enabled || !(wq->flags & WQ_UNBOUND) ||
	    wq->unbound_attrs->no_numa)
		return;

	/*
	 * We don't wanna alloc/free wq_attrs for each wq for each CPU.
	 * Let's use a preallocated one.  The following buf is protected by
	 * CPU hotplug exclusion.
	 */
	target_attrs = wq_update_unbound_numa_attrs_buf;
	cpumask = target_attrs->cpumask;

	copy_workqueue_attrs(target_attrs, wq->unbound_attrs);
	pwq = unbound_pwq_by_node(wq, node);

	/*
	 * Let's determine what needs to be done.  If the target cpumask is
	 * different from the default pwq's, we need to compare it to @pwq's
	 * and create a new one if they don't match.  If the target cpumask
	 * equals the default pwq's, the default pwq should be used.
	 */
	if (wq_calc_node_cpumask(wq->dfl_pwq->pool->attrs, node, cpu_off, cpumask)) {
		if (cpumask_equal(cpumask, pwq->pool->attrs->cpumask))
			return;
	} else {
		goto use_dfl_pwq;
	}

	/* create a new pwq */
	pwq = alloc_unbound_pwq(wq, target_attrs);
	if (!pwq) {
		pr_warn("workqueue: allocation failed while updating NUMA affinity of \"%s\"\n",
			wq->name);
		goto use_dfl_pwq;
	}

	/* Install the new pwq. */
	mutex_lock(&wq->mutex);
	old_pwq = numa_pwq_tbl_install(wq, node, pwq);
	goto out_unlock;

use_dfl_pwq:
	mutex_lock(&wq->mutex);
	raw_spin_lock_irq(&wq->dfl_pwq->pool->lock);
	get_pwq(wq->dfl_pwq);
	raw_spin_unlock_irq(&wq->dfl_pwq->pool->lock);
	old_pwq = numa_pwq_tbl_install(wq, node, wq->dfl_pwq);
out_unlock:
	mutex_unlock(&wq->mutex);
	put_pwq_unlocked(old_pwq);
}

static int alloc_and_link_pwqs(struct workqueue_struct *wq)
{
	bool highpri = wq->flags & WQ_HIGHPRI;
	int cpu, ret;

	if (!(wq->flags & WQ_UNBOUND)) {
		wq->cpu_pwqs = alloc_percpu(struct pool_workqueue);
		if (!wq->cpu_pwqs)
			return -ENOMEM;

		for_each_possible_cpu(cpu) {
			struct pool_workqueue *pwq =
				per_cpu_ptr(wq->cpu_pwqs, cpu);
			struct worker_pool *cpu_pools =
				per_cpu(cpu_worker_pools, cpu);

			init_pwq(pwq, wq, &cpu_pools[highpri]);

			mutex_lock(&wq->mutex);
			link_pwq(pwq);
			mutex_unlock(&wq->mutex);
		}
		return 0;
	} else if (wq->flags & __WQ_ORDERED) {
		ret = apply_workqueue_attrs(wq, ordered_wq_attrs[highpri]);
		/* there should only be single pwq for ordering guarantee */
		WARN(!ret && (wq->pwqs.next != &wq->dfl_pwq->pwqs_node ||
			      wq->pwqs.prev != &wq->dfl_pwq->pwqs_node),
		     "ordering guarantee broken for workqueue %s\n", wq->name);
		return ret;
	} else {
		return apply_workqueue_attrs(wq, unbound_std_wq_attrs[highpri]);
	}
}

static int wq_clamp_max_active(int max_active, unsigned int flags,
			       const char *name)
{
	int lim = flags & WQ_UNBOUND ? WQ_UNBOUND_MAX_ACTIVE : WQ_MAX_ACTIVE;

	if (max_active < 1 || max_active > lim)
		pr_warn("workqueue: max_active %d requested for %s is out of range, clamping between %d and %d\n",
			max_active, name, 1, lim);

	return clamp_val(max_active, 1, lim);
}

/*
 * Workqueues which may be used during memory reclaim should have a rescuer
 * to guarantee forward progress.
 */
static int init_rescuer(struct workqueue_struct *wq)
{
	struct worker *rescuer;
	int ret;

	if (!(wq->flags & WQ_MEM_RECLAIM))
		return 0;

	rescuer = alloc_worker(NUMA_NO_NODE);
	if (!rescuer)
		return -ENOMEM;

	rescuer->rescue_wq = wq;
	rescuer->task = kthread_create(rescuer_thread, rescuer, "%s", wq->name);
	ret = PTR_ERR_OR_ZERO(rescuer->task);
	if (ret) {
		kfree(rescuer);
		return ret;
	}

	wq->rescuer = rescuer;
	kthread_bind_mask(rescuer->task, cpu_possible_mask);
	wake_up_process(rescuer->task);

	return 0;
}

struct workqueue_struct *__alloc_workqueue_key(const char *fmt,
					       unsigned int flags,
					       int max_active,
					       struct lock_class_key *key,
					       const char *lock_name, ...)
{
	size_t tbl_size = 0;
	va_list args;
	struct workqueue_struct *wq;
	struct pool_workqueue *pwq;

	/*
	 * Unbound && max_active == 1 used to imply ordered, which is no
	 * longer the case on NUMA machines due to per-node pools.  While
	 * alloc_ordered_workqueue() is the right way to create an ordered
	 * workqueue, keep the previous behavior to avoid subtle breakages
	 * on NUMA.
	 */
	if ((flags & WQ_UNBOUND) && max_active == 1)
		flags |= __WQ_ORDERED;

	/* see the comment above the definition of WQ_POWER_EFFICIENT */
	if ((flags & WQ_POWER_EFFICIENT) && wq_power_efficient)
		flags |= WQ_UNBOUND;

	/* allocate wq and format name */
	if (flags & WQ_UNBOUND)
		tbl_size = nr_node_ids * sizeof(wq->numa_pwq_tbl[0]);

	wq = kzalloc(sizeof(*wq) + tbl_size, GFP_KERNEL);
	if (!wq)
		return NULL;

	if (flags & WQ_UNBOUND) {
		wq->unbound_attrs = alloc_workqueue_attrs();
		if (!wq->unbound_attrs)
			goto err_free_wq;
	}

	va_start(args, lock_name);
	vsnprintf(wq->name, sizeof(wq->name), fmt, args);
	va_end(args);

	max_active = max_active ?: WQ_DFL_ACTIVE;
	max_active = wq_clamp_max_active(max_active, flags, wq->name);

	/* init wq */
	wq->flags = flags;
	wq->saved_max_active = max_active;
	mutex_init(&wq->mutex);
	atomic_set(&wq->nr_pwqs_to_flush, 0);
	INIT_LIST_HEAD(&wq->pwqs);
	INIT_LIST_HEAD(&wq->flusher_queue);
	INIT_LIST_HEAD(&wq->flusher_overflow);
	INIT_LIST_HEAD(&wq->maydays);

	lockdep_init_map(&wq->lockdep_map, lock_name, key, 0);
	INIT_LIST_HEAD(&wq->list);

	if (alloc_and_link_pwqs(wq) < 0)
		goto err_free_wq;

	if (wq_online && init_rescuer(wq) < 0)
		goto err_destroy;

	if ((wq->flags & WQ_SYSFS) && workqueue_sysfs_register(wq))
		goto err_destroy;

	/*
	 * wq_pool_mutex protects global freeze state and workqueues list.
	 * Grab it, adjust max_active and add the new @wq to workqueues
	 * list.
	 */
	mutex_lock(&wq_pool_mutex);

	mutex_lock(&wq->mutex);
	for_each_pwq(pwq, wq)
		pwq_adjust_max_active(pwq);
	mutex_unlock(&wq->mutex);

	list_add_tail_rcu(&wq->list, &workqueues);

	mutex_unlock(&wq_pool_mutex);

	return wq;

err_free_wq:
	free_workqueue_attrs(wq->unbound_attrs);
	kfree(wq);
	return NULL;
err_destroy:
	destroy_workqueue(wq);
	return NULL;
}
EXPORT_SYMBOL_GPL(__alloc_workqueue_key);

/**
 * destroy_workqueue - safely terminate a workqueue
 * @wq: target workqueue
 *
 * Safely destroy a workqueue. All work currently pending will be done first.
 */
void destroy_workqueue(struct workqueue_struct *wq)
{
	struct pool_workqueue *pwq;
	int node;

	/*
	 * Remove it from sysfs first so that sanity check failure doesn't
	 * lead to sysfs name conflicts.
	 */
	workqueue_sysfs_unregister(wq);

	/* drain it before proceeding with destruction */
	drain_workqueue(wq);

	/* kill rescuer, if sanity checks fail, leave it w/o rescuer */
	if (wq->rescuer) {
		struct worker *rescuer = wq->rescuer;

		/* this prevents new queueing */
		spin_lock_irq(&wq_mayday_lock);
		wq->rescuer = NULL;
		spin_unlock_irq(&wq_mayday_lock);

		/* rescuer will empty maydays list before exiting */
		kthread_stop(rescuer->task);
		kfree(rescuer);
	}

	/* sanity checks */
	mutex_lock(&wq->mutex);
	for_each_pwq(pwq, wq) {
		int i;

		for (i = 0; i < WORK_NR_COLORS; i++) {
			if (WARN_ON(pwq->nr_in_flight[i])) {
				mutex_unlock(&wq->mutex);
				show_workqueue_state();
				return;
			}
		}

		if (WARN_ON((pwq != wq->dfl_pwq) && (pwq->refcnt > 1)) ||
		    WARN_ON(pwq->nr_active) ||
		    WARN_ON(!list_empty(&pwq->delayed_works))) {
			mutex_unlock(&wq->mutex);
			show_workqueue_state();
			return;
		}
	}
	mutex_unlock(&wq->mutex);

	/*
	 * wq list is used to freeze wq, remove from list after
	 * flushing is complete in case freeze races us.
	 */
	mutex_lock(&wq_pool_mutex);
	list_del_rcu(&wq->list);
	mutex_unlock(&wq_pool_mutex);

	if (!(wq->flags & WQ_UNBOUND)) {
		/*
		 * The base ref is never dropped on per-cpu pwqs.  Directly
		 * schedule RCU free.
		 */
		call_rcu(&wq->rcu, rcu_free_wq);
	} else {
		/*
		 * We're the sole accessor of @wq at this point.  Directly
		 * access numa_pwq_tbl[] and dfl_pwq to put the base refs.
		 * @wq will be freed when the last pwq is released.
		 */
		for_each_node(node) {
			pwq = rcu_access_pointer(wq->numa_pwq_tbl[node]);
			RCU_INIT_POINTER(wq->numa_pwq_tbl[node], NULL);
			put_pwq_unlocked(pwq);
		}

		/*
		 * Put dfl_pwq.  @wq may be freed any time after dfl_pwq is
		 * put.  Don't access it afterwards.
		 */
		pwq = wq->dfl_pwq;
		wq->dfl_pwq = NULL;
		put_pwq_unlocked(pwq);
	}
}
EXPORT_SYMBOL_GPL(destroy_workqueue);

/**
 * workqueue_set_max_active - adjust max_active of a workqueue
 * @wq: target workqueue
 * @max_active: new max_active value.
 *
 * Set max_active of @wq to @max_active.
 *
 * CONTEXT:
 * Don't call from IRQ context.
 */
void workqueue_set_max_active(struct workqueue_struct *wq, int max_active)
{
	struct pool_workqueue *pwq;

	/* disallow meddling with max_active for ordered workqueues */
	if (WARN_ON(wq->flags & __WQ_ORDERED_EXPLICIT))
		return;

	max_active = wq_clamp_max_active(max_active, wq->flags, wq->name);

	mutex_lock(&wq->mutex);

	wq->flags &= ~__WQ_ORDERED;
	wq->saved_max_active = max_active;

	for_each_pwq(pwq, wq)
		pwq_adjust_max_active(pwq);

	mutex_unlock(&wq->mutex);
}
EXPORT_SYMBOL_GPL(workqueue_set_max_active);

/**
 * current_work - retrieve %current task's work struct
 *
 * Determine if %current task is a workqueue worker and what it's working on.
 * Useful to find out the context that the %current task is running in.
 *
 * Return: work struct if %current task is a workqueue worker, %NULL otherwise.
 */
struct work_struct *current_work(void)
{
	struct worker *worker = current_wq_worker();

	return worker ? worker->current_work : NULL;
}
EXPORT_SYMBOL(current_work);

/**
 * current_is_workqueue_rescuer - is %current workqueue rescuer?
 *
 * Determine whether %current is a workqueue rescuer.  Can be used from
 * work functions to determine whether it's being run off the rescuer task.
 *
 * Return: %true if %current is a workqueue rescuer. %false otherwise.
 */
bool current_is_workqueue_rescuer(void)
{
	struct worker *worker = current_wq_worker();

	return worker && worker->rescue_wq;
}

/**
 * workqueue_congested - test whether a workqueue is congested
 * @cpu: CPU in question
 * @wq: target workqueue
 *
 * Test whether @wq's cpu workqueue for @cpu is congested.  There is
 * no synchronization around this function and the test result is
 * unreliable and only useful as advisory hints or for debugging.
 *
 * If @cpu is WORK_CPU_UNBOUND, the test is performed on the local CPU.
 * Note that both per-cpu and unbound workqueues may be associated with
 * multiple pool_workqueues which have separate congested states.  A
 * workqueue being congested on one CPU doesn't mean the workqueue is also
 * contested on other CPUs / NUMA nodes.
 *
 * Return:
 * %true if congested, %false otherwise.
 */
bool workqueue_congested(int cpu, struct workqueue_struct *wq)
{
	struct pool_workqueue *pwq;
	bool ret;

	rcu_read_lock();
	preempt_disable();

	if (cpu == WORK_CPU_UNBOUND)
		cpu = smp_processor_id();

	if (!(wq->flags & WQ_UNBOUND))
		pwq = per_cpu_ptr(wq->cpu_pwqs, cpu);
	else
		pwq = unbound_pwq_by_node(wq, cpu_to_node(cpu));

	ret = !list_empty(&pwq->delayed_works);
	preempt_enable();
	rcu_read_unlock();

	return ret;
}
EXPORT_SYMBOL_GPL(workqueue_congested);

/**
 * work_busy - test whether a work is currently pending or running
 * @work: the work to be tested
 *
 * Test whether @work is currently pending or running.  There is no
 * synchronization around this function and the test result is
 * unreliable and only useful as advisory hints or for debugging.
 *
 * Return:
 * OR'd bitmask of WORK_BUSY_* bits.
 */
unsigned int work_busy(struct work_struct *work)
{
	struct worker_pool *pool;
	unsigned long flags;
	unsigned int ret = 0;

	if (work_pending(work))
		ret |= WORK_BUSY_PENDING;

	rcu_read_lock();
	pool = get_work_pool(work);
	if (pool) {
		raw_spin_lock_irqsave(&pool->lock, flags);
		if (find_worker_executing_work(pool, work))
			ret |= WORK_BUSY_RUNNING;
		raw_spin_unlock_irqrestore(&pool->lock, flags);
	}
	rcu_read_unlock();

	return ret;
}
EXPORT_SYMBOL_GPL(work_busy);

/**
 * set_worker_desc - set description for the current work item
 * @fmt: printf-style format string
 * @...: arguments for the format string
 *
 * This function can be called by a running work function to describe what
 * the work item is about.  If the worker task gets dumped, this
 * information will be printed out together to help debugging.  The
 * description can be at most WORKER_DESC_LEN including the trailing '\0'.
 */
void set_worker_desc(const char *fmt, ...)
{
	struct worker *worker = current_wq_worker();
	va_list args;

	if (worker) {
		va_start(args, fmt);
		vsnprintf(worker->desc, sizeof(worker->desc), fmt, args);
		va_end(args);
	}
}
EXPORT_SYMBOL_GPL(set_worker_desc);

/**
 * print_worker_info - print out worker information and description
 * @log_lvl: the log level to use when printing
 * @task: target task
 *
 * If @task is a worker and currently executing a work item, print out the
 * name of the workqueue being serviced and worker description set with
 * set_worker_desc() by the currently executing work item.
 *
 * This function can be safely called on any task as long as the
 * task_struct itself is accessible.  While safe, this function isn't
 * synchronized and may print out mixups or garbages of limited length.
 */
void print_worker_info(const char *log_lvl, struct task_struct *task)
{
	work_func_t *fn = NULL;
	char name[WQ_NAME_LEN] = { };
	char desc[WORKER_DESC_LEN] = { };
	struct pool_workqueue *pwq = NULL;
	struct workqueue_struct *wq = NULL;
	struct worker *worker;

	if (!(task->flags & PF_WQ_WORKER))
		return;

	/*
	 * This function is called without any synchronization and @task
	 * could be in any state.  Be careful with dereferences.
	 */
	worker = kthread_probe_data(task);

	/*
	 * Carefully copy the associated workqueue's workfn, name and desc.
	 * Keep the original last '\0' in case the original is garbage.
	 */
	probe_kernel_read(&fn, &worker->current_func, sizeof(fn));
	probe_kernel_read(&pwq, &worker->current_pwq, sizeof(pwq));
	probe_kernel_read(&wq, &pwq->wq, sizeof(wq));
	probe_kernel_read(name, wq->name, sizeof(name) - 1);
	probe_kernel_read(desc, worker->desc, sizeof(desc) - 1);

	if (fn || name[0] || desc[0]) {
		printk("%sWorkqueue: %s %pf", log_lvl, name, fn);
		if (strcmp(name, desc))
			pr_cont(" (%s)", desc);
		pr_cont("\n");
	}
}

static void pr_cont_pool_info(struct worker_pool *pool)
{
	pr_cont(" cpus=%*pbl", nr_cpumask_bits, pool->attrs->cpumask);
	if (pool->node != NUMA_NO_NODE)
		pr_cont(" node=%d", pool->node);
	pr_cont(" flags=0x%x nice=%d", pool->flags, pool->attrs->nice);
}

static void pr_cont_work(bool comma, struct work_struct *work)
{
	if (work->func == wq_barrier_func) {
		struct wq_barrier *barr;

		barr = container_of(work, struct wq_barrier, work);

		pr_cont("%s BAR(%d)", comma ? "," : "",
			task_pid_nr(barr->task));
	} else {
		pr_cont("%s %pf", comma ? "," : "", work->func);
	}
}

static void show_pwq(struct pool_workqueue *pwq)
{
	struct worker_pool *pool = pwq->pool;
	struct work_struct *work;
	struct worker *worker;
	bool has_in_flight = false, has_pending = false;
	int bkt;

	pr_info("  pwq %d:", pool->id);
	pr_cont_pool_info(pool);

	pr_cont(" active=%d/%d refcnt=%d%s\n",
		pwq->nr_active, pwq->max_active, pwq->refcnt,
		!list_empty(&pwq->mayday_node) ? " MAYDAY" : "");

	hash_for_each(pool->busy_hash, bkt, worker, hentry) {
		if (worker->current_pwq == pwq) {
			has_in_flight = true;
			break;
		}
	}
	if (has_in_flight) {
		bool comma = false;

		pr_info("    in-flight:");
		hash_for_each(pool->busy_hash, bkt, worker, hentry) {
			if (worker->current_pwq != pwq)
				continue;

			pr_cont("%s %d%s:%pf", comma ? "," : "",
				task_pid_nr(worker->task),
				worker == pwq->wq->rescuer ? "(RESCUER)" : "",
				worker->current_func);
			list_for_each_entry(work, &worker->scheduled, entry)
				pr_cont_work(false, work);
			comma = true;
		}
		pr_cont("\n");
	}

	list_for_each_entry(work, &pool->worklist, entry) {
		if (get_work_pwq(work) == pwq) {
			has_pending = true;
			break;
		}
	}
	if (has_pending) {
		bool comma = false;

		pr_info("    pending:");
		list_for_each_entry(work, &pool->worklist, entry) {
			if (get_work_pwq(work) != pwq)
				continue;

			pr_cont_work(comma, work);
			comma = !(*work_data_bits(work) & WORK_STRUCT_LINKED);
		}
		pr_cont("\n");
	}

	if (!list_empty(&pwq->delayed_works)) {
		bool comma = false;

		pr_info("    delayed:");
		list_for_each_entry(work, &pwq->delayed_works, entry) {
			pr_cont_work(comma, work);
			comma = !(*work_data_bits(work) & WORK_STRUCT_LINKED);
		}
		pr_cont("\n");
	}
}

/**
 * show_workqueue_state - dump workqueue state
 *
 * Called from a sysrq handler or try_to_freeze_tasks() and prints out
 * all busy workqueues and pools.
 */
void show_workqueue_state(void)
{
	struct workqueue_struct *wq;
	struct worker_pool *pool;
	unsigned long flags;
	int pi;

	rcu_read_lock();

	pr_info("Showing busy workqueues and worker pools:\n");

	list_for_each_entry_rcu(wq, &workqueues, list) {
		struct pool_workqueue *pwq;
		bool idle = true;

		for_each_pwq(pwq, wq) {
			if (pwq->nr_active || !list_empty(&pwq->delayed_works)) {
				idle = false;
				break;
			}
		}
		if (idle)
			continue;

		pr_info("workqueue %s: flags=0x%x\n", wq->name, wq->flags);

		for_each_pwq(pwq, wq) {
			raw_spin_lock_irqsave(&pwq->pool->lock, flags);
			if (pwq->nr_active || !list_empty(&pwq->delayed_works))
				show_pwq(pwq);
			raw_spin_unlock_irqrestore(&pwq->pool->lock, flags);
			/*
			 * We could be printing a lot from atomic context, e.g.
			 * sysrq-t -> show_workqueue_state(). Avoid triggering
			 * hard lockup.
			 */
			touch_nmi_watchdog();
		}
	}

	for_each_pool(pool, pi) {
		struct worker *worker;
		bool first = true;

		raw_spin_lock_irqsave(&pool->lock, flags);
		if (pool->nr_workers == pool->nr_idle)
			goto next_pool;

		pr_info("pool %d:", pool->id);
		pr_cont_pool_info(pool);
		pr_cont(" hung=%us workers=%d",
			jiffies_to_msecs(jiffies - pool->watchdog_ts) / 1000,
			pool->nr_workers);
		if (pool->manager)
			pr_cont(" manager: %d",
				task_pid_nr(pool->manager->task));
		list_for_each_entry(worker, &pool->idle_list, entry) {
			pr_cont(" %s%d", first ? "idle: " : "",
				task_pid_nr(worker->task));
			first = false;
		}
		pr_cont("\n");
	next_pool:
		raw_spin_unlock_irqrestore(&pool->lock, flags);
		/*
		 * We could be printing a lot from atomic context, e.g.
		 * sysrq-t -> show_workqueue_state(). Avoid triggering
		 * hard lockup.
		 */
		touch_nmi_watchdog();
	}

	rcu_read_unlock();
}

/* used to show worker information through /proc/PID/{comm,stat,status} */
void wq_worker_comm(char *buf, size_t size, struct task_struct *task)
{
	int off;

	/* always show the actual comm */
	off = strscpy(buf, task->comm, size);
	if (off < 0)
		return;

	/* stabilize PF_WQ_WORKER and worker pool association */
	mutex_lock(&wq_pool_attach_mutex);

	if (task->flags & PF_WQ_WORKER) {
		struct worker *worker = kthread_data(task);
		struct worker_pool *pool = worker->pool;

		if (pool) {
			raw_spin_lock_irq(&pool->lock);
			/*
			 * ->desc tracks information (wq name or
			 * set_worker_desc()) for the latest execution.  If
			 * current, prepend '+', otherwise '-'.
			 */
			if (worker->desc[0] != '\0') {
				if (worker->current_work)
					scnprintf(buf + off, size - off, "+%s",
						  worker->desc);
				else
					scnprintf(buf + off, size - off, "-%s",
						  worker->desc);
			}
			raw_spin_unlock_irq(&pool->lock);
		}
	}

	mutex_unlock(&wq_pool_attach_mutex);
}

#ifdef CONFIG_SMP

/*
 * CPU hotplug.
 *
 * There are two challenges in supporting CPU hotplug.  Firstly, there
 * are a lot of assumptions on strong associations among work, pwq and
 * pool which make migrating pending and scheduled works very
 * difficult to implement without impacting hot paths.  Secondly,
 * worker pools serve mix of short, long and very long running works making
 * blocked draining impractical.
 *
 * This is solved by allowing the pools to be disassociated from the CPU
 * running as an unbound one and allowing it to be reattached later if the
 * cpu comes back online.
 */

static void unbind_workers(int cpu)
{
	struct worker_pool *pool;
	struct worker *worker;

	for_each_cpu_worker_pool(pool, cpu) {
		mutex_lock(&wq_pool_attach_mutex);
		raw_spin_lock_irq(&pool->lock);

		/*
		 * We've blocked all attach/detach operations. Make all workers
		 * unbound and set DISASSOCIATED.  Before this, all workers
		 * except for the ones which are still executing works from
		 * before the last CPU down must be on the cpu.  After
		 * this, they may become diasporas.
		 */
		for_each_pool_worker(worker, pool)
			worker->flags |= WORKER_UNBOUND;

		pool->flags |= POOL_DISASSOCIATED;

		raw_spin_unlock_irq(&pool->lock);
		mutex_unlock(&wq_pool_attach_mutex);

		/*
		 * Call schedule() so that we cross rq->lock and thus can
		 * guarantee sched callbacks see the %WORKER_UNBOUND flag.
		 * This is necessary as scheduler callbacks may be invoked
		 * from other cpus.
		 */
		schedule();

		/*
		 * Sched callbacks are disabled now.  Zap nr_running.
		 * After this, nr_running stays zero and need_more_worker()
		 * and keep_working() are always true as long as the
		 * worklist is not empty.  This pool now behaves as an
		 * unbound (in terms of concurrency management) pool which
		 * are served by workers tied to the pool.
		 */
		atomic_set(&pool->nr_running, 0);

		/*
		 * With concurrency management just turned off, a busy
		 * worker blocking could lead to lengthy stalls.  Kick off
		 * unbound chain execution of currently pending work items.
		 */
		raw_spin_lock_irq(&pool->lock);
		wake_up_worker(pool);
		raw_spin_unlock_irq(&pool->lock);
	}
}

/**
 * rebind_workers - rebind all workers of a pool to the associated CPU
 * @pool: pool of interest
 *
 * @pool->cpu is coming online.  Rebind all workers to the CPU.
 */
static void rebind_workers(struct worker_pool *pool)
{
	struct worker *worker;

	lockdep_assert_held(&wq_pool_attach_mutex);

	/*
	 * Restore CPU affinity of all workers.  As all idle workers should
	 * be on the run-queue of the associated CPU before any local
	 * wake-ups for concurrency management happen, restore CPU affinity
	 * of all workers first and then clear UNBOUND.  As we're called
	 * from CPU_ONLINE, the following shouldn't fail.
	 */
	for_each_pool_worker(worker, pool)
		WARN_ON_ONCE(set_cpus_allowed_ptr(worker->task,
						  pool->attrs->cpumask) < 0);

	raw_spin_lock_irq(&pool->lock);

	pool->flags &= ~POOL_DISASSOCIATED;

	for_each_pool_worker(worker, pool) {
		unsigned int worker_flags = worker->flags;

		/*
		 * A bound idle worker should actually be on the runqueue
		 * of the associated CPU for local wake-ups targeting it to
		 * work.  Kick all idle workers so that they migrate to the
		 * associated CPU.  Doing this in the same loop as
		 * replacing UNBOUND with REBOUND is safe as no worker will
		 * be bound before @pool->lock is released.
		 */
		if (worker_flags & WORKER_IDLE)
			wake_up_process(worker->task);

		/*
		 * We want to clear UNBOUND but can't directly call
		 * worker_clr_flags() or adjust nr_running.  Atomically
		 * replace UNBOUND with another NOT_RUNNING flag REBOUND.
		 * @worker will clear REBOUND using worker_clr_flags() when
		 * it initiates the next execution cycle thus restoring
		 * concurrency management.  Note that when or whether
		 * @worker clears REBOUND doesn't affect correctness.
		 *
		 * WRITE_ONCE() is necessary because @worker->flags may be
		 * tested without holding any lock in
		 * wq_worker_waking_up().  Without it, NOT_RUNNING test may
		 * fail incorrectly leading to premature concurrency
		 * management operations.
		 */
		WARN_ON_ONCE(!(worker_flags & WORKER_UNBOUND));
		worker_flags |= WORKER_REBOUND;
		worker_flags &= ~WORKER_UNBOUND;
		WRITE_ONCE(worker->flags, worker_flags);
	}

	raw_spin_unlock_irq(&pool->lock);
}

/**
 * restore_unbound_workers_cpumask - restore cpumask of unbound workers
 * @pool: unbound pool of interest
 * @cpu: the CPU which is coming up
 *
 * An unbound pool may end up with a cpumask which doesn't have any online
 * CPUs.  When a worker of such pool get scheduled, the scheduler resets
 * its cpus_allowed.  If @cpu is in @pool's cpumask which didn't have any
 * online CPU before, cpus_allowed of all its workers should be restored.
 */
static void restore_unbound_workers_cpumask(struct worker_pool *pool, int cpu)
{
	static cpumask_t cpumask;
	struct worker *worker;

	lockdep_assert_held(&wq_pool_attach_mutex);

	/* is @cpu allowed for @pool? */
	if (!cpumask_test_cpu(cpu, pool->attrs->cpumask))
		return;

	cpumask_and(&cpumask, pool->attrs->cpumask, cpu_online_mask);

	/* as we're called from CPU_ONLINE, the following shouldn't fail */
	for_each_pool_worker(worker, pool)
		WARN_ON_ONCE(set_cpus_allowed_ptr(worker->task, &cpumask) < 0);
}

int workqueue_prepare_cpu(unsigned int cpu)
{
	struct worker_pool *pool;

	for_each_cpu_worker_pool(pool, cpu) {
		if (pool->nr_workers)
			continue;
		if (!create_worker(pool))
			return -ENOMEM;
	}
	return 0;
}

int workqueue_online_cpu(unsigned int cpu)
{
	struct worker_pool *pool;
	struct workqueue_struct *wq;
	int pi;

	mutex_lock(&wq_pool_mutex);

	for_each_pool(pool, pi) {
		mutex_lock(&wq_pool_attach_mutex);

		if (pool->cpu == cpu)
			rebind_workers(pool);
		else if (pool->cpu < 0)
			restore_unbound_workers_cpumask(pool, cpu);

		mutex_unlock(&wq_pool_attach_mutex);
	}

	/* update NUMA affinity of unbound workqueues */
	list_for_each_entry(wq, &workqueues, list)
		wq_update_unbound_numa(wq, cpu, true);

	mutex_unlock(&wq_pool_mutex);
	return 0;
}

int workqueue_offline_cpu(unsigned int cpu)
{
	struct workqueue_struct *wq;

	/* unbinding per-cpu workers should happen on the local CPU */
	if (WARN_ON(cpu != smp_processor_id()))
		return -1;

	unbind_workers(cpu);

	/* update NUMA affinity of unbound workqueues */
	mutex_lock(&wq_pool_mutex);
	list_for_each_entry(wq, &workqueues, list)
		wq_update_unbound_numa(wq, cpu, false);
	mutex_unlock(&wq_pool_mutex);

	return 0;
}

struct work_for_cpu {
	struct work_struct work;
	long (*fn)(void *);
	void *arg;
	long ret;
};

static void work_for_cpu_fn(struct work_struct *work)
{
	struct work_for_cpu *wfc = container_of(work, struct work_for_cpu, work);

	wfc->ret = wfc->fn(wfc->arg);
}

/**
 * work_on_cpu - run a function in thread context on a particular cpu
 * @cpu: the cpu to run on
 * @fn: the function to run
 * @arg: the function arg
 *
 * It is up to the caller to ensure that the cpu doesn't go offline.
 * The caller must not hold any locks which would prevent @fn from completing.
 *
 * Return: The value @fn returns.
 */
long work_on_cpu(int cpu, long (*fn)(void *), void *arg)
{
	struct work_for_cpu wfc = { .fn = fn, .arg = arg };

	INIT_WORK_ONSTACK(&wfc.work, work_for_cpu_fn);
	schedule_work_on(cpu, &wfc.work);
	flush_work(&wfc.work);
	destroy_work_on_stack(&wfc.work);
	return wfc.ret;
}
EXPORT_SYMBOL_GPL(work_on_cpu);

/**
 * work_on_cpu_safe - run a function in thread context on a particular cpu
 * @cpu: the cpu to run on
 * @fn:  the function to run
 * @arg: the function argument
 *
 * Disables CPU hotplug and calls work_on_cpu(). The caller must not hold
 * any locks which would prevent @fn from completing.
 *
 * Return: The value @fn returns.
 */
long work_on_cpu_safe(int cpu, long (*fn)(void *), void *arg)
{
	long ret = -ENODEV;

	get_online_cpus();
	if (cpu_online(cpu))
		ret = work_on_cpu(cpu, fn, arg);
	put_online_cpus();
	return ret;
}
EXPORT_SYMBOL_GPL(work_on_cpu_safe);
#endif /* CONFIG_SMP */

#ifdef CONFIG_FREEZER

/**
 * freeze_workqueues_begin - begin freezing workqueues
 *
 * Start freezing workqueues.  After this function returns, all freezable
 * workqueues will queue new works to their delayed_works list instead of
 * pool->worklist.
 *
 * CONTEXT:
 * Grabs and releases wq_pool_mutex, wq->mutex and pool->lock's.
 */
void freeze_workqueues_begin(void)
{
	struct workqueue_struct *wq;
	struct pool_workqueue *pwq;

	mutex_lock(&wq_pool_mutex);

	WARN_ON_ONCE(workqueue_freezing);
	workqueue_freezing = true;

	list_for_each_entry(wq, &workqueues, list) {
		mutex_lock(&wq->mutex);
		for_each_pwq(pwq, wq)
			pwq_adjust_max_active(pwq);
		mutex_unlock(&wq->mutex);
	}

	mutex_unlock(&wq_pool_mutex);
}

/**
 * freeze_workqueues_busy - are freezable workqueues still busy?
 *
 * Check whether freezing is complete.  This function must be called
 * between freeze_workqueues_begin() and thaw_workqueues().
 *
 * CONTEXT:
 * Grabs and releases wq_pool_mutex.
 *
 * Return:
 * %true if some freezable workqueues are still busy.  %false if freezing
 * is complete.
 */
bool freeze_workqueues_busy(void)
{
	bool busy = false;
	struct workqueue_struct *wq;
	struct pool_workqueue *pwq;

	mutex_lock(&wq_pool_mutex);

	WARN_ON_ONCE(!workqueue_freezing);

	list_for_each_entry(wq, &workqueues, list) {
		if (!(wq->flags & WQ_FREEZABLE))
			continue;
		/*
		 * nr_active is monotonically decreasing.  It's safe
		 * to peek without lock.
		 */
		rcu_read_lock();
		for_each_pwq(pwq, wq) {
			WARN_ON_ONCE(pwq->nr_active < 0);
			if (pwq->nr_active) {
				busy = true;
				rcu_read_unlock();
				goto out_unlock;
			}
		}
		rcu_read_unlock();
	}
out_unlock:
	mutex_unlock(&wq_pool_mutex);
	return busy;
}

/**
 * thaw_workqueues - thaw workqueues
 *
 * Thaw workqueues.  Normal queueing is restored and all collected
 * frozen works are transferred to their respective pool worklists.
 *
 * CONTEXT:
 * Grabs and releases wq_pool_mutex, wq->mutex and pool->lock's.
 */
void thaw_workqueues(void)
{
	struct workqueue_struct *wq;
	struct pool_workqueue *pwq;

	mutex_lock(&wq_pool_mutex);

	if (!workqueue_freezing)
		goto out_unlock;

	workqueue_freezing = false;

	/* restore max_active and repopulate worklist */
	list_for_each_entry(wq, &workqueues, list) {
		mutex_lock(&wq->mutex);
		for_each_pwq(pwq, wq)
			pwq_adjust_max_active(pwq);
		mutex_unlock(&wq->mutex);
	}

out_unlock:
	mutex_unlock(&wq_pool_mutex);
}
#endif /* CONFIG_FREEZER */

static int workqueue_apply_unbound_cpumask(void)
{
	LIST_HEAD(ctxs);
	int ret = 0;
	struct workqueue_struct *wq;
	struct apply_wqattrs_ctx *ctx, *n;

	lockdep_assert_held(&wq_pool_mutex);

	list_for_each_entry(wq, &workqueues, list) {
		if (!(wq->flags & WQ_UNBOUND))
			continue;
		/* creating multiple pwqs breaks ordering guarantee */
		if (wq->flags & __WQ_ORDERED)
			continue;

		ctx = apply_wqattrs_prepare(wq, wq->unbound_attrs);
		if (!ctx) {
			ret = -ENOMEM;
			break;
		}

		list_add_tail(&ctx->list, &ctxs);
	}

	list_for_each_entry_safe(ctx, n, &ctxs, list) {
		if (!ret)
			apply_wqattrs_commit(ctx);
		apply_wqattrs_cleanup(ctx);
	}

	return ret;
}

/**
 *  workqueue_set_unbound_cpumask - Set the low-level unbound cpumask
 *  @cpumask: the cpumask to set
 *
 *  The low-level workqueues cpumask is a global cpumask that limits
 *  the affinity of all unbound workqueues.  This function check the @cpumask
 *  and apply it to all unbound workqueues and updates all pwqs of them.
 *
 *  Retun:	0	- Success
 *  		-EINVAL	- Invalid @cpumask
 *  		-ENOMEM	- Failed to allocate memory for attrs or pwqs.
 */
int workqueue_set_unbound_cpumask(cpumask_var_t cpumask)
{
	int ret = -EINVAL;
	cpumask_var_t saved_cpumask;

	if (!zalloc_cpumask_var(&saved_cpumask, GFP_KERNEL))
		return -ENOMEM;

	/*
	 * Not excluding isolated cpus on purpose.
	 * If the user wishes to include them, we allow that.
	 */
	cpumask_and(cpumask, cpumask, cpu_possible_mask);
	if (!cpumask_empty(cpumask)) {
		apply_wqattrs_lock();

		/* save the old wq_unbound_cpumask. */
		cpumask_copy(saved_cpumask, wq_unbound_cpumask);

		/* update wq_unbound_cpumask at first and apply it to wqs. */
		cpumask_copy(wq_unbound_cpumask, cpumask);
		ret = workqueue_apply_unbound_cpumask();

		/* restore the wq_unbound_cpumask when failed. */
		if (ret < 0)
			cpumask_copy(wq_unbound_cpumask, saved_cpumask);

		apply_wqattrs_unlock();
	}

	free_cpumask_var(saved_cpumask);
	return ret;
}

#ifdef CONFIG_SYSFS
/*
 * Workqueues with WQ_SYSFS flag set is visible to userland via
 * /sys/bus/workqueue/devices/WQ_NAME.  All visible workqueues have the
 * following attributes.
 *
 *  per_cpu	RO bool	: whether the workqueue is per-cpu or unbound
 *  max_active	RW int	: maximum number of in-flight work items
 *
 * Unbound workqueues have the following extra attributes.
 *
 *  pool_ids	RO int	: the associated pool IDs for each node
 *  nice	RW int	: nice value of the workers
 *  cpumask	RW mask	: bitmask of allowed CPUs for the workers
 *  numa	RW bool	: whether enable NUMA affinity
 */
struct wq_device {
	struct workqueue_struct		*wq;
	struct device			dev;
};

static struct workqueue_struct *dev_to_wq(struct device *dev)
{
	struct wq_device *wq_dev = container_of(dev, struct wq_device, dev);

	return wq_dev->wq;
}

static ssize_t per_cpu_show(struct device *dev, struct device_attribute *attr,
			    char *buf)
{
	struct workqueue_struct *wq = dev_to_wq(dev);

	return scnprintf(buf, PAGE_SIZE, "%d\n", (bool)!(wq->flags & WQ_UNBOUND));
}
static DEVICE_ATTR_RO(per_cpu);

static ssize_t max_active_show(struct device *dev,
			       struct device_attribute *attr, char *buf)
{
	struct workqueue_struct *wq = dev_to_wq(dev);

	return scnprintf(buf, PAGE_SIZE, "%d\n", wq->saved_max_active);
}

static ssize_t max_active_store(struct device *dev,
				struct device_attribute *attr, const char *buf,
				size_t count)
{
	struct workqueue_struct *wq = dev_to_wq(dev);
	int val;

	if (sscanf(buf, "%d", &val) != 1 || val <= 0)
		return -EINVAL;

	workqueue_set_max_active(wq, val);
	return count;
}
static DEVICE_ATTR_RW(max_active);

static struct attribute *wq_sysfs_attrs[] = {
	&dev_attr_per_cpu.attr,
	&dev_attr_max_active.attr,
	NULL,
};
ATTRIBUTE_GROUPS(wq_sysfs);

static ssize_t wq_pool_ids_show(struct device *dev,
				struct device_attribute *attr, char *buf)
{
	struct workqueue_struct *wq = dev_to_wq(dev);
	const char *delim = "";
	int node, written = 0;

	get_online_cpus();
	rcu_read_lock();
	for_each_node(node) {
		written += scnprintf(buf + written, PAGE_SIZE - written,
				     "%s%d:%d", delim, node,
				     unbound_pwq_by_node(wq, node)->pool->id);
		delim = " ";
	}
	written += scnprintf(buf + written, PAGE_SIZE - written, "\n");
	rcu_read_unlock();
	put_online_cpus();

	return written;
}

static ssize_t wq_nice_show(struct device *dev, struct device_attribute *attr,
			    char *buf)
{
	struct workqueue_struct *wq = dev_to_wq(dev);
	int written;

	mutex_lock(&wq->mutex);
	written = scnprintf(buf, PAGE_SIZE, "%d\n", wq->unbound_attrs->nice);
	mutex_unlock(&wq->mutex);

	return written;
}

/* prepare workqueue_attrs for sysfs store operations */
static struct workqueue_attrs *wq_sysfs_prep_attrs(struct workqueue_struct *wq)
{
	struct workqueue_attrs *attrs;

	lockdep_assert_held(&wq_pool_mutex);

	attrs = alloc_workqueue_attrs();
	if (!attrs)
		return NULL;

	copy_workqueue_attrs(attrs, wq->unbound_attrs);
	return attrs;
}

static ssize_t wq_nice_store(struct device *dev, struct device_attribute *attr,
			     const char *buf, size_t count)
{
	struct workqueue_struct *wq = dev_to_wq(dev);
	struct workqueue_attrs *attrs;
	int ret = -ENOMEM;

	apply_wqattrs_lock();

	attrs = wq_sysfs_prep_attrs(wq);
	if (!attrs)
		goto out_unlock;

	if (sscanf(buf, "%d", &attrs->nice) == 1 &&
	    attrs->nice >= MIN_NICE && attrs->nice <= MAX_NICE)
		ret = apply_workqueue_attrs_locked(wq, attrs);
	else
		ret = -EINVAL;

out_unlock:
	apply_wqattrs_unlock();
	free_workqueue_attrs(attrs);
	return ret ?: count;
}

static ssize_t wq_cpumask_show(struct device *dev,
			       struct device_attribute *attr, char *buf)
{
	struct workqueue_struct *wq = dev_to_wq(dev);
	int written;

	mutex_lock(&wq->mutex);
	written = scnprintf(buf, PAGE_SIZE, "%*pb\n",
			    cpumask_pr_args(wq->unbound_attrs->cpumask));
	mutex_unlock(&wq->mutex);
	return written;
}

static ssize_t wq_cpumask_store(struct device *dev,
				struct device_attribute *attr,
				const char *buf, size_t count)
{
	struct workqueue_struct *wq = dev_to_wq(dev);
	struct workqueue_attrs *attrs;
	int ret = -ENOMEM;

	apply_wqattrs_lock();

	attrs = wq_sysfs_prep_attrs(wq);
	if (!attrs)
		goto out_unlock;

	ret = cpumask_parse(buf, attrs->cpumask);
	if (!ret)
		ret = apply_workqueue_attrs_locked(wq, attrs);

out_unlock:
	apply_wqattrs_unlock();
	free_workqueue_attrs(attrs);
	return ret ?: count;
}

static ssize_t wq_numa_show(struct device *dev, struct device_attribute *attr,
			    char *buf)
{
	struct workqueue_struct *wq = dev_to_wq(dev);
	int written;

	mutex_lock(&wq->mutex);
	written = scnprintf(buf, PAGE_SIZE, "%d\n",
			    !wq->unbound_attrs->no_numa);
	mutex_unlock(&wq->mutex);

	return written;
}

static ssize_t wq_numa_store(struct device *dev, struct device_attribute *attr,
			     const char *buf, size_t count)
{
	struct workqueue_struct *wq = dev_to_wq(dev);
	struct workqueue_attrs *attrs;
	int v, ret = -ENOMEM;

	apply_wqattrs_lock();

	attrs = wq_sysfs_prep_attrs(wq);
	if (!attrs)
		goto out_unlock;

	ret = -EINVAL;
	if (sscanf(buf, "%d", &v) == 1) {
		attrs->no_numa = !v;
		ret = apply_workqueue_attrs_locked(wq, attrs);
	}

out_unlock:
	apply_wqattrs_unlock();
	free_workqueue_attrs(attrs);
	return ret ?: count;
}

static struct device_attribute wq_sysfs_unbound_attrs[] = {
	__ATTR(pool_ids, 0444, wq_pool_ids_show, NULL),
	__ATTR(nice, 0644, wq_nice_show, wq_nice_store),
	__ATTR(cpumask, 0644, wq_cpumask_show, wq_cpumask_store),
	__ATTR(numa, 0644, wq_numa_show, wq_numa_store),
	__ATTR_NULL,
};

static struct bus_type wq_subsys = {
	.name				= "workqueue",
	.dev_groups			= wq_sysfs_groups,
};

static ssize_t wq_unbound_cpumask_show(struct device *dev,
		struct device_attribute *attr, char *buf)
{
	int written;

	mutex_lock(&wq_pool_mutex);
	written = scnprintf(buf, PAGE_SIZE, "%*pb\n",
			    cpumask_pr_args(wq_unbound_cpumask));
	mutex_unlock(&wq_pool_mutex);

	return written;
}

static ssize_t wq_unbound_cpumask_store(struct device *dev,
		struct device_attribute *attr, const char *buf, size_t count)
{
	cpumask_var_t cpumask;
	int ret;

	if (!zalloc_cpumask_var(&cpumask, GFP_KERNEL))
		return -ENOMEM;

	ret = cpumask_parse(buf, cpumask);
	if (!ret)
		ret = workqueue_set_unbound_cpumask(cpumask);

	free_cpumask_var(cpumask);
	return ret ? ret : count;
}

static struct device_attribute wq_sysfs_cpumask_attr =
	__ATTR(cpumask, 0644, wq_unbound_cpumask_show,
	       wq_unbound_cpumask_store);

static int __init wq_sysfs_init(void)
{
	int err;

	err = subsys_virtual_register(&wq_subsys, NULL);
	if (err)
		return err;

	return device_create_file(wq_subsys.dev_root, &wq_sysfs_cpumask_attr);
}
core_initcall(wq_sysfs_init);

static void wq_device_release(struct device *dev)
{
	struct wq_device *wq_dev = container_of(dev, struct wq_device, dev);

	kfree(wq_dev);
}

/**
 * workqueue_sysfs_register - make a workqueue visible in sysfs
 * @wq: the workqueue to register
 *
 * Expose @wq in sysfs under /sys/bus/workqueue/devices.
 * alloc_workqueue*() automatically calls this function if WQ_SYSFS is set
 * which is the preferred method.
 *
 * Workqueue user should use this function directly iff it wants to apply
 * workqueue_attrs before making the workqueue visible in sysfs; otherwise,
 * apply_workqueue_attrs() may race against userland updating the
 * attributes.
 *
 * Return: 0 on success, -errno on failure.
 */
int workqueue_sysfs_register(struct workqueue_struct *wq)
{
	struct wq_device *wq_dev;
	int ret;

	/*
	 * Adjusting max_active or creating new pwqs by applying
	 * attributes breaks ordering guarantee.  Disallow exposing ordered
	 * workqueues.
	 */
	if (WARN_ON(wq->flags & __WQ_ORDERED_EXPLICIT))
		return -EINVAL;

	wq->wq_dev = wq_dev = kzalloc(sizeof(*wq_dev), GFP_KERNEL);
	if (!wq_dev)
		return -ENOMEM;

	wq_dev->wq = wq;
	wq_dev->dev.bus = &wq_subsys;
	wq_dev->dev.release = wq_device_release;
	dev_set_name(&wq_dev->dev, "%s", wq->name);

	/*
	 * unbound_attrs are created separately.  Suppress uevent until
	 * everything is ready.
	 */
	dev_set_uevent_suppress(&wq_dev->dev, true);

	ret = device_register(&wq_dev->dev);
	if (ret) {
		put_device(&wq_dev->dev);
		wq->wq_dev = NULL;
		return ret;
	}

	if (wq->flags & WQ_UNBOUND) {
		struct device_attribute *attr;

		for (attr = wq_sysfs_unbound_attrs; attr->attr.name; attr++) {
			ret = device_create_file(&wq_dev->dev, attr);
			if (ret) {
				device_unregister(&wq_dev->dev);
				wq->wq_dev = NULL;
				return ret;
			}
		}
	}

	dev_set_uevent_suppress(&wq_dev->dev, false);
	kobject_uevent(&wq_dev->dev.kobj, KOBJ_ADD);
	return 0;
}

/**
 * workqueue_sysfs_unregister - undo workqueue_sysfs_register()
 * @wq: the workqueue to unregister
 *
 * If @wq is registered to sysfs by workqueue_sysfs_register(), unregister.
 */
static void workqueue_sysfs_unregister(struct workqueue_struct *wq)
{
	struct wq_device *wq_dev = wq->wq_dev;

	if (!wq->wq_dev)
		return;

	wq->wq_dev = NULL;
	device_unregister(&wq_dev->dev);
}
#else	/* CONFIG_SYSFS */
static void workqueue_sysfs_unregister(struct workqueue_struct *wq)	{ }
#endif	/* CONFIG_SYSFS */

/*
 * Workqueue watchdog.
 *
 * Stall may be caused by various bugs - missing WQ_MEM_RECLAIM, illegal
 * flush dependency, a concurrency managed work item which stays RUNNING
 * indefinitely.  Workqueue stalls can be very difficult to debug as the
 * usual warning mechanisms don't trigger and internal workqueue state is
 * largely opaque.
 *
 * Workqueue watchdog monitors all worker pools periodically and dumps
 * state if some pools failed to make forward progress for a while where
 * forward progress is defined as the first item on ->worklist changing.
 *
 * This mechanism is controlled through the kernel parameter
 * "workqueue.watchdog_thresh" which can be updated at runtime through the
 * corresponding sysfs parameter file.
 */
#ifdef CONFIG_WQ_WATCHDOG

static unsigned long wq_watchdog_thresh = 30;
static struct timer_list wq_watchdog_timer;

static unsigned long wq_watchdog_touched = INITIAL_JIFFIES;
static DEFINE_PER_CPU(unsigned long, wq_watchdog_touched_cpu) = INITIAL_JIFFIES;

static void wq_watchdog_reset_touched(void)
{
	int cpu;

	wq_watchdog_touched = jiffies;
	for_each_possible_cpu(cpu)
		per_cpu(wq_watchdog_touched_cpu, cpu) = jiffies;
}

static void wq_watchdog_timer_fn(struct timer_list *unused)
{
	unsigned long thresh = READ_ONCE(wq_watchdog_thresh) * HZ;
	bool lockup_detected = false;
	struct worker_pool *pool;
	int pi;

	if (!thresh)
		return;

	rcu_read_lock();

	for_each_pool(pool, pi) {
		unsigned long pool_ts, touched, ts;

		if (list_empty(&pool->worklist))
			continue;

		/* get the latest of pool and touched timestamps */
		pool_ts = READ_ONCE(pool->watchdog_ts);
		touched = READ_ONCE(wq_watchdog_touched);

		if (time_after(pool_ts, touched))
			ts = pool_ts;
		else
			ts = touched;

		if (pool->cpu >= 0) {
			unsigned long cpu_touched =
				READ_ONCE(per_cpu(wq_watchdog_touched_cpu,
						  pool->cpu));
			if (time_after(cpu_touched, ts))
				ts = cpu_touched;
		}

		/* did we stall? */
		if (time_after(jiffies, ts + thresh)) {
			lockup_detected = true;
			pr_emerg("BUG: workqueue lockup - pool");
			pr_cont_pool_info(pool);
			pr_cont(" stuck for %us!\n",
				jiffies_to_msecs(jiffies - pool_ts) / 1000);
		}
	}

	rcu_read_unlock();

	if (lockup_detected)
		show_workqueue_state();

	wq_watchdog_reset_touched();
	mod_timer(&wq_watchdog_timer, jiffies + thresh);
}

notrace void wq_watchdog_touch(int cpu)
{
	if (cpu >= 0)
		per_cpu(wq_watchdog_touched_cpu, cpu) = jiffies;
	else
		wq_watchdog_touched = jiffies;
}

static void wq_watchdog_set_thresh(unsigned long thresh)
{
	wq_watchdog_thresh = 0;
	del_timer_sync(&wq_watchdog_timer);

	if (thresh) {
		wq_watchdog_thresh = thresh;
		wq_watchdog_reset_touched();
		mod_timer(&wq_watchdog_timer, jiffies + thresh * HZ);
	}
}

static int wq_watchdog_param_set_thresh(const char *val,
					const struct kernel_param *kp)
{
	unsigned long thresh;
	int ret;

	ret = kstrtoul(val, 0, &thresh);
	if (ret)
		return ret;

	if (system_wq)
		wq_watchdog_set_thresh(thresh);
	else
		wq_watchdog_thresh = thresh;

	return 0;
}

static const struct kernel_param_ops wq_watchdog_thresh_ops = {
	.set	= wq_watchdog_param_set_thresh,
	.get	= param_get_ulong,
};

module_param_cb(watchdog_thresh, &wq_watchdog_thresh_ops, &wq_watchdog_thresh,
		0644);

static void wq_watchdog_init(void)
{
	timer_setup(&wq_watchdog_timer, wq_watchdog_timer_fn, TIMER_DEFERRABLE);
	wq_watchdog_set_thresh(wq_watchdog_thresh);
}

#else	/* CONFIG_WQ_WATCHDOG */

static inline void wq_watchdog_init(void) { }

#endif	/* CONFIG_WQ_WATCHDOG */

static void __init wq_numa_init(void)
{
	cpumask_var_t *tbl;
	int node, cpu;

	if (num_possible_nodes() <= 1)
		return;

	if (wq_disable_numa) {
		pr_info("workqueue: NUMA affinity support disabled\n");
		return;
	}

	wq_update_unbound_numa_attrs_buf = alloc_workqueue_attrs();
	BUG_ON(!wq_update_unbound_numa_attrs_buf);

	/*
	 * We want masks of possible CPUs of each node which isn't readily
	 * available.  Build one from cpu_to_node() which should have been
	 * fully initialized by now.
	 */
	tbl = kcalloc(nr_node_ids, sizeof(tbl[0]), GFP_KERNEL);
	BUG_ON(!tbl);

	for_each_node(node)
		BUG_ON(!zalloc_cpumask_var_node(&tbl[node], GFP_KERNEL,
				node_online(node) ? node : NUMA_NO_NODE));

	for_each_possible_cpu(cpu) {
		node = cpu_to_node(cpu);
		if (WARN_ON(node == NUMA_NO_NODE)) {
			pr_warn("workqueue: NUMA node mapping not available for cpu%d, disabling NUMA support\n", cpu);
			/* happens iff arch is bonkers, let's just proceed */
			return;
		}
		cpumask_set_cpu(cpu, tbl[node]);
	}

	wq_numa_possible_cpumask = tbl;
	wq_numa_enabled = true;
}

/**
 * workqueue_init_early - early init for workqueue subsystem
 *
 * This is the first half of two-staged workqueue subsystem initialization
 * and invoked as soon as the bare basics - memory allocation, cpumasks and
 * idr are up.  It sets up all the data structures and system workqueues
 * and allows early boot code to create workqueues and queue/cancel work
 * items.  Actual work item execution starts only after kthreads can be
 * created and scheduled right before early initcalls.
 */
int __init workqueue_init_early(void)
{
	int std_nice[NR_STD_WORKER_POOLS] = { 0, HIGHPRI_NICE_LEVEL };
	int hk_flags = HK_FLAG_DOMAIN | HK_FLAG_WQ;
	int i, cpu;

	WARN_ON(__alignof__(struct pool_workqueue) < __alignof__(long long));

	BUG_ON(!alloc_cpumask_var(&wq_unbound_cpumask, GFP_KERNEL));
	cpumask_copy(wq_unbound_cpumask, housekeeping_cpumask(hk_flags));

	pwq_cache = KMEM_CACHE(pool_workqueue, SLAB_PANIC);

	/* initialize CPU pools */
	for_each_possible_cpu(cpu) {
		struct worker_pool *pool;

		i = 0;
		for_each_cpu_worker_pool(pool, cpu) {
			BUG_ON(init_worker_pool(pool));
			pool->cpu = cpu;
			cpumask_copy(pool->attrs->cpumask, cpumask_of(cpu));
			pool->attrs->nice = std_nice[i++];
			pool->node = cpu_to_node(cpu);

			/* alloc pool ID */
			mutex_lock(&wq_pool_mutex);
			BUG_ON(worker_pool_assign_id(pool));
			mutex_unlock(&wq_pool_mutex);
		}
	}

	/* create default unbound and ordered wq attrs */
	for (i = 0; i < NR_STD_WORKER_POOLS; i++) {
		struct workqueue_attrs *attrs;

		BUG_ON(!(attrs = alloc_workqueue_attrs()));
		attrs->nice = std_nice[i];
		unbound_std_wq_attrs[i] = attrs;

		/*
		 * An ordered wq should have only one pwq as ordering is
		 * guaranteed by max_active which is enforced by pwqs.
		 * Turn off NUMA so that dfl_pwq is used for all nodes.
		 */
		BUG_ON(!(attrs = alloc_workqueue_attrs()));
		attrs->nice = std_nice[i];
		attrs->no_numa = true;
		ordered_wq_attrs[i] = attrs;
	}

	system_wq = alloc_workqueue("events", 0, 0);
	system_highpri_wq = alloc_workqueue("events_highpri", WQ_HIGHPRI, 0);
	system_long_wq = alloc_workqueue("events_long", 0, 0);
	system_unbound_wq = alloc_workqueue("events_unbound", WQ_UNBOUND,
					    WQ_UNBOUND_MAX_ACTIVE);
	system_freezable_wq = alloc_workqueue("events_freezable",
					      WQ_FREEZABLE, 0);
	system_power_efficient_wq = alloc_workqueue("events_power_efficient",
					      WQ_POWER_EFFICIENT, 0);
	system_freezable_power_efficient_wq = alloc_workqueue("events_freezable_power_efficient",
					      WQ_FREEZABLE | WQ_POWER_EFFICIENT,
					      0);
	BUG_ON(!system_wq || !system_highpri_wq || !system_long_wq ||
	       !system_unbound_wq || !system_freezable_wq ||
	       !system_power_efficient_wq ||
	       !system_freezable_power_efficient_wq);

	return 0;
}

/**
 * workqueue_init - bring workqueue subsystem fully online
 *
 * This is the latter half of two-staged workqueue subsystem initialization
 * and invoked as soon as kthreads can be created and scheduled.
 * Workqueues have been created and work items queued on them, but there
 * are no kworkers executing the work items yet.  Populate the worker pools
 * with the initial workers and enable future kworker creations.
 */
int __init workqueue_init(void)
{
	struct workqueue_struct *wq;
	struct worker_pool *pool;
	int cpu, bkt;

	/*
	 * It'd be simpler to initialize NUMA in workqueue_init_early() but
	 * CPU to node mapping may not be available that early on some
	 * archs such as power and arm64.  As per-cpu pools created
	 * previously could be missing node hint and unbound pools NUMA
	 * affinity, fix them up.
	 *
	 * Also, while iterating workqueues, create rescuers if requested.
	 */
	wq_numa_init();

	mutex_lock(&wq_pool_mutex);

	for_each_possible_cpu(cpu) {
		for_each_cpu_worker_pool(pool, cpu) {
			pool->node = cpu_to_node(cpu);
		}
	}

	list_for_each_entry(wq, &workqueues, list) {
		wq_update_unbound_numa(wq, smp_processor_id(), true);
		WARN(init_rescuer(wq),
		     "workqueue: failed to create early rescuer for %s",
		     wq->name);
	}

	mutex_unlock(&wq_pool_mutex);

	/* create the initial workers */
	for_each_online_cpu(cpu) {
		for_each_cpu_worker_pool(pool, cpu) {
			pool->flags &= ~POOL_DISASSOCIATED;
			BUG_ON(!create_worker(pool));
		}
	}

	hash_for_each(unbound_pool_hash, bkt, pool, hash_node)
		BUG_ON(!create_worker(pool));

	wq_online = true;
	wq_watchdog_init();

	return 0;
}<|MERGE_RESOLUTION|>--- conflicted
+++ resolved
@@ -2412,13 +2412,7 @@
 			 * incur MAYDAY_INTERVAL delay inbetween.
 			 */
 			if (need_to_create_worker(pool)) {
-<<<<<<< HEAD
 				raw_spin_lock(&wq_mayday_lock);
-				get_pwq(pwq);
-				list_move_tail(&pwq->mayday_node, &wq->maydays);
-				raw_spin_unlock(&wq_mayday_lock);
-=======
-				spin_lock(&wq_mayday_lock);
 				/*
 				 * Queue iff we aren't racing destruction
 				 * and somebody else hasn't queued it already.
@@ -2427,8 +2421,7 @@
 					get_pwq(pwq);
 					list_add_tail(&pwq->mayday_node, &wq->maydays);
 				}
-				spin_unlock(&wq_mayday_lock);
->>>>>>> 7d120bf2
+				raw_spin_unlock(&wq_mayday_lock);
 			}
 		}
 
@@ -4180,9 +4173,9 @@
 		struct worker *rescuer = wq->rescuer;
 
 		/* this prevents new queueing */
-		spin_lock_irq(&wq_mayday_lock);
+		raw_spin_lock_irq(&wq_mayday_lock);
 		wq->rescuer = NULL;
-		spin_unlock_irq(&wq_mayday_lock);
+		raw_spin_unlock_irq(&wq_mayday_lock);
 
 		/* rescuer will empty maydays list before exiting */
 		kthread_stop(rescuer->task);
