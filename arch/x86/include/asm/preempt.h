--- conflicted
+++ resolved
@@ -89,11 +89,8 @@
 	if (____preempt_count_dec_and_test())
 		return true;
 #ifdef CONFIG_PREEMPT_LAZY
-<<<<<<< HEAD
-=======
 	if (current_thread_info()->preempt_lazy_count)
 		return false;
->>>>>>> 75c0749b
 	return test_thread_flag(TIF_NEED_RESCHED_LAZY);
 #else
 	return false;
@@ -106,10 +103,6 @@
 static __always_inline bool should_resched(int preempt_offset)
 {
 #ifdef CONFIG_PREEMPT_LAZY
-<<<<<<< HEAD
-	return unlikely(raw_cpu_read_4(__preempt_count) == preempt_offset ||
-			test_thread_flag(TIF_NEED_RESCHED_LAZY));
-=======
 	u32 tmp;
 
 	tmp = raw_cpu_read_4(__preempt_count);
@@ -123,7 +116,6 @@
 	if (current_thread_info()->preempt_lazy_count)
 		return false;
 	return test_thread_flag(TIF_NEED_RESCHED_LAZY);
->>>>>>> 75c0749b
 #else
 	return unlikely(raw_cpu_read_4(__preempt_count) == preempt_offset);
 #endif
