/*
 * Copyright (c) 2016 Fuzhou Rockchip Electronics Co., Ltd
 *
 * This file is dual-licensed: you can use it either under the terms
 * of the GPL or the X11 license, at your option. Note that this dual
 * licensing only applies to this file, and not this project as a
 * whole.
 *
 *  a) This library is free software; you can redistribute it and/or
 *     modify it under the terms of the GNU General Public License as
 *     published by the Free Software Foundation; either version 2 of the
 *     License, or (at your option) any later version.
 *
 *     This library is distributed in the hope that it will be useful,
 *     but WITHOUT ANY WARRANTY; without even the implied warranty of
 *     MERCHANTABILITY or FITNESS FOR A PARTICULAR PURPOSE.  See the
 *     GNU General Public License for more details.
 *
 * Or, alternatively,
 *
 *  b) Permission is hereby granted, free of charge, to any person
 *     obtaining a copy of this software and associated documentation
 *     files (the "Software"), to deal in the Software without
 *     restriction, including without limitation the rights to use,
 *     copy, modify, merge, publish, distribute, sublicense, and/or
 *     sell copies of the Software, and to permit persons to whom the
 *     Software is furnished to do so, subject to the following
 *     conditions:
 *
 *     The above copyright notice and this permission notice shall be
 *     included in all copies or substantial portions of the Software.
 *
 *     THE SOFTWARE IS PROVIDED "AS IS", WITHOUT WARRANTY OF ANY KIND,
 *     EXPRESS OR IMPLIED, INCLUDING BUT NOT LIMITED TO THE WARRANTIES
 *     OF MERCHANTABILITY, FITNESS FOR A PARTICULAR PURPOSE AND
 *     NONINFRINGEMENT. IN NO EVENT SHALL THE AUTHORS OR COPYRIGHT
 *     HOLDERS BE LIABLE FOR ANY CLAIM, DAMAGES OR OTHER LIABILITY,
 *     WHETHER IN AN ACTION OF CONTRACT, TORT OR OTHERWISE, ARISING
 *     FROM, OUT OF OR IN CONNECTION WITH THE SOFTWARE OR THE USE OR
 *     OTHER DEALINGS IN THE SOFTWARE.
 */

#include <dt-bindings/clock/rk3328-cru.h>
#include <dt-bindings/gpio/gpio.h>
#include <dt-bindings/interrupt-controller/arm-gic.h>
#include <dt-bindings/interrupt-controller/irq.h>
#include <dt-bindings/pinctrl/rockchip.h>
#include <dt-bindings/soc/rockchip,boot-mode.h>
#include <dt-bindings/soc/rockchip-system-status.h>
#include <dt-bindings/suspend/rockchip-rk3328.h>
#include <dt-bindings/power/rk3328-power.h>
#include <dt-bindings/thermal/thermal.h>
#include "rk3328-dram-default-timing.dtsi"

/ {
	compatible = "rockchip,rk3328";

	interrupt-parent = <&gic>;
	#address-cells = <2>;
	#size-cells = <2>;

	aliases {
		ethernet0 = &gmac2io;
		ethernet1 = &gmac2phy;
		i2c0 = &i2c0;
		i2c1 = &i2c1;
		i2c2 = &i2c2;
		i2c3 = &i2c3;
		serial0 = &uart0;
		serial1 = &uart1;
		serial2 = &uart2;
	};

	cpus {
		#address-cells = <2>;
		#size-cells = <0>;

		cpu0: cpu@0 {
			device_type = "cpu";
			compatible = "arm,cortex-a53", "arm,armv8";
			reg = <0x0 0x0>;
			enable-method = "psci";
			clocks = <&cru ARMCLK>;
			#cooling-cells = <2>; /* min followed by max */
			dynamic-power-coefficient = <120>;
			operating-points-v2 = <&cpu0_opp_table>;
		};
		cpu1: cpu@1 {
			device_type = "cpu";
			compatible = "arm,cortex-a53", "arm,armv8";
			reg = <0x0 0x1>;
			enable-method = "psci";
			operating-points-v2 = <&cpu0_opp_table>;
		};
		cpu2: cpu@2 {
			device_type = "cpu";
			compatible = "arm,cortex-a53", "arm,armv8";
			reg = <0x0 0x2>;
			enable-method = "psci";
			operating-points-v2 = <&cpu0_opp_table>;
		};
		cpu3: cpu@3 {
			device_type = "cpu";
			compatible = "arm,cortex-a53", "arm,armv8";
			reg = <0x0 0x3>;
			enable-method = "psci";
			operating-points-v2 = <&cpu0_opp_table>;
		};
	};

	cpu0_opp_table: cpu0-opp-table {
		compatible = "operating-points-v2";
		opp-shared;

		rockchip,video-4k-freq = <1008000>;

		rockchip,leakage-voltage-sel = <
			1   10    0
			11  254   1
		>;
		nvmem-cells = <&cpu_leakage>;
		nvmem-cell-names = "cpu_leakage";

		opp-408000000 {
			opp-hz = /bits/ 64 <408000000>;
			opp-microvolt = <950000 950000 1350000>;
			opp-microvolt-L0 = <950000 950000 1350000>;
			opp-microvolt-L1 = <950000 950000 1350000>;
			clock-latency-ns = <40000>;
			opp-suspend;
		};
		opp-600000000 {
			opp-hz = /bits/ 64 <600000000>;
			opp-microvolt = <950000 950000 1350000>;
			opp-microvolt-L0 = <950000 950000 1350000>;
			opp-microvolt-L1 = <950000 950000 1350000>;
			clock-latency-ns = <40000>;
		};
		opp-816000000 {
			opp-hz = /bits/ 64 <816000000>;
			opp-microvolt = <1050000 1050000 1350000>;
			opp-microvolt-L0 = <1050000 1050000 1350000>;
			opp-microvolt-L1 = <1000000 1000000 1350000>;
			clock-latency-ns = <40000>;
		};
		opp-1008000000 {
			opp-hz = /bits/ 64 <1008000000>;
			opp-microvolt = <1150000 1150000 1350000>;
			opp-microvolt-L0 = <1150000 1150000 1350000>;
			opp-microvolt-L1 = <1100000 1100000 1350000>;
			clock-latency-ns = <40000>;
		};
		opp-1200000000 {
			opp-hz = /bits/ 64 <1200000000>;
			opp-microvolt = <1275000 1275000 1350000>;
			opp-microvolt-L0 = <1275000 1275000 1350000>;
			opp-microvolt-L1 = <1225000 1225000 1350000>;
			clock-latency-ns = <40000>;
		};
		opp-1296000000 {
			opp-hz = /bits/ 64 <1296000000>;
			opp-microvolt = <1350000 1350000 1350000>;
			opp-microvolt-L0 = <1350000 1350000 1350000>;
			opp-microvolt-L1 = <1300000 1300000 1350000>;
			clock-latency-ns = <40000>;
		};
	};

	arm-pmu {
		compatible = "arm,cortex-a53-pmu";
		interrupts = <GIC_SPI 100 IRQ_TYPE_LEVEL_HIGH>,
			     <GIC_SPI 101 IRQ_TYPE_LEVEL_HIGH>,
			     <GIC_SPI 102 IRQ_TYPE_LEVEL_HIGH>,
			     <GIC_SPI 103 IRQ_TYPE_LEVEL_HIGH>;
		interrupt-affinity = <&cpu0>, <&cpu1>, <&cpu2>, <&cpu3>;
	};

	cpuinfo {
		compatible = "rockchip,cpuinfo";
		nvmem-cells = <&efuse_id>, <&efuse_cpu_version>;
		nvmem-cell-names = "id", "cpu-version";
	};

	firmware {
		optee {
			compatible = "linaro,optee-tz";
			method = "smc";
		};
	};

	psci {
		compatible = "arm,psci-1.0";
		method = "smc";
	};

	rockchip_suspend: rockchip-suspend {
		compatible = "rockchip,pm-rk3328";
		status = "disabled";
		rockchip,sleep-mode-config = <0>;
		rockchip,virtual-poweroff = <0>;
	};

	rockchip_system_monitor: rockchip-system-monitor {
		compatible = "rockchip,system-monitor";

		rockchip,thermal-zone = "soc-thermal";
		rockchip,polling-delay = <200>; /* milliseconds */

		rockchip,video-4k-offline-cpus = "3";
	};

	timer {
		compatible = "arm,armv8-timer";
		interrupts = <GIC_PPI 13 (GIC_CPU_MASK_SIMPLE(4) | IRQ_TYPE_LEVEL_LOW)>,
			     <GIC_PPI 14 (GIC_CPU_MASK_SIMPLE(4) | IRQ_TYPE_LEVEL_LOW)>,
			     <GIC_PPI 11 (GIC_CPU_MASK_SIMPLE(4) | IRQ_TYPE_LEVEL_LOW)>,
			     <GIC_PPI 10 (GIC_CPU_MASK_SIMPLE(4) | IRQ_TYPE_LEVEL_LOW)>;
	};

	xin24m: xin24m {
		compatible = "fixed-clock";
		#clock-cells = <0>;
		clock-frequency = <24000000>;
		clock-output-names = "xin24m";
	};

	i2s0: i2s@ff000000 {
		compatible = "rockchip,rk3328-i2s", "rockchip,rk3066-i2s";
		reg = <0x0 0xff000000 0x0 0x1000>;
		interrupts = <GIC_SPI 26 IRQ_TYPE_LEVEL_HIGH>;
		clocks = <&cru SCLK_I2S0>, <&cru HCLK_I2S0_8CH>;
		clock-names = "i2s_clk", "i2s_hclk";
		dmas = <&dmac 11>, <&dmac 12>;
		dma-names = "tx", "rx";
		resets = <&cru SRST_I2S0>, <&cru SRST_I2S0_H>;
		reset-names = "reset-m", "reset-h";
		status = "disabled";
	};

	i2s1: i2s@ff010000 {
		compatible = "rockchip,rk3328-i2s", "rockchip,rk3066-i2s";
		reg = <0x0 0xff010000 0x0 0x1000>;
		interrupts = <GIC_SPI 27 IRQ_TYPE_LEVEL_HIGH>;
		clocks = <&cru SCLK_I2S1>, <&cru HCLK_I2S1_8CH>;
		clock-names = "i2s_clk", "i2s_hclk";
		dmas = <&dmac 14>, <&dmac 15>;
		dma-names = "tx", "rx";
		resets = <&cru SRST_I2S1>, <&cru SRST_I2S1_H>;
		reset-names = "reset-m", "reset-h";
		status = "disabled";
	};

	i2s2: i2s@ff020000 {
		compatible = "rockchip,rk3328-i2s", "rockchip,rk3066-i2s";
		reg = <0x0 0xff020000 0x0 0x1000>;
		interrupts = <GIC_SPI 28 IRQ_TYPE_LEVEL_HIGH>;
		clocks = <&cru SCLK_I2S2>, <&cru HCLK_I2S2_2CH>;
		clock-names = "i2s_clk", "i2s_hclk";
		dmas = <&dmac 0>, <&dmac 1>;
		dma-names = "tx", "rx";
		resets = <&cru SRST_I2S2>, <&cru SRST_I2S2_H>;
		reset-names = "reset-m", "reset-h";
		pinctrl-names = "default", "sleep";
		pinctrl-0 = <&i2s2m0_mclk
			     &i2s2m0_sclk
			     &i2s2m0_lrcktx
			     &i2s2m0_lrckrx
			     &i2s2m0_sdo
			     &i2s2m0_sdi>;
		pinctrl-1 = <&i2s2m0_sleep>;
		status = "disabled";
	};

	spdif: spdif@ff030000 {
		compatible = "rockchip,rk3328-spdif";
		reg = <0x0 0xff030000 0x0 0x1000>;
		interrupts = <GIC_SPI 29 IRQ_TYPE_LEVEL_HIGH>;
		clocks = <&cru SCLK_SPDIF>, <&cru HCLK_SPDIF_8CH>;
		clock-names = "mclk", "hclk";
		dmas = <&dmac 10>;
		dma-names = "tx";
		pinctrl-names = "default";
		pinctrl-0 = <&spdifm2_tx>;
		status = "disabled";
	};

	pdm: pdm@ff040000 {
		compatible = "rockchip,pdm";
		reg = <0x0 0xff040000 0x0 0x1000>;
		clocks = <&cru SCLK_PDM>, <&cru HCLK_PDM>;
		clock-names = "pdm_clk", "pdm_hclk";
		dmas = <&dmac 16>;
		dma-names = "rx";
		pinctrl-names = "default", "sleep";
		pinctrl-0 = <&pdmm0_clk
			     &pdmm0_fsync
			     &pdmm0_sdi0
			     &pdmm0_sdi1
			     &pdmm0_sdi2
			     &pdmm0_sdi3>;
		pinctrl-1 = <&pdmm0_sleep>;
		status = "disabled";
	};

	tsp: tsp@ff050000 {
		compatible = "rockchip,rk3328-tsp";
		reg = <0x0 0xff050000 0x0 0x10000>;
		rockchip,grf = <&grf>;
		interrupts = <GIC_SPI 72 IRQ_TYPE_LEVEL_HIGH>;
		interrupt-names = "irq_tsp";
		clocks = <&cru SCLK_TSP>, <&cru ACLK_TSP>, <&cru HCLK_TSP>;
		clock-names = "clk_tsp", "aclk_tsp", "hclk_tsp";
		pinctrl-names = "default";
		pinctrl-0 = <&tsp_d0
			     &tsp_d1
			     &tsp_d2
			     &tsp_d3
			     &tsp_d4
			     &tsp_d5
			     &tsp_d6
			     &tsp_d7
			     &tsp_sync
			     &tsp_clk
			     &tsp_fail
			     &tsp_valid>;
		status = "disabled";
	};

	grf: syscon@ff100000 {
		compatible = "rockchip,rk3328-grf", "syscon", "simple-mfd";
		reg = <0x0 0xff100000 0x0 0x1000>;
		#address-cells = <1>;
		#size-cells = <1>;

		io_domains: io-domains {
			compatible = "rockchip,rk3328-io-voltage-domain";
			status = "disabled";
		};

		power: power-controller {
			compatible = "rockchip,rk3328-power-controller";
			#power-domain-cells = <1>;
			#address-cells = <1>;
			#size-cells = <0>;
			status = "okay";

			pd_hevc@RK3328_PD_HEVC {
				reg = <RK3328_PD_HEVC>;
			};
			pd_video@RK3328_PD_VIDEO {
				reg = <RK3328_PD_VIDEO>;
				clocks = <&cru ACLK_RKVDEC>,
					 <&cru HCLK_RKVDEC>,
					 <&cru SCLK_VDEC_CABAC>,
					 <&cru SCLK_VDEC_CORE>;
				pm_qos = <&qos_rkvdec_r>, <&qos_rkvdec_w>;
			};
			pd_vpu@RK3328_PD_VPU {
				reg = <RK3328_PD_VPU>;
				clocks = <&cru ACLK_VPU>,
					 <&cru HCLK_VPU>;
				pm_qos = <&qos_vpu>;
			};
		};

		reboot-mode {
			compatible = "syscon-reboot-mode";
			offset = <0x5c8>;
			mode-bootloader = <BOOT_BL_DOWNLOAD>;
			mode-charge = <BOOT_CHARGING>;
			mode-fastboot = <BOOT_FASTBOOT>;
			mode-loader = <BOOT_BL_DOWNLOAD>;
			mode-normal = <BOOT_NORMAL>;
			mode-recovery = <BOOT_RECOVERY>;
			mode-ums = <BOOT_UMS>;
		};
	};

	thermal-zones {
		soc_thermal: soc-thermal {
			polling-delay-passive = <20>; /* milliseconds */
			polling-delay = <1000>; /* milliseconds */
			sustainable-power = <1000>; /* milliwatts */

			thermal-sensors = <&tsadc 0>;

			trips {
				threshold: trip-point-0 {
					temperature = <70000>; /* millicelsius */
					hysteresis = <2000>; /* millicelsius */
					type = "passive";
				};
				target: trip-point-1 {
					temperature = <85000>; /* millicelsius */
					hysteresis = <2000>; /* millicelsius */
					type = "passive";
				};
				soc_crit: soc-crit {
					temperature = <115000>; /* millicelsius */
					hysteresis = <2000>; /* millicelsius */
					type = "critical";
				};
			};

			cooling-maps {
				map0 {
					trip = <&target>;
					cooling-device = <&cpu0 THERMAL_NO_LIMIT THERMAL_NO_LIMIT>;
					contribution = <4096>;
				};
				map1 {
					trip = <&target>;
					cooling-device = <&gpu THERMAL_NO_LIMIT THERMAL_NO_LIMIT>;
					contribution = <4096>;
				};
				map2 {
					trip = <&target>;
					cooling-device = <&rkvdec THERMAL_NO_LIMIT THERMAL_NO_LIMIT>;
					contribution = <1024>;
				};
				map3 {
					trip = <&target>;
					cooling-device = <&dmc THERMAL_NO_LIMIT THERMAL_NO_LIMIT>;
					contribution = <1024>;
				};
			};
		};

	};

	tsadc: tsadc@ff250000 {
		compatible = "rockchip,rk3328-tsadc";
		reg = <0x0 0xff250000 0x0 0x100>;
		interrupts = <GIC_SPI 58 IRQ_TYPE_LEVEL_HIGH>;
		rockchip,grf = <&grf>;
		clocks = <&cru SCLK_TSADC>, <&cru PCLK_TSADC>;
		clock-names = "tsadc", "apb_pclk";
		assigned-clocks = <&cru SCLK_TSADC>;
		assigned-clock-rates = <50000>;
		resets = <&cru SRST_TSADC>;
		reset-names = "tsadc-apb";
		pinctrl-names = "gpio", "otpout";
		pinctrl-0 = <&otp_gpio>;
		pinctrl-1 = <&otp_out>;
		#thermal-sensor-cells = <1>;
		rockchip,hw-tshut-temp = <120000>;
		status = "disabled";
	};

	uart0: serial@ff110000 {
		compatible = "rockchip,rk3328-uart", "snps,dw-apb-uart";
		reg = <0x0 0xff110000 0x0 0x100>;
		interrupts = <GIC_SPI 55 IRQ_TYPE_LEVEL_HIGH>;
		clocks = <&cru SCLK_UART0>, <&cru PCLK_UART0>;
		clock-names = "baudclk", "apb_pclk";
		reg-shift = <2>;
		reg-io-width = <4>;
		dmas = <&dmac 2>, <&dmac 3>;
		pinctrl-names = "default";
		pinctrl-0 = <&uart0_xfer &uart0_cts &uart0_rts>;
		status = "disabled";
	};

	uart1: serial@ff120000 {
		compatible = "rockchip,rk3328-uart", "snps,dw-apb-uart";
		reg = <0x0 0xff120000 0x0 0x100>;
		interrupts = <GIC_SPI 56 IRQ_TYPE_LEVEL_HIGH>;
		clocks = <&cru SCLK_UART1>, <&cru PCLK_UART1>;
		clock-names = "baudclk", "apb_pclk";
		reg-shift = <2>;
		reg-io-width = <4>;
		dmas = <&dmac 4>, <&dmac 5>;
		pinctrl-names = "default";
		pinctrl-0 = <&uart1_xfer &uart1_cts &uart1_rts>;
		status = "disabled";
	};

	uart2: serial@ff130000 {
		compatible = "rockchip,rk3328-uart", "snps,dw-apb-uart";
		reg = <0x0 0xff130000 0x0 0x100>;
		interrupts = <GIC_SPI 57 IRQ_TYPE_LEVEL_HIGH>;
		clocks = <&cru SCLK_UART2>, <&cru PCLK_UART2>;
		clock-names = "baudclk", "apb_pclk";
		reg-shift = <2>;
		reg-io-width = <4>;
		dmas = <&dmac 6>, <&dmac 7>;
		pinctrl-names = "default";
		pinctrl-0 = <&uart2m1_xfer>;
		status = "disabled";
	};

	pmu: power-management@ff140000 {
		compatible = "rockchip,rk3328-pmu", "syscon", "simple-mfd";
		reg = <0x0 0xff140000 0x0 0x1000>;
	};

	i2c0: i2c@ff150000 {
		compatible = "rockchip,rk3328-i2c", "rockchip,rk3399-i2c";
		reg = <0x0 0xff150000 0x0 0x1000>;
		interrupts = <GIC_SPI 36 IRQ_TYPE_LEVEL_HIGH>;
		#address-cells = <1>;
		#size-cells = <0>;
		clocks = <&cru SCLK_I2C0>, <&cru PCLK_I2C0>;
		clock-names = "i2c", "pclk";
		pinctrl-names = "default";
		pinctrl-0 = <&i2c0_xfer>;
		status = "disabled";
	};

	i2c1: i2c@ff160000 {
		compatible = "rockchip,rk3328-i2c", "rockchip,rk3399-i2c";
		reg = <0x0 0xff160000 0x0 0x1000>;
		interrupts = <GIC_SPI 37 IRQ_TYPE_LEVEL_HIGH>;
		#address-cells = <1>;
		#size-cells = <0>;
		clocks = <&cru SCLK_I2C1>, <&cru PCLK_I2C1>;
		clock-names = "i2c", "pclk";
		pinctrl-names = "default";
		pinctrl-0 = <&i2c1_xfer>;
		status = "disabled";
	};

	i2c2: i2c@ff170000 {
		compatible = "rockchip,rk3328-i2c", "rockchip,rk3399-i2c";
		reg = <0x0 0xff170000 0x0 0x1000>;
		interrupts = <GIC_SPI 38 IRQ_TYPE_LEVEL_HIGH>;
		#address-cells = <1>;
		#size-cells = <0>;
		clocks = <&cru SCLK_I2C2>, <&cru PCLK_I2C2>;
		clock-names = "i2c", "pclk";
		pinctrl-names = "default";
		pinctrl-0 = <&i2c2_xfer>;
		status = "disabled";
	};

	i2c3: i2c@ff180000 {
		compatible = "rockchip,rk3328-i2c", "rockchip,rk3399-i2c";
		reg = <0x0 0xff180000 0x0 0x1000>;
		interrupts = <GIC_SPI 39 IRQ_TYPE_LEVEL_HIGH>;
		#address-cells = <1>;
		#size-cells = <0>;
		clocks = <&cru SCLK_I2C3>, <&cru PCLK_I2C3>;
		clock-names = "i2c", "pclk";
		pinctrl-names = "default";
		pinctrl-0 = <&i2c3_xfer>;
		status = "disabled";
	};

	spi0: spi@ff190000 {
		compatible = "rockchip,rk3328-spi", "rockchip,rk3066-spi";
		reg = <0x0 0xff190000 0x0 0x1000>;
		interrupts = <GIC_SPI 49 IRQ_TYPE_LEVEL_HIGH>;
		#address-cells = <1>;
		#size-cells = <0>;
		clocks = <&cru SCLK_SPI>, <&cru PCLK_SPI>;
		clock-names = "spiclk", "apb_pclk";
		dmas = <&dmac 8>, <&dmac 9>;
		dma-names = "tx", "rx";
		pinctrl-names = "default";
		pinctrl-0 = <&spi0m2_clk &spi0m2_tx &spi0m2_rx &spi0m2_cs0>;
		status = "disabled";
	};

	wdt: watchdog@ff1a0000 {
		compatible = "snps,dw-wdt";
		reg = <0x0 0xff1a0000 0x0 0x100>;
		interrupts = <GIC_SPI 40 IRQ_TYPE_LEVEL_HIGH>;
<<<<<<< HEAD
		clocks = <&cru PCLK_WDT>;
=======
		clocks = <&cru PCLK_BUS_PRE>;
>>>>>>> 24d866d6
		status = "disabled";
	};

	pwm0: pwm@ff1b0000 {
		compatible = "rockchip,rk3328-pwm";
		reg = <0x0 0xff1b0000 0x0 0x10>;
		#pwm-cells = <3>;
		pinctrl-names = "active";
		pinctrl-0 = <&pwm0_pin>;
		clocks = <&cru SCLK_PWM>, <&cru PCLK_PWM>;
		clock-names = "pwm", "pclk";
		status = "disabled";
	};

	pwm1: pwm@ff1b0010 {
		compatible = "rockchip,rk3328-pwm";
		reg = <0x0 0xff1b0010 0x0 0x10>;
		#pwm-cells = <3>;
		pinctrl-names = "active";
		pinctrl-0 = <&pwm1_pin>;
		clocks = <&cru SCLK_PWM>, <&cru PCLK_PWM>;
		clock-names = "pwm", "pclk";
		status = "disabled";
	};

	pwm2: pwm@ff1b0020 {
		compatible = "rockchip,rk3328-pwm";
		reg = <0x0 0xff1b0020 0x0 0x10>;
		#pwm-cells = <3>;
		pinctrl-names = "active";
		pinctrl-0 = <&pwm2_pin>;
		clocks = <&cru SCLK_PWM>, <&cru PCLK_PWM>;
		clock-names = "pwm", "pclk";
		status = "disabled";
	};

	pwm3: pwm@ff1b0030 {
		compatible = "rockchip,rk3328-pwm";
		reg = <0x0 0xff1b0030 0x0 0x10>;
		interrupts = <GIC_SPI 50 IRQ_TYPE_LEVEL_HIGH>;
		#pwm-cells = <3>;
		pinctrl-names = "active";
		pinctrl-0 = <&pwmir_pin>;
		clocks = <&cru SCLK_PWM>, <&cru PCLK_PWM>;
		clock-names = "pwm", "pclk";
		status = "disabled";
	};

	amba {
		compatible = "simple-bus";
		#address-cells = <2>;
		#size-cells = <2>;
		ranges;

		dmac: dmac@ff1f0000 {
			compatible = "arm,pl330", "arm,primecell";
			reg = <0x0 0xff1f0000 0x0 0x4000>;
			interrupts = <GIC_SPI 0 IRQ_TYPE_LEVEL_HIGH>,
				     <GIC_SPI 1 IRQ_TYPE_LEVEL_HIGH>;
			clocks = <&cru ACLK_DMAC>;
			clock-names = "apb_pclk";
			#dma-cells = <1>;
			peripherals-req-type-burst;
		};
	};

	efuse: efuse@ff260000 {
		compatible = "rockchip,rk3328-efuse";
		reg = <0x0 0xff260000 0x0 0x50>;
		#address-cells = <1>;
		#size-cells = <1>;
		clocks = <&cru SCLK_EFUSE>;
		clock-names = "pclk_efuse";
		rockchip,efuse-size = <0x20>;

		/* Data cells */
		efuse_id: id@7 {
			reg = <0x07 0x10>;
		};
		cpu_leakage: cpu-leakage@17 {
			reg = <0x17 0x1>;
		};
		logic_leakage: logic-leakage@19 {
			reg = <0x19 0x1>;
		};
		efuse_cpu_version: cpu-version@1a {
			reg = <0x1a 0x1>;
			bits = <3 3>;
		};
	};

	saradc: saradc@ff280000 {
		compatible = "rockchip,rk3328-saradc", "rockchip,rk3399-saradc";
		reg = <0x0 0xff280000 0x0 0x100>;
		interrupts = <GIC_SPI 80 IRQ_TYPE_LEVEL_HIGH>;
		#io-channel-cells = <1>;
		clocks = <&cru SCLK_SARADC>, <&cru PCLK_SARADC>;
		clock-names = "saradc", "apb_pclk";
		resets = <&cru SRST_SARADC_P>;
		reset-names = "saradc-apb";
		status = "disabled";
	};

	gpu: gpu@ff300000 {
		compatible = "arm,mali-450";
		/* first item of 'reg' is dummy, to fit src code. */
		reg = <0x0 0xff300000 0x0 0x40000>,
		      <0x0 0xff300000 0x0 0x40000>;
		interrupts = <GIC_SPI 90 IRQ_TYPE_LEVEL_HIGH>,
			     <GIC_SPI 87 IRQ_TYPE_LEVEL_HIGH>,
			     <GIC_SPI 93 IRQ_TYPE_LEVEL_HIGH>,
			     <GIC_SPI 88 IRQ_TYPE_LEVEL_HIGH>,
			     <GIC_SPI 89 IRQ_TYPE_LEVEL_HIGH>,
			     <GIC_SPI 91 IRQ_TYPE_LEVEL_HIGH>,
			     <GIC_SPI 92 IRQ_TYPE_LEVEL_HIGH>;
		interrupt-names = "Mali_GP_IRQ",
				  "Mali_GP_MMU_IRQ",
				  "IRQPP",
				  "Mali_PP0_IRQ",
				  "Mali_PP0_MMU_IRQ",
				  "Mali_PP1_IRQ",
				  "Mali_PP1_MMU_IRQ";
		clocks = <&cru ACLK_GPU>;
		clock-names = "clk_mali";
		#cooling-cells = <2>; /* min followed by max */
		operating-points-v2 = <&gpu_opp_table>;
		status = "disabled";

		gpu_power_model: power_model {
			compatible = "arm,mali-simple-power-model";
			voltage = <900>;
			frequency = <500>;
			static-power = <300>;
			dynamic-power = <396>;
			ts = <32000 4700 (-80) 2>;
			thermal-zone = "soc-thermal";
		};
	};

	gpu_opp_table: gpu-opp-table {
		compatible = "operating-points-v2";

		rockchip,leakage-voltage-sel = <
			1   10    0
			11  254   1
		>;
		nvmem-cells = <&logic_leakage>;
		nvmem-cell-names = "gpu_leakage";

		opp-200000000 {
			opp-hz = /bits/ 64 <200000000>;
			opp-microvolt = <950000>;
			opp-microvolt-L0 = <950000>;
			opp-microvolt-L1 = <950000>;
		};
		opp-300000000 {
			opp-hz = /bits/ 64 <300000000>;
			opp-microvolt = <975000>;
			opp-microvolt-L0 = <975000>;
			opp-microvolt-L1 = <950000>;
		};
		opp-400000000 {
			opp-hz = /bits/ 64 <400000000>;
			opp-microvolt = <1050000>;
			opp-microvolt-L0 = <1050000>;
			opp-microvolt-L1 = <1025000>;
		};
		opp-500000000 {
			opp-hz = /bits/ 64 <500000000>;
			opp-microvolt = <1150000>;
			opp-microvolt-L0 = <1150000>;
			opp-microvolt-L1 = <1100000>;
		};
	};

	vdpu: vpu_service@ff350000 {
		compatible = "vpu,sub";
		iommu_enabled = <1>;
		iommus = <&vpu_mmu>;
		allocator = <1>;
		reg = <0x0 0xff350000 0x0 0x800>;
		interrupts = <GIC_SPI 9 IRQ_TYPE_LEVEL_HIGH>;
		interrupt-names = "irq_dec";
		dev_mode = <0>;
		power-domains = <&power RK3328_PD_VPU>;
		name = "vpu_service";
	};

	vpu_mmu: iommu@ff350800 {
		compatible = "rockchip,iommu";
		reg = <0x0 0xff350800 0x0 0x40>;
		interrupts = <GIC_SPI 11 IRQ_TYPE_LEVEL_HIGH>;
		interrupt-names = "vpu_mmu";
		clock-names = "aclk", "hclk";
		clocks = <&cru ACLK_VPU>, <&cru HCLK_VPU>;
		power-domains = <&power RK3328_PD_VPU>;
		#iommu-cells = <0>;
	};

	avsd: avsd@ff351000 {
		compatible = "vpu,sub";
		iommu_enabled = <1>;
		iommus = <&vpu_mmu>;
		allocator = <1>;
		reg = <0x0 0xff351000 0x0 0x200>;
		interrupts = <GIC_SPI 9 IRQ_TYPE_LEVEL_HIGH>;
		interrupt-names = "irq_dec";
		power-domains = <&power RK3328_PD_VPU>;
		dev_mode = <0>;
		name = "avsd";
	};

	vpu_service: vpu_combo {
		compatible = "rockchip,rk3328-vpu-combo", "rockchip,vpu_combo";
		rockchip,grf = <&grf>;
		subcnt = <2>;
		rockchip,sub = <&vdpu>, <&avsd>;
		clocks = <&cru ACLK_VPU>, <&cru HCLK_VPU>;
		clock-names = "aclk_vcodec", "hclk_vcodec";
		resets = <&cru SRST_VCODEC_A>, <&cru SRST_VCODEC_H>;
		reset-names = "video_a", "video_h";
		mode_bit = <0>;
		mode_ctrl = <0>;
		name = "vpu_combo";
		power-domains = <&power RK3328_PD_VPU>;
		status = "disabled";
	};

	rkvdec: rkvdec@ff36000 {
		compatible = "rockchip,rk3328-rkvdec", "rockchip,rkvdec";
		reg = <0x0 0xff360000 0x0 0x400>;
		interrupts = <GIC_SPI 7 IRQ_TYPE_LEVEL_HIGH>;
		interrupt-names = "irq_dec";
		clocks = <&cru ACLK_RKVDEC>, <&cru HCLK_RKVDEC>,
			<&cru SCLK_VDEC_CABAC>, <&cru SCLK_VDEC_CORE>;
		clock-names = "aclk_vcodec", "hclk_vcodec", "clk_cabac",
			"clk_core";
		resets = <&cru SRST_VDEC_A>, <&cru SRST_VDEC_H>,
			<&cru SRST_VDEC_NIU_A>, <&cru SRST_VDEC_NIU_H>,
			<&cru SRST_VDEC_CABAC>, <&cru SRST_VDEC_CORE>;
		reset-names = "video_a", "video_h", "niu_a", "niu_h",
			"video_cabac", "video_core";
		rockchip,grf = <&grf>;
		iommus = <&rkvdec_mmu>;
		allocator = <1>;
		power-domains = <&power RK3328_PD_VIDEO>;
		operating-points-v2 = <&rkvdec_opp_table>;
		#cooling-cells = <2>;
		devfreq = <&dmc>;
		status = "disabled";

		vcodec_power_model: vcodec_power_model {
			compatible = "vcodec_power_model";
			dynamic-power-coefficient = <120>;
			static-power-coefficient = <200>;
			ts = <32000 4700 (-80) 2>;
			thermal-zone = "soc-thermal";
		};
	};

	rkvdec_opp_table: rkvdec-opp-table {
		compatible = "operating-points-v2";

		rockchip,leakage-voltage-sel = <
			1   10    0
			11  254   1
		>;
		nvmem-cells = <&logic_leakage>;
		nvmem-cell-names = "rkvdec_leakage";

		opp-100000000 {
			opp-hz = /bits/ 64 <100000000>;
			opp-microvolt = <975000>;
			opp-microvolt-L0 = <975000>;
			opp-microvolt-L1 = <950000>;
		};
		opp-200000000 {
			opp-hz = /bits/ 64 <200000000>;
			opp-microvolt = <975000>;
			opp-microvolt-L0 = <975000>;
			opp-microvolt-L1 = <950000>;
		};
		opp-500000000 {
			opp-hz = /bits/ 64 <500000000>;
			opp-microvolt = <1075000>;
			opp-microvolt-L0 = <1075000>;
			opp-microvolt-L1 = <1050000>;
		};
	};

	rkvdec_mmu: iommu@ff360480 {
		compatible = "rockchip,iommu";
		reg = <0x0 0xff360480 0x0 0x40>, <0x0 0xff3604c0 0x0 0x40>;
		interrupts = <GIC_SPI 74 IRQ_TYPE_LEVEL_HIGH>;
		interrupt-names = "rkvdec_mmu";
		clocks = <&cru ACLK_RKVDEC>, <&cru HCLK_RKVDEC>;
		clock-names = "aclk_vcodec", "hclk_vcodec";
		power-domains = <&power RK3328_PD_VIDEO>;
		#iommu-cells = <0>;
	};

	h265e: h265e@ff330000 {
		compatible = "rockchip,h265e";
		rockchip,grf = <&grf>;
		iommu_enabled = <1>;
		iommus = <&h265e_mmu>;
		reg = <0x0 0xff330000 0 0x200>;
		interrupts = <GIC_SPI 95 IRQ_TYPE_LEVEL_HIGH>;
		clocks = <&cru ACLK_H265>, <&cru PCLK_H265>,
			<&cru SCLK_VENC_CORE>, <&cru SCLK_VENC_DSP>,
			<&cru ACLK_RKVENC>, <&cru ACLK_AXISRAM>;
		clock-names = "aclk_h265", "pclk_h265", "clk_core",
			"clk_dsp", "aclk_venc", "aclk_axi2sram";
		rockchip,srv = <&venc_srv>;
		mode_bit = <11>;
		mode_ctrl = <0x40c>;
		name = "h265e";
		allocator = <1>;
		power-domains = <&power RK3328_PD_HEVC>;
		status = "disabled";
	};

	h265e_mmu: iommu@ff330200 {
		compatible = "rockchip,iommu";
		reg = <0x0 0xff330200 0 0x100>;
		interrupts = <GIC_SPI 96 IRQ_TYPE_LEVEL_HIGH>;
		interrupt-names = "h265e_mmu";
		clocks = <&cru ACLK_H265>, <&cru PCLK_H265>;
		clock-names = "aclk", "hclk";
		power-domains = <&power RK3328_PD_HEVC>;
		#iommu-cells = <0>;
	};

	vepu: vepu@ff340000 {
		compatible = "rockchip,rk3328-vepu", "rockchip,vepu";
		rockchip,grf = <&grf>;
		iommu_enabled = <1>;
		iommus = <&vepu_mmu>;
		reg = <0x0 0xff340000 0x0 0x400>;
		interrupts = <GIC_SPI 97 IRQ_TYPE_LEVEL_HIGH>;
		clocks = <&cru ACLK_H264>, <&cru HCLK_H264>,
			<&cru SCLK_VENC_CORE>;
		clock-names = "aclk_vcodec", "hclk_vcodec",
			"clk_core";
		resets = <&cru SRST_RKVENC_H264_H>,
			<&cru SRST_RKVENC_H264_A>;
		reset-names = "video_h", "video_a";
		rockchip,srv = <&venc_srv>;
		mode_bit = <11>;
		mode_ctrl = <0x40c>;
		name = "vepu";
		allocator = <1>;
		power-domains = <&power RK3328_PD_HEVC>;
		status = "disabled";
	};

	vepu_mmu: iommu@ff340800 {
		compatible = "rockchip,iommu";
		reg = <0x0 0xff340800 0x0 0x40>;
		interrupts = <GIC_SPI 98 IRQ_TYPE_LEVEL_HIGH>;
		interrupt-names = "vepu_mmu";
		clocks = <&cru ACLK_H264>, <&cru HCLK_H264>;
		clock-names = "aclk", "hclk";
		power-domains = <&power RK3328_PD_HEVC>;
		#iommu-cells = <0>;
	};

	venc_srv: venc_srv {
		compatible = "rockchip,mpp_service";
	};

	vop: vop@ff370000 {
		compatible = "rockchip,rk3328-vop";
		reg = <0x0 0xff370000 0x0 0x3efc>;
		interrupts = <GIC_SPI 32 IRQ_TYPE_LEVEL_HIGH>;
		clocks = <&cru ACLK_VOP>, <&cru DCLK_LCDC>, <&cru HCLK_VOP>;
		clock-names = "aclk_vop", "dclk_vop", "hclk_vop";
		assigned-clocks = <&cru DCLK_LCDC>;
		assigned-clock-parents = <&cru HDMIPHY>;
		resets = <&cru SRST_VOP_A>, <&cru SRST_VOP_H>, <&cru SRST_VOP_D>;
		reset-names = "axi", "ahb", "dclk";
		iommus = <&vop_mmu>;
		status = "disabled";

		vop_out: port {
			#address-cells = <1>;
			#size-cells = <0>;

			vop_out_hdmi: endpoint@0 {
				reg = <0>;
				remote-endpoint = <&hdmi_in_vop>;
			};
			vop_out_tve: endpoint@1 {
				reg = <1>;
				remote-endpoint = <&tve_in_vop>;
			};
		};
	};

	vop_mmu: iommu@ff373f00 {
		compatible = "rockchip,iommu";
		reg = <0x0 0xff373f00 0x0 0x100>;
		interrupts = <GIC_SPI 32 IRQ_TYPE_LEVEL_HIGH>;
		interrupt-names = "vop_mmu";
		clocks = <&cru ACLK_VOP>, <&cru HCLK_VOP>;
		clock-names = "aclk", "hclk";
		#iommu-cells = <0>;
		status = "disabled";
	};

	rga: rga@ff3900000 {
		compatible = "rockchip,rga2";
		dev_mode = <1>;
		reg = <0x0 0xff390000 0x0 0x1000>;
		interrupts = <GIC_SPI 33 IRQ_TYPE_LEVEL_HIGH>;
		clocks = <&cru ACLK_RGA>, <&cru HCLK_RGA>, <&cru SCLK_RGA>;
		clock-names = "aclk_rga", "hclk_rga", "clk_rga";
		dma-coherent;
		status = "disabled";
	};

	iep: iep@ff3a0000 {
		compatible = "rockchip,iep";
		iommu_enabled = <1>;
		iommus = <&iep_mmu>;
		reg = <0x0 0xff3a0000 0x0 0x800>;
		interrupts = <GIC_SPI 31 IRQ_TYPE_LEVEL_HIGH>;
		clocks = <&cru ACLK_IEP>, <&cru HCLK_IEP>;
		clock-names = "aclk_iep", "hclk_iep";
		power-domains = <&power RK3328_PD_VIDEO>;
		allocator = <1>;
		version = <2>;
		status = "disabled";
	};

	iep_mmu: iommu@ff3a0800 {
		compatible = "rockchip,iommu";
		reg = <0x0 0xff3a0800 0x0 0x40>;
		interrupts = <GIC_SPI 31 IRQ_TYPE_LEVEL_HIGH>;
		interrupt-names = "iep_mmu";
		clocks = <&cru ACLK_IEP>, <&cru HCLK_IEP>;
		clock-names = "aclk", "hclk";
		power-domains = <&power RK3328_PD_VIDEO>;
		#iommu-cells = <0>;
		status = "disabled";
	};

	hdmi: hdmi@ff3c0000 {
		compatible = "rockchip,rk3328-dw-hdmi";
		reg = <0x0 0xff3c0000 0x0 0x20000>;
		reg-io-width = <4>;
		interrupts = <GIC_SPI 35 IRQ_TYPE_LEVEL_HIGH>,
			     <GIC_SPI 71 IRQ_TYPE_LEVEL_HIGH>;
		clocks = <&cru PCLK_HDMI>,
			 <&cru SCLK_HDMI_SFC>,
			 <&cru SCLK_RTC32K>,
			 <&cru HCLK_VIO>;
		clock-names = "iahb",
			      "isfr",
			      "cec",
			      "hclk_vio";
		phys = <&hdmiphy>;
		phy-names = "hdmi_phy";
		pinctrl-names = "default", "gpio";
		pinctrl-0 = <&hdmi_cec &hdmii2c_xfer &hdmi_hpd>;
		pinctrl-1 = <&i2c3_gpio>;
		resets = <&cru SRST_HDMI_P>,
			 <&cru SRST_HDMIPHY>;
		reset-names = "hdmi",
			      "hdmiphy";
		rockchip,grf = <&grf>;
		status = "disabled";

		ports {
			hdmi_in: port {
				#address-cells = <1>;
				#size-cells = <0>;
				hdmi_in_vop: endpoint@0 {
					reg = <0>;
					remote-endpoint = <&vop_out_hdmi>;
				};
			};
		};
	};

	tve: tve@ff373e00 {
		compatible = "rockchip,rk3328-tve";
		reg = <0x0 0xff373e00 0x0 0x100>,
		      <0x0 0xff420000 0x0 0x10000>;
		rockchip,saturation = <0x00376749>;
		rockchip,brightcontrast = <0x0000a305>;
		rockchip,adjtiming = <0xb6c00880>;
		rockchip,lumafilter0 = <0x01ff0000>;
		rockchip,lumafilter1 = <0xf40200fe>;
		rockchip,lumafilter2 = <0xf332d70c>;
		rockchip,daclevel = <0x22>;
		rockchip,dac1level = <0x7>;
		status = "disabled";

		ports {
			tve_in: port {
				#address-cells = <1>;
				#size-cells = <0>;
				tve_in_vop: endpoint@0 {
					reg = <0>;
					remote-endpoint = <&vop_out_tve>;
				};
			};
		};
	};

	display_subsystem: display-subsystem {
		compatible = "rockchip,display-subsystem";
		ports = <&vop_out>;
		status = "disabled";
	};

	codec: codec@ff410000 {
		compatible = "rockchip,rk3328-codec";
		reg = <0x0 0xff410000 0x0 0x1000>;
		rockchip,grf = <&grf>;
		clocks = <&cru PCLK_ACODEC>, <&cru SCLK_I2S1>;
		clock-names = "pclk", "mclk";
		status = "disabled";
	};

	hdmiphy: hdmiphy@ff430000 {
		compatible = "rockchip,rk3328-hdmi-phy";
		reg = <0x0 0xff430000 0x0 0x10000>;
		interrupts = <GIC_SPI 83 IRQ_TYPE_LEVEL_HIGH>;
		#phy-cells = <0>;
		clocks = <&cru PCLK_HDMIPHY>, <&xin24m>;
		clock-names = "sysclk", "refclk";
		#clock-cells = <0>;
		clock-output-names = "hdmi_phy";
		status = "disabled";
	};

	cru: clock-controller@ff440000 {
		compatible = "rockchip,rk3328-cru", "rockchip,cru", "syscon";
		reg = <0x0 0xff440000 0x0 0x1000>;
		rockchip,grf = <&grf>;
		#clock-cells = <1>;
		#reset-cells = <1>;
		assigned-clocks =
			<&cru DCLK_LCDC>, <&cru SCLK_PDM>,
			<&cru SCLK_RTC32K>, <&cru SCLK_UART0>,
			<&cru SCLK_UART1>, <&cru SCLK_UART2>,
			<&cru ACLK_BUS_PRE>, <&cru ACLK_PERI_PRE>,
			<&cru ACLK_RGA_PRE>, <&cru ACLK_RKVDEC_PRE>,
			<&cru ACLK_RKVENC>, <&cru ACLK_VPU_PRE>,
			<&cru SCLK_VDEC_CABAC>, <&cru SCLK_VDEC_CORE>,
			<&cru SCLK_VENC_CORE>, <&cru SCLK_VENC_DSP>,
			<&cru SCLK_SDIO>, <&cru SCLK_TSP>,
			<&cru SCLK_WIFI>, <&cru ARMCLK>,
			<&cru PLL_GPLL>, <&cru PLL_CPLL>,
			<&cru ACLK_BUS_PRE>, <&cru HCLK_BUS_PRE>,
			<&cru PCLK_BUS_PRE>, <&cru ACLK_PERI_PRE>,
			<&cru HCLK_PERI>, <&cru PCLK_PERI>,
			<&cru ACLK_VIO_PRE>, <&cru HCLK_VIO_PRE>,
			<&cru ACLK_RGA_PRE>, <&cru SCLK_RGA>,
			<&cru ACLK_VOP_PRE>, <&cru ACLK_RKVDEC_PRE>,
			<&cru ACLK_RKVENC>, <&cru ACLK_VPU_PRE>,
			<&cru SCLK_VDEC_CABAC>, <&cru SCLK_VDEC_CORE>,
			<&cru SCLK_VENC_CORE>, <&cru SCLK_VENC_DSP>,
			<&cru SCLK_EFUSE>, <&cru PCLK_DDR>,
			<&cru ACLK_GMAC>, <&cru PCLK_GMAC>,
			<&cru SCLK_RTC32K>, <&cru SCLK_USB3OTG_SUSPEND>;
		assigned-clock-parents =
			<&cru HDMIPHY>, <&cru PLL_APLL>,
			<&cru PLL_GPLL>, <&xin24m>,
			<&xin24m>, <&xin24m>;
		assigned-clock-rates =
			<0>, <61440000>,
			<0>, <24000000>,
			<24000000>, <24000000>,
			<15000000>, <15000000>,
			<100000000>, <100000000>,
			<50000000>, <100000000>,
			<100000000>, <100000000>,
			<50000000>, <50000000>,
			<50000000>, <50000000>,
			<24000000>, <600000000>,
			<491520000>, <1200000000>,
			<150000000>, <75000000>,
			<75000000>, <150000000>,
			<75000000>, <75000000>,
			<300000000>, <100000000>,
			<300000000>, <200000000>,
			<400000000>, <500000000>,
			<200000000>, <300000000>,
			<300000000>, <250000000>,
			<200000000>, <100000000>,
			<24000000>, <100000000>,
			<150000000>, <50000000>,
			<32768>, <32768>;
	};

	usb2phy_grf: syscon@ff450000 {
		compatible = "rockchip,rk3328-usb2phy-grf", "syscon",
			     "simple-mfd";
		reg = <0x0 0xff450000 0x0 0x10000>;
		#address-cells = <1>;
		#size-cells = <1>;

		u2phy: usb2-phy@100 {
			compatible = "rockchip,rk3328-usb2phy";
			reg = <0x100 0x10>;
			clocks = <&xin24m>;
			clock-names = "phyclk";
			#clock-cells = <0>;
			assigned-clocks = <&cru USB480M>;
			assigned-clock-parents = <&u2phy>;
			clock-output-names = "usb480m_phy";
			status = "disabled";

			u2phy_host: host-port {
				#phy-cells = <0>;
				interrupts = <GIC_SPI 62 IRQ_TYPE_LEVEL_HIGH>;
				interrupt-names = "linestate";
				status = "disabled";
			};

			u2phy_otg: otg-port {
				#phy-cells = <0>;
				interrupts = <GIC_SPI 59 IRQ_TYPE_LEVEL_HIGH>,
					     <GIC_SPI 60 IRQ_TYPE_LEVEL_HIGH>,
					     <GIC_SPI 61 IRQ_TYPE_LEVEL_HIGH>;
				interrupt-names = "otg-bvalid", "otg-id",
						  "linestate";
				status = "disabled";
			};
		};
	};

	usb3phy_grf: syscon@ff460000 {
		compatible = "rockchip,usb3phy-grf", "syscon";
		reg = <0x0 0xff460000 0x0 0x1000>;
	};

	u3phy: usb3-phy@ff470000 {
		compatible = "rockchip,rk3328-u3phy";
		reg = <0x0 0xff470000 0x0 0x0>;
		rockchip,u3phygrf = <&usb3phy_grf>;
		rockchip,grf = <&grf>;
		interrupts = <GIC_SPI 77 IRQ_TYPE_LEVEL_HIGH>;
		interrupt-names = "linestate";
		clocks = <&cru PCLK_USB3PHY_OTG>, <&cru PCLK_USB3PHY_PIPE>;
		clock-names = "u3phy-otg", "u3phy-pipe";
		resets = <&cru SRST_USB3PHY_U2>,
			 <&cru SRST_USB3PHY_U3>,
			 <&cru SRST_USB3PHY_PIPE>,
			 <&cru SRST_USB3OTG_UTMI>,
			 <&cru SRST_USB3PHY_OTG_P>,
			 <&cru SRST_USB3PHY_PIPE_P>;
		reset-names = "u3phy-u2-por", "u3phy-u3-por",
			      "u3phy-pipe-mac", "u3phy-utmi-mac",
			      "u3phy-utmi-apb", "u3phy-pipe-apb";
		#address-cells = <2>;
		#size-cells = <2>;
		ranges;
		status = "disabled";

		u3phy_utmi: utmi@ff470000 {
			reg = <0x0 0xff470000 0x0 0x8000>;
			#phy-cells = <0>;
			status = "disabled";
		};

		u3phy_pipe: pipe@ff478000 {
			reg = <0x0 0xff478000 0x0 0x8000>;
			#phy-cells = <0>;
			status = "disabled";
		};
	};

	sdmmc: dwmmc@ff500000 {
		compatible = "rockchip,rk3328-dw-mshc", "rockchip,rk3288-dw-mshc";
		reg = <0x0 0xff500000 0x0 0x4000>;
		max-frequency = <150000000>;
		clocks = <&cru HCLK_SDMMC>, <&cru SCLK_SDMMC>,
			 <&cru SCLK_SDMMC_DRV>, <&cru SCLK_SDMMC_SAMPLE>;
		clock-names = "biu", "ciu", "ciu-drive", "ciu-sample";
		fifo-depth = <0x100>;
		interrupts = <GIC_SPI 12 IRQ_TYPE_LEVEL_HIGH>;
		status = "disabled";
	};

	sdio: dwmmc@ff510000 {
		compatible = "rockchip,rk3328-dw-mshc", "rockchip,rk3288-dw-mshc";
		reg = <0x0 0xff510000 0x0 0x4000>;
		max-frequency = <150000000>;
		clocks = <&cru HCLK_SDIO>, <&cru SCLK_SDIO>,
			 <&cru SCLK_SDIO_DRV>, <&cru SCLK_SDIO_SAMPLE>;
		clock-names = "biu", "ciu", "ciu-drive", "ciu-sample";
		fifo-depth = <0x100>;
		interrupts = <GIC_SPI 13 IRQ_TYPE_LEVEL_HIGH>;
		status = "disabled";
	};

	emmc: dwmmc@ff520000 {
		compatible = "rockchip,rk3328-dw-mshc", "rockchip,rk3288-dw-mshc";
		reg = <0x0 0xff520000 0x0 0x4000>;
		max-frequency = <150000000>;
		clocks = <&cru HCLK_EMMC>, <&cru SCLK_EMMC>,
			 <&cru SCLK_EMMC_DRV>, <&cru SCLK_EMMC_SAMPLE>;
		clock-names = "biu", "ciu", "ciu-drive", "ciu-sample";
		fifo-depth = <0x100>;
		interrupts = <GIC_SPI 14 IRQ_TYPE_LEVEL_HIGH>;
		status = "disabled";
	};

	gmac2io: ethernet@ff540000 {
		compatible = "rockchip,rk3328-gmac";
		reg = <0x0 0xff540000 0x0 0x10000>;
		rockchip,grf = <&grf>;
		interrupts = <GIC_SPI 24 IRQ_TYPE_LEVEL_HIGH>;
		interrupt-names = "macirq";
		clocks = <&cru SCLK_MAC2IO>, <&cru SCLK_MAC2IO_RX>,
			 <&cru SCLK_MAC2IO_TX>, <&cru SCLK_MAC2IO_REF>,
			 <&cru SCLK_MAC2IO_REFOUT>, <&cru ACLK_MAC2IO>,
			 <&cru PCLK_MAC2IO>;
		clock-names = "stmmaceth", "mac_clk_rx",
			      "mac_clk_tx", "clk_mac_ref",
			      "clk_mac_refout", "aclk_mac",
			      "pclk_mac";
		resets = <&cru SRST_GMAC2IO_A>;
		reset-names = "stmmaceth";
		status = "disabled";
	};

	gmac2phy: ethernet@ff550000 {
		compatible = "rockchip,rk3328-gmac";
		reg = <0x0 0xff550000 0x0 0x10000>;
		rockchip,grf = <&grf>;
		interrupts = <GIC_SPI 21 IRQ_TYPE_LEVEL_HIGH>;
		interrupt-names = "macirq";
		clocks = <&cru SCLK_MAC2PHY_SRC>, <&cru SCLK_MAC2PHY_RXTX>,
			 <&cru SCLK_MAC2PHY_RXTX>, <&cru SCLK_MAC2PHY_REF>,
			 <&cru ACLK_MAC2PHY>, <&cru PCLK_MAC2PHY>,
			 <&cru SCLK_MAC2PHY_OUT>;
		clock-names = "stmmaceth", "mac_clk_rx",
			      "mac_clk_tx", "clk_mac_ref",
			      "aclk_mac", "pclk_mac",
			      "clk_macphy";
		resets = <&cru SRST_GMAC2PHY_A>, <&cru SRST_MACPHY>;
		reset-names = "stmmaceth", "mac-phy";
		phy-mode = "rmii";
		phy-is-integrated;
		pinctrl-names = "default";
		pinctrl-0 = <&fephyled_rxm1 &fephyled_linkm1>;
		status = "disabled";
	};

	usb20_otg: usb@ff580000 {
		compatible = "rockchip,rk3328-usb", "rockchip,rk3066-usb",
			     "snps,dwc2";
		reg = <0x0 0xff580000 0x0 0x40000>;
		interrupts = <GIC_SPI 23 IRQ_TYPE_LEVEL_HIGH>;
		clocks = <&cru HCLK_OTG>, <&cru HCLK_OTG_PMU>;
		clock-names = "otg", "otg_pmu";
		dr_mode = "otg";
		g-np-tx-fifo-size = <16>;
		g-rx-fifo-size = <280>;
		g-tx-fifo-size = <256 128 128 64 32 16>;
		g-use-dma;
		phys = <&u2phy_otg>;
		phy-names = "usb2-phy";
		status = "disabled";
	};

	usb_host0_ehci: usb@ff5c0000 {
		compatible = "generic-ehci";
		reg = <0x0 0xff5c0000 0x0 0x10000>;
		interrupts = <GIC_SPI 16 IRQ_TYPE_LEVEL_HIGH>;
		clocks = <&cru HCLK_HOST0>, <&cru HCLK_HOST0_ARB>,
			 <&u2phy>;
		clock-names = "usbhost", "arbiter", "utmi";
		phys = <&u2phy_host>;
		phy-names = "usb";
		status = "disabled";
	};

	usb_host0_ohci: usb@ff5d0000 {
		compatible = "generic-ohci";
		reg = <0x0 0xff5d0000 0x0 0x10000>;
		interrupts = <GIC_SPI 17 IRQ_TYPE_LEVEL_HIGH>;
		clocks = <&cru HCLK_HOST0>, <&cru HCLK_HOST0_ARB>,
			 <&u2phy>;
		clock-names = "usbhost", "arbiter", "utmi";
		phys = <&u2phy_host>;
		phy-names = "usb";
		status = "disabled";
	};

	sdmmc_ext: dwmmc@ff5f0000 {
		compatible = "rockchip,rk3328-dw-mshc", "rockchip,rk3288-dw-mshc";
		reg = <0x0 0xff5f0000 0x0 0x4000>;
		clock-freq-min-max = <400000 150000000>;
		clocks = <&cru HCLK_SDMMC_EXT>, <&cru SCLK_SDMMC_EXT>,
			 <&cru SCLK_SDMMC_EXT_DRV>, <&cru SCLK_SDMMC_EXT_SAMPLE>;
		clock-names = "biu", "ciu", "ciu-drv", "ciu-sample";
		fifo-depth = <0x100>;
		interrupts = <GIC_SPI 4 IRQ_TYPE_LEVEL_HIGH>;
		status = "disabled";
	};

	usbdrd3: usb@ff600000 {
		compatible = "rockchip,rk3328-dwc3";
		clocks = <&cru SCLK_USB3OTG_REF>, <&cru SCLK_USB3OTG_SUSPEND>,
			 <&cru ACLK_USB3OTG>;
		clock-names = "ref_clk", "suspend_clk",
			      "bus_clk";
		#address-cells = <2>;
		#size-cells = <2>;
		ranges;
		status = "disabled";

		usbdrd_dwc3: dwc3@ff600000 {
			compatible = "snps,dwc3";
			reg = <0x0 0xff600000 0x0 0x100000>;
			interrupts = <GIC_SPI 67 IRQ_TYPE_LEVEL_HIGH>;
			dr_mode = "host";
			phys = <&u3phy_utmi>, <&u3phy_pipe>;
			phy-names = "usb2-phy", "usb3-phy";
			phy_type = "utmi_wide";
			snps,dis_enblslpm_quirk;
			snps,dis-u2-freeclk-exists-quirk;
			snps,dis_u2_susphy_quirk;
			snps,dis-u3-autosuspend-quirk;
			snps,dis_u3_susphy_quirk;
			snps,dis-del-phy-power-chg-quirk;
			snps,tx-ipgap-linecheck-dis-quirk;
			snps,xhci-trb-ent-quirk;
			status = "disabled";
		};
	};

	qos_rkvdec_r: qos@ff750000 {
		compatible = "syscon";
		reg = <0x0 0xff750000 0x0 0x20>;
	};

	qos_rkvdec_w: qos@ff750080 {
		compatible = "syscon";
		reg = <0x0 0xff750080 0x0 0x20>;
	};

	qos_vpu: qos@ff778000 {
		compatible = "syscon";
		reg = <0x0 0xff778000 0x0 0x20>;
	};

	dfi: dfi@ff790000 {
		reg = <0x00 0xff790000 0x00 0x400>;
		compatible = "rockchip,rk3328-dfi";
		rockchip,grf = <&grf>;
		status = "disabled";
	};

	dmc: dmc {
		compatible = "rockchip,rk3328-dmc";
		devfreq-events = <&dfi>;
		clocks = <&cru SCLK_DDRCLK>;
		clock-names = "dmc_clk";
		operating-points-v2 = <&dmc_opp_table>;
		ddr_timing = <&ddr_timing>;
		upthreshold = <40>;
		downdifferential = <20>;
		system-status-freq = <
			/*system status         freq(KHz)*/
			SYS_STATUS_NORMAL       786000
			SYS_STATUS_REBOOT       786000
			SYS_STATUS_SUSPEND      786000
			SYS_STATUS_VIDEO_1080P  786000
			SYS_STATUS_VIDEO_4K     786000
			SYS_STATUS_VIDEO_4K_10B 933000
			SYS_STATUS_PERFORMANCE  933000
			SYS_STATUS_BOOST        933000
		>;
		auto-min-freq = <786000>;
		auto-freq-en = <0>;
		#cooling-cells = <2>;
		status = "disabled";

		ddr_power_model: ddr_power_model {
			compatible = "ddr_power_model";
			dynamic-power-coefficient = <120>;
			static-power-coefficient = <200>;
			ts = <32000 4700 (-80) 2>;
			thermal-zone = "soc-thermal";
		};
	};

	dmc_opp_table: dmc-opp-table {
		compatible = "operating-points-v2";

		rockchip,leakage-voltage-sel = <
			1   10    0
			11  254   1
		>;
		nvmem-cells = <&logic_leakage>;
		nvmem-cell-names = "ddr_leakage";

		opp-400000000 {
			opp-hz = /bits/ 64 <400000000>;
			opp-microvolt = <950000>;
			opp-microvolt-L0 = <950000>;
			opp-microvolt-L1 = <950000>;
			status = "disabled";
		};
		opp-600000000 {
			opp-hz = /bits/ 64 <600000000>;
			opp-microvolt = <1025000>;
			opp-microvolt-L0 = <1025000>;
			opp-microvolt-L1 = <1000000>;
			status = "disabled";
		};
		opp-786000000 {
			opp-hz = /bits/ 64 <786000000>;
			opp-microvolt = <1075000>;
			opp-microvolt-L0 = <1075000>;
			opp-microvolt-L1 = <1050000>;
		};
		opp-800000000 {
			opp-hz = /bits/ 64 <800000000>;
			opp-microvolt = <1075000>;
			opp-microvolt-L0 = <1075000>;
			opp-microvolt-L1 = <1050000>;
		};
		opp-850000000 {
			opp-hz = /bits/ 64 <850000000>;
			opp-microvolt = <1075000>;
			opp-microvolt-L0 = <1075000>;
			opp-microvolt-L1 = <1050000>;
		};
		opp-933000000 {
			opp-hz = /bits/ 64 <933000000>;
			opp-microvolt = <1100000>;
			opp-microvolt-L0 = <1100000>;
			opp-microvolt-L1 = <1075000>;
		};
		opp-1066000000 {
			opp-hz = /bits/ 64 <1066000000>;
			opp-microvolt = <1175000>;
			opp-microvolt-L0 = <1175000>;
			opp-microvolt-L1 = <1150000>;
		};
	};

	gic: interrupt-controller@ff811000 {
		compatible = "arm,gic-400";
		#interrupt-cells = <3>;
		#address-cells = <0>;
		interrupt-controller;
		reg = <0x0 0xff811000 0 0x1000>,
		      <0x0 0xff812000 0 0x2000>,
		      <0x0 0xff814000 0 0x2000>,
		      <0x0 0xff816000 0 0x2000>;
		interrupts = <GIC_PPI 9
		      (GIC_CPU_MASK_SIMPLE(4) | IRQ_TYPE_LEVEL_HIGH)>;
	};

	pinctrl: pinctrl {
		compatible = "rockchip,rk3328-pinctrl";
		rockchip,grf = <&grf>;
		#address-cells = <2>;
		#size-cells = <2>;
		ranges;

		gpio0: gpio0@ff210000 {
			compatible = "rockchip,gpio-bank";
			reg = <0x0 0xff210000 0x0 0x100>;
			interrupts = <GIC_SPI 51 IRQ_TYPE_LEVEL_HIGH>;
			clocks = <&cru PCLK_GPIO0>;

			gpio-controller;
			#gpio-cells = <2>;

			interrupt-controller;
			#interrupt-cells = <2>;
		};

		gpio1: gpio1@ff220000 {
			compatible = "rockchip,gpio-bank";
			reg = <0x0 0xff220000 0x0 0x100>;
			interrupts = <GIC_SPI 52 IRQ_TYPE_LEVEL_HIGH>;
			clocks = <&cru PCLK_GPIO1>;

			gpio-controller;
			#gpio-cells = <2>;

			interrupt-controller;
			#interrupt-cells = <2>;
		};

		gpio2: gpio2@ff230000 {
			compatible = "rockchip,gpio-bank";
			reg = <0x0 0xff230000 0x0 0x100>;
			interrupts = <GIC_SPI 53 IRQ_TYPE_LEVEL_HIGH>;
			clocks = <&cru PCLK_GPIO2>;

			gpio-controller;
			#gpio-cells = <2>;

			interrupt-controller;
			#interrupt-cells = <2>;
		};

		gpio3: gpio3@ff240000 {
			compatible = "rockchip,gpio-bank";
			reg = <0x0 0xff240000 0x0 0x100>;
			interrupts = <GIC_SPI 54 IRQ_TYPE_LEVEL_HIGH>;
			clocks = <&cru PCLK_GPIO3>;

			gpio-controller;
			#gpio-cells = <2>;

			interrupt-controller;
			#interrupt-cells = <2>;
		};

		pcfg_pull_up: pcfg-pull-up {
			bias-pull-up;
		};

		pcfg_pull_down: pcfg-pull-down {
			bias-pull-down;
		};

		pcfg_pull_none: pcfg-pull-none {
			bias-disable;
		};

		pcfg_pull_none_2ma: pcfg-pull-none-2ma {
			bias-disable;
			drive-strength = <2>;
		};

		pcfg_pull_up_2ma: pcfg-pull-up-2ma {
			bias-pull-up;
			drive-strength = <2>;
		};

		pcfg_pull_up_4ma: pcfg-pull-up-4ma {
			bias-pull-up;
			drive-strength = <4>;
		};

		pcfg_pull_none_4ma: pcfg-pull-none-4ma {
			bias-disable;
			drive-strength = <4>;
		};

		pcfg_pull_down_4ma: pcfg-pull-down-4ma {
			bias-pull-down;
			drive-strength = <4>;
		};

		pcfg_pull_none_8ma: pcfg-pull-none-8ma {
			bias-disable;
			drive-strength = <8>;
		};

		pcfg_pull_up_8ma: pcfg-pull-up-8ma {
			bias-pull-up;
			drive-strength = <8>;
		};

		pcfg_pull_none_12ma: pcfg-pull-none-12ma {
			bias-disable;
			drive-strength = <12>;
		};

		pcfg_pull_up_12ma: pcfg-pull-up-12ma {
			bias-pull-up;
			drive-strength = <12>;
		};

		pcfg_output_high: pcfg-output-high {
			output-high;
		};

		pcfg_output_low: pcfg-output-low {
			output-low;
		};

		pcfg_input_high: pcfg-input-high {
			bias-pull-up;
			input-enable;
		};

		pcfg_input: pcfg-input {
			input-enable;
		};

		i2c0 {
			i2c0_xfer: i2c0-xfer {
				rockchip,pins =
					<2 RK_PD0 RK_FUNC_1 &pcfg_pull_none>,
					<2 RK_PD1 RK_FUNC_1 &pcfg_pull_none>;
			};
		};

		i2c1 {
			i2c1_xfer: i2c1-xfer {
				rockchip,pins =
					<2 RK_PA4 RK_FUNC_2 &pcfg_pull_none>,
					<2 RK_PA5 RK_FUNC_2 &pcfg_pull_none>;
			};
		};

		i2c2 {
			i2c2_xfer: i2c2-xfer {
				rockchip,pins =
					<2 RK_PB5 RK_FUNC_1 &pcfg_pull_none>,
					<2 RK_PB6 RK_FUNC_1 &pcfg_pull_none>;
			};
		};

		i2c3 {
			i2c3_xfer: i2c3-xfer {
				rockchip,pins =
					<0 RK_PA5 RK_FUNC_2 &pcfg_pull_none>,
					<0 RK_PA6 RK_FUNC_2 &pcfg_pull_none>;
			};
			i2c3_gpio: i2c3-gpio {
				rockchip,pins =
					<0 RK_PA5 RK_FUNC_GPIO &pcfg_pull_none>,
					<0 RK_PA6 RK_FUNC_GPIO &pcfg_pull_none>;
			};
		};

		tsp {
			tsp_d0: tsp-d0 {
				rockchip,pins = <3 RK_PA4 RK_FUNC_1 &pcfg_pull_none>;
			};
			tsp_d1: tsp-d1 {
				rockchip,pins = <3 RK_PA5 RK_FUNC_1 &pcfg_pull_none>;
			};
			tsp_d2: tsp-d2 {
				rockchip,pins = <3 RK_PA6 RK_FUNC_1 &pcfg_pull_none>;
			};
			tsp_d3: tsp-d3 {
				rockchip,pins = <3 RK_PA7 RK_FUNC_1 &pcfg_pull_none>;
			};
			tsp_d4: tsp-d4 {
				rockchip,pins = <3 RK_PB0 RK_FUNC_1 &pcfg_pull_none>;
			};
			tsp_d5: tsp-d5 {
				rockchip,pins = <2 RK_PC0 RK_FUNC_3 &pcfg_pull_none>;
			};
			tsp_d6: tsp-d6 {
				rockchip,pins = <2 RK_PC1 RK_FUNC_3 &pcfg_pull_none>;
			};
			tsp_d7: tsp-d7 {
				rockchip,pins = <2 RK_PC2 RK_FUNC_3 &pcfg_pull_none>;
			};
			tsp_sync: tsp-sync {
				rockchip,pins = <2 RK_PB7 RK_FUNC_3 &pcfg_pull_none>;
			};
			tsp_clk: tsp-clk {
				rockchip,pins = <3 RK_PA2 RK_FUNC_1 &pcfg_pull_none>;
			};
			tsp_fail: tsp-fail {
				rockchip,pins = <3 RK_PA1 RK_FUNC_1 &pcfg_pull_none>;
			};
			tsp_valid: tsp-valid {
				rockchip,pins = <3 RK_PA0 RK_FUNC_1 &pcfg_pull_none>;
			};
		};

		hdmi_i2c {
			hdmii2c_xfer: hdmii2c-xfer {
				rockchip,pins =
					<0 RK_PA5 RK_FUNC_1 &pcfg_pull_none>,
					<0 RK_PA6 RK_FUNC_1 &pcfg_pull_none>;
			};
		};

		tsadc {
			otp_gpio: otp-gpio {
				rockchip,pins =
					<2 RK_PB5 RK_FUNC_GPIO &pcfg_pull_none>;
			};

			otp_out: otp-out {
				rockchip,pins =
					<2 RK_PB5 RK_FUNC_1 &pcfg_pull_none>;
			};
		};

		uart0 {
			uart0_xfer: uart0-xfer {
				rockchip,pins =
					<1 RK_PB1 RK_FUNC_1 &pcfg_pull_up>,
					<1 RK_PB0 RK_FUNC_1 &pcfg_pull_none>;
			};

			uart0_cts: uart0-cts {
				rockchip,pins =
					<1 RK_PB3 RK_FUNC_1 &pcfg_pull_none>;
			};

			uart0_rts: uart0-rts {
				rockchip,pins =
					<1 RK_PB2 RK_FUNC_1 &pcfg_pull_none>;
			};

			uart0_rts_gpio: uart0-rts-gpio {
				rockchip,pins =
					<1 RK_PB2 RK_FUNC_GPIO &pcfg_pull_none>;
			};
		};

		uart1 {
			uart1_xfer: uart1-xfer {
				rockchip,pins =
					<3 RK_PA4 RK_FUNC_4 &pcfg_pull_up>,
					<3 RK_PA6 RK_FUNC_4 &pcfg_pull_none>;
			};

			uart1_cts: uart1-cts {
				rockchip,pins =
					<3 RK_PA7 RK_FUNC_4 &pcfg_pull_none>;
			};

			uart1_rts: uart1-rts {
				rockchip,pins =
					<3 RK_PA5 RK_FUNC_4 &pcfg_pull_none>;
			};

			uart1_rts_gpio: uart1-rts-gpio {
				rockchip,pins =
					<3 RK_PA5 RK_FUNC_GPIO &pcfg_pull_none>;
			};
		};

		uart2-0 {
			uart2m0_xfer: uart2m0-xfer {
				rockchip,pins =
					<1 RK_PA0 RK_FUNC_2 &pcfg_pull_up>,
					<1 RK_PA1 RK_FUNC_2 &pcfg_pull_none>;
			};
		};

		uart2-1 {
			uart2m1_xfer: uart2m1-xfer {
				rockchip,pins =
					<2 RK_PA0 RK_FUNC_1 &pcfg_pull_up>,
					<2 RK_PA1 RK_FUNC_1 &pcfg_pull_none>;
			};
		};

		spi0-0 {
			spi0m0_clk: spi0m0-clk {
				rockchip,pins =
					<2 RK_PB0 RK_FUNC_1 &pcfg_pull_up>;
			};

			spi0m0_cs0: spi0m0-cs0 {
				rockchip,pins =
					<2 RK_PB3 RK_FUNC_1 &pcfg_pull_up>;
			};

			spi0m0_tx: spi0m0-tx {
				rockchip,pins =
					<2 RK_PB1 RK_FUNC_1 &pcfg_pull_up>;
			};

			spi0m0_rx: spi0m0-rx {
				rockchip,pins =
					<2 RK_PB2 RK_FUNC_1 &pcfg_pull_up>;
			};

			spi0m0_cs1: spi0m0-cs1 {
				rockchip,pins =
					<2 RK_PB4 RK_FUNC_1 &pcfg_pull_up>;
			};
		};

		spi0-1 {
			spi0m1_clk: spi0m1-clk {
				rockchip,pins =
					<3 RK_PC7 RK_FUNC_2 &pcfg_pull_up>;
			};

			spi0m1_cs0: spi0m1-cs0 {
				rockchip,pins =
					<3 RK_PD2 RK_FUNC_2 &pcfg_pull_up>;
			};

			spi0m1_tx: spi0m1-tx {
				rockchip,pins =
					<3 RK_PD1 RK_FUNC_2 &pcfg_pull_up>;
			};

			spi0m1_rx: spi0m1-rx {
				rockchip,pins =
					<3 RK_PD0 RK_FUNC_2 &pcfg_pull_up>;
			};

			spi0m1_cs1: spi0m1-cs1 {
				rockchip,pins =
					<3 RK_PD3 RK_FUNC_2 &pcfg_pull_up>;
			};
		};

		spi0-2 {
			spi0m2_clk: spi0m2-clk {
				rockchip,pins =
					<3 RK_PA0 RK_FUNC_4 &pcfg_pull_up>;
			};

			spi0m2_cs0: spi0m2-cs0 {
				rockchip,pins =
					<3 RK_PB0 RK_FUNC_3 &pcfg_pull_up>;
			};

			spi0m2_tx: spi0m2-tx {
				rockchip,pins =
					<3 RK_PA1 RK_FUNC_4 &pcfg_pull_up>;
			};

			spi0m2_rx: spi0m2-rx {
				rockchip,pins =
					<3 RK_PA2 RK_FUNC_4 &pcfg_pull_up>;
			};
		};

		pdm-0 {
			pdmm0_clk: pdmm0-clk {
				rockchip,pins =
					<2 RK_PC2 RK_FUNC_2 &pcfg_pull_none>;
			};

			pdmm0_fsync: pdmm0-fsync {
				rockchip,pins =
					<2 RK_PC7 RK_FUNC_2 &pcfg_pull_none>;
			};

			pdmm0_sdi0: pdmm0-sdi0 {
				rockchip,pins =
					<2 RK_PC3 RK_FUNC_2 &pcfg_pull_none>;
			};

			pdmm0_sdi1: pdmm0-sdi1 {
				rockchip,pins =
					<2 RK_PC4 RK_FUNC_2 &pcfg_pull_none>;
			};

			pdmm0_sdi2: pdmm0-sdi2 {
				rockchip,pins =
					<2 RK_PC5 RK_FUNC_2 &pcfg_pull_none>;
			};

			pdmm0_sdi3: pdmm0-sdi3 {
				rockchip,pins =
					<2 RK_PC6 RK_FUNC_2 &pcfg_pull_none>;
			};

			pdmm0_sleep: pdmm0-sleep {
				rockchip,pins =
					<2 RK_PC2 RK_FUNC_GPIO &pcfg_input_high>,
					<2 RK_PC3 RK_FUNC_GPIO &pcfg_input_high>,
					<2 RK_PC4 RK_FUNC_GPIO &pcfg_input_high>,
					<2 RK_PC5 RK_FUNC_GPIO &pcfg_input_high>,
					<2 RK_PC6 RK_FUNC_GPIO &pcfg_input_high>,
					<2 RK_PC7 RK_FUNC_GPIO &pcfg_input_high>;
			};
		};

		i2s1 {
			i2s1_mclk: i2s1-mclk {
				rockchip,pins =
					<2 RK_PB7 RK_FUNC_1 &pcfg_pull_none>;
			};

			i2s1_sclk: i2s1-sclk {
				rockchip,pins =
					<2 RK_PC2 RK_FUNC_1 &pcfg_pull_none>;
			};

			i2s1_lrckrx: i2s1-lrckrx {
				rockchip,pins =
					<2 RK_PC0 RK_FUNC_1 &pcfg_pull_none>;
			};

			i2s1_lrcktx: i2s1-lrcktx {
				rockchip,pins =
					<2 RK_PC1 RK_FUNC_1 &pcfg_pull_none>;
			};

			i2s1_sdi: i2s1-sdi {
				rockchip,pins =
					<2 RK_PC3 RK_FUNC_1 &pcfg_pull_none>;
			};

			i2s1_sdo: i2s1-sdo {
				rockchip,pins =
					<2 RK_PC7 RK_FUNC_1 &pcfg_pull_none>;
			};

			i2s1_sdio1: i2s1-sdio1 {
				rockchip,pins =
					<2 RK_PC4 RK_FUNC_1 &pcfg_pull_none>;
			};

			i2s1_sdio2: i2s1-sdio2 {
				rockchip,pins =
					<2 RK_PC5 RK_FUNC_1 &pcfg_pull_none>;
			};

			i2s1_sdio3: i2s1-sdio3 {
				rockchip,pins =
					<2 RK_PC6 RK_FUNC_1 &pcfg_pull_none>;
			};

			i2s1_sleep: i2s1-sleep {
				rockchip,pins =
					<2 RK_PB7 RK_FUNC_GPIO &pcfg_input_high>,
					<2 RK_PC0 RK_FUNC_GPIO &pcfg_input_high>,
					<2 RK_PC1 RK_FUNC_GPIO &pcfg_input_high>,
					<2 RK_PC2 RK_FUNC_GPIO &pcfg_input_high>,
					<2 RK_PC3 RK_FUNC_GPIO &pcfg_input_high>,
					<2 RK_PC4 RK_FUNC_GPIO &pcfg_input_high>,
					<2 RK_PC5 RK_FUNC_GPIO &pcfg_input_high>,
					<2 RK_PC6 RK_FUNC_GPIO &pcfg_input_high>,
					<2 RK_PC7 RK_FUNC_GPIO &pcfg_input_high>;
			};
		};

		i2s2-0 {
			i2s2m0_mclk: i2s2m0-mclk {
				rockchip,pins =
					<1 RK_PC5 RK_FUNC_1 &pcfg_pull_none>;
			};

			i2s2m0_sclk: i2s2m0-sclk {
				rockchip,pins =
					<1 RK_PC6 RK_FUNC_1 &pcfg_pull_none>;
			};

			i2s2m0_lrckrx: i2s2m0-lrckrx {
				rockchip,pins =
					<1 RK_PD2 RK_FUNC_1 &pcfg_pull_none>;
			};

			i2s2m0_lrcktx: i2s2m0-lrcktx {
				rockchip,pins =
					<1 RK_PC7 RK_FUNC_1 &pcfg_pull_none>;
			};

			i2s2m0_sdi: i2s2m0-sdi {
				rockchip,pins =
					<1 RK_PD0 RK_FUNC_1 &pcfg_pull_none>;
			};

			i2s2m0_sdo: i2s2m0-sdo {
				rockchip,pins =
					<1 RK_PD1 RK_FUNC_1 &pcfg_pull_none>;
			};

			i2s2m0_sleep: i2s2m0-sleep {
				rockchip,pins =
					<1 RK_PC5 RK_FUNC_GPIO &pcfg_input_high>,
					<1 RK_PC6 RK_FUNC_GPIO &pcfg_input_high>,
					<1 RK_PD2 RK_FUNC_GPIO &pcfg_input_high>,
					<1 RK_PC7 RK_FUNC_GPIO &pcfg_input_high>,
					<1 RK_PD0 RK_FUNC_GPIO &pcfg_input_high>,
					<1 RK_PD1 RK_FUNC_GPIO &pcfg_input_high>;
			};
		};

		i2s2-1 {
			i2s2m1_mclk: i2s2m1-mclk {
				rockchip,pins =
					<1 RK_PC5 RK_FUNC_1 &pcfg_pull_none>;
			};

			i2s2m1_sclk: i2s2m1-sclk {
				rockchip,pins =
					<3 RK_PA0 RK_FUNC_6 &pcfg_pull_none>;
			};

			i2s2m1_lrckrx: i2sm1-lrckrx {
				rockchip,pins =
					<3 RK_PB0 RK_FUNC_6 &pcfg_pull_none>;
			};

			i2s2m1_lrcktx: i2s2m1-lrcktx {
				rockchip,pins =
					<3 RK_PB0 RK_FUNC_4 &pcfg_pull_none>;
			};

			i2s2m1_sdi: i2s2m1-sdi {
				rockchip,pins =
					<3 RK_PA2 RK_FUNC_6 &pcfg_pull_none>;
			};

			i2s2m1_sdo: i2s2m1-sdo {
				rockchip,pins =
					<3 RK_PA1 RK_FUNC_6 &pcfg_pull_none>;
			};

			i2s2m1_sleep: i2s2m1-sleep {
				rockchip,pins =
					<1 RK_PC5 RK_FUNC_GPIO &pcfg_input_high>,
					<3 RK_PA0 RK_FUNC_GPIO &pcfg_input_high>,
					<3 RK_PB0 RK_FUNC_GPIO &pcfg_input_high>,
					<3 RK_PA2 RK_FUNC_GPIO &pcfg_input_high>,
					<3 RK_PA1 RK_FUNC_GPIO &pcfg_input_high>;
			};
		};

		spdif-0 {
			spdifm0_tx: spdifm0-tx {
				rockchip,pins =
					<0 RK_PD3 RK_FUNC_1 &pcfg_pull_none>;
			};
		};

		spdif-1 {
			spdifm1_tx: spdifm1-tx {
				rockchip,pins =
					<2 RK_PC1 RK_FUNC_2 &pcfg_pull_none>;
			};
		};

		spdif-2 {
			spdifm2_tx: spdifm2-tx {
				rockchip,pins =
					<0 RK_PA2 RK_FUNC_2 &pcfg_pull_none>;
			};
		};

		sdmmc0-0 {
			sdmmc0m0_pwren: sdmmc0m0-pwren {
				rockchip,pins =
					<2 RK_PA7 RK_FUNC_1 &pcfg_pull_up_4ma>;
			};

			sdmmc0m0_gpio: sdmmc0m0-gpio {
				rockchip,pins =
					<2 RK_PA7 RK_FUNC_GPIO &pcfg_pull_up_4ma>;
			};
		};

		sdmmc0-1 {
			sdmmc0m1_pwren: sdmmc0m1-pwren {
				rockchip,pins =
					<0 RK_PD6 RK_FUNC_3 &pcfg_pull_up_4ma>;
			};

			sdmmc0m1_gpio: sdmmc0m1-gpio {
				rockchip,pins =
					<0 RK_PD6 RK_FUNC_GPIO &pcfg_pull_up_4ma>;
			};
		};

		sdmmc0 {
			sdmmc0_clk: sdmmc0-clk {
				rockchip,pins =
					<1 RK_PA6 RK_FUNC_1 &pcfg_pull_none_4ma>;
			};

			sdmmc0_cmd: sdmmc0-cmd {
				rockchip,pins =
					<1 RK_PA4 RK_FUNC_1 &pcfg_pull_up_4ma>;
			};

			sdmmc0_dectn: sdmmc0-dectn {
				rockchip,pins =
					<1 RK_PA5 RK_FUNC_1 &pcfg_pull_up_4ma>;
			};

			sdmmc0_wrprt: sdmmc0-wrprt {
				rockchip,pins =
					<1 RK_PA7 RK_FUNC_1 &pcfg_pull_up_4ma>;
			};

			sdmmc0_bus1: sdmmc0-bus1 {
				rockchip,pins =
					<1 RK_PA0 RK_FUNC_1 &pcfg_pull_up_4ma>;
			};

			sdmmc0_bus4: sdmmc0-bus4 {
				rockchip,pins =
					<1 RK_PA0 RK_FUNC_1 &pcfg_pull_up_4ma>,
					<1 RK_PA1 RK_FUNC_1 &pcfg_pull_up_4ma>,
					<1 RK_PA2 RK_FUNC_1 &pcfg_pull_up_4ma>,
					<1 RK_PA3 RK_FUNC_1 &pcfg_pull_up_4ma>;
			};

			sdmmc0_gpio: sdmmc0-gpio {
				rockchip,pins =
					<1 RK_PA6 RK_FUNC_GPIO &pcfg_pull_up_4ma>,
					<1 RK_PA4 RK_FUNC_GPIO &pcfg_pull_up_4ma>,
					<1 RK_PA5 RK_FUNC_GPIO &pcfg_pull_up_4ma>,
					<1 RK_PA7 RK_FUNC_GPIO &pcfg_pull_up_4ma>,
					<1 RK_PA3 RK_FUNC_GPIO &pcfg_pull_up_4ma>,
					<1 RK_PA2 RK_FUNC_GPIO &pcfg_pull_up_4ma>,
					<1 RK_PA1 RK_FUNC_GPIO &pcfg_pull_up_4ma>,
					<1 RK_PA0 RK_FUNC_GPIO &pcfg_pull_up_4ma>;
			};
		};

		sdmmc0ext {
			sdmmc0ext_clk: sdmmc0ext-clk {
				rockchip,pins =
					<3 RK_PA2 RK_FUNC_3 &pcfg_pull_none_4ma>;
			};

			sdmmc0ext_cmd: sdmmc0ext-cmd {
				rockchip,pins =
					<3 RK_PA0 RK_FUNC_3 &pcfg_pull_up_4ma>;
			};

			sdmmc0ext_wrprt: sdmmc0ext-wrprt {
				rockchip,pins =
					<3 RK_PA3 RK_FUNC_3 &pcfg_pull_up_4ma>;
			};

			sdmmc0ext_dectn: sdmmc0ext-dectn {
				rockchip,pins =
					<3 RK_PA1 RK_FUNC_3 &pcfg_pull_up_4ma>;
			};

			sdmmc0ext_bus1: sdmmc0ext-bus1 {
				rockchip,pins =
					<3 RK_PA4 RK_FUNC_3 &pcfg_pull_up_4ma>;
			};

			sdmmc0ext_bus4: sdmmc0ext-bus4 {
				rockchip,pins =
					<3 RK_PA4 RK_FUNC_3 &pcfg_pull_up_4ma>,
					<3 RK_PA5 RK_FUNC_3 &pcfg_pull_up_4ma>,
					<3 RK_PA6 RK_FUNC_3 &pcfg_pull_up_4ma>,
					<3 RK_PA7 RK_FUNC_3 &pcfg_pull_up_4ma>;
			};

			sdmmc0ext_gpio: sdmmc0ext-gpio {
				rockchip,pins =
					<3 RK_PA0 RK_FUNC_GPIO &pcfg_pull_up_4ma>,
					<3 RK_PA1 RK_FUNC_GPIO &pcfg_pull_up_4ma>,
					<3 RK_PA2 RK_FUNC_GPIO &pcfg_pull_up_4ma>,
					<3 RK_PA3 RK_FUNC_GPIO &pcfg_pull_up_4ma>,
					<3 RK_PA4 RK_FUNC_GPIO &pcfg_pull_up_4ma>,
					<3 RK_PA5 RK_FUNC_GPIO &pcfg_pull_up_4ma>,
					<3 RK_PA6 RK_FUNC_GPIO &pcfg_pull_up_4ma>,
					<3 RK_PA7 RK_FUNC_GPIO &pcfg_pull_up_4ma>;
			};
		};

		sdmmc1 {
			sdmmc1_clk: sdmmc1-clk {
				rockchip,pins =
					<1 RK_PB4 RK_FUNC_1 &pcfg_pull_none_8ma>;
			};

			sdmmc1_cmd: sdmmc1-cmd {
				rockchip,pins =
					<1 RK_PB5 RK_FUNC_1 &pcfg_pull_up_8ma>;
			};

			sdmmc1_pwren: sdmmc1-pwren {
				rockchip,pins =
					<1 RK_PC2 RK_FUNC_1 &pcfg_pull_up_8ma>;
			};

			sdmmc1_wrprt: sdmmc1-wrprt {
				rockchip,pins =
					<1 RK_PC4 RK_FUNC_1 &pcfg_pull_up_8ma>;
			};

			sdmmc1_dectn: sdmmc1-dectn {
				rockchip,pins =
					<1 RK_PC3 RK_FUNC_1 &pcfg_pull_up_8ma>;
			};

			sdmmc1_bus1: sdmmc1-bus1 {
				rockchip,pins =
					<1 RK_PB6 RK_FUNC_1 &pcfg_pull_up_8ma>;
			};

			sdmmc1_bus4: sdmmc1-bus4 {
				rockchip,pins =
					<1 RK_PB6 RK_FUNC_1 &pcfg_pull_up_8ma>,
					<1 RK_PB7 RK_FUNC_1 &pcfg_pull_up_8ma>,
					<1 RK_PC0 RK_FUNC_1 &pcfg_pull_up_8ma>,
					<1 RK_PC1 RK_FUNC_1 &pcfg_pull_up_8ma>;
			};

			sdmmc1_gpio: sdmmc1-gpio {
				rockchip,pins =
					<1 RK_PB4 RK_FUNC_GPIO &pcfg_pull_up_4ma>,
					<1 RK_PB5 RK_FUNC_GPIO &pcfg_pull_up_4ma>,
					<1 RK_PB6 RK_FUNC_GPIO &pcfg_pull_up_4ma>,
					<1 RK_PB7 RK_FUNC_GPIO &pcfg_pull_up_4ma>,
					<1 RK_PC0 RK_FUNC_GPIO &pcfg_pull_up_4ma>,
					<1 RK_PC1 RK_FUNC_GPIO &pcfg_pull_up_4ma>,
					<1 RK_PC2 RK_FUNC_GPIO &pcfg_pull_up_4ma>,
					<1 RK_PC3 RK_FUNC_GPIO &pcfg_pull_up_4ma>,
					<1 RK_PC4 RK_FUNC_GPIO &pcfg_pull_up_4ma>;
			};
		};

		emmc {
			emmc_clk: emmc-clk {
				rockchip,pins =
					<3 RK_PC5 RK_FUNC_2 &pcfg_pull_none_12ma>;
			};

			emmc_cmd: emmc-cmd {
				rockchip,pins =
					<3 RK_PC3 RK_FUNC_2 &pcfg_pull_up_12ma>;
			};

			emmc_pwren: emmc-pwren {
				rockchip,pins =
					<3 RK_PC6 RK_FUNC_2 &pcfg_pull_none>;
			};

			emmc_rstnout: emmc-rstnout {
				rockchip,pins =
					<3 RK_PC4 RK_FUNC_2 &pcfg_pull_none>;
			};

			emmc_bus1: emmc-bus1 {
				rockchip,pins =
					<0 RK_PA7 RK_FUNC_2 &pcfg_pull_up_12ma>;
			};

			emmc_bus4: emmc-bus4 {
				rockchip,pins =
					<0 RK_PA7 RK_FUNC_2 &pcfg_pull_up_12ma>,
					<2 RK_PD4 RK_FUNC_2 &pcfg_pull_up_12ma>,
					<2 RK_PD5 RK_FUNC_2 &pcfg_pull_up_12ma>,
					<2 RK_PD6 RK_FUNC_2 &pcfg_pull_up_12ma>;
			};

			emmc_bus8: emmc-bus8 {
				rockchip,pins =
					<0 RK_PA7 RK_FUNC_2 &pcfg_pull_up_12ma>,
					<2 RK_PD4 RK_FUNC_2 &pcfg_pull_up_12ma>,
					<2 RK_PD5 RK_FUNC_2 &pcfg_pull_up_12ma>,
					<2 RK_PD6 RK_FUNC_2 &pcfg_pull_up_12ma>,
					<2 RK_PD7 RK_FUNC_2 &pcfg_pull_up_12ma>,
					<3 RK_PC0 RK_FUNC_2 &pcfg_pull_up_12ma>,
					<3 RK_PC1 RK_FUNC_2 &pcfg_pull_up_12ma>,
					<3 RK_PC2 RK_FUNC_2 &pcfg_pull_up_12ma>;
			};
		};

		pwm0 {
			pwm0_pin: pwm0-pin {
				rockchip,pins =
					<2 RK_PA4 RK_FUNC_1 &pcfg_pull_none>;
			};

			pwm0_pin_pull_up: pwm0-pin-pull-up {
				rockchip,pins =
					<2 RK_PA4 RK_FUNC_1 &pcfg_pull_up>;
			};
		};

		pwm1 {
			pwm1_pin: pwm1-pin {
				rockchip,pins =
					<2 RK_PA5 RK_FUNC_1 &pcfg_pull_none>;
			};

			pwm1_pin_pull_up: pwm1-pin-pull-up {
				rockchip,pins =
					<2 RK_PA5 RK_FUNC_1 &pcfg_pull_up>;
			};
		};

		pwm2 {
			pwm2_pin: pwm2-pin {
				rockchip,pins =
					<2 RK_PA6 RK_FUNC_1 &pcfg_pull_none>;
			};
		};

		pwmir {
			pwmir_pin: pwmir-pin {
				rockchip,pins =
					<2 RK_PA2 RK_FUNC_1 &pcfg_pull_none>;
			};
		};

		gmac-1 {
			rgmiim1_pins: rgmiim1-pins {
				rockchip,pins =
					/* mac_txclk */
					<1 RK_PB4 RK_FUNC_2 &pcfg_pull_none_12ma>,
					/* mac_rxclk */
					<1 RK_PB5 RK_FUNC_2 &pcfg_pull_none_2ma>,
					/* mac_mdio */
					<1 RK_PC3 RK_FUNC_2 &pcfg_pull_none_2ma>,
					/* mac_txen */
					<1 RK_PD1 RK_FUNC_2 &pcfg_pull_none_12ma>,
					/* mac_clk */
					<1 RK_PC5 RK_FUNC_2 &pcfg_pull_none_2ma>,
					/* mac_rxdv */
					<1 RK_PC6 RK_FUNC_2 &pcfg_pull_none_2ma>,
					/* mac_mdc */
					<1 RK_PC7 RK_FUNC_2 &pcfg_pull_none_2ma>,
					/* mac_rxd1 */
					<1 RK_PB2 RK_FUNC_2 &pcfg_pull_none_2ma>,
					/* mac_rxd0 */
					<1 RK_PB3 RK_FUNC_2 &pcfg_pull_none_2ma>,
					/* mac_txd1 */
					<1 RK_PB0 RK_FUNC_2 &pcfg_pull_none_12ma>,
					/* mac_txd0 */
					<1 RK_PB1 RK_FUNC_2 &pcfg_pull_none_12ma>,
					/* mac_rxd3 */
					<1 RK_PB6 RK_FUNC_2 &pcfg_pull_none_2ma>,
					/* mac_rxd2 */
					<1 RK_PB7 RK_FUNC_2 &pcfg_pull_none_2ma>,
					/* mac_txd3 */
					<1 RK_PC0 RK_FUNC_2 &pcfg_pull_none_12ma>,
					/* mac_txd2 */
					<1 RK_PC1 RK_FUNC_2 &pcfg_pull_none_12ma>,

					/* mac_txclk */
					<0 RK_PB0 RK_FUNC_1 &pcfg_pull_none>,
					/* mac_txen */
					<0 RK_PB4 RK_FUNC_1 &pcfg_pull_none>,
					/* mac_clk */
					<0 RK_PD0 RK_FUNC_1 &pcfg_pull_none>,
					/* mac_txd1 */
					<0 RK_PC0 RK_FUNC_1 &pcfg_pull_none>,
					/* mac_txd0 */
					<0 RK_PC1 RK_FUNC_1 &pcfg_pull_none>,
					/* mac_txd3 */
					<0 RK_PC7 RK_FUNC_1 &pcfg_pull_none>,
					/* mac_txd2 */
					<0 RK_PC6 RK_FUNC_1 &pcfg_pull_none>;
			};

			rmiim1_pins: rmiim1-pins {
				rockchip,pins =
					/* mac_mdio */
					<1 RK_PC3 RK_FUNC_2 &pcfg_pull_none_2ma>,
					/* mac_txen */
					<1 RK_PD1 RK_FUNC_2 &pcfg_pull_none_12ma>,
					/* mac_clk */
					<1 RK_PC5 RK_FUNC_2 &pcfg_pull_none_2ma>,
					/* mac_rxer */
					<1 RK_PD0 RK_FUNC_2 &pcfg_pull_none_2ma>,
					/* mac_rxdv */
					<1 RK_PC6 RK_FUNC_2 &pcfg_pull_none_2ma>,
					/* mac_mdc */
					<1 RK_PC7 RK_FUNC_2 &pcfg_pull_none_2ma>,
					/* mac_rxd1 */
					<1 RK_PB2 RK_FUNC_2 &pcfg_pull_none_2ma>,
					/* mac_rxd0 */
					<1 RK_PB3 RK_FUNC_2 &pcfg_pull_none_2ma>,
					/* mac_txd1 */
					<1 RK_PB0 RK_FUNC_2 &pcfg_pull_none_12ma>,
					/* mac_txd0 */
					<1 RK_PB1 RK_FUNC_2 &pcfg_pull_none_12ma>,

					/* mac_mdio */
					<0 RK_PB3 RK_FUNC_1 &pcfg_pull_none>,
					/* mac_txen */
					<0 RK_PB4 RK_FUNC_1 &pcfg_pull_none>,
					/* mac_clk */
					<0 RK_PD0 RK_FUNC_1 &pcfg_pull_none>,
					/* mac_mdc */
					<0 RK_PC3 RK_FUNC_1 &pcfg_pull_none>,
					/* mac_txd1 */
					<0 RK_PC0 RK_FUNC_1 &pcfg_pull_none>,
					/* mac_txd0 */
					<0 RK_PC1 RK_FUNC_1 &pcfg_pull_none>;
			};
		};

		gmac2phy {
			fephyled_speed100: fephyled-speed100 {
				rockchip,pins =
					<0 RK_PD7 RK_FUNC_1 &pcfg_pull_none>;
			};

			fephyled_speed10: fephyled-speed10 {
				rockchip,pins =
					<0 RK_PD6 RK_FUNC_1 &pcfg_pull_none>;
			};

			fephyled_duplex: fephyled-duplex {
				rockchip,pins =
					<0 RK_PD6 RK_FUNC_2 &pcfg_pull_none>;
			};

			fephyled_rxm0: fephyled-rxm0 {
				rockchip,pins =
					<0 RK_PD5 RK_FUNC_1 &pcfg_pull_none>;
			};

			fephyled_txm0: fephyled-txm0 {
				rockchip,pins =
					<0 RK_PD5 RK_FUNC_2 &pcfg_pull_none>;
			};

			fephyled_linkm0: fephyled-linkm0 {
				rockchip,pins =
					<0 RK_PD4 RK_FUNC_1 &pcfg_pull_none>;
			};

			fephyled_rxm1: fephyled-rxm1 {
				rockchip,pins =
					<2 RK_PD1 RK_FUNC_2 &pcfg_pull_none>;
			};

			fephyled_txm1: fephyled-txm1 {
				rockchip,pins =
					<2 RK_PD1 RK_FUNC_3 &pcfg_pull_none>;
			};

			fephyled_linkm1: fephyled-linkm1 {
				rockchip,pins =
					<2 RK_PD0 RK_FUNC_2 &pcfg_pull_none>;
			};
		};

		tsadc_pin {
			tsadc_int: tsadc-int {
				rockchip,pins =
					<2 RK_PB5 RK_FUNC_2 &pcfg_pull_none>;
			};
			tsadc_gpio: tsadc-gpio {
				rockchip,pins =
					<2 RK_PB5 RK_FUNC_GPIO &pcfg_pull_none>;
			};
		};

		hdmi_pin {
			hdmi_cec: hdmi-cec {
				rockchip,pins =
					<0 RK_PA3 RK_FUNC_1 &pcfg_pull_none>;
			};

			hdmi_hpd: hdmi-hpd {
				rockchip,pins =
					<0 RK_PA4 RK_FUNC_1 &pcfg_pull_down>;
			};
		};

		cif-0 {
			dvp_d2d9_m0:dvp-d2d9-m0 {
				rockchip,pins =
					/* cif_d0 */
					<3 RK_PA4 RK_FUNC_2 &pcfg_pull_none>,
					/* cif_d1 */
					<3 RK_PA5 RK_FUNC_2 &pcfg_pull_none>,
					/* cif_d2 */
					<3 RK_PA6 RK_FUNC_2 &pcfg_pull_none>,
					/* cif_d3 */
					<3 RK_PA7 RK_FUNC_2 &pcfg_pull_none>,
					/* cif_d4 */
					<3 RK_PB0 RK_FUNC_2 &pcfg_pull_none>,
					/* cif_d5m0 */
					<3 RK_PB1 RK_FUNC_2 &pcfg_pull_none>,
					/* cif_d6m0 */
					<3 RK_PB2 RK_FUNC_2 &pcfg_pull_none>,
					/* cif_d7m0 */
					<3 RK_PB3 RK_FUNC_2 &pcfg_pull_none>,
					/* cif_href */
					<3 RK_PA1 RK_FUNC_2 &pcfg_pull_none>,
					/* cif_vsync */
					<3 RK_PA0 RK_FUNC_2 &pcfg_pull_none>,
					/* cif_clkoutm0 */
					<3 RK_PA3 RK_FUNC_2 &pcfg_pull_none>,
					/* cif_clkin */
					<3 RK_PA2 RK_FUNC_2 &pcfg_pull_none>;
			};
		};

		cif-1 {
			dvp_d2d9_m1:dvp-d2d9-m1 {
				rockchip,pins =
					/* cif_d0 */
					<3 RK_PA4 RK_FUNC_2 &pcfg_pull_none>,
					/* cif_d1 */
					<3 RK_PA5 RK_FUNC_2 &pcfg_pull_none>,
					/* cif_d2 */
					<3 RK_PA6 RK_FUNC_2 &pcfg_pull_none>,
					/* cif_d3 */
					<3 RK_PA7 RK_FUNC_2 &pcfg_pull_none>,
					/* cif_d4 */
					<3 RK_PB0 RK_FUNC_2 &pcfg_pull_none>,
					/* cif_d5m1 */
					<2 RK_PC0 RK_FUNC_4 &pcfg_pull_none>,
					/* cif_d6m1 */
					<2 RK_PC1 RK_FUNC_4 &pcfg_pull_none>,
					/* cif_d7m1 */
					<2 RK_PC2 RK_FUNC_4 &pcfg_pull_none>,
					/* cif_href */
					<3 RK_PA1 RK_FUNC_2 &pcfg_pull_none>,
					/* cif_vsync */
					<3 RK_PA0 RK_FUNC_2 &pcfg_pull_none>,
					/* cif_clkoutm1 */
					<2 RK_PB7 RK_FUNC_4 &pcfg_pull_none>,
					/* cif_clkin */
					<3 RK_PA2 RK_FUNC_2 &pcfg_pull_none>;
			};
		};
	};
};<|MERGE_RESOLUTION|>--- conflicted
+++ resolved
@@ -565,11 +565,7 @@
 		compatible = "snps,dw-wdt";
 		reg = <0x0 0xff1a0000 0x0 0x100>;
 		interrupts = <GIC_SPI 40 IRQ_TYPE_LEVEL_HIGH>;
-<<<<<<< HEAD
-		clocks = <&cru PCLK_WDT>;
-=======
 		clocks = <&cru PCLK_BUS_PRE>;
->>>>>>> 24d866d6
 		status = "disabled";
 	};
 
