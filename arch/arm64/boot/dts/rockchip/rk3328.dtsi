--- conflicted
+++ resolved
@@ -662,14 +662,9 @@
 	};
 
 	gpu: gpu@ff300000 {
-<<<<<<< HEAD
 		compatible = "arm,mali-450";
-		reg = <0x0 0xff300000 0x0 0x40000>;
-
-=======
-		compatible = "rockchip,rk3328-mali", "arm,mali-450";
 		reg = <0x0 0xff300000 0x0 0x30000>;
->>>>>>> d8aa9b09
+
 		interrupts = <GIC_SPI 90 IRQ_TYPE_LEVEL_HIGH>,
 			     <GIC_SPI 87 IRQ_TYPE_LEVEL_HIGH>,
 			     <GIC_SPI 93 IRQ_TYPE_LEVEL_HIGH>,
