--- conflicted
+++ resolved
@@ -47,11 +47,7 @@
 	compatible = "rockchip,linux", "rockchip,rk3399";
 
 	chosen {
-<<<<<<< HEAD
 		bootargs = "earlycon=uart8250,mmio32,0xff1a0000 swiotlb=1 console=ttyFIQ0 rw root=PARTUUID=614e0000-0000 rootfstype=ext4 rootwait systemd.gpt_auto=0";
-=======
-		bootargs = "earlycon=uart8250,mmio32,0xff1a0000 swiotlb=1 console=ttyFIQ0 rw root=PARTUUID=614e0000-0000 rootfstype=ext4 rootwait coherent_pool=1m";
->>>>>>> 24d866d6
 	};
 
 	reserved-memory {
