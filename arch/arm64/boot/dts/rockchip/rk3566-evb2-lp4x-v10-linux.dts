--- conflicted
+++ resolved
@@ -10,11 +10,4 @@
 
 &vp0 {
 	cursor-win-id = <ROCKCHIP_VOP2_CLUSTER0>;
-<<<<<<< HEAD
-};
-
-&vp1 {
-	cursor-win-id = <ROCKCHIP_VOP2_CLUSTER1>;
-=======
->>>>>>> 604cec40
 };