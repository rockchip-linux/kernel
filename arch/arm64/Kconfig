--- conflicted
+++ resolved
@@ -3,36 +3,25 @@
 	select ARCH_HAS_ATOMIC64_DEC_IF_POSITIVE
 	select ARCH_HAS_OPP
 	select ARCH_USE_CMPXCHG_LOCKREF
-<<<<<<< HEAD
 	select ARCH_HAS_OPP
 	select ARCH_HAS_TICK_BROADCAST if GENERIC_CLOCKEVENTS_BROADCAST
 	select ARCH_SUPPORTS_ATOMIC_RMW
-=======
->>>>>>> 9698ac7c
 	select ARCH_WANT_OPTIONAL_GPIOLIB
 	select ARCH_WANT_COMPAT_IPC_PARSE_VERSION
 	select ARCH_WANT_FRAME_POINTERS
 	select ARM_AMBA
 	select ARM_ARCH_TIMER
 	select ARM_GIC
-<<<<<<< HEAD
 	select ARM_GIC_V3
 	select BUILDTIME_EXTABLE_SORT
 	select CLONE_BACKWARDS
 	select COMMON_CLK
 	select CPU_PM if (SUSPEND || CPU_IDLE)
 	select DCACHE_WORD_ACCESS
+	select GENERIC_ALLOCATOR
 	select GENERIC_CLOCKEVENTS
 	select GENERIC_CLOCKEVENTS_BROADCAST if SMP
 	select GENERIC_CPU_AUTOPROBE
-=======
-	select BUILDTIME_EXTABLE_SORT
-	select CLONE_BACKWARDS
-	select COMMON_CLK
-	select DCACHE_WORD_ACCESS
-	select GENERIC_ALLOCATOR
-	select GENERIC_CLOCKEVENTS
->>>>>>> 9698ac7c
 	select GENERIC_EARLY_IOREMAP
 	select GENERIC_IOMAP
 	select GENERIC_IRQ_PROBE
@@ -42,30 +31,21 @@
 	select GENERIC_STRNLEN_USER
 	select GENERIC_TIME_VSYSCALL
 	select HARDIRQS_SW_RESEND
-<<<<<<< HEAD
 	select HAVE_ARCH_JUMP_LABEL
 	select HAVE_ARCH_KGDB
 	select HAVE_ARCH_TRACEHOOK
 	select HAVE_C_RECORDMCOUNT
-=======
-	select HAVE_ARCH_KGDB
-	select HAVE_ARCH_TRACEHOOK
->>>>>>> 9698ac7c
 	select HAVE_CC_STACKPROTECTOR
 	select HAVE_DEBUG_BUGVERBOSE
 	select HAVE_DEBUG_KMEMLEAK
 	select HAVE_DMA_API_DEBUG
 	select HAVE_DMA_ATTRS
 	select HAVE_DMA_CONTIGUOUS
-<<<<<<< HEAD
 	select HAVE_DYNAMIC_FTRACE
 	select HAVE_EFFICIENT_UNALIGNED_ACCESS
 	select HAVE_FTRACE_MCOUNT_RECORD
 	select HAVE_FUNCTION_TRACER
 	select HAVE_FUNCTION_GRAPH_TRACER
-=======
-	select HAVE_EFFICIENT_UNALIGNED_ACCESS
->>>>>>> 9698ac7c
 	select HAVE_GENERIC_DMA_COHERENT
 	select HAVE_GENERIC_HARDIRQS
 	select HAVE_HW_BREAKPOINT if PERF_EVENTS
