/*
 * Based on arch/arm/kernel/traps.c
 *
 * Copyright (C) 1995-2009 Russell King
 * Copyright (C) 2012 ARM Ltd.
 *
 * This program is free software; you can redistribute it and/or modify
 * it under the terms of the GNU General Public License version 2 as
 * published by the Free Software Foundation.
 *
 * This program is distributed in the hope that it will be useful,
 * but WITHOUT ANY WARRANTY; without even the implied warranty of
 * MERCHANTABILITY or FITNESS FOR A PARTICULAR PURPOSE.  See the
 * GNU General Public License for more details.
 *
 * You should have received a copy of the GNU General Public License
 * along with this program.  If not, see <http://www.gnu.org/licenses/>.
 */

#include <linux/bug.h>
#include <linux/signal.h>
#include <linux/personality.h>
#include <linux/kallsyms.h>
#include <linux/spinlock.h>
#include <linux/uaccess.h>
#include <linux/hardirq.h>
#include <linux/kdebug.h>
#include <linux/module.h>
#include <linux/kexec.h>
#include <linux/delay.h>
#include <linux/init.h>
#include <linux/sched.h>
#include <linux/syscalls.h>

#include <asm/atomic.h>
#include <asm/barrier.h>
#include <asm/bug.h>
#include <asm/debug-monitors.h>
#include <asm/esr.h>
#include <asm/insn.h>
#include <asm/traps.h>
#include <asm/stack_pointer.h>
#include <asm/stacktrace.h>
#include <asm/exception.h>
#include <asm/system_misc.h>

static const char *handler[]= {
	"Synchronous Abort",
	"IRQ",
	"FIQ",
	"Error"
};

int show_unhandled_signals = 0;

/*
 * Dump out the contents of some memory nicely...
 */
static void dump_mem(const char *lvl, const char *str, unsigned long bottom,
		     unsigned long top, bool compat)
{
	unsigned long first;
	mm_segment_t fs;
	int i;
	unsigned int width = compat ? 4 : 8;

	/*
	 * We need to switch to kernel mode so that we can use __get_user
	 * to safely read from kernel space.
	 */
	fs = get_fs();
	set_fs(KERNEL_DS);

	printk("%s%s(0x%016lx to 0x%016lx)\n", lvl, str, bottom, top);

	for (first = bottom & ~31; first < top; first += 32) {
		unsigned long p;
		char str[sizeof(" 12345678") * 8 + 1];

		memset(str, ' ', sizeof(str));
		str[sizeof(str) - 1] = '\0';

		for (p = first, i = 0; i < (32 / width)
					&& p < top; i++, p += width) {
			if (p >= bottom && p < top) {
				unsigned long val;

				if (width == 8) {
					if (__get_user(val, (unsigned long *)p) == 0)
						sprintf(str + i * 17, " %016lx", val);
					else
						sprintf(str + i * 17, " ????????????????");
				} else {
					if (__get_user(val, (unsigned int *)p) == 0)
						sprintf(str + i * 9, " %08lx", val);
					else
						sprintf(str + i * 9, " ????????");
				}
			}
		}
		printk("%s%04lx:%s\n", lvl, first & 0xffff, str);
	}

	set_fs(fs);
}

static void dump_backtrace_entry(unsigned long where)
{
	/*
	 * Note that 'where' can have a physical address, but it's not handled.
	 */
	print_ip_sym(where);
}

static void __dump_instr(const char *lvl, struct pt_regs *regs)
{
	unsigned long addr = instruction_pointer(regs);
	char str[sizeof("00000000 ") * 5 + 2 + 1], *p = str;
	int i;

	for (i = -4; i < 1; i++) {
		unsigned int val, bad;

		bad = get_user(val, &((u32 *)addr)[i]);

		if (!bad)
			p += sprintf(p, i == 0 ? "(%08x) " : "%08x ", val);
		else {
			p += sprintf(p, "bad PC value");
			break;
		}
	}
	printk("%sCode: %s\n", lvl, str);
}

static void dump_instr(const char *lvl, struct pt_regs *regs)
{
	if (!user_mode(regs)) {
		mm_segment_t fs = get_fs();
		set_fs(KERNEL_DS);
		__dump_instr(lvl, regs);
		set_fs(fs);
	} else {
		__dump_instr(lvl, regs);
	}
}

static void dump_backtrace(struct pt_regs *regs, struct task_struct *tsk)
{
	struct stackframe frame;
	unsigned long irq_stack_ptr;
	int skip;

	pr_debug("%s(regs = %p tsk = %p)\n", __func__, regs, tsk);

	if (!tsk)
		tsk = current;

<<<<<<< HEAD
	pr_debug("%s(regs = %p tsk = %p)\n", __func__, regs, tsk);

	if (!tsk)
		tsk = current;

=======
>>>>>>> 152bacdd
	if (!try_get_task_stack(tsk))
		return;

	/*
	 * Switching between stacks is valid when tracing current and in
	 * non-preemptible context.
	 */
	if (tsk == current && !preemptible())
		irq_stack_ptr = IRQ_STACK_PTR(smp_processor_id());
	else
		irq_stack_ptr = 0;

<<<<<<< HEAD
=======
	pr_debug("%s(regs = %p tsk = %p)\n", __func__, regs, tsk);

	if (!tsk)
		tsk = current;

>>>>>>> 152bacdd
	if (tsk == current) {
		frame.fp = (unsigned long)__builtin_frame_address(0);
		frame.sp = current_stack_pointer;
		frame.pc = (unsigned long)dump_backtrace;
	} else {
		/*
		 * task blocked in __switch_to
		 */
		frame.fp = thread_saved_fp(tsk);
		frame.sp = thread_saved_sp(tsk);
		frame.pc = thread_saved_pc(tsk);
	}
#ifdef CONFIG_FUNCTION_GRAPH_TRACER
	frame.graph = tsk->curr_ret_stack;
#endif

	skip = !!regs;
	printk("Call trace:\n");
	while (1) {
		unsigned long where = frame.pc;
		unsigned long stack;
		int ret;

		/* skip until specified stack frame */
		if (!skip) {
			dump_backtrace_entry(where);
		} else if (frame.fp == regs->regs[29]) {
			skip = 0;
			/*
			 * Mostly, this is the case where this function is
			 * called in panic/abort. As exception handler's
			 * stack frame does not contain the corresponding pc
			 * at which an exception has taken place, use regs->pc
			 * instead.
			 */
			dump_backtrace_entry(regs->pc);
		}
		ret = unwind_frame(tsk, &frame);
		if (ret < 0)
			break;
		stack = frame.sp;
		if (in_exception_text(where)) {
			/*
			 * If we switched to the irq_stack before calling this
			 * exception handler, then the pt_regs will be on the
			 * task stack. The easiest way to tell is if the large
			 * pt_regs would overlap with the end of the irq_stack.
			 */
			if (stack < irq_stack_ptr &&
			    (stack + sizeof(struct pt_regs)) > irq_stack_ptr)
				stack = IRQ_STACK_TO_TASK_STACK(irq_stack_ptr);

			dump_mem("", "Exception stack", stack,
				 stack + sizeof(struct pt_regs), false);
		}
	}

	put_task_stack(tsk);
}

void show_stack(struct task_struct *tsk, unsigned long *sp)
{
	dump_backtrace(NULL, tsk);
	barrier();
}

#ifdef CONFIG_PREEMPT
#define S_PREEMPT " PREEMPT"
#else
#define S_PREEMPT ""
#endif
#define S_SMP " SMP"

static int __die(const char *str, int err, struct pt_regs *regs)
{
	struct task_struct *tsk = current;
	static int die_counter;
	int ret;

	pr_emerg("Internal error: %s: %x [#%d]" S_PREEMPT S_SMP "\n",
		 str, err, ++die_counter);

	/* trap and error numbers are mostly meaningless on ARM */
	ret = notify_die(DIE_OOPS, str, regs, err, 0, SIGSEGV);
	if (ret == NOTIFY_STOP)
		return ret;

	print_modules();
	__show_regs(regs);
	pr_emerg("Process %.*s (pid: %d, stack limit = 0x%p)\n",
		 TASK_COMM_LEN, tsk->comm, task_pid_nr(tsk),
		 end_of_stack(tsk));

	if (!user_mode(regs) || in_interrupt()) {
		dump_mem(KERN_EMERG, "Stack: ", regs->sp,
			 THREAD_SIZE + (unsigned long)task_stack_page(tsk),
			 compat_user_mode(regs));
		dump_backtrace(regs, tsk);
		dump_instr(KERN_EMERG, regs);
	}

	return ret;
}

static DEFINE_RAW_SPINLOCK(die_lock);

/*
 * This function is protected against re-entrancy.
 */
void die(const char *str, struct pt_regs *regs, int err)
{
	int ret;
	unsigned long flags;

	raw_spin_lock_irqsave(&die_lock, flags);

	oops_enter();

	console_verbose();
	bust_spinlocks(1);
	ret = __die(str, err, regs);

	if (regs && kexec_should_crash(current))
		crash_kexec(regs);

	bust_spinlocks(0);
	add_taint(TAINT_DIE, LOCKDEP_NOW_UNRELIABLE);
	oops_exit();

	if (in_interrupt())
		panic("Fatal exception in interrupt");
	if (panic_on_oops)
		panic("Fatal exception");

	raw_spin_unlock_irqrestore(&die_lock, flags);

	if (ret != NOTIFY_STOP)
		do_exit(SIGSEGV);
}

void arm64_notify_die(const char *str, struct pt_regs *regs,
		      struct siginfo *info, int err)
{
	if (user_mode(regs)) {
		current->thread.fault_address = 0;
		current->thread.fault_code = err;
		force_sig_info(info->si_signo, info, current);
	} else {
		die(str, regs, err);
	}
}

static LIST_HEAD(undef_hook);
static DEFINE_RAW_SPINLOCK(undef_lock);

void register_undef_hook(struct undef_hook *hook)
{
	unsigned long flags;

	raw_spin_lock_irqsave(&undef_lock, flags);
	list_add(&hook->node, &undef_hook);
	raw_spin_unlock_irqrestore(&undef_lock, flags);
}

void unregister_undef_hook(struct undef_hook *hook)
{
	unsigned long flags;

	raw_spin_lock_irqsave(&undef_lock, flags);
	list_del(&hook->node);
	raw_spin_unlock_irqrestore(&undef_lock, flags);
}

static int call_undef_hook(struct pt_regs *regs)
{
	struct undef_hook *hook;
	unsigned long flags;
	u32 instr;
	int (*fn)(struct pt_regs *regs, u32 instr) = NULL;
	void __user *pc = (void __user *)instruction_pointer(regs);

	if (!user_mode(regs))
		return 1;

	if (compat_thumb_mode(regs)) {
		/* 16-bit Thumb instruction */
		if (get_user(instr, (u16 __user *)pc))
			goto exit;
		instr = le16_to_cpu(instr);
		if (aarch32_insn_is_wide(instr)) {
			u32 instr2;

			if (get_user(instr2, (u16 __user *)(pc + 2)))
				goto exit;
			instr2 = le16_to_cpu(instr2);
			instr = (instr << 16) | instr2;
		}
	} else {
		/* 32-bit ARM instruction */
		if (get_user(instr, (u32 __user *)pc))
			goto exit;
		instr = le32_to_cpu(instr);
	}

	raw_spin_lock_irqsave(&undef_lock, flags);
	list_for_each_entry(hook, &undef_hook, node)
		if ((instr & hook->instr_mask) == hook->instr_val &&
			(regs->pstate & hook->pstate_mask) == hook->pstate_val)
			fn = hook->fn;

	raw_spin_unlock_irqrestore(&undef_lock, flags);
exit:
	return fn ? fn(regs, instr) : 1;
}

asmlinkage void __exception do_undefinstr(struct pt_regs *regs)
{
	siginfo_t info;
	void __user *pc = (void __user *)instruction_pointer(regs);

	/* check for AArch32 breakpoint instructions */
	if (!aarch32_break_handler(regs))
		return;

	if (call_undef_hook(regs) == 0)
		return;

	if (unhandled_signal(current, SIGILL) && show_unhandled_signals_ratelimited()) {
		pr_info("%s[%d]: undefined instruction: pc=%p\n",
			current->comm, task_pid_nr(current), pc);
		dump_instr(KERN_INFO, regs);
	}

	info.si_signo = SIGILL;
	info.si_errno = 0;
	info.si_code  = ILL_ILLOPC;
	info.si_addr  = pc;

	arm64_notify_die("Oops - undefined instruction", regs, &info, 0);
}

static void cntvct_read_handler(unsigned int esr, struct pt_regs *regs)
{
	int rt = (esr & ESR_ELx_SYS64_ISS_RT_MASK) >> ESR_ELx_SYS64_ISS_RT_SHIFT;

	isb();
	if (rt != 31)
		regs->regs[rt] = arch_counter_get_cntvct();
	regs->pc += 4;
}

static void cntfrq_read_handler(unsigned int esr, struct pt_regs *regs)
{
	int rt = (esr & ESR_ELx_SYS64_ISS_RT_MASK) >> ESR_ELx_SYS64_ISS_RT_SHIFT;

	if (rt != 31)
		regs->regs[rt] = read_sysreg(cntfrq_el0);
	regs->pc += 4;
}

asmlinkage void __exception do_sysinstr(unsigned int esr, struct pt_regs *regs)
{
	if ((esr & ESR_ELx_SYS64_ISS_SYS_OP_MASK) == ESR_ELx_SYS64_ISS_SYS_CNTVCT) {
		cntvct_read_handler(esr, regs);
		return;
	} else if ((esr & ESR_ELx_SYS64_ISS_SYS_OP_MASK) == ESR_ELx_SYS64_ISS_SYS_CNTFRQ) {
		cntfrq_read_handler(esr, regs);
		return;
	}

	do_undefinstr(regs);
}

long compat_arm_syscall(struct pt_regs *regs);

asmlinkage long do_ni_syscall(struct pt_regs *regs)
{
#ifdef CONFIG_COMPAT
	long ret;
	if (is_compat_task()) {
		ret = compat_arm_syscall(regs);
		if (ret != -ENOSYS)
			return ret;
	}
#endif

	if (show_unhandled_signals_ratelimited()) {
		pr_info("%s[%d]: syscall %d\n", current->comm,
			task_pid_nr(current), (int)regs->syscallno);
		dump_instr("", regs);
		if (user_mode(regs))
			__show_regs(regs);
	}

	return sys_ni_syscall();
}

static const char *esr_class_str[] = {
	[0 ... ESR_ELx_EC_MAX]		= "UNRECOGNIZED EC",
	[ESR_ELx_EC_UNKNOWN]		= "Unknown/Uncategorized",
	[ESR_ELx_EC_WFx]		= "WFI/WFE",
	[ESR_ELx_EC_CP15_32]		= "CP15 MCR/MRC",
	[ESR_ELx_EC_CP15_64]		= "CP15 MCRR/MRRC",
	[ESR_ELx_EC_CP14_MR]		= "CP14 MCR/MRC",
	[ESR_ELx_EC_CP14_LS]		= "CP14 LDC/STC",
	[ESR_ELx_EC_FP_ASIMD]		= "ASIMD",
	[ESR_ELx_EC_CP10_ID]		= "CP10 MRC/VMRS",
	[ESR_ELx_EC_CP14_64]		= "CP14 MCRR/MRRC",
	[ESR_ELx_EC_ILL]		= "PSTATE.IL",
	[ESR_ELx_EC_SVC32]		= "SVC (AArch32)",
	[ESR_ELx_EC_HVC32]		= "HVC (AArch32)",
	[ESR_ELx_EC_SMC32]		= "SMC (AArch32)",
	[ESR_ELx_EC_SVC64]		= "SVC (AArch64)",
	[ESR_ELx_EC_HVC64]		= "HVC (AArch64)",
	[ESR_ELx_EC_SMC64]		= "SMC (AArch64)",
	[ESR_ELx_EC_SYS64]		= "MSR/MRS (AArch64)",
	[ESR_ELx_EC_IMP_DEF]		= "EL3 IMP DEF",
	[ESR_ELx_EC_IABT_LOW]		= "IABT (lower EL)",
	[ESR_ELx_EC_IABT_CUR]		= "IABT (current EL)",
	[ESR_ELx_EC_PC_ALIGN]		= "PC Alignment",
	[ESR_ELx_EC_DABT_LOW]		= "DABT (lower EL)",
	[ESR_ELx_EC_DABT_CUR]		= "DABT (current EL)",
	[ESR_ELx_EC_SP_ALIGN]		= "SP Alignment",
	[ESR_ELx_EC_FP_EXC32]		= "FP (AArch32)",
	[ESR_ELx_EC_FP_EXC64]		= "FP (AArch64)",
	[ESR_ELx_EC_SERROR]		= "SError",
	[ESR_ELx_EC_BREAKPT_LOW]	= "Breakpoint (lower EL)",
	[ESR_ELx_EC_BREAKPT_CUR]	= "Breakpoint (current EL)",
	[ESR_ELx_EC_SOFTSTP_LOW]	= "Software Step (lower EL)",
	[ESR_ELx_EC_SOFTSTP_CUR]	= "Software Step (current EL)",
	[ESR_ELx_EC_WATCHPT_LOW]	= "Watchpoint (lower EL)",
	[ESR_ELx_EC_WATCHPT_CUR]	= "Watchpoint (current EL)",
	[ESR_ELx_EC_BKPT32]		= "BKPT (AArch32)",
	[ESR_ELx_EC_VECTOR32]		= "Vector catch (AArch32)",
	[ESR_ELx_EC_BRK64]		= "BRK (AArch64)",
};

const char *esr_get_class_string(u32 esr)
{
	return esr_class_str[ESR_ELx_EC(esr)];
}

/*
 * bad_mode handles the impossible case in the exception vector. This is always
 * fatal.
 */
asmlinkage void bad_mode(struct pt_regs *regs, int reason, unsigned int esr)
{
	console_verbose();

	pr_crit("Bad mode in %s handler detected, code 0x%08x -- %s\n",
		handler[reason], esr, esr_get_class_string(esr));

	die("Oops - bad mode", regs, 0);
	local_irq_disable();
	panic("bad mode");
}

/*
 * bad_el0_sync handles unexpected, but potentially recoverable synchronous
 * exceptions taken from EL0. Unlike bad_mode, this returns.
 */
asmlinkage void bad_el0_sync(struct pt_regs *regs, int reason, unsigned int esr)
{
	siginfo_t info;
	void __user *pc = (void __user *)instruction_pointer(regs);
	console_verbose();

	pr_crit("Bad EL0 synchronous exception detected on CPU%d, code 0x%08x -- %s\n",
		smp_processor_id(), esr, esr_get_class_string(esr));
	__show_regs(regs);

	info.si_signo = SIGILL;
	info.si_errno = 0;
	info.si_code  = ILL_ILLOPC;
	info.si_addr  = pc;

	current->thread.fault_address = 0;
	current->thread.fault_code = 0;

	force_sig_info(info.si_signo, &info, current);
}

void __pte_error(const char *file, int line, unsigned long val)
{
	pr_err("%s:%d: bad pte %016lx.\n", file, line, val);
}

void __pmd_error(const char *file, int line, unsigned long val)
{
	pr_err("%s:%d: bad pmd %016lx.\n", file, line, val);
}

void __pud_error(const char *file, int line, unsigned long val)
{
	pr_err("%s:%d: bad pud %016lx.\n", file, line, val);
}

void __pgd_error(const char *file, int line, unsigned long val)
{
	pr_err("%s:%d: bad pgd %016lx.\n", file, line, val);
}

/* GENERIC_BUG traps */

int is_valid_bugaddr(unsigned long addr)
{
	/*
	 * bug_handler() only called for BRK #BUG_BRK_IMM.
	 * So the answer is trivial -- any spurious instances with no
	 * bug table entry will be rejected by report_bug() and passed
	 * back to the debug-monitors code and handled as a fatal
	 * unexpected debug exception.
	 */
	return 1;
}

static int bug_handler(struct pt_regs *regs, unsigned int esr)
{
	if (user_mode(regs))
		return DBG_HOOK_ERROR;

	switch (report_bug(regs->pc, regs)) {
	case BUG_TRAP_TYPE_BUG:
		die("Oops - BUG", regs, 0);
		break;

	case BUG_TRAP_TYPE_WARN:
		/* Ideally, report_bug() should backtrace for us... but no. */
		dump_backtrace(regs, NULL);
		break;

	default:
		/* unknown/unrecognised bug trap type */
		return DBG_HOOK_ERROR;
	}

	/* If thread survives, skip over the BUG instruction and continue: */
	regs->pc += AARCH64_INSN_SIZE;	/* skip BRK and resume */
	return DBG_HOOK_HANDLED;
}

static struct break_hook bug_break_hook = {
	.esr_val = 0xf2000000 | BUG_BRK_IMM,
	.esr_mask = 0xffffffff,
	.fn = bug_handler,
};

/*
 * Initial handler for AArch64 BRK exceptions
 * This handler only used until debug_traps_init().
 */
int __init early_brk64(unsigned long addr, unsigned int esr,
		struct pt_regs *regs)
{
	return bug_handler(regs, esr) != DBG_HOOK_HANDLED;
}

/* This registration must happen early, before debug_traps_init(). */
void __init trap_init(void)
{
	register_break_hook(&bug_break_hook);
}<|MERGE_RESOLUTION|>--- conflicted
+++ resolved
@@ -156,14 +156,6 @@
 	if (!tsk)
 		tsk = current;
 
-<<<<<<< HEAD
-	pr_debug("%s(regs = %p tsk = %p)\n", __func__, regs, tsk);
-
-	if (!tsk)
-		tsk = current;
-
-=======
->>>>>>> 152bacdd
 	if (!try_get_task_stack(tsk))
 		return;
 
@@ -176,14 +168,11 @@
 	else
 		irq_stack_ptr = 0;
 
-<<<<<<< HEAD
-=======
 	pr_debug("%s(regs = %p tsk = %p)\n", __func__, regs, tsk);
 
 	if (!tsk)
 		tsk = current;
 
->>>>>>> 152bacdd
 	if (tsk == current) {
 		frame.fp = (unsigned long)__builtin_frame_address(0);
 		frame.sp = current_stack_pointer;
