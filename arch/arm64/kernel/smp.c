/*
 * SMP initialisation and IPI support
 * Based on arch/arm/kernel/smp.c
 *
 * Copyright (C) 2012 ARM Ltd.
 *
 * This program is free software; you can redistribute it and/or modify
 * it under the terms of the GNU General Public License version 2 as
 * published by the Free Software Foundation.
 *
 * This program is distributed in the hope that it will be useful,
 * but WITHOUT ANY WARRANTY; without even the implied warranty of
 * MERCHANTABILITY or FITNESS FOR A PARTICULAR PURPOSE.  See the
 * GNU General Public License for more details.
 *
 * You should have received a copy of the GNU General Public License
 * along with this program.  If not, see <http://www.gnu.org/licenses/>.
 */

#include <linux/delay.h>
#include <linux/init.h>
#include <linux/spinlock.h>
#include <linux/sched.h>
#include <linux/interrupt.h>
#include <linux/cache.h>
#include <linux/profile.h>
#include <linux/errno.h>
#include <linux/mm.h>
#include <linux/err.h>
#include <linux/cpu.h>
#include <linux/smp.h>
#include <linux/seq_file.h>
#include <linux/irq.h>
#include <linux/percpu.h>
#include <linux/clockchips.h>
#include <linux/completion.h>
#include <linux/of.h>

#include <asm/atomic.h>
#include <asm/cacheflush.h>
#include <asm/cputype.h>
#include <asm/cpu_ops.h>
#include <asm/mmu_context.h>
#include <asm/pgtable.h>
#include <asm/pgalloc.h>
#include <asm/processor.h>
#include <asm/smp_plat.h>
#include <asm/sections.h>
#include <asm/tlbflush.h>
#include <asm/ptrace.h>

#define CREATE_TRACE_POINTS
#include <trace/events/arm-ipi.h>

/*
 * as from 2.5, kernels no longer have an init_tasks structure
 * so we need some other way of telling a new secondary core
 * where to place its SVC stack
 */
struct secondary_data secondary_data;

enum ipi_msg_type {
	IPI_RESCHEDULE,
	IPI_CALL_FUNC,
	IPI_CALL_FUNC_SINGLE,
	IPI_CPU_STOP,
};

/*
 * Boot a secondary CPU, and assign it the specified idle task.
 * This also gives us the initial stack to use for this CPU.
 */
static int __cpuinit boot_secondary(unsigned int cpu, struct task_struct *idle)
{
	if (cpu_ops[cpu]->cpu_boot)
		return cpu_ops[cpu]->cpu_boot(cpu);

	return -EOPNOTSUPP;
}

static DECLARE_COMPLETION(cpu_running);

int __cpuinit __cpu_up(unsigned int cpu, struct task_struct *idle)
{
	int ret;

	/*
	 * We need to tell the secondary core where to find its stack and the
	 * page tables.
	 */
	secondary_data.stack = task_stack_page(idle) + THREAD_START_SP;
	__flush_dcache_area(&secondary_data, sizeof(secondary_data));

	/*
	 * Now bring the CPU into our world.
	 */
	ret = boot_secondary(cpu, idle);
	if (ret == 0) {
		/*
		 * CPU was successfully started, wait for it to come online or
		 * time out.
		 */
		wait_for_completion_timeout(&cpu_running,
					    msecs_to_jiffies(1000));

		if (!cpu_online(cpu)) {
			pr_crit("CPU%u: failed to come online\n", cpu);
			ret = -EIO;
		}
	} else {
		pr_err("CPU%u: failed to boot: %d\n", cpu, ret);
	}

	secondary_data.stack = NULL;

	return ret;
}

static void __cpuinit smp_store_cpu_info(unsigned int cpuid)
{
	store_cpu_topology(cpuid);
}

/*
 * This is the secondary CPU boot entry.  We're using this CPUs
 * idle thread stack, but a set of temporary page tables.
 */
asmlinkage void __cpuinit secondary_start_kernel(void)
{
	struct mm_struct *mm = &init_mm;
	unsigned int cpu = smp_processor_id();

	printk("CPU%u: Booted secondary processor\n", cpu);

	/*
	 * All kernel threads share the same mm context; grab a
	 * reference and switch to it.
	 */
	atomic_inc(&mm->mm_count);
	current->active_mm = mm;
	cpumask_set_cpu(cpu, mm_cpumask(mm));

	/*
	 * TTBR0 is only used for the identity mapping at this stage. Make it
	 * point to zero page to avoid speculatively fetching new entries.
	 */
	cpu_set_reserved_ttbr0();
	flush_tlb_all();

	preempt_disable();
	trace_hardirqs_off();

	if (cpu_ops[cpu]->cpu_postboot)
		cpu_ops[cpu]->cpu_postboot();
<<<<<<< HEAD
=======

	smp_store_cpu_info(cpu);
>>>>>>> 0f3550b7

	/*
	 * Enable GIC and timers.
	 */
	notify_cpu_starting(cpu);

	smp_store_cpu_info(cpu);

	/*
	 * OK, now it's safe to let the boot CPU continue.  Wait for
	 * the CPU migration code to notice that the CPU is online
	 * before we continue.
	 */
	set_cpu_online(cpu, true);
	complete(&cpu_running);

	local_irq_enable();
	local_fiq_enable();

	/*
	 * OK, it's off to the idle thread for us
	 */
	cpu_startup_entry(CPUHP_ONLINE);
}

#ifdef CONFIG_HOTPLUG_CPU
static int op_cpu_disable(unsigned int cpu)
{
	/*
	 * If we don't have a cpu_die method, abort before we reach the point
	 * of no return. CPU0 may not have an cpu_ops, so test for it.
	 */
	if (!cpu_ops[cpu] || !cpu_ops[cpu]->cpu_die)
		return -EOPNOTSUPP;

	/*
	 * We may need to abort a hot unplug for some other mechanism-specific
	 * reason.
	 */
	if (cpu_ops[cpu]->cpu_disable)
		return cpu_ops[cpu]->cpu_disable(cpu);

	return 0;
}

/*
 * __cpu_disable runs on the processor to be shutdown.
 */
int __cpu_disable(void)
{
	unsigned int cpu = smp_processor_id();
	int ret;

	ret = op_cpu_disable(cpu);
	if (ret)
		return ret;

	/*
	 * Take this CPU offline.  Once we clear this, we can't return,
	 * and we must not schedule until we're ready to give up the cpu.
	 */
	set_cpu_online(cpu, false);

	/*
	 * OK - migrate IRQs away from this CPU
	 */
	migrate_irqs();

	/*
	 * Remove this CPU from the vm mask set of all processes.
	 */
	clear_tasks_mm_cpumask(cpu);
<<<<<<< HEAD

	return 0;
}

=======

	return 0;
}

>>>>>>> 0f3550b7
static DECLARE_COMPLETION(cpu_died);

/*
 * called on the thread which is asking for a CPU to be shutdown -
 * waits until shutdown has completed, or it is timed out.
 */
void __cpu_die(unsigned int cpu)
{
	if (!wait_for_completion_timeout(&cpu_died, msecs_to_jiffies(5000))) {
		pr_crit("CPU%u: cpu didn't die\n", cpu);
		return;
	}
	pr_notice("CPU%u: shutdown\n", cpu);
}

/*
 * Called from the idle thread for the CPU which has been shutdown.
 *
 * Note that we disable IRQs here, but do not re-enable them
 * before returning to the caller. This is also the behaviour
 * of the other hotplug-cpu capable cores, so presumably coming
 * out of idle fixes this.
 */
void cpu_die(void)
{
	unsigned int cpu = smp_processor_id();
<<<<<<< HEAD

	idle_task_exit();

	local_irq_disable();

	/* Tell __cpu_die() that this CPU is now safe to dispose of */
	complete(&cpu_died);

	/*
	 * Actually shutdown the CPU. This must never fail. The specific hotplug
	 * mechanism must perform all required cache maintenance to ensure that
	 * no dirty lines are lost in the process of shutting down the CPU.
	 */
	cpu_ops[cpu]->cpu_die(cpu);

	BUG();
}
#endif

void __init smp_cpus_done(unsigned int max_cpus)
{
	unsigned long bogosum = loops_per_jiffy * num_online_cpus();

=======

	idle_task_exit();

	local_irq_disable();

	/* Tell __cpu_die() that this CPU is now safe to dispose of */
	complete(&cpu_died);

	/*
	 * Actually shutdown the CPU. This must never fail. The specific hotplug
	 * mechanism must perform all required cache maintenance to ensure that
	 * no dirty lines are lost in the process of shutting down the CPU.
	 */
	cpu_ops[cpu]->cpu_die(cpu);

	BUG();
}
#endif

void __init smp_cpus_done(unsigned int max_cpus)
{
	unsigned long bogosum = loops_per_jiffy * num_online_cpus();

>>>>>>> 0f3550b7
	pr_info("SMP: Total of %d processors activated (%lu.%02lu BogoMIPS).\n",
		num_online_cpus(), bogosum / (500000/HZ),
		(bogosum / (5000/HZ)) % 100);
}

void __init smp_prepare_boot_cpu(void)
{
}

static void (*smp_cross_call)(const struct cpumask *, unsigned int);

/*
 * Enumerate the possible CPU set from the device tree and build the
 * cpu logical map array containing MPIDR values related to logical
 * cpus. Assumes that cpu_logical_map(0) has already been initialized.
 */
void __init smp_init_cpus(void)
{
	struct device_node *dn = NULL;
	unsigned int i, cpu = 1;
	bool bootcpu_valid = false;

	while ((dn = of_find_node_by_type(dn, "cpu"))) {
		const u32 *cell;
		u64 hwid;

		/*
		 * A cpu node with missing "reg" property is
		 * considered invalid to build a cpu_logical_map
		 * entry.
		 */
		cell = of_get_property(dn, "reg", NULL);
		if (!cell) {
			pr_err("%s: missing reg property\n", dn->full_name);
			goto next;
		}
		hwid = of_read_number(cell, of_n_addr_cells(dn));

		/*
		 * Non affinity bits must be set to 0 in the DT
		 */
		if (hwid & ~MPIDR_HWID_BITMASK) {
			pr_err("%s: invalid reg property\n", dn->full_name);
			goto next;
		}

		/*
		 * Duplicate MPIDRs are a recipe for disaster. Scan
		 * all initialized entries and check for
		 * duplicates. If any is found just ignore the cpu.
		 * cpu_logical_map was initialized to INVALID_HWID to
		 * avoid matching valid MPIDR values.
		 */
		for (i = 1; (i < cpu) && (i < NR_CPUS); i++) {
			if (cpu_logical_map(i) == hwid) {
				pr_err("%s: duplicate cpu reg properties in the DT\n",
					dn->full_name);
				goto next;
			}
		}

		/*
		 * The numbering scheme requires that the boot CPU
		 * must be assigned logical id 0. Record it so that
		 * the logical map built from DT is validated and can
		 * be used.
		 */
		if (hwid == cpu_logical_map(0)) {
			if (bootcpu_valid) {
				pr_err("%s: duplicate boot cpu reg property in DT\n",
					dn->full_name);
				goto next;
			}

			bootcpu_valid = true;

			/*
			 * cpu_logical_map has already been
			 * initialized and the boot cpu doesn't need
			 * the enable-method so continue without
			 * incrementing cpu.
			 */
			continue;
		}

		if (cpu >= NR_CPUS)
			goto next;

		if (cpu_read_ops(dn, cpu) != 0)
			goto next;

		if (cpu_ops[cpu]->cpu_init(dn, cpu))
			goto next;

		pr_debug("cpu logical map 0x%llx\n", hwid);
		cpu_logical_map(cpu) = hwid;
next:
		cpu++;
	}

	/* sanity check */
	if (cpu > NR_CPUS)
		pr_warning("no. of cores (%d) greater than configured maximum of %d - clipping\n",
			   cpu, NR_CPUS);

	if (!bootcpu_valid) {
		pr_err("DT missing boot CPU MPIDR, not enabling secondaries\n");
		return;
	}

	/*
	 * All the cpus that made it to the cpu_logical_map have been
	 * validated so set them as possible cpus.
	 */
	for (i = 0; i < NR_CPUS; i++)
		if (cpu_logical_map(i) != INVALID_HWID)
			set_cpu_possible(i, true);
}

void __init smp_prepare_cpus(unsigned int max_cpus)
{
	int err;
	unsigned int cpu, ncores = num_possible_cpus();

	init_cpu_topology();

	smp_store_cpu_info(smp_processor_id());


	/*
	 * are we trying to boot more cores than exist?
	 */
	if (max_cpus > ncores)
		max_cpus = ncores;

	/* Don't bother if we're effectively UP */
	if (max_cpus <= 1)
		return;

	/*
	 * Initialise the present map (which describes the set of CPUs
	 * actually populated at the present time) and release the
	 * secondaries from the bootloader.
	 *
	 * Make sure we online at most (max_cpus - 1) additional CPUs.
	 */
	max_cpus--;
	for_each_possible_cpu(cpu) {
		if (max_cpus == 0)
			break;

		if (cpu == smp_processor_id())
			continue;

		if (!cpu_ops[cpu])
			continue;

		err = cpu_ops[cpu]->cpu_prepare(cpu);
		if (err)
			continue;

		set_cpu_present(cpu, true);
		max_cpus--;
	}
}


void __init set_smp_cross_call(void (*fn)(const struct cpumask *, unsigned int))
{
	smp_cross_call = fn;
}

void arch_send_call_function_ipi_mask(const struct cpumask *mask)
{
	smp_cross_call(mask, IPI_CALL_FUNC);
}

void arch_send_call_function_single_ipi(int cpu)
{
	smp_cross_call(cpumask_of(cpu), IPI_CALL_FUNC_SINGLE);
}

static const char *ipi_types[NR_IPI] = {
#define S(x,s)	[x - IPI_RESCHEDULE] = s
	S(IPI_RESCHEDULE, "Rescheduling interrupts"),
	S(IPI_CALL_FUNC, "Function call interrupts"),
	S(IPI_CALL_FUNC_SINGLE, "Single function call interrupts"),
	S(IPI_CPU_STOP, "CPU stop interrupts"),
};

void show_ipi_list(struct seq_file *p, int prec)
{
	unsigned int cpu, i;

	for (i = 0; i < NR_IPI; i++) {
		seq_printf(p, "%*s%u:%s", prec - 1, "IPI", i + IPI_RESCHEDULE,
			   prec >= 4 ? " " : "");
		for_each_present_cpu(cpu)
			seq_printf(p, "%10u ",
				   __get_irq_stat(cpu, ipi_irqs[i]));
		seq_printf(p, "      %s\n", ipi_types[i]);
	}
}

u64 smp_irq_stat_cpu(unsigned int cpu)
{
	u64 sum = 0;
	int i;

	for (i = 0; i < NR_IPI; i++)
		sum += __get_irq_stat(cpu, ipi_irqs[i]);

	return sum;
}

static DEFINE_RAW_SPINLOCK(stop_lock);

/*
 * ipi_cpu_stop - handle IPI from smp_send_stop()
 */
static void ipi_cpu_stop(unsigned int cpu)
{
	if (system_state == SYSTEM_BOOTING ||
	    system_state == SYSTEM_RUNNING) {
		raw_spin_lock(&stop_lock);
		pr_crit("CPU%u: stopping\n", cpu);
		dump_stack();
		raw_spin_unlock(&stop_lock);
	}

	set_cpu_online(cpu, false);

	local_fiq_disable();
	local_irq_disable();

	while (1)
		cpu_relax();
}

/*
 * Main handler for inter-processor interrupts
 */
void handle_IPI(int ipinr, struct pt_regs *regs)
{
	unsigned int cpu = smp_processor_id();
	struct pt_regs *old_regs = set_irq_regs(regs);

	if (ipinr >= IPI_RESCHEDULE && ipinr < IPI_RESCHEDULE + NR_IPI)
		__inc_irq_stat(cpu, ipi_irqs[ipinr - IPI_RESCHEDULE]);

	switch (ipinr) {
	case IPI_RESCHEDULE:
		scheduler_ipi();
		break;

	case IPI_CALL_FUNC:
		irq_enter();
		generic_smp_call_function_interrupt();
		irq_exit();
		break;

	case IPI_CALL_FUNC_SINGLE:
		irq_enter();
		generic_smp_call_function_single_interrupt();
		irq_exit();
		break;

	case IPI_CPU_STOP:
		irq_enter();
		ipi_cpu_stop(cpu);
		irq_exit();
		break;

	default:
		pr_crit("CPU%u: Unknown IPI message 0x%x\n", cpu, ipinr);
		break;
	}
	set_irq_regs(old_regs);
}

void smp_send_reschedule(int cpu)
{
	smp_cross_call(cpumask_of(cpu), IPI_RESCHEDULE);
}

void smp_send_stop(void)
{
	unsigned long timeout;

	if (num_online_cpus() > 1) {
		cpumask_t mask;

		cpumask_copy(&mask, cpu_online_mask);
		cpu_clear(smp_processor_id(), mask);

		smp_cross_call(&mask, IPI_CPU_STOP);
	}

	/* Wait up to one second for other CPUs to stop */
	timeout = USEC_PER_SEC;
	while (num_online_cpus() > 1 && timeout--)
		udelay(1);

	if (num_online_cpus() > 1)
		pr_warning("SMP: failed to stop secondary CPUs\n");
}

/*
 * not supported here
 */
int setup_profiling_timer(unsigned int multiplier)
{
	return -EINVAL;
}<|MERGE_RESOLUTION|>--- conflicted
+++ resolved
@@ -152,18 +152,13 @@
 
 	if (cpu_ops[cpu]->cpu_postboot)
 		cpu_ops[cpu]->cpu_postboot();
-<<<<<<< HEAD
-=======
 
 	smp_store_cpu_info(cpu);
->>>>>>> 0f3550b7
 
 	/*
 	 * Enable GIC and timers.
 	 */
 	notify_cpu_starting(cpu);
-
-	smp_store_cpu_info(cpu);
 
 	/*
 	 * OK, now it's safe to let the boot CPU continue.  Wait for
@@ -229,17 +224,10 @@
 	 * Remove this CPU from the vm mask set of all processes.
 	 */
 	clear_tasks_mm_cpumask(cpu);
-<<<<<<< HEAD
 
 	return 0;
 }
 
-=======
-
-	return 0;
-}
-
->>>>>>> 0f3550b7
 static DECLARE_COMPLETION(cpu_died);
 
 /*
@@ -266,7 +254,6 @@
 void cpu_die(void)
 {
 	unsigned int cpu = smp_processor_id();
-<<<<<<< HEAD
 
 	idle_task_exit();
 
@@ -290,31 +277,6 @@
 {
 	unsigned long bogosum = loops_per_jiffy * num_online_cpus();
 
-=======
-
-	idle_task_exit();
-
-	local_irq_disable();
-
-	/* Tell __cpu_die() that this CPU is now safe to dispose of */
-	complete(&cpu_died);
-
-	/*
-	 * Actually shutdown the CPU. This must never fail. The specific hotplug
-	 * mechanism must perform all required cache maintenance to ensure that
-	 * no dirty lines are lost in the process of shutting down the CPU.
-	 */
-	cpu_ops[cpu]->cpu_die(cpu);
-
-	BUG();
-}
-#endif
-
-void __init smp_cpus_done(unsigned int max_cpus)
-{
-	unsigned long bogosum = loops_per_jiffy * num_online_cpus();
-
->>>>>>> 0f3550b7
 	pr_info("SMP: Total of %d processors activated (%lu.%02lu BogoMIPS).\n",
 		num_online_cpus(), bogosum / (500000/HZ),
 		(bogosum / (5000/HZ)) % 100);
