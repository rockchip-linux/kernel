--- conflicted
+++ resolved
@@ -41,21 +41,14 @@
 arm64-obj-$(CONFIG_PCI)			+= pci.o
 arm64-obj-$(CONFIG_ARMV8_DEPRECATED)	+= armv8_deprecated.o
 arm64-obj-$(CONFIG_ACPI)		+= acpi.o
-<<<<<<< HEAD
+arm64-obj-$(CONFIG_ARM64_ACPI_PARKING_PROTOCOL)	+= acpi_parking_protocol.o
 arm64-obj-$(CONFIG_RANDOMIZE_BASE)	+= kaslr.o
 arm64-obj-$(CONFIG_HIBERNATION)		+= hibernate.o hibernate-asm.o
-arm64-obj-$(CONFIG_ARM64_ACPI_PARKING_PROTOCOL)	+= acpi_parking_protocol.o
 arm64-obj-$(CONFIG_KEXEC)		+= machine_kexec.o relocate_kernel.o	\
 					   cpu-reset.o
 arm64-obj-$(CONFIG_CRASH_DUMP)		+= crash_dump.o
 
 obj-y					+= $(arm64-obj-y) vdso/ probes/
-=======
-arm64-obj-$(CONFIG_ARM64_ACPI_PARKING_PROTOCOL)	+= acpi_parking_protocol.o
-arm64-obj-$(CONFIG_RANDOMIZE_BASE)	+= kaslr.o
-
-obj-y					+= $(arm64-obj-y) vdso/
->>>>>>> 152bacdd
 obj-m					+= $(arm64-obj-m)
 head-y					:= head.o
 extra-y					+= $(head-y) vmlinux.lds