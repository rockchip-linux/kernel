#
# Makefile for the linux kernel.
#

CPPFLAGS_vmlinux.lds	:= -DTEXT_OFFSET=$(TEXT_OFFSET)
AFLAGS_head.o		:= -DTEXT_OFFSET=$(TEXT_OFFSET)
CFLAGS_armv8_deprecated.o := -I$(src)

CFLAGS_REMOVE_ftrace.o = -pg
CFLAGS_REMOVE_insn.o = -pg
CFLAGS_REMOVE_return_address.o = -pg

# Object file lists.
arm64-obj-y		:= debug-monitors.o entry.o irq.o fpsimd.o		\
			   entry-fpsimd.o process.o ptrace.o setup.o signal.o	\
			   sys.o stacktrace.o time.o traps.o io.o vdso.o	\
			   hyp-stub.o psci.o cpu_ops.o insn.o	\
			   return_address.o cpuinfo.o cpu_errata.o		\
			   cpufeature.o alternative.o cacheinfo.o		\
			   smp.o smp_spin_table.o topology.o smccc-call.o

extra-$(CONFIG_EFI)			:= efi-entry.o

OBJCOPYFLAGS := --prefix-symbols=__efistub_
$(obj)/%.stub.o: $(obj)/%.o FORCE
	$(call if_changed,objcopy)

arm64-obj-$(CONFIG_COMPAT)		+= sys32.o kuser32.o signal32.o 	\
					   sys_compat.o entry32.o
arm64-obj-$(CONFIG_FUNCTION_TRACER)	+= ftrace.o entry-ftrace.o
arm64-obj-$(CONFIG_MODULES)		+= arm64ksyms.o module.o
arm64-obj-$(CONFIG_ARM64_MODULE_PLTS)	+= module-plts.o
arm64-obj-$(CONFIG_PERF_EVENTS)		+= perf_regs.o perf_callchain.o
arm64-obj-$(CONFIG_HW_PERF_EVENTS)	+= perf_event.o
arm64-obj-$(CONFIG_HAVE_HW_BREAKPOINT)	+= hw_breakpoint.o
arm64-obj-$(CONFIG_CPU_PM)		+= sleep.o suspend.o
arm64-obj-$(CONFIG_CPU_IDLE)		+= cpuidle.o
arm64-obj-$(CONFIG_JUMP_LABEL)		+= jump_label.o
arm64-obj-$(CONFIG_KGDB)		+= kgdb.o
arm64-obj-$(CONFIG_EFI)			+= efi.o efi-entry.stub.o
arm64-obj-$(CONFIG_PCI)			+= pci.o
arm64-obj-$(CONFIG_ARMV8_DEPRECATED)	+= armv8_deprecated.o
arm64-obj-$(CONFIG_ACPI)		+= acpi.o
arm64-obj-$(CONFIG_RANDOMIZE_BASE)	+= kaslr.o
arm64-obj-$(CONFIG_HIBERNATION)		+= hibernate.o hibernate-asm.o
arm64-obj-$(CONFIG_ARM64_ACPI_PARKING_PROTOCOL)	+= acpi_parking_protocol.o
<<<<<<< HEAD
arm64-obj-$(CONFIG_PARAVIRT)		+= paravirt.o
=======
arm64-obj-$(CONFIG_KEXEC)		+= machine_kexec.o relocate_kernel.o	\
					   cpu-reset.o
arm64-obj-$(CONFIG_CRASH_DUMP)		+= crash_dump.o
>>>>>>> 2f68ef75

obj-y					+= $(arm64-obj-y) vdso/ probes/
obj-m					+= $(arm64-obj-m)
head-y					:= head.o
extra-y					+= $(head-y) vmlinux.lds

# vDSO - this must be built first to generate the symbol offsets
$(call objectify,$(arm64-obj-y)): $(obj)/vdso/vdso-offsets.h
$(obj)/vdso/vdso-offsets.h: $(obj)/vdso<|MERGE_RESOLUTION|>--- conflicted
+++ resolved
@@ -44,13 +44,9 @@
 arm64-obj-$(CONFIG_RANDOMIZE_BASE)	+= kaslr.o
 arm64-obj-$(CONFIG_HIBERNATION)		+= hibernate.o hibernate-asm.o
 arm64-obj-$(CONFIG_ARM64_ACPI_PARKING_PROTOCOL)	+= acpi_parking_protocol.o
-<<<<<<< HEAD
-arm64-obj-$(CONFIG_PARAVIRT)		+= paravirt.o
-=======
 arm64-obj-$(CONFIG_KEXEC)		+= machine_kexec.o relocate_kernel.o	\
 					   cpu-reset.o
 arm64-obj-$(CONFIG_CRASH_DUMP)		+= crash_dump.o
->>>>>>> 2f68ef75
 
 obj-y					+= $(arm64-obj-y) vdso/ probes/
 obj-m					+= $(arm64-obj-m)
