#
# Makefile for the linux kernel.
#

CPPFLAGS_vmlinux.lds	:= -DTEXT_OFFSET=$(TEXT_OFFSET)
AFLAGS_head.o		:= -DTEXT_OFFSET=$(TEXT_OFFSET)
CFLAGS_efi-stub.o 	:= -DTEXT_OFFSET=$(TEXT_OFFSET) \
			   -I$(src)/../../../scripts/dtc/libfdt

CFLAGS_REMOVE_ftrace.o = -pg
CFLAGS_REMOVE_insn.o = -pg
CFLAGS_REMOVE_return_address.o = -pg

# Object file lists.
arm64-obj-y		:= cputable.o debug-monitors.o entry.o irq.o fpsimd.o	\
			   entry-fpsimd.o process.o ptrace.o setup.o signal.o	\
			   sys.o stacktrace.o time.o traps.o io.o vdso.o	\
			   hyp-stub.o psci.o cpu_ops.o insn.o return_address.o

arm64-obj-$(CONFIG_COMPAT)		+= sys32.o kuser32.o signal32.o 	\
					   sys_compat.o
arm64-obj-$(CONFIG_FUNCTION_TRACER)	+= ftrace.o entry-ftrace.o
arm64-obj-$(CONFIG_MODULES)		+= arm64ksyms.o module.o
arm64-obj-$(CONFIG_SMP)			+= smp.o smp_spin_table.o
arm64-obj-$(CONFIG_SMP)			+= topology.o
arm64-obj-$(CONFIG_PERF_EVENTS)		+= perf_regs.o
arm64-obj-$(CONFIG_HW_PERF_EVENTS)	+= perf_event.o
arm64-obj-$(CONFIG_HAVE_HW_BREAKPOINT)	+= hw_breakpoint.o
arm64-obj-$(CONFIG_EARLY_PRINTK)	+= early_printk.o
<<<<<<< HEAD
arm64-obj-$(CONFIG_ARM_CPU_TOPOLOGY)  += topology.o
arm64-obj-$(CONFIG_ARM64_CPU_SUSPEND)	+= sleep.o suspend.o
arm64-obj-$(CONFIG_JUMP_LABEL)		+= jump_label.o
arm64-obj-$(CONFIG_KGDB)		+= kgdb.o
=======
arm64-obj-$(CONFIG_EFI)			+= efi.o efi-stub.o efi-entry.o
>>>>>>> 2edcb9f5

obj-y					+= $(arm64-obj-y) vdso/
obj-m					+= $(arm64-obj-m)
head-y					:= head.o
extra-y					:= $(head-y) vmlinux.lds

# vDSO - this must be built first to generate the symbol offsets
$(call objectify,$(arm64-obj-y)): $(obj)/vdso/vdso-offsets.h
$(obj)/vdso/vdso-offsets.h: $(obj)/vdso<|MERGE_RESOLUTION|>--- conflicted
+++ resolved
@@ -27,14 +27,11 @@
 arm64-obj-$(CONFIG_HW_PERF_EVENTS)	+= perf_event.o
 arm64-obj-$(CONFIG_HAVE_HW_BREAKPOINT)	+= hw_breakpoint.o
 arm64-obj-$(CONFIG_EARLY_PRINTK)	+= early_printk.o
-<<<<<<< HEAD
 arm64-obj-$(CONFIG_ARM_CPU_TOPOLOGY)  += topology.o
 arm64-obj-$(CONFIG_ARM64_CPU_SUSPEND)	+= sleep.o suspend.o
 arm64-obj-$(CONFIG_JUMP_LABEL)		+= jump_label.o
 arm64-obj-$(CONFIG_KGDB)		+= kgdb.o
-=======
 arm64-obj-$(CONFIG_EFI)			+= efi.o efi-stub.o efi-entry.o
->>>>>>> 2edcb9f5
 
 obj-y					+= $(arm64-obj-y) vdso/
 obj-m					+= $(arm64-obj-m)
