/*
 * Contains CPU feature definitions
 *
 * Copyright (C) 2015 ARM Ltd.
 *
 * This program is free software; you can redistribute it and/or modify
 * it under the terms of the GNU General Public License version 2 as
 * published by the Free Software Foundation.
 *
 * This program is distributed in the hope that it will be useful,
 * but WITHOUT ANY WARRANTY; without even the implied warranty of
 * MERCHANTABILITY or FITNESS FOR A PARTICULAR PURPOSE.  See the
 * GNU General Public License for more details.
 *
 * You should have received a copy of the GNU General Public License
 * along with this program.  If not, see <http://www.gnu.org/licenses/>.
 */

#define pr_fmt(fmt) "CPU features: " fmt

#include <linux/bsearch.h>
#include <linux/cpumask.h>
#include <linux/sort.h>
#include <linux/stop_machine.h>
#include <linux/types.h>
#include <asm/cpu.h>
#include <asm/cpufeature.h>
#include <asm/cpu_ops.h>
#include <asm/processor.h>
#include <asm/sysreg.h>
#include <asm/virt.h>

unsigned long elf_hwcap __read_mostly;
EXPORT_SYMBOL_GPL(elf_hwcap);

#ifdef CONFIG_COMPAT
#define COMPAT_ELF_HWCAP_DEFAULT	\
				(COMPAT_HWCAP_HALF|COMPAT_HWCAP_THUMB|\
				 COMPAT_HWCAP_FAST_MULT|COMPAT_HWCAP_EDSP|\
				 COMPAT_HWCAP_TLS|COMPAT_HWCAP_VFP|\
				 COMPAT_HWCAP_VFPv3|COMPAT_HWCAP_VFPv4|\
				 COMPAT_HWCAP_NEON|COMPAT_HWCAP_IDIV|\
				 COMPAT_HWCAP_LPAE)
unsigned int compat_elf_hwcap __read_mostly = COMPAT_ELF_HWCAP_DEFAULT;
unsigned int compat_elf_hwcap2 __read_mostly;
#endif

DECLARE_BITMAP(cpu_hwcaps, ARM64_NCAPS);

#define __ARM64_FTR_BITS(SIGNED, STRICT, TYPE, SHIFT, WIDTH, SAFE_VAL) \
	{						\
		.sign = SIGNED,				\
		.strict = STRICT,			\
		.type = TYPE,				\
		.shift = SHIFT,				\
		.width = WIDTH,				\
		.safe_val = SAFE_VAL,			\
	}

/* Define a feature with signed values */
#define ARM64_FTR_BITS(STRICT, TYPE, SHIFT, WIDTH, SAFE_VAL) \
	__ARM64_FTR_BITS(FTR_SIGNED, STRICT, TYPE, SHIFT, WIDTH, SAFE_VAL)

/* Define a feature with unsigned value */
#define U_ARM64_FTR_BITS(STRICT, TYPE, SHIFT, WIDTH, SAFE_VAL) \
	__ARM64_FTR_BITS(FTR_UNSIGNED, STRICT, TYPE, SHIFT, WIDTH, SAFE_VAL)

#define ARM64_FTR_END					\
	{						\
		.width = 0,				\
	}

/* meta feature for alternatives */
static bool __maybe_unused
cpufeature_pan_not_uao(const struct arm64_cpu_capabilities *entry);

static struct arm64_ftr_bits ftr_id_aa64isar0[] = {
	ARM64_FTR_BITS(FTR_STRICT, FTR_EXACT, 32, 32, 0),
	ARM64_FTR_BITS(FTR_STRICT, FTR_EXACT, ID_AA64ISAR0_RDM_SHIFT, 4, 0),
	ARM64_FTR_BITS(FTR_STRICT, FTR_EXACT, 24, 4, 0),
	ARM64_FTR_BITS(FTR_STRICT, FTR_LOWER_SAFE, ID_AA64ISAR0_ATOMICS_SHIFT, 4, 0),
	ARM64_FTR_BITS(FTR_STRICT, FTR_LOWER_SAFE, ID_AA64ISAR0_CRC32_SHIFT, 4, 0),
	ARM64_FTR_BITS(FTR_STRICT, FTR_LOWER_SAFE, ID_AA64ISAR0_SHA2_SHIFT, 4, 0),
	ARM64_FTR_BITS(FTR_STRICT, FTR_LOWER_SAFE, ID_AA64ISAR0_SHA1_SHIFT, 4, 0),
	ARM64_FTR_BITS(FTR_STRICT, FTR_LOWER_SAFE, ID_AA64ISAR0_AES_SHIFT, 4, 0),
	ARM64_FTR_BITS(FTR_STRICT, FTR_EXACT, 0, 4, 0),	/* RAZ */
	ARM64_FTR_END,
};

static struct arm64_ftr_bits ftr_id_aa64pfr0[] = {
	ARM64_FTR_BITS(FTR_STRICT, FTR_EXACT, 32, 32, 0),
	ARM64_FTR_BITS(FTR_STRICT, FTR_EXACT, 28, 4, 0),
	ARM64_FTR_BITS(FTR_STRICT, FTR_EXACT, ID_AA64PFR0_GIC_SHIFT, 4, 0),
	ARM64_FTR_BITS(FTR_STRICT, FTR_LOWER_SAFE, ID_AA64PFR0_ASIMD_SHIFT, 4, ID_AA64PFR0_ASIMD_NI),
	ARM64_FTR_BITS(FTR_STRICT, FTR_LOWER_SAFE, ID_AA64PFR0_FP_SHIFT, 4, ID_AA64PFR0_FP_NI),
	/* Linux doesn't care about the EL3 */
	ARM64_FTR_BITS(FTR_NONSTRICT, FTR_EXACT, ID_AA64PFR0_EL3_SHIFT, 4, 0),
	ARM64_FTR_BITS(FTR_STRICT, FTR_EXACT, ID_AA64PFR0_EL2_SHIFT, 4, 0),
	ARM64_FTR_BITS(FTR_STRICT, FTR_EXACT, ID_AA64PFR0_EL1_SHIFT, 4, ID_AA64PFR0_EL1_64BIT_ONLY),
	ARM64_FTR_BITS(FTR_STRICT, FTR_EXACT, ID_AA64PFR0_EL0_SHIFT, 4, ID_AA64PFR0_EL0_64BIT_ONLY),
	ARM64_FTR_END,
};

static struct arm64_ftr_bits ftr_id_aa64mmfr0[] = {
	ARM64_FTR_BITS(FTR_STRICT, FTR_EXACT, 32, 32, 0),
	ARM64_FTR_BITS(FTR_STRICT, FTR_EXACT, ID_AA64MMFR0_TGRAN4_SHIFT, 4, ID_AA64MMFR0_TGRAN4_NI),
	ARM64_FTR_BITS(FTR_STRICT, FTR_EXACT, ID_AA64MMFR0_TGRAN64_SHIFT, 4, ID_AA64MMFR0_TGRAN64_NI),
	ARM64_FTR_BITS(FTR_STRICT, FTR_EXACT, ID_AA64MMFR0_TGRAN16_SHIFT, 4, ID_AA64MMFR0_TGRAN16_NI),
	ARM64_FTR_BITS(FTR_STRICT, FTR_EXACT, ID_AA64MMFR0_BIGENDEL0_SHIFT, 4, 0),
	/* Linux shouldn't care about secure memory */
	ARM64_FTR_BITS(FTR_NONSTRICT, FTR_EXACT, ID_AA64MMFR0_SNSMEM_SHIFT, 4, 0),
	ARM64_FTR_BITS(FTR_STRICT, FTR_EXACT, ID_AA64MMFR0_BIGENDEL_SHIFT, 4, 0),
	ARM64_FTR_BITS(FTR_STRICT, FTR_EXACT, ID_AA64MMFR0_ASID_SHIFT, 4, 0),
	/*
	 * Differing PARange is fine as long as all peripherals and memory are mapped
	 * within the minimum PARange of all CPUs
	 */
	U_ARM64_FTR_BITS(FTR_NONSTRICT, FTR_LOWER_SAFE, ID_AA64MMFR0_PARANGE_SHIFT, 4, 0),
	ARM64_FTR_END,
};

static struct arm64_ftr_bits ftr_id_aa64mmfr1[] = {
	ARM64_FTR_BITS(FTR_STRICT, FTR_EXACT, 32, 32, 0),
	ARM64_FTR_BITS(FTR_STRICT, FTR_LOWER_SAFE, ID_AA64MMFR1_PAN_SHIFT, 4, 0),
	ARM64_FTR_BITS(FTR_STRICT, FTR_EXACT, ID_AA64MMFR1_LOR_SHIFT, 4, 0),
	ARM64_FTR_BITS(FTR_STRICT, FTR_EXACT, ID_AA64MMFR1_HPD_SHIFT, 4, 0),
	ARM64_FTR_BITS(FTR_STRICT, FTR_EXACT, ID_AA64MMFR1_VHE_SHIFT, 4, 0),
	ARM64_FTR_BITS(FTR_STRICT, FTR_EXACT, ID_AA64MMFR1_VMIDBITS_SHIFT, 4, 0),
	ARM64_FTR_BITS(FTR_STRICT, FTR_EXACT, ID_AA64MMFR1_HADBS_SHIFT, 4, 0),
	ARM64_FTR_END,
};

static struct arm64_ftr_bits ftr_id_aa64mmfr2[] = {
	ARM64_FTR_BITS(FTR_STRICT, FTR_EXACT, ID_AA64MMFR2_UAO_SHIFT, 4, 0),
	ARM64_FTR_END,
};

static struct arm64_ftr_bits ftr_ctr[] = {
	U_ARM64_FTR_BITS(FTR_STRICT, FTR_EXACT, 31, 1, 1),	/* RAO */
	ARM64_FTR_BITS(FTR_STRICT, FTR_EXACT, 28, 3, 0),
	U_ARM64_FTR_BITS(FTR_STRICT, FTR_HIGHER_SAFE, 24, 4, 0),	/* CWG */
	U_ARM64_FTR_BITS(FTR_STRICT, FTR_LOWER_SAFE, 20, 4, 0),	/* ERG */
	U_ARM64_FTR_BITS(FTR_STRICT, FTR_LOWER_SAFE, 16, 4, 1),	/* DminLine */
	/*
	 * Linux can handle differing I-cache policies. Userspace JITs will
	 * make use of *minLine
	 */
	U_ARM64_FTR_BITS(FTR_NONSTRICT, FTR_EXACT, 14, 2, 0),	/* L1Ip */
	ARM64_FTR_BITS(FTR_STRICT, FTR_EXACT, 4, 10, 0),	/* RAZ */
	U_ARM64_FTR_BITS(FTR_STRICT, FTR_LOWER_SAFE, 0, 4, 0),	/* IminLine */
	ARM64_FTR_END,
};

static struct arm64_ftr_bits ftr_id_mmfr0[] = {
	ARM64_FTR_BITS(FTR_STRICT, FTR_EXACT, 28, 4, 0),	/* InnerShr */
	ARM64_FTR_BITS(FTR_STRICT, FTR_EXACT, 24, 4, 0),	/* FCSE */
	ARM64_FTR_BITS(FTR_NONSTRICT, FTR_LOWER_SAFE, 20, 4, 0),	/* AuxReg */
	ARM64_FTR_BITS(FTR_STRICT, FTR_EXACT, 16, 4, 0),	/* TCM */
	ARM64_FTR_BITS(FTR_STRICT, FTR_EXACT, 12, 4, 0),	/* ShareLvl */
	ARM64_FTR_BITS(FTR_STRICT, FTR_EXACT, 8, 4, 0),	/* OuterShr */
	ARM64_FTR_BITS(FTR_STRICT, FTR_EXACT, 4, 4, 0),	/* PMSA */
	ARM64_FTR_BITS(FTR_STRICT, FTR_EXACT, 0, 4, 0),	/* VMSA */
	ARM64_FTR_END,
};

static struct arm64_ftr_bits ftr_id_aa64dfr0[] = {
	ARM64_FTR_BITS(FTR_STRICT, FTR_EXACT, 32, 32, 0),
	U_ARM64_FTR_BITS(FTR_STRICT, FTR_LOWER_SAFE, ID_AA64DFR0_CTX_CMPS_SHIFT, 4, 0),
	U_ARM64_FTR_BITS(FTR_STRICT, FTR_LOWER_SAFE, ID_AA64DFR0_WRPS_SHIFT, 4, 0),
	U_ARM64_FTR_BITS(FTR_STRICT, FTR_LOWER_SAFE, ID_AA64DFR0_BRPS_SHIFT, 4, 0),
	U_ARM64_FTR_BITS(FTR_STRICT, FTR_EXACT, ID_AA64DFR0_PMUVER_SHIFT, 4, 0),
	U_ARM64_FTR_BITS(FTR_STRICT, FTR_EXACT, ID_AA64DFR0_TRACEVER_SHIFT, 4, 0),
	U_ARM64_FTR_BITS(FTR_STRICT, FTR_EXACT, ID_AA64DFR0_DEBUGVER_SHIFT, 4, 0x6),
	ARM64_FTR_END,
};

static struct arm64_ftr_bits ftr_mvfr2[] = {
	ARM64_FTR_BITS(FTR_STRICT, FTR_EXACT, 8, 24, 0),	/* RAZ */
	ARM64_FTR_BITS(FTR_STRICT, FTR_EXACT, 4, 4, 0),		/* FPMisc */
	ARM64_FTR_BITS(FTR_STRICT, FTR_EXACT, 0, 4, 0),		/* SIMDMisc */
	ARM64_FTR_END,
};

static struct arm64_ftr_bits ftr_dczid[] = {
	ARM64_FTR_BITS(FTR_STRICT, FTR_EXACT, 5, 27, 0),	/* RAZ */
	ARM64_FTR_BITS(FTR_STRICT, FTR_EXACT, 4, 1, 1),		/* DZP */
	ARM64_FTR_BITS(FTR_STRICT, FTR_LOWER_SAFE, 0, 4, 0),	/* BS */
	ARM64_FTR_END,
};


static struct arm64_ftr_bits ftr_id_isar5[] = {
	ARM64_FTR_BITS(FTR_STRICT, FTR_EXACT, ID_ISAR5_RDM_SHIFT, 4, 0),
	ARM64_FTR_BITS(FTR_STRICT, FTR_EXACT, 20, 4, 0),	/* RAZ */
	ARM64_FTR_BITS(FTR_STRICT, FTR_EXACT, ID_ISAR5_CRC32_SHIFT, 4, 0),
	ARM64_FTR_BITS(FTR_STRICT, FTR_EXACT, ID_ISAR5_SHA2_SHIFT, 4, 0),
	ARM64_FTR_BITS(FTR_STRICT, FTR_EXACT, ID_ISAR5_SHA1_SHIFT, 4, 0),
	ARM64_FTR_BITS(FTR_STRICT, FTR_EXACT, ID_ISAR5_AES_SHIFT, 4, 0),
	ARM64_FTR_BITS(FTR_STRICT, FTR_EXACT, ID_ISAR5_SEVL_SHIFT, 4, 0),
	ARM64_FTR_END,
};

static struct arm64_ftr_bits ftr_id_mmfr4[] = {
	ARM64_FTR_BITS(FTR_STRICT, FTR_EXACT, 8, 24, 0),	/* RAZ */
	ARM64_FTR_BITS(FTR_STRICT, FTR_EXACT, 4, 4, 0),		/* ac2 */
	ARM64_FTR_BITS(FTR_STRICT, FTR_EXACT, 0, 4, 0),		/* RAZ */
	ARM64_FTR_END,
};

static struct arm64_ftr_bits ftr_id_pfr0[] = {
	ARM64_FTR_BITS(FTR_STRICT, FTR_EXACT, 16, 16, 0),	/* RAZ */
	ARM64_FTR_BITS(FTR_STRICT, FTR_EXACT, 12, 4, 0),	/* State3 */
	ARM64_FTR_BITS(FTR_STRICT, FTR_EXACT, 8, 4, 0),		/* State2 */
	ARM64_FTR_BITS(FTR_STRICT, FTR_EXACT, 4, 4, 0),		/* State1 */
	ARM64_FTR_BITS(FTR_STRICT, FTR_EXACT, 0, 4, 0),		/* State0 */
	ARM64_FTR_END,
};

/*
 * Common ftr bits for a 32bit register with all hidden, strict
 * attributes, with 4bit feature fields and a default safe value of
 * 0. Covers the following 32bit registers:
 * id_isar[0-4], id_mmfr[1-3], id_pfr1, mvfr[0-1]
 */
static struct arm64_ftr_bits ftr_generic_32bits[] = {
	ARM64_FTR_BITS(FTR_STRICT, FTR_LOWER_SAFE, 28, 4, 0),
	ARM64_FTR_BITS(FTR_STRICT, FTR_LOWER_SAFE, 24, 4, 0),
	ARM64_FTR_BITS(FTR_STRICT, FTR_LOWER_SAFE, 20, 4, 0),
	ARM64_FTR_BITS(FTR_STRICT, FTR_LOWER_SAFE, 16, 4, 0),
	ARM64_FTR_BITS(FTR_STRICT, FTR_LOWER_SAFE, 12, 4, 0),
	ARM64_FTR_BITS(FTR_STRICT, FTR_LOWER_SAFE, 8, 4, 0),
	ARM64_FTR_BITS(FTR_STRICT, FTR_LOWER_SAFE, 4, 4, 0),
	ARM64_FTR_BITS(FTR_STRICT, FTR_LOWER_SAFE, 0, 4, 0),
	ARM64_FTR_END,
};

static struct arm64_ftr_bits ftr_generic[] = {
	ARM64_FTR_BITS(FTR_STRICT, FTR_EXACT, 0, 64, 0),
	ARM64_FTR_END,
};

static struct arm64_ftr_bits ftr_generic32[] = {
	ARM64_FTR_BITS(FTR_STRICT, FTR_EXACT, 0, 32, 0),
	ARM64_FTR_END,
};

static struct arm64_ftr_bits ftr_aa64raz[] = {
	ARM64_FTR_BITS(FTR_STRICT, FTR_EXACT, 0, 64, 0),
	ARM64_FTR_END,
};

#define ARM64_FTR_REG(id, table)		\
	{					\
		.sys_id = id,			\
		.name = #id,			\
		.ftr_bits = &((table)[0]),	\
	}

static struct arm64_ftr_reg arm64_ftr_regs[] = {

	/* Op1 = 0, CRn = 0, CRm = 1 */
	ARM64_FTR_REG(SYS_ID_PFR0_EL1, ftr_id_pfr0),
	ARM64_FTR_REG(SYS_ID_PFR1_EL1, ftr_generic_32bits),
	ARM64_FTR_REG(SYS_ID_DFR0_EL1, ftr_generic_32bits),
	ARM64_FTR_REG(SYS_ID_MMFR0_EL1, ftr_id_mmfr0),
	ARM64_FTR_REG(SYS_ID_MMFR1_EL1, ftr_generic_32bits),
	ARM64_FTR_REG(SYS_ID_MMFR2_EL1, ftr_generic_32bits),
	ARM64_FTR_REG(SYS_ID_MMFR3_EL1, ftr_generic_32bits),

	/* Op1 = 0, CRn = 0, CRm = 2 */
	ARM64_FTR_REG(SYS_ID_ISAR0_EL1, ftr_generic_32bits),
	ARM64_FTR_REG(SYS_ID_ISAR1_EL1, ftr_generic_32bits),
	ARM64_FTR_REG(SYS_ID_ISAR2_EL1, ftr_generic_32bits),
	ARM64_FTR_REG(SYS_ID_ISAR3_EL1, ftr_generic_32bits),
	ARM64_FTR_REG(SYS_ID_ISAR4_EL1, ftr_generic_32bits),
	ARM64_FTR_REG(SYS_ID_ISAR5_EL1, ftr_id_isar5),
	ARM64_FTR_REG(SYS_ID_MMFR4_EL1, ftr_id_mmfr4),

	/* Op1 = 0, CRn = 0, CRm = 3 */
	ARM64_FTR_REG(SYS_MVFR0_EL1, ftr_generic_32bits),
	ARM64_FTR_REG(SYS_MVFR1_EL1, ftr_generic_32bits),
	ARM64_FTR_REG(SYS_MVFR2_EL1, ftr_mvfr2),

	/* Op1 = 0, CRn = 0, CRm = 4 */
	ARM64_FTR_REG(SYS_ID_AA64PFR0_EL1, ftr_id_aa64pfr0),
	ARM64_FTR_REG(SYS_ID_AA64PFR1_EL1, ftr_aa64raz),

	/* Op1 = 0, CRn = 0, CRm = 5 */
	ARM64_FTR_REG(SYS_ID_AA64DFR0_EL1, ftr_id_aa64dfr0),
	ARM64_FTR_REG(SYS_ID_AA64DFR1_EL1, ftr_generic),

	/* Op1 = 0, CRn = 0, CRm = 6 */
	ARM64_FTR_REG(SYS_ID_AA64ISAR0_EL1, ftr_id_aa64isar0),
	ARM64_FTR_REG(SYS_ID_AA64ISAR1_EL1, ftr_aa64raz),

	/* Op1 = 0, CRn = 0, CRm = 7 */
	ARM64_FTR_REG(SYS_ID_AA64MMFR0_EL1, ftr_id_aa64mmfr0),
	ARM64_FTR_REG(SYS_ID_AA64MMFR1_EL1, ftr_id_aa64mmfr1),
	ARM64_FTR_REG(SYS_ID_AA64MMFR2_EL1, ftr_id_aa64mmfr2),

	/* Op1 = 3, CRn = 0, CRm = 0 */
	ARM64_FTR_REG(SYS_CTR_EL0, ftr_ctr),
	ARM64_FTR_REG(SYS_DCZID_EL0, ftr_dczid),

	/* Op1 = 3, CRn = 14, CRm = 0 */
	ARM64_FTR_REG(SYS_CNTFRQ_EL0, ftr_generic32),
};

static int search_cmp_ftr_reg(const void *id, const void *regp)
{
	return (int)(unsigned long)id - (int)((const struct arm64_ftr_reg *)regp)->sys_id;
}

/*
 * get_arm64_ftr_reg - Lookup a feature register entry using its
 * sys_reg() encoding. With the array arm64_ftr_regs sorted in the
 * ascending order of sys_id , we use binary search to find a matching
 * entry.
 *
 * returns - Upon success,  matching ftr_reg entry for id.
 *         - NULL on failure. It is upto the caller to decide
 *	     the impact of a failure.
 */
static struct arm64_ftr_reg *get_arm64_ftr_reg(u32 sys_id)
{
	return bsearch((const void *)(unsigned long)sys_id,
			arm64_ftr_regs,
			ARRAY_SIZE(arm64_ftr_regs),
			sizeof(arm64_ftr_regs[0]),
			search_cmp_ftr_reg);
}

static u64 arm64_ftr_set_value(struct arm64_ftr_bits *ftrp, s64 reg, s64 ftr_val)
{
	u64 mask = arm64_ftr_mask(ftrp);

	reg &= ~mask;
	reg |= (ftr_val << ftrp->shift) & mask;
	return reg;
}

static s64 arm64_ftr_safe_value(struct arm64_ftr_bits *ftrp, s64 new, s64 cur)
{
	s64 ret = 0;

	switch (ftrp->type) {
	case FTR_EXACT:
		ret = ftrp->safe_val;
		break;
	case FTR_LOWER_SAFE:
		ret = new < cur ? new : cur;
		break;
	case FTR_HIGHER_SAFE:
		ret = new > cur ? new : cur;
		break;
	default:
		BUG();
	}

	return ret;
}

static int __init sort_cmp_ftr_regs(const void *a, const void *b)
{
	return ((const struct arm64_ftr_reg *)a)->sys_id -
		 ((const struct arm64_ftr_reg *)b)->sys_id;
}

static void __init swap_ftr_regs(void *a, void *b, int size)
{
	struct arm64_ftr_reg tmp = *(struct arm64_ftr_reg *)a;
	*(struct arm64_ftr_reg *)a = *(struct arm64_ftr_reg *)b;
	*(struct arm64_ftr_reg *)b = tmp;
}

static void __init sort_ftr_regs(void)
{
	/* Keep the array sorted so that we can do the binary search */
	sort(arm64_ftr_regs,
		ARRAY_SIZE(arm64_ftr_regs),
		sizeof(arm64_ftr_regs[0]),
		sort_cmp_ftr_regs,
		swap_ftr_regs);
}

/*
 * Initialise the CPU feature register from Boot CPU values.
 * Also initiliases the strict_mask for the register.
 */
static void __init init_cpu_ftr_reg(u32 sys_reg, u64 new)
{
	u64 val = 0;
	u64 strict_mask = ~0x0ULL;
	struct arm64_ftr_bits *ftrp;
	struct arm64_ftr_reg *reg = get_arm64_ftr_reg(sys_reg);

	BUG_ON(!reg);

	for (ftrp  = reg->ftr_bits; ftrp->width; ftrp++) {
		s64 ftr_new = arm64_ftr_value(ftrp, new);

		val = arm64_ftr_set_value(ftrp, val, ftr_new);
		if (!ftrp->strict)
			strict_mask &= ~arm64_ftr_mask(ftrp);
	}
	reg->sys_val = val;
	reg->strict_mask = strict_mask;
}

void __init init_cpu_features(struct cpuinfo_arm64 *info)
{
	/* Before we start using the tables, make sure it is sorted */
	sort_ftr_regs();

	init_cpu_ftr_reg(SYS_CTR_EL0, info->reg_ctr);
	init_cpu_ftr_reg(SYS_DCZID_EL0, info->reg_dczid);
	init_cpu_ftr_reg(SYS_CNTFRQ_EL0, info->reg_cntfrq);
	init_cpu_ftr_reg(SYS_ID_AA64DFR0_EL1, info->reg_id_aa64dfr0);
	init_cpu_ftr_reg(SYS_ID_AA64DFR1_EL1, info->reg_id_aa64dfr1);
	init_cpu_ftr_reg(SYS_ID_AA64ISAR0_EL1, info->reg_id_aa64isar0);
	init_cpu_ftr_reg(SYS_ID_AA64ISAR1_EL1, info->reg_id_aa64isar1);
	init_cpu_ftr_reg(SYS_ID_AA64MMFR0_EL1, info->reg_id_aa64mmfr0);
	init_cpu_ftr_reg(SYS_ID_AA64MMFR1_EL1, info->reg_id_aa64mmfr1);
	init_cpu_ftr_reg(SYS_ID_AA64MMFR2_EL1, info->reg_id_aa64mmfr2);
	init_cpu_ftr_reg(SYS_ID_AA64PFR0_EL1, info->reg_id_aa64pfr0);
	init_cpu_ftr_reg(SYS_ID_AA64PFR1_EL1, info->reg_id_aa64pfr1);
	init_cpu_ftr_reg(SYS_ID_DFR0_EL1, info->reg_id_dfr0);
	init_cpu_ftr_reg(SYS_ID_ISAR0_EL1, info->reg_id_isar0);
	init_cpu_ftr_reg(SYS_ID_ISAR1_EL1, info->reg_id_isar1);
	init_cpu_ftr_reg(SYS_ID_ISAR2_EL1, info->reg_id_isar2);
	init_cpu_ftr_reg(SYS_ID_ISAR3_EL1, info->reg_id_isar3);
	init_cpu_ftr_reg(SYS_ID_ISAR4_EL1, info->reg_id_isar4);
	init_cpu_ftr_reg(SYS_ID_ISAR5_EL1, info->reg_id_isar5);
	init_cpu_ftr_reg(SYS_ID_MMFR0_EL1, info->reg_id_mmfr0);
	init_cpu_ftr_reg(SYS_ID_MMFR1_EL1, info->reg_id_mmfr1);
	init_cpu_ftr_reg(SYS_ID_MMFR2_EL1, info->reg_id_mmfr2);
	init_cpu_ftr_reg(SYS_ID_MMFR3_EL1, info->reg_id_mmfr3);
	init_cpu_ftr_reg(SYS_ID_PFR0_EL1, info->reg_id_pfr0);
	init_cpu_ftr_reg(SYS_ID_PFR1_EL1, info->reg_id_pfr1);
	init_cpu_ftr_reg(SYS_MVFR0_EL1, info->reg_mvfr0);
	init_cpu_ftr_reg(SYS_MVFR1_EL1, info->reg_mvfr1);
	init_cpu_ftr_reg(SYS_MVFR2_EL1, info->reg_mvfr2);
}

static void update_cpu_ftr_reg(struct arm64_ftr_reg *reg, u64 new)
{
	struct arm64_ftr_bits *ftrp;

	for (ftrp = reg->ftr_bits; ftrp->width; ftrp++) {
		s64 ftr_cur = arm64_ftr_value(ftrp, reg->sys_val);
		s64 ftr_new = arm64_ftr_value(ftrp, new);

		if (ftr_cur == ftr_new)
			continue;
		/* Find a safe value */
		ftr_new = arm64_ftr_safe_value(ftrp, ftr_new, ftr_cur);
		reg->sys_val = arm64_ftr_set_value(ftrp, reg->sys_val, ftr_new);
	}

}

static int check_update_ftr_reg(u32 sys_id, int cpu, u64 val, u64 boot)
{
	struct arm64_ftr_reg *regp = get_arm64_ftr_reg(sys_id);

	BUG_ON(!regp);
	update_cpu_ftr_reg(regp, val);
	if ((boot & regp->strict_mask) == (val & regp->strict_mask))
		return 0;
	pr_warn("SANITY CHECK: Unexpected variation in %s. Boot CPU: %#016llx, CPU%d: %#016llx\n",
			regp->name, boot, cpu, val);
	return 1;
}

/*
 * Update system wide CPU feature registers with the values from a
 * non-boot CPU. Also performs SANITY checks to make sure that there
 * aren't any insane variations from that of the boot CPU.
 */
void update_cpu_features(int cpu,
			 struct cpuinfo_arm64 *info,
			 struct cpuinfo_arm64 *boot)
{
	int taint = 0;

	/*
	 * The kernel can handle differing I-cache policies, but otherwise
	 * caches should look identical. Userspace JITs will make use of
	 * *minLine.
	 */
	taint |= check_update_ftr_reg(SYS_CTR_EL0, cpu,
				      info->reg_ctr, boot->reg_ctr);

	/*
	 * Userspace may perform DC ZVA instructions. Mismatched block sizes
	 * could result in too much or too little memory being zeroed if a
	 * process is preempted and migrated between CPUs.
	 */
	taint |= check_update_ftr_reg(SYS_DCZID_EL0, cpu,
				      info->reg_dczid, boot->reg_dczid);

	/* If different, timekeeping will be broken (especially with KVM) */
	taint |= check_update_ftr_reg(SYS_CNTFRQ_EL0, cpu,
				      info->reg_cntfrq, boot->reg_cntfrq);

	/*
	 * The kernel uses self-hosted debug features and expects CPUs to
	 * support identical debug features. We presently need CTX_CMPs, WRPs,
	 * and BRPs to be identical.
	 * ID_AA64DFR1 is currently RES0.
	 */
	taint |= check_update_ftr_reg(SYS_ID_AA64DFR0_EL1, cpu,
				      info->reg_id_aa64dfr0, boot->reg_id_aa64dfr0);
	taint |= check_update_ftr_reg(SYS_ID_AA64DFR1_EL1, cpu,
				      info->reg_id_aa64dfr1, boot->reg_id_aa64dfr1);
	/*
	 * Even in big.LITTLE, processors should be identical instruction-set
	 * wise.
	 */
	taint |= check_update_ftr_reg(SYS_ID_AA64ISAR0_EL1, cpu,
				      info->reg_id_aa64isar0, boot->reg_id_aa64isar0);
	taint |= check_update_ftr_reg(SYS_ID_AA64ISAR1_EL1, cpu,
				      info->reg_id_aa64isar1, boot->reg_id_aa64isar1);

	/*
	 * Differing PARange support is fine as long as all peripherals and
	 * memory are mapped within the minimum PARange of all CPUs.
	 * Linux should not care about secure memory.
	 */
	taint |= check_update_ftr_reg(SYS_ID_AA64MMFR0_EL1, cpu,
				      info->reg_id_aa64mmfr0, boot->reg_id_aa64mmfr0);
	taint |= check_update_ftr_reg(SYS_ID_AA64MMFR1_EL1, cpu,
				      info->reg_id_aa64mmfr1, boot->reg_id_aa64mmfr1);
	taint |= check_update_ftr_reg(SYS_ID_AA64MMFR2_EL1, cpu,
				      info->reg_id_aa64mmfr2, boot->reg_id_aa64mmfr2);

	/*
	 * EL3 is not our concern.
	 * ID_AA64PFR1 is currently RES0.
	 */
	taint |= check_update_ftr_reg(SYS_ID_AA64PFR0_EL1, cpu,
				      info->reg_id_aa64pfr0, boot->reg_id_aa64pfr0);
	taint |= check_update_ftr_reg(SYS_ID_AA64PFR1_EL1, cpu,
				      info->reg_id_aa64pfr1, boot->reg_id_aa64pfr1);

	/*
	 * If we have AArch32, we care about 32-bit features for compat. These
	 * registers should be RES0 otherwise.
	 */
	taint |= check_update_ftr_reg(SYS_ID_DFR0_EL1, cpu,
					info->reg_id_dfr0, boot->reg_id_dfr0);
	taint |= check_update_ftr_reg(SYS_ID_ISAR0_EL1, cpu,
					info->reg_id_isar0, boot->reg_id_isar0);
	taint |= check_update_ftr_reg(SYS_ID_ISAR1_EL1, cpu,
					info->reg_id_isar1, boot->reg_id_isar1);
	taint |= check_update_ftr_reg(SYS_ID_ISAR2_EL1, cpu,
					info->reg_id_isar2, boot->reg_id_isar2);
	taint |= check_update_ftr_reg(SYS_ID_ISAR3_EL1, cpu,
					info->reg_id_isar3, boot->reg_id_isar3);
	taint |= check_update_ftr_reg(SYS_ID_ISAR4_EL1, cpu,
					info->reg_id_isar4, boot->reg_id_isar4);
	taint |= check_update_ftr_reg(SYS_ID_ISAR5_EL1, cpu,
					info->reg_id_isar5, boot->reg_id_isar5);

	/*
	 * Regardless of the value of the AuxReg field, the AIFSR, ADFSR, and
	 * ACTLR formats could differ across CPUs and therefore would have to
	 * be trapped for virtualization anyway.
	 */
	taint |= check_update_ftr_reg(SYS_ID_MMFR0_EL1, cpu,
					info->reg_id_mmfr0, boot->reg_id_mmfr0);
	taint |= check_update_ftr_reg(SYS_ID_MMFR1_EL1, cpu,
					info->reg_id_mmfr1, boot->reg_id_mmfr1);
	taint |= check_update_ftr_reg(SYS_ID_MMFR2_EL1, cpu,
					info->reg_id_mmfr2, boot->reg_id_mmfr2);
	taint |= check_update_ftr_reg(SYS_ID_MMFR3_EL1, cpu,
					info->reg_id_mmfr3, boot->reg_id_mmfr3);
	taint |= check_update_ftr_reg(SYS_ID_PFR0_EL1, cpu,
					info->reg_id_pfr0, boot->reg_id_pfr0);
	taint |= check_update_ftr_reg(SYS_ID_PFR1_EL1, cpu,
					info->reg_id_pfr1, boot->reg_id_pfr1);
	taint |= check_update_ftr_reg(SYS_MVFR0_EL1, cpu,
					info->reg_mvfr0, boot->reg_mvfr0);
	taint |= check_update_ftr_reg(SYS_MVFR1_EL1, cpu,
					info->reg_mvfr1, boot->reg_mvfr1);
	taint |= check_update_ftr_reg(SYS_MVFR2_EL1, cpu,
					info->reg_mvfr2, boot->reg_mvfr2);

	/*
	 * Mismatched CPU features are a recipe for disaster. Don't even
	 * pretend to support them.
	 */
	WARN_TAINT_ONCE(taint, TAINT_CPU_OUT_OF_SPEC,
			"Unsupported CPU feature variation.\n");
}

u64 read_system_reg(u32 id)
{
	struct arm64_ftr_reg *regp = get_arm64_ftr_reg(id);

	/* We shouldn't get a request for an unsupported register */
	BUG_ON(!regp);
	return regp->sys_val;
}

#include <linux/irqchip/arm-gic-v3.h>

static bool
feature_matches(u64 reg, const struct arm64_cpu_capabilities *entry)
{
	int val = cpuid_feature_extract_field(reg, entry->field_pos);

	return val >= entry->min_field_value;
}

static bool
has_cpuid_feature(const struct arm64_cpu_capabilities *entry)
{
	u64 val;

	val = read_system_reg(entry->sys_reg);
	return feature_matches(val, entry);
}

static bool has_useable_gicv3_cpuif(const struct arm64_cpu_capabilities *entry)
{
	bool has_sre;

	if (!has_cpuid_feature(entry))
		return false;

	has_sre = gic_enable_sre();
	if (!has_sre)
		pr_warn_once("%s present but disabled by higher exception level\n",
			     entry->desc);

	return has_sre;
}

static bool has_no_hw_prefetch(const struct arm64_cpu_capabilities *entry)
{
	u32 midr = read_cpuid_id();
	u32 rv_min, rv_max;

	/* Cavium ThunderX pass 1.x and 2.x */
	rv_min = 0;
	rv_max = (1 << MIDR_VARIANT_SHIFT) | MIDR_REVISION_MASK;

	return MIDR_IS_CPU_MODEL_RANGE(midr, MIDR_THUNDERX, rv_min, rv_max);
}

static bool runs_at_el2(const struct arm64_cpu_capabilities *entry)
{
	return is_kernel_in_hyp_mode();
}

static const struct arm64_cpu_capabilities arm64_features[] = {
	{
		.desc = "GIC system register CPU interface",
		.capability = ARM64_HAS_SYSREG_GIC_CPUIF,
		.matches = has_useable_gicv3_cpuif,
		.sys_reg = SYS_ID_AA64PFR0_EL1,
		.field_pos = ID_AA64PFR0_GIC_SHIFT,
		.min_field_value = 1,
	},
#ifdef CONFIG_ARM64_PAN
	{
		.desc = "Privileged Access Never",
		.capability = ARM64_HAS_PAN,
		.matches = has_cpuid_feature,
		.sys_reg = SYS_ID_AA64MMFR1_EL1,
		.field_pos = ID_AA64MMFR1_PAN_SHIFT,
		.min_field_value = 1,
		.enable = cpu_enable_pan,
	},
#endif /* CONFIG_ARM64_PAN */
#if defined(CONFIG_AS_LSE) && defined(CONFIG_ARM64_LSE_ATOMICS)
	{
		.desc = "LSE atomic instructions",
		.capability = ARM64_HAS_LSE_ATOMICS,
		.matches = has_cpuid_feature,
		.sys_reg = SYS_ID_AA64ISAR0_EL1,
		.field_pos = ID_AA64ISAR0_ATOMICS_SHIFT,
		.min_field_value = 2,
	},
#endif /* CONFIG_AS_LSE && CONFIG_ARM64_LSE_ATOMICS */
	{
<<<<<<< HEAD
		.desc = "Software prefetching using PRFM",
		.capability = ARM64_HAS_NO_HW_PREFETCH,
		.matches = has_no_hw_prefetch,
	},
#ifdef CONFIG_ARM64_UAO
	{
		.desc = "User Access Override",
		.capability = ARM64_HAS_UAO,
		.matches = has_cpuid_feature,
		.sys_reg = SYS_ID_AA64MMFR2_EL1,
		.field_pos = ID_AA64MMFR2_UAO_SHIFT,
		.min_field_value = 1,
		.enable = cpu_enable_uao,
	},
#endif /* CONFIG_ARM64_UAO */
#ifdef CONFIG_ARM64_PAN
	{
		.capability = ARM64_ALT_PAN_NOT_UAO,
		.matches = cpufeature_pan_not_uao,
	},
#endif /* CONFIG_ARM64_PAN */
	{
		.desc = "Virtualization Host Extensions",
		.capability = ARM64_HAS_VIRT_HOST_EXTN,
		.matches = runs_at_el2,
=======
		.desc = "32-bit EL0 Support",
		.capability = ARM64_HAS_32BIT_EL0,
		.matches = has_cpuid_feature,
		.sys_reg = SYS_ID_AA64PFR0_EL1,
		.field_pos = ID_AA64PFR0_EL0_SHIFT,
		.min_field_value = ID_AA64PFR0_EL0_32BIT_64BIT,
>>>>>>> 11abaca7
	},
	{},
};

#define HWCAP_CAP(reg, field, min_value, type, cap)		\
	{							\
		.desc = #cap,					\
		.matches = has_cpuid_feature,			\
		.sys_reg = reg,					\
		.field_pos = field,				\
		.min_field_value = min_value,			\
		.hwcap_type = type,				\
		.hwcap = cap,					\
	}

static const struct arm64_cpu_capabilities arm64_hwcaps[] = {
	HWCAP_CAP(SYS_ID_AA64ISAR0_EL1, ID_AA64ISAR0_AES_SHIFT, 2, CAP_HWCAP, HWCAP_PMULL),
	HWCAP_CAP(SYS_ID_AA64ISAR0_EL1, ID_AA64ISAR0_AES_SHIFT, 1, CAP_HWCAP, HWCAP_AES),
	HWCAP_CAP(SYS_ID_AA64ISAR0_EL1, ID_AA64ISAR0_SHA1_SHIFT, 1, CAP_HWCAP, HWCAP_SHA1),
	HWCAP_CAP(SYS_ID_AA64ISAR0_EL1, ID_AA64ISAR0_SHA2_SHIFT, 1, CAP_HWCAP, HWCAP_SHA2),
	HWCAP_CAP(SYS_ID_AA64ISAR0_EL1, ID_AA64ISAR0_CRC32_SHIFT, 1, CAP_HWCAP, HWCAP_CRC32),
	HWCAP_CAP(SYS_ID_AA64ISAR0_EL1, ID_AA64ISAR0_ATOMICS_SHIFT, 2, CAP_HWCAP, HWCAP_ATOMICS),
	HWCAP_CAP(SYS_ID_AA64PFR0_EL1, ID_AA64PFR0_FP_SHIFT, 0, CAP_HWCAP, HWCAP_FP),
	HWCAP_CAP(SYS_ID_AA64PFR0_EL1, ID_AA64PFR0_ASIMD_SHIFT, 0, CAP_HWCAP, HWCAP_ASIMD),
#ifdef CONFIG_COMPAT
	HWCAP_CAP(SYS_ID_ISAR5_EL1, ID_ISAR5_AES_SHIFT, 2, CAP_COMPAT_HWCAP2, COMPAT_HWCAP2_PMULL),
	HWCAP_CAP(SYS_ID_ISAR5_EL1, ID_ISAR5_AES_SHIFT, 1, CAP_COMPAT_HWCAP2, COMPAT_HWCAP2_AES),
	HWCAP_CAP(SYS_ID_ISAR5_EL1, ID_ISAR5_SHA1_SHIFT, 1, CAP_COMPAT_HWCAP2, COMPAT_HWCAP2_SHA1),
	HWCAP_CAP(SYS_ID_ISAR5_EL1, ID_ISAR5_SHA2_SHIFT, 1, CAP_COMPAT_HWCAP2, COMPAT_HWCAP2_SHA2),
	HWCAP_CAP(SYS_ID_ISAR5_EL1, ID_ISAR5_CRC32_SHIFT, 1, CAP_COMPAT_HWCAP2, COMPAT_HWCAP2_CRC32),
#endif
	{},
};

static void __init cap_set_hwcap(const struct arm64_cpu_capabilities *cap)
{
	switch (cap->hwcap_type) {
	case CAP_HWCAP:
		elf_hwcap |= cap->hwcap;
		break;
#ifdef CONFIG_COMPAT
	case CAP_COMPAT_HWCAP:
		compat_elf_hwcap |= (u32)cap->hwcap;
		break;
	case CAP_COMPAT_HWCAP2:
		compat_elf_hwcap2 |= (u32)cap->hwcap;
		break;
#endif
	default:
		WARN_ON(1);
		break;
	}
}

/* Check if we have a particular HWCAP enabled */
static bool __maybe_unused cpus_have_hwcap(const struct arm64_cpu_capabilities *cap)
{
	bool rc;

	switch (cap->hwcap_type) {
	case CAP_HWCAP:
		rc = (elf_hwcap & cap->hwcap) != 0;
		break;
#ifdef CONFIG_COMPAT
	case CAP_COMPAT_HWCAP:
		rc = (compat_elf_hwcap & (u32)cap->hwcap) != 0;
		break;
	case CAP_COMPAT_HWCAP2:
		rc = (compat_elf_hwcap2 & (u32)cap->hwcap) != 0;
		break;
#endif
	default:
		WARN_ON(1);
		rc = false;
	}

	return rc;
}

static void __init setup_cpu_hwcaps(void)
{
	int i;
	const struct arm64_cpu_capabilities *hwcaps = arm64_hwcaps;

	for (i = 0; hwcaps[i].matches; i++)
		if (hwcaps[i].matches(&hwcaps[i]))
			cap_set_hwcap(&hwcaps[i]);
}

void update_cpu_capabilities(const struct arm64_cpu_capabilities *caps,
			    const char *info)
{
	int i;

	for (i = 0; caps[i].matches; i++) {
		if (!caps[i].matches(&caps[i]))
			continue;

		if (!cpus_have_cap(caps[i].capability) && caps[i].desc)
			pr_info("%s %s\n", info, caps[i].desc);
		cpus_set_cap(caps[i].capability);
	}
}

/*
 * Run through the enabled capabilities and enable() it on all active
 * CPUs
 */
static void __init
enable_cpu_capabilities(const struct arm64_cpu_capabilities *caps)
{
	int i;

	for (i = 0; caps[i].matches; i++)
		if (caps[i].enable && cpus_have_cap(caps[i].capability))
			/*
			 * Use stop_machine() as it schedules the work allowing
			 * us to modify PSTATE, instead of on_each_cpu() which
			 * uses an IPI, giving us a PSTATE that disappears when
			 * we return.
			 */
			stop_machine(caps[i].enable, NULL, cpu_online_mask);
}

#ifdef CONFIG_HOTPLUG_CPU

/*
 * Flag to indicate if we have computed the system wide
 * capabilities based on the boot time active CPUs. This
 * will be used to determine if a new booting CPU should
 * go through the verification process to make sure that it
 * supports the system capabilities, without using a hotplug
 * notifier.
 */
static bool sys_caps_initialised;

static inline void set_sys_caps_initialised(void)
{
	sys_caps_initialised = true;
}

/*
 * __raw_read_system_reg() - Used by a STARTING cpu before cpuinfo is populated.
 */
static u64 __raw_read_system_reg(u32 sys_id)
{
	switch (sys_id) {
	case SYS_ID_PFR0_EL1:		return read_cpuid(SYS_ID_PFR0_EL1);
	case SYS_ID_PFR1_EL1:		return read_cpuid(SYS_ID_PFR1_EL1);
	case SYS_ID_DFR0_EL1:		return read_cpuid(SYS_ID_DFR0_EL1);
	case SYS_ID_MMFR0_EL1:		return read_cpuid(SYS_ID_MMFR0_EL1);
	case SYS_ID_MMFR1_EL1:		return read_cpuid(SYS_ID_MMFR1_EL1);
	case SYS_ID_MMFR2_EL1:		return read_cpuid(SYS_ID_MMFR2_EL1);
	case SYS_ID_MMFR3_EL1:		return read_cpuid(SYS_ID_MMFR3_EL1);
	case SYS_ID_ISAR0_EL1:		return read_cpuid(SYS_ID_ISAR0_EL1);
	case SYS_ID_ISAR1_EL1:		return read_cpuid(SYS_ID_ISAR1_EL1);
	case SYS_ID_ISAR2_EL1:		return read_cpuid(SYS_ID_ISAR2_EL1);
	case SYS_ID_ISAR3_EL1:		return read_cpuid(SYS_ID_ISAR3_EL1);
	case SYS_ID_ISAR4_EL1:		return read_cpuid(SYS_ID_ISAR4_EL1);
	case SYS_ID_ISAR5_EL1:		return read_cpuid(SYS_ID_ISAR4_EL1);
	case SYS_MVFR0_EL1:		return read_cpuid(SYS_MVFR0_EL1);
	case SYS_MVFR1_EL1:		return read_cpuid(SYS_MVFR1_EL1);
	case SYS_MVFR2_EL1:		return read_cpuid(SYS_MVFR2_EL1);

	case SYS_ID_AA64PFR0_EL1:	return read_cpuid(SYS_ID_AA64PFR0_EL1);
	case SYS_ID_AA64PFR1_EL1:	return read_cpuid(SYS_ID_AA64PFR0_EL1);
	case SYS_ID_AA64DFR0_EL1:	return read_cpuid(SYS_ID_AA64DFR0_EL1);
	case SYS_ID_AA64DFR1_EL1:	return read_cpuid(SYS_ID_AA64DFR0_EL1);
	case SYS_ID_AA64MMFR0_EL1:	return read_cpuid(SYS_ID_AA64MMFR0_EL1);
	case SYS_ID_AA64MMFR1_EL1:	return read_cpuid(SYS_ID_AA64MMFR1_EL1);
	case SYS_ID_AA64MMFR2_EL1:	return read_cpuid(SYS_ID_AA64MMFR2_EL1);
	case SYS_ID_AA64ISAR0_EL1:	return read_cpuid(SYS_ID_AA64ISAR0_EL1);
	case SYS_ID_AA64ISAR1_EL1:	return read_cpuid(SYS_ID_AA64ISAR1_EL1);

	case SYS_CNTFRQ_EL0:		return read_cpuid(SYS_CNTFRQ_EL0);
	case SYS_CTR_EL0:		return read_cpuid(SYS_CTR_EL0);
	case SYS_DCZID_EL0:		return read_cpuid(SYS_DCZID_EL0);
	default:
		BUG();
		return 0;
	}
}

/*
 * Run through the enabled system capabilities and enable() it on this CPU.
 * The capabilities were decided based on the available CPUs at the boot time.
 * Any new CPU should match the system wide status of the capability. If the
 * new CPU doesn't have a capability which the system now has enabled, we
 * cannot do anything to fix it up and could cause unexpected failures. So
 * we park the CPU.
 */
void verify_local_cpu_capabilities(void)
{
	int i;
	const struct arm64_cpu_capabilities *caps;

	/*
	 * If we haven't computed the system capabilities, there is nothing
	 * to verify.
	 */
	if (!sys_caps_initialised)
		return;

	caps = arm64_features;
	for (i = 0; caps[i].matches; i++) {
		if (!cpus_have_cap(caps[i].capability) || !caps[i].sys_reg)
			continue;
		/*
		 * If the new CPU misses an advertised feature, we cannot proceed
		 * further, park the cpu.
		 */
		if (!feature_matches(__raw_read_system_reg(caps[i].sys_reg), &caps[i])) {
			pr_crit("CPU%d: missing feature: %s\n",
					smp_processor_id(), caps[i].desc);
			cpu_die_early();
		}
		if (caps[i].enable)
			caps[i].enable(NULL);
	}

	for (i = 0, caps = arm64_hwcaps; caps[i].matches; i++) {
		if (!cpus_have_hwcap(&caps[i]))
			continue;
		if (!feature_matches(__raw_read_system_reg(caps[i].sys_reg), &caps[i])) {
			pr_crit("CPU%d: missing HWCAP: %s\n",
					smp_processor_id(), caps[i].desc);
			cpu_die_early();
		}
	}
}

#else	/* !CONFIG_HOTPLUG_CPU */

static inline void set_sys_caps_initialised(void)
{
}

#endif	/* CONFIG_HOTPLUG_CPU */

static void __init setup_feature_capabilities(void)
{
	update_cpu_capabilities(arm64_features, "detected feature:");
	enable_cpu_capabilities(arm64_features);
}

void __init setup_cpu_features(void)
{
	u32 cwg;
	int cls;

	/* Set the CPU feature capabilies */
	setup_feature_capabilities();
	setup_cpu_hwcaps();

	/* Advertise that we have computed the system capabilities */
	set_sys_caps_initialised();

	/*
	 * Check for sane CTR_EL0.CWG value.
	 */
	cwg = cache_type_cwg();
	cls = cache_line_size();
	if (!cwg)
		pr_warn("No Cache Writeback Granule information, assuming cache line size %d\n",
			cls);
	if (L1_CACHE_BYTES < cls)
		pr_warn("L1_CACHE_BYTES smaller than the Cache Writeback Granule (%d < %d)\n",
			L1_CACHE_BYTES, cls);
}

static bool __maybe_unused
cpufeature_pan_not_uao(const struct arm64_cpu_capabilities *entry)
{
	return (cpus_have_cap(ARM64_HAS_PAN) && !cpus_have_cap(ARM64_HAS_UAO));
}<|MERGE_RESOLUTION|>--- conflicted
+++ resolved
@@ -685,7 +685,6 @@
 	},
 #endif /* CONFIG_AS_LSE && CONFIG_ARM64_LSE_ATOMICS */
 	{
-<<<<<<< HEAD
 		.desc = "Software prefetching using PRFM",
 		.capability = ARM64_HAS_NO_HW_PREFETCH,
 		.matches = has_no_hw_prefetch,
@@ -711,14 +710,14 @@
 		.desc = "Virtualization Host Extensions",
 		.capability = ARM64_HAS_VIRT_HOST_EXTN,
 		.matches = runs_at_el2,
-=======
+	},
+	{
 		.desc = "32-bit EL0 Support",
 		.capability = ARM64_HAS_32BIT_EL0,
 		.matches = has_cpuid_feature,
 		.sys_reg = SYS_ID_AA64PFR0_EL1,
 		.field_pos = ID_AA64PFR0_EL0_SHIFT,
 		.min_field_value = ID_AA64PFR0_EL0_32BIT_64BIT,
->>>>>>> 11abaca7
 	},
 	{},
 };
