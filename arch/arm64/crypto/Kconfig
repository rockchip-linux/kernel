--- conflicted
+++ resolved
@@ -106,13 +106,8 @@
 	select CRYPTO_SIMD
 
 config CRYPTO_CHACHA20_NEON
-<<<<<<< HEAD
-	tristate "ChaCha20, XChaCha20, and XChaCha12 stream ciphers using NEON instructions"
-	depends on KERNEL_MODE_NEON
-=======
 	tristate "NEON accelerated ChaCha20 symmetric cipher"
 	depends on KERNEL_MODE_NEON && !PREEMPT_RT_BASE
->>>>>>> aafc3353
 	select CRYPTO_BLKCIPHER
 	select CRYPTO_LIB_CHACHA_GENERIC
 	select CRYPTO_ARCH_HAVE_LIB_CHACHA
