/*
 * Based on arch/arm/include/asm/cacheflush.h
 *
 * Copyright (C) 1999-2002 Russell King.
 * Copyright (C) 2012 ARM Ltd.
 *
 * This program is free software; you can redistribute it and/or modify
 * it under the terms of the GNU General Public License version 2 as
 * published by the Free Software Foundation.
 *
 * This program is distributed in the hope that it will be useful,
 * but WITHOUT ANY WARRANTY; without even the implied warranty of
 * MERCHANTABILITY or FITNESS FOR A PARTICULAR PURPOSE.  See the
 * GNU General Public License for more details.
 *
 * You should have received a copy of the GNU General Public License
 * along with this program.  If not, see <http://www.gnu.org/licenses/>.
 */
#ifndef __ASM_CACHEFLUSH_H
#define __ASM_CACHEFLUSH_H

#include <linux/mm.h>

/*
 * This flag is used to indicate that the page pointed to by a pte is clean
 * and does not require cleaning before returning it to the user.
 */
#define PG_dcache_clean PG_arch_1

/*
 *	MM Cache Management
 *	===================
 *
 *	The arch/arm64/mm/cache.S implements these methods.
 *
 *	Start addresses are inclusive and end addresses are exclusive; start
 *	addresses should be rounded down, end addresses up.
 *
 *	See Documentation/cachetlb.txt for more information. Please note that
 *	the implementation assumes non-aliasing VIPT D-cache and (aliasing)
 *	VIPT or ASID-tagged VIVT I-cache.
 *
 *	flush_cache_mm(mm)
 *
 *		Clean and invalidate all user space cache entries
 *		before a change of page tables.
 *
 *	flush_icache_range(start, end)
 *
 *		Ensure coherency between the I-cache and the D-cache in the
 *		region described by start, end.
 *		- start  - virtual start address
 *		- end    - virtual end address
 *
 *	__flush_cache_user_range(start, end)
 *
 *		Ensure coherency between the I-cache and the D-cache in the
 *		region described by start, end.
 *		- start  - virtual start address
 *		- end    - virtual end address
 *
 *	__flush_dcache_area(kaddr, size)
 *
 *		Ensure that the data held in page is written back.
 *		- kaddr  - page address
 *		- size   - region size
 */
extern void flush_cache_range(struct vm_area_struct *vma, unsigned long start, unsigned long end);
extern void flush_icache_range(unsigned long start, unsigned long end);
extern void __flush_dcache_area(void *addr, size_t len);
extern void __clean_dcache_area_pou(void *addr, size_t len);
extern long __flush_cache_user_range(unsigned long start, unsigned long end);

static inline void flush_cache_mm(struct mm_struct *mm)
{
}

static inline void flush_cache_page(struct vm_area_struct *vma,
				    unsigned long user_addr, unsigned long pfn)
{
}

/*
 * Cache maintenance functions used by the DMA API. No to be used directly.
 */
extern void __dma_map_area(const void *, size_t, int);
extern void __dma_unmap_area(const void *, size_t, int);
extern void __dma_flush_range(const void *, const void *);

/*
 * Copy user data from/to a page which is mapped into a different
 * processes address space.  Really, we want to allow our "user
 * space" model to handle this.
 */
extern void copy_to_user_page(struct vm_area_struct *, struct page *,
	unsigned long, void *, const void *, unsigned long);
#define copy_from_user_page(vma, page, vaddr, dst, src, len) \
	do {							\
		memcpy(dst, src, len);				\
	} while (0)

#define flush_cache_dup_mm(mm) flush_cache_mm(mm)

/*
 * flush_dcache_page is used when the kernel has written to the page
 * cache page at virtual address page->virtual.
 *
 * If this page isn't mapped (ie, page_mapping == NULL), or it might
 * have userspace mappings, then we _must_ always clean + invalidate
 * the dcache entries associated with the kernel mapping.
 *
 * Otherwise we can defer the operation, and clean the cache when we are
 * about to change to user space.  This is the same method as used on SPARC64.
 * See update_mmu_cache for the user space part.
 */
#define ARCH_IMPLEMENTS_FLUSH_DCACHE_PAGE 1
extern void flush_dcache_page(struct page *);

static inline void __local_flush_icache_all(void)
{
	asm("ic iallu");
	dsb(nsh);
	isb();
}

static inline void __flush_icache_all(void)
{
	asm("ic	ialluis");
	dsb(ish);
}

#define flush_dcache_mmap_lock(mapping) \
	spin_lock_irq(&(mapping)->tree_lock)
#define flush_dcache_mmap_unlock(mapping) \
	spin_unlock_irq(&(mapping)->tree_lock)

/*
 * We don't appear to need to do anything here.  In fact, if we did, we'd
 * duplicate cache flushing elsewhere performed by flush_dcache_page().
 */
#define flush_icache_page(vma,page)	do { } while (0)

/*
 * Not required on AArch64 (PIPT or VIPT non-aliasing D-cache).
 */
static inline void flush_cache_vmap(unsigned long start, unsigned long end)
{
}

static inline void flush_cache_vunmap(unsigned long start, unsigned long end)
{
}

int set_memory_ro(unsigned long addr, int numpages);
int set_memory_rw(unsigned long addr, int numpages);
int set_memory_x(unsigned long addr, int numpages);
int set_memory_nx(unsigned long addr, int numpages);
<<<<<<< HEAD
=======
int set_memory_valid(unsigned long addr, unsigned long size, int enable);
>>>>>>> 2f68ef75

#endif<|MERGE_RESOLUTION|>--- conflicted
+++ resolved
@@ -155,9 +155,6 @@
 int set_memory_rw(unsigned long addr, int numpages);
 int set_memory_x(unsigned long addr, int numpages);
 int set_memory_nx(unsigned long addr, int numpages);
-<<<<<<< HEAD
-=======
 int set_memory_valid(unsigned long addr, unsigned long size, int enable);
->>>>>>> 2f68ef75
 
 #endif