--- conflicted
+++ resolved
@@ -43,13 +43,10 @@
 	u64			ttbr0;		/* saved TTBR0_EL1 */
 #endif
 	int			preempt_count;	/* 0 => preemptable, <0 => bug */
-<<<<<<< HEAD
 #ifdef CONFIG_SHADOW_CALL_STACK
 	void			*shadow_call_stack;
 #endif
-=======
 	int			preempt_lazy_count; /* 0 => preemptable, <0 => bug */
->>>>>>> aafc3353
 };
 
 #define thread_saved_pc(tsk)	\
