--- conflicted
+++ resolved
@@ -54,11 +54,8 @@
 	u64			ttbr0;		/* saved TTBR0_EL1 */
 #endif
 	int			preempt_count;	/* 0 => preemptable, <0 => bug */
-<<<<<<< HEAD
+	int			preempt_lazy_count; /* 0 => preemptable, <0 => bug */
 #ifndef CONFIG_THREAD_INFO_IN_TASK
-=======
-	int			preempt_lazy_count; /* 0 => preemptable, <0 => bug */
->>>>>>> 105df41d
 	int			cpu;		/* cpu */
 #endif
 };
