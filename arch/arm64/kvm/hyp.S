--- conflicted
+++ resolved
@@ -39,98 +39,12 @@
  * used to implement __hyp_get_vectors in the same way as in
  * arch/arm64/kernel/hyp_stub.S.
  */
-<<<<<<< HEAD
 ENTRY(__kvm_call_hyp)
-	hvc	#0
-	ret
-ENDPROC(__kvm_call_hyp)
-
-.macro invalid_vector	label, target
-	.align	2
-\label:
-	b \target
-ENDPROC(\label)
-.endm
-
-	/* None of these should ever happen */
-	invalid_vector	el2t_sync_invalid, __kvm_hyp_panic
-	invalid_vector	el2t_irq_invalid, __kvm_hyp_panic
-	invalid_vector	el2t_fiq_invalid, __kvm_hyp_panic
-	invalid_vector	el2t_error_invalid, __kvm_hyp_panic
-	invalid_vector	el2h_sync_invalid, __kvm_hyp_panic
-	invalid_vector	el2h_irq_invalid, __kvm_hyp_panic
-	invalid_vector	el2h_fiq_invalid, __kvm_hyp_panic
-	invalid_vector	el2h_error_invalid, __kvm_hyp_panic
-	invalid_vector	el1_sync_invalid, __kvm_hyp_panic
-	invalid_vector	el1_irq_invalid, __kvm_hyp_panic
-	invalid_vector	el1_fiq_invalid, __kvm_hyp_panic
-	invalid_vector	el1_error_invalid, __kvm_hyp_panic
-
-el1_sync:					// Guest trapped into EL2
-	push	x0, x1
-	push	x2, x3
-
-	mrs	x1, esr_el2
-	lsr	x2, x1, #ESR_ELx_EC_SHIFT
-
-	cmp	x2, #ESR_ELx_EC_HVC64
-	b.ne	el1_trap
-
-	mrs	x3, vttbr_el2			// If vttbr is valid, the 64bit guest
-	cbnz	x3, el1_trap			// called HVC
-
-	/* Here, we're pretty sure the host called HVC. */
-	pop	x2, x3
-	pop	x0, x1
-
-	/* Check for __hyp_get_vectors */
-	cbnz	x0, 1f
-	mrs	x0, vbar_el2
-	b	2f
-
-1:	push	lr, xzr
-
-	/*
-	 * Compute the function address in EL2, and shuffle the parameters.
-	 */
-	kern_hyp_va	x0
-	mov	lr, x0
-	mov	x0, x1
-	mov	x1, x2
-	mov	x2, x3
-	blr	lr
-
-	pop	lr, xzr
-2:	eret
-
-el1_trap:
-	/*
-	 * x1: ESR
-	 * x2: ESR_EC
-	 */
-
-	/* Guest accessed VFP/SIMD registers, save host, restore Guest */
-	cmp	x2, #ESR_ELx_EC_FP_ASIMD
-	b.eq	switch_to_guest_fpsimd
-
-	cmp	x2, #ESR_ELx_EC_DABT_LOW
-	mov	x0, #ESR_ELx_EC_IABT_LOW
-	ccmp	x2, x0, #4, ne
-	b.ne	1f		// Not an abort we care about
-
-	/* This is an abort. Check for permission fault */
-alternative_if_not ARM64_WORKAROUND_834220
-	and	x2, x1, #ESR_ELx_FSC_TYPE
-	cmp	x2, #FSC_PERM
-	b.ne	1f		// Not a permission fault
-=======
-ENTRY(kvm_call_hyp)
 alternative_if_not ARM64_HAS_VIRT_HOST_EXTN	
 	hvc	#0
 	ret
->>>>>>> 602decea
 alternative_else
 	b	__vhe_hyp_call
 	nop
 alternative_endif
-ENDPROC(kvm_call_hyp)+ENDPROC(__kvm_call_hyp)