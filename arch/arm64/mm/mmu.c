/*
 * Based on arch/arm/mm/mmu.c
 *
 * Copyright (C) 1995-2005 Russell King
 * Copyright (C) 2012 ARM Ltd.
 *
 * This program is free software; you can redistribute it and/or modify
 * it under the terms of the GNU General Public License version 2 as
 * published by the Free Software Foundation.
 *
 * This program is distributed in the hope that it will be useful,
 * but WITHOUT ANY WARRANTY; without even the implied warranty of
 * MERCHANTABILITY or FITNESS FOR A PARTICULAR PURPOSE.  See the
 * GNU General Public License for more details.
 *
 * You should have received a copy of the GNU General Public License
 * along with this program.  If not, see <http://www.gnu.org/licenses/>.
 */

#include <linux/export.h>
#include <linux/kernel.h>
#include <linux/errno.h>
#include <linux/init.h>
#include <linux/ioport.h>
#include <linux/kexec.h>
#include <linux/libfdt.h>
#include <linux/mman.h>
#include <linux/nodemask.h>
#include <linux/memblock.h>
#include <linux/fs.h>
#include <linux/io.h>
#include <linux/slab.h>
#include <linux/stop_machine.h>

#include <asm/barrier.h>
#include <asm/cputype.h>
#include <asm/fixmap.h>
#include <asm/kasan.h>
#include <asm/kernel-pgtable.h>
#include <asm/sections.h>
#include <asm/setup.h>
#include <asm/sizes.h>
#include <asm/tlb.h>
#include <asm/memblock.h>
#include <asm/mmu_context.h>

#include "mm.h"

u64 idmap_t0sz = TCR_T0SZ(VA_BITS);

u64 kimage_voffset __read_mostly;
EXPORT_SYMBOL(kimage_voffset);

/*
 * Empty_zero_page is a special page that is used for zero-initialized data
 * and COW.
 */
unsigned long empty_zero_page[PAGE_SIZE / sizeof(unsigned long)] __page_aligned_bss;
EXPORT_SYMBOL(empty_zero_page);

static pte_t bm_pte[PTRS_PER_PTE] __page_aligned_bss;
static pmd_t bm_pmd[PTRS_PER_PMD] __page_aligned_bss __maybe_unused;
static pud_t bm_pud[PTRS_PER_PUD] __page_aligned_bss __maybe_unused;

pgprot_t phys_mem_access_prot(struct file *file, unsigned long pfn,
			      unsigned long size, pgprot_t vma_prot)
{
	if (!pfn_valid(pfn))
		return pgprot_noncached(vma_prot);
	else if (file->f_flags & O_SYNC)
		return pgprot_writecombine(vma_prot);
	return vma_prot;
}
EXPORT_SYMBOL(phys_mem_access_prot);

static phys_addr_t __init early_pgtable_alloc(void)
{
	phys_addr_t phys;
	void *ptr;

	phys = memblock_alloc(PAGE_SIZE, PAGE_SIZE);
	BUG_ON(!phys);

	/*
	 * The FIX_{PGD,PUD,PMD} slots may be in active use, but the FIX_PTE
	 * slot will be free, so we can (ab)use the FIX_PTE slot to initialise
	 * any level of table.
	 */
	ptr = pte_set_fixmap(phys);

	memset(ptr, 0, PAGE_SIZE);

	/*
	 * Implicit barriers also ensure the zeroed page is visible to the page
	 * table walker
	 */
	pte_clear_fixmap();

	return phys;
}

/*
 * remap a PMD into pages
 */
static void split_pmd(pmd_t *pmd, pte_t *pte)
{
	unsigned long pfn = pmd_pfn(*pmd);
	int i = 0;

	do {
		/*
		 * Need to have the least restrictive permissions available
		 * permissions will be fixed up later
		 */
		set_pte(pte, pfn_pte(pfn, PAGE_KERNEL_EXEC));
		pfn++;
	} while (pte++, i++, i < PTRS_PER_PTE);
}

static void alloc_init_pte(pmd_t *pmd, unsigned long addr,
				  unsigned long end, unsigned long pfn,
				  pgprot_t prot,
				  phys_addr_t (*pgtable_alloc)(void))
{
	pte_t *pte;

	if (pmd_none(*pmd) || pmd_sect(*pmd)) {
		phys_addr_t pte_phys;
		BUG_ON(!pgtable_alloc);
		pte_phys = pgtable_alloc();
		pte = pte_set_fixmap(pte_phys);
		if (pmd_sect(*pmd))
			split_pmd(pmd, pte);
		__pmd_populate(pmd, pte_phys, PMD_TYPE_TABLE);
		flush_tlb_all();
		pte_clear_fixmap();
	}
	BUG_ON(pmd_bad(*pmd));

	pte = pte_set_fixmap_offset(pmd, addr);
	do {
		set_pte(pte, pfn_pte(pfn, prot));
		pfn++;
	} while (pte++, addr += PAGE_SIZE, addr != end);

	pte_clear_fixmap();
}

static void split_pud(pud_t *old_pud, pmd_t *pmd)
{
	unsigned long addr = pud_pfn(*old_pud) << PAGE_SHIFT;
	pgprot_t prot = __pgprot(pud_val(*old_pud) ^ addr);
	int i = 0;

	do {
		set_pmd(pmd, __pmd(addr | pgprot_val(prot)));
		addr += PMD_SIZE;
	} while (pmd++, i++, i < PTRS_PER_PMD);
}

<<<<<<< HEAD
#ifdef CONFIG_DEBUG_PAGEALLOC
static bool block_mappings_allowed(phys_addr_t (*pgtable_alloc)(void))
{

	/*
	 * If debug_page_alloc is enabled we must map the linear map
	 * using pages. However, other mappings created by
	 * create_mapping_noalloc must use sections in some cases. Allow
	 * sections to be used in those cases, where no pgtable_alloc
	 * function is provided.
	 */
	return !pgtable_alloc || !debug_pagealloc_enabled();
}
#else
static bool block_mappings_allowed(phys_addr_t (*pgtable_alloc)(void))
{
	return true;
}
#endif

static void alloc_init_pmd(pud_t *pud, unsigned long addr, unsigned long end,
				  phys_addr_t phys, pgprot_t prot,
				  phys_addr_t (*pgtable_alloc)(void))
=======
static void alloc_init_pmd(pud_t *pud, unsigned long addr, unsigned long end,
				  phys_addr_t phys, pgprot_t prot,
				  phys_addr_t (*pgtable_alloc)(void),
				  bool allow_block_mappings)
>>>>>>> 2f68ef75
{
	pmd_t *pmd;
	unsigned long next;

	/*
	 * Check for initial section mappings in the pgd/pud and remove them.
	 */
	if (pud_none(*pud) || pud_sect(*pud)) {
		phys_addr_t pmd_phys;
		BUG_ON(!pgtable_alloc);
		pmd_phys = pgtable_alloc();
		pmd = pmd_set_fixmap(pmd_phys);
		if (pud_sect(*pud)) {
			/*
			 * need to have the 1G of mappings continue to be
			 * present
			 */
			split_pud(pud, pmd);
		}
		__pud_populate(pud, pmd_phys, PUD_TYPE_TABLE);
		flush_tlb_all();
		pmd_clear_fixmap();
	}
	BUG_ON(pud_bad(*pud));

	pmd = pmd_set_fixmap_offset(pud, addr);
	do {
		next = pmd_addr_end(addr, end);
		/* try section mapping first */
		if (((addr | next | phys) & ~SECTION_MASK) == 0 &&
<<<<<<< HEAD
		      block_mappings_allowed(pgtable_alloc)) {
=======
		      (!pgtable_alloc || allow_block_mappings)) {
>>>>>>> 2f68ef75
			pmd_t old_pmd =*pmd;
			pmd_set_huge(pmd, phys, prot);
			/*
			 * Check for previous table entries created during
			 * boot (__create_page_tables) and flush them.
			 */
			if (!pmd_none(old_pmd)) {
				flush_tlb_all();
				if (pmd_table(old_pmd)) {
					phys_addr_t table = pmd_page_paddr(old_pmd);
					if (!WARN_ON_ONCE(slab_is_available()))
						memblock_free(table, PAGE_SIZE);
				}
			}
		} else {
			alloc_init_pte(pmd, addr, next, __phys_to_pfn(phys),
				       prot, pgtable_alloc);
		}
		phys += next - addr;
	} while (pmd++, addr = next, addr != end);

	pmd_clear_fixmap();
}

static inline bool use_1G_block(unsigned long addr, unsigned long next,
			unsigned long phys)
{
	if (PAGE_SHIFT != 12)
		return false;

	if (((addr | next | phys) & ~PUD_MASK) != 0)
		return false;

	return true;
}

static void alloc_init_pud(pgd_t *pgd, unsigned long addr, unsigned long end,
				  phys_addr_t phys, pgprot_t prot,
<<<<<<< HEAD
				  phys_addr_t (*pgtable_alloc)(void))
=======
				  phys_addr_t (*pgtable_alloc)(void),
				  bool allow_block_mappings)
>>>>>>> 2f68ef75
{
	pud_t *pud;
	unsigned long next;

	if (pgd_none(*pgd)) {
		phys_addr_t pud_phys;
		BUG_ON(!pgtable_alloc);
		pud_phys = pgtable_alloc();
		__pgd_populate(pgd, pud_phys, PUD_TYPE_TABLE);
	}
	BUG_ON(pgd_bad(*pgd));

	pud = pud_set_fixmap_offset(pgd, addr);
	do {
		next = pud_addr_end(addr, end);

		/*
		 * For 4K granule only, attempt to put down a 1GB block
		 */
		if (use_1G_block(addr, next, phys) &&
<<<<<<< HEAD
		    block_mappings_allowed(pgtable_alloc)) {
=======
		      (!pgtable_alloc || allow_block_mappings)) {
>>>>>>> 2f68ef75
			pud_t old_pud = *pud;
			pud_set_huge(pud, phys, prot);

			/*
			 * If we have an old value for a pud, it will
			 * be pointing to a pmd table that we no longer
			 * need (from swapper_pg_dir).
			 *
			 * Look up the old pmd table and free it.
			 */
			if (!pud_none(old_pud)) {
				flush_tlb_all();
				if (pud_table(old_pud)) {
					phys_addr_t table = pud_page_paddr(old_pud);
					if (!WARN_ON_ONCE(slab_is_available()))
						memblock_free(table, PAGE_SIZE);
				}
			}
		} else {
			alloc_init_pmd(pud, addr, next, phys, prot,
<<<<<<< HEAD
				       pgtable_alloc);
=======
				       pgtable_alloc, allow_block_mappings);
>>>>>>> 2f68ef75
		}
		phys += next - addr;
	} while (pud++, addr = next, addr != end);

	pud_clear_fixmap();
}

/*
 * Create the page directory entries and any necessary page tables for the
 * mapping specified by 'md'.
 */
static void init_pgd(pgd_t *pgd, phys_addr_t phys, unsigned long virt,
				    phys_addr_t size, pgprot_t prot,
<<<<<<< HEAD
				    phys_addr_t (*pgtable_alloc)(void))
=======
				    phys_addr_t (*pgtable_alloc)(void),
				    bool allow_block_mappings)
>>>>>>> 2f68ef75
{
	unsigned long addr, length, end, next;

	/*
	 * If the virtual and physical address don't have the same offset
	 * within a page, we cannot map the region as the caller expects.
	 */
	if (WARN_ON((phys ^ virt) & ~PAGE_MASK))
		return;

	phys &= PAGE_MASK;
	addr = virt & PAGE_MASK;
	length = PAGE_ALIGN(size + (virt & ~PAGE_MASK));

	end = addr + length;
	do {
		next = pgd_addr_end(addr, end);
<<<<<<< HEAD
		alloc_init_pud(pgd, addr, next, phys, prot, pgtable_alloc);
=======
		alloc_init_pud(pgd, addr, next, phys, prot, pgtable_alloc,
			      (!pgtable_alloc || allow_block_mappings));
>>>>>>> 2f68ef75
		phys += next - addr;
	} while (pgd++, addr = next, addr != end);
}

static phys_addr_t late_pgtable_alloc(void)
{
	void *ptr = (void *)__get_free_page(PGALLOC_GFP);
	BUG_ON(!ptr);

	/* Ensure the zeroed page is visible to the page table walker */
	dsb(ishst);
	return __pa(ptr);
}

static void __create_pgd_mapping(pgd_t *pgdir, phys_addr_t phys,
				 unsigned long virt, phys_addr_t size,
				 pgprot_t prot,
<<<<<<< HEAD
				 phys_addr_t (*alloc)(void))
{
	init_pgd(pgd_offset_raw(pgdir, virt), phys, virt, size, prot, alloc);
=======
				 phys_addr_t (*alloc)(void),
				 bool allow_block_mappings)
{
	init_pgd(pgd_offset_raw(pgdir, virt), phys, virt, size, prot, alloc,
		 allow_block_mappings);
>>>>>>> 2f68ef75
}

/*
 * This function can only be used to modify existing table entries,
 * without allocating new levels of table. Note that this permits the
 * creation of new section or page entries.
 */
static void __init create_mapping_noalloc(phys_addr_t phys, unsigned long virt,
				  phys_addr_t size, pgprot_t prot)
{
	if (virt < VMALLOC_START) {
		pr_warn("BUG: not creating mapping for %pa at 0x%016lx - outside kernel range\n",
			&phys, virt);
		return;
	}
<<<<<<< HEAD
	__create_pgd_mapping(init_mm.pgd, phys, virt, size, prot,
			     NULL);
=======
	__create_pgd_mapping(init_mm.pgd, phys, virt, size, prot, NULL, true);
>>>>>>> 2f68ef75
}

void __init create_pgd_mapping(struct mm_struct *mm, phys_addr_t phys,
			       unsigned long virt, phys_addr_t size,
			       pgprot_t prot, bool allow_block_mappings)
{
	__create_pgd_mapping(mm->pgd, phys, virt, size, prot,
<<<<<<< HEAD
			     late_pgtable_alloc);
=======
			     late_pgtable_alloc, allow_block_mappings);
>>>>>>> 2f68ef75
}

static void create_mapping_late(phys_addr_t phys, unsigned long virt,
				  phys_addr_t size, pgprot_t prot)
{
	if (virt < VMALLOC_START) {
		pr_warn("BUG: not creating mapping for %pa at 0x%016lx - outside kernel range\n",
			&phys, virt);
		return;
	}

	__create_pgd_mapping(init_mm.pgd, phys, virt, size, prot,
<<<<<<< HEAD
			     late_pgtable_alloc);
}

static void __init __map_memblock(pgd_t *pgd, phys_addr_t start, phys_addr_t end)
{
	unsigned long kernel_start = __pa(_text);
	unsigned long kernel_end = __pa(_etext);

	/*
	 * Take care not to create a writable alias for the
	 * read-only text and rodata sections of the kernel image.
	 */

	/* No overlap with the kernel text */
	if (end < kernel_start || start >= kernel_end) {
		__create_pgd_mapping(pgd, start, __phys_to_virt(start),
				     end - start, PAGE_KERNEL,
				     early_pgtable_alloc);
		return;
	}

	/*
	 * This block overlaps the kernel text mapping.
	 * Map the portion(s) which don't overlap.
	 */
	if (start < kernel_start)
		__create_pgd_mapping(pgd, start,
				     __phys_to_virt(start),
				     kernel_start - start, PAGE_KERNEL,
				     early_pgtable_alloc);
	if (kernel_end < end)
		__create_pgd_mapping(pgd, kernel_end,
				     __phys_to_virt(kernel_end),
				     end - kernel_end, PAGE_KERNEL,
				     early_pgtable_alloc);

	/*
	 * Map the linear alias of the [_text, _etext) interval as
	 * read-only/non-executable. This makes the contents of the
	 * region accessible to subsystems such as hibernate, but
	 * protects it from inadvertent modification or execution.
	 */
	__create_pgd_mapping(pgd, kernel_start, __phys_to_virt(kernel_start),
			     kernel_end - kernel_start, PAGE_KERNEL_RO,
			     early_pgtable_alloc);
=======
			     late_pgtable_alloc, !debug_pagealloc_enabled());
}

static void __init __map_memblock(pgd_t *pgd, phys_addr_t start,
				  phys_addr_t end, pgprot_t prot,
				  bool allow_block_mappings)
{
	__create_pgd_mapping(pgd, start, __phys_to_virt(start), end - start,
			     prot, early_pgtable_alloc, allow_block_mappings);
>>>>>>> 2f68ef75
}

static void __init map_mem(pgd_t *pgd)
{
	unsigned long kernel_start = __pa(_text);
	unsigned long kernel_end = __pa(_etext);
	struct memblock_region *reg;
<<<<<<< HEAD
=======

	/*
	 * Take care not to create a writable alias for the
	 * read-only text and rodata sections of the kernel image.
	 * So temporarily mark them as NOMAP to skip mappings in
	 * the following for-loop
	 */
	memblock_mark_nomap(kernel_start, kernel_end - kernel_start);
#ifdef CONFIG_KEXEC_CORE
	if (crashk_res.end)
		memblock_mark_nomap(crashk_res.start,
				    resource_size(&crashk_res));
#endif
>>>>>>> 2f68ef75

	/* map all the memory banks */
	for_each_memblock(memory, reg) {
		phys_addr_t start = reg->base;
		phys_addr_t end = start + reg->size;

		if (start >= end)
			break;
		if (memblock_is_nomap(reg))
			continue;

<<<<<<< HEAD
		__map_memblock(pgd, start, end);
	}
}

void mark_rodata_ro(void)
{
	unsigned long section_size;

	section_size = (unsigned long)__start_rodata - (unsigned long)_text;
	create_mapping_late(__pa(_text), (unsigned long)_text,
			    section_size, PAGE_KERNEL_ROX);
	/*
	 * mark .rodata as read only. Use _etext rather than __end_rodata to
	 * cover NOTES and EXCEPTION_TABLE.
	 */
	section_size = (unsigned long)_etext - (unsigned long)__start_rodata;
	create_mapping_late(__pa(__start_rodata), (unsigned long)__start_rodata,
			    section_size, PAGE_KERNEL_RO);
}

void fixup_init(void)
{
	/*
	 * Unmap the __init region but leave the VM area in place. This
	 * prevents the region from being reused for kernel modules, which
	 * is not supported by kallsyms.
	 */
	unmap_kernel_range((u64)__init_begin, (u64)(__init_end - __init_begin));
}

static void __init map_kernel_segment(pgd_t *pgd, void *va_start, void *va_end,
				      pgprot_t prot, struct vm_struct *vma)
{
	phys_addr_t pa_start = __pa(va_start);
	unsigned long size = va_end - va_start;

	BUG_ON(!PAGE_ALIGNED(pa_start));
	BUG_ON(!PAGE_ALIGNED(size));

	__create_pgd_mapping(pgd, pa_start, (unsigned long)va_start, size, prot,
			     early_pgtable_alloc);

	vma->addr	= va_start;
	vma->phys_addr	= pa_start;
	vma->size	= size;
	vma->flags	= VM_MAP;
	vma->caller	= __builtin_return_address(0);

	vm_area_add_early(vma);
=======
		__map_memblock(pgd, start, end,
			       PAGE_KERNEL, !debug_pagealloc_enabled());
	}

	/*
	 * Map the linear alias of the [_text, _etext) interval as
	 * read-only/non-executable. This makes the contents of the
	 * region accessible to subsystems such as hibernate, but
	 * protects it from inadvertent modification or execution.
	 */
	__map_memblock(pgd, kernel_start, kernel_end,
		       PAGE_KERNEL_RO, !debug_pagealloc_enabled());
	memblock_clear_nomap(kernel_start, kernel_end - kernel_start);

#ifdef CONFIG_KEXEC_CORE
	/*
	 * Use page-level mappings here so that we can shrink the region
	 * in page granularity and put back unused memory to buddy system
	 * through /sys/kernel/kexec_crash_size interface.
	 */
	if (crashk_res.end) {
		__map_memblock(pgd, crashk_res.start, crashk_res.end + 1,
			       PAGE_KERNEL, false);
		memblock_clear_nomap(crashk_res.start,
				     resource_size(&crashk_res));
	}
#endif
}

void mark_rodata_ro(void)
{
	unsigned long section_size;

	section_size = (unsigned long)__start_rodata - (unsigned long)_text;
	create_mapping_late(__pa(_text), (unsigned long)_text,
			    section_size, PAGE_KERNEL_ROX);
	/*
	 * mark .rodata as read only. Use _etext rather than __end_rodata to
	 * cover NOTES and EXCEPTION_TABLE.
	 */
	section_size = (unsigned long)_etext - (unsigned long)__start_rodata;
	create_mapping_late(__pa(__start_rodata), (unsigned long)__start_rodata,
			    section_size, PAGE_KERNEL_RO);
>>>>>>> 2f68ef75
}

/*
 * Create fine-grained mappings for the kernel.
 */
static void __init map_kernel(pgd_t *pgd)
{
<<<<<<< HEAD
=======
	/*
	 * Unmap the __init region but leave the VM area in place. This
	 * prevents the region from being reused for kernel modules, which
	 * is not supported by kallsyms.
	 */
	unmap_kernel_range((u64)__init_begin, (u64)(__init_end - __init_begin));
}

static void __init map_kernel_segment(pgd_t *pgd, void *va_start, void *va_end,
				      pgprot_t prot, struct vm_struct *vma)
{
	phys_addr_t pa_start = __pa(va_start);
	unsigned long size = va_end - va_start;

	BUG_ON(!PAGE_ALIGNED(pa_start));
	BUG_ON(!PAGE_ALIGNED(size));

	__create_pgd_mapping(pgd, pa_start, (unsigned long)va_start, size, prot,
			     early_pgtable_alloc, !debug_pagealloc_enabled());

	vma->addr	= va_start;
	vma->phys_addr	= pa_start;
	vma->size	= size;
	vma->flags	= VM_MAP;
	vma->caller	= __builtin_return_address(0);

	vm_area_add_early(vma);
}

/*
 * Create fine-grained mappings for the kernel.
 */
static void __init map_kernel(pgd_t *pgd)
{
>>>>>>> 2f68ef75
	static struct vm_struct vmlinux_text, vmlinux_rodata, vmlinux_init, vmlinux_data;

	map_kernel_segment(pgd, _text, __start_rodata, PAGE_KERNEL_EXEC, &vmlinux_text);
	map_kernel_segment(pgd, __start_rodata, _etext, PAGE_KERNEL, &vmlinux_rodata);
	map_kernel_segment(pgd, __init_begin, __init_end, PAGE_KERNEL_EXEC,
			   &vmlinux_init);
	map_kernel_segment(pgd, _data, _end, PAGE_KERNEL, &vmlinux_data);

	if (!pgd_val(*pgd_offset_raw(pgd, FIXADDR_START))) {
		/*
		 * The fixmap falls in a separate pgd to the kernel, and doesn't
		 * live in the carveout for the swapper_pg_dir. We can simply
		 * re-use the existing dir for the fixmap.
		 */
		set_pgd(pgd_offset_raw(pgd, FIXADDR_START),
			*pgd_offset_k(FIXADDR_START));
	} else if (CONFIG_PGTABLE_LEVELS > 3) {
		/*
		 * The fixmap shares its top level pgd entry with the kernel
		 * mapping. This can really only occur when we are running
		 * with 16k/4 levels, so we can simply reuse the pud level
		 * entry instead.
		 */
		BUG_ON(!IS_ENABLED(CONFIG_ARM64_16K_PAGES));
		set_pud(pud_set_fixmap_offset(pgd, FIXADDR_START),
			__pud(__pa(bm_pmd) | PUD_TYPE_TABLE));
		pud_clear_fixmap();
	} else {
		BUG();
	}

	kasan_copy_shadow(pgd);
}

/*
 * paging_init() sets up the page tables, initialises the zone memory
 * maps and sets up the zero page.
 */
void __init paging_init(void)
{
	phys_addr_t pgd_phys = early_pgtable_alloc();
	pgd_t *pgd = pgd_set_fixmap(pgd_phys);
<<<<<<< HEAD

	map_kernel(pgd);
	map_mem(pgd);

=======

	map_kernel(pgd);
	map_mem(pgd);

>>>>>>> 2f68ef75
	/*
	 * We want to reuse the original swapper_pg_dir so we don't have to
	 * communicate the new address to non-coherent secondaries in
	 * secondary_entry, and so cpu_switch_mm can generate the address with
	 * adrp+add rather than a load from some global variable.
	 *
	 * To do this we need to go via a temporary pgd.
	 */
	cpu_replace_ttbr1(__va(pgd_phys));
	memcpy(swapper_pg_dir, pgd, PAGE_SIZE);
	cpu_replace_ttbr1(swapper_pg_dir);

	pgd_clear_fixmap();
	memblock_free(pgd_phys, PAGE_SIZE);

	/*
	 * We only reuse the PGD from the swapper_pg_dir, not the pud + pmd
	 * allocated with it.
	 */
	memblock_free(__pa(swapper_pg_dir) + PAGE_SIZE,
		      SWAPPER_DIR_SIZE - PAGE_SIZE);

	bootmem_init();
}

/*
 * Check whether a kernel address is valid (derived from arch/x86/).
 */
int kern_addr_valid(unsigned long addr)
{
	pgd_t *pgd;
	pud_t *pud;
	pmd_t *pmd;
	pte_t *pte;

	if ((((long)addr) >> VA_BITS) != -1UL)
		return 0;

	pgd = pgd_offset_k(addr);
	if (pgd_none(*pgd))
		return 0;

	pud = pud_offset(pgd, addr);
	if (pud_none(*pud))
		return 0;

	if (pud_sect(*pud))
		return pfn_valid(pud_pfn(*pud));

	pmd = pmd_offset(pud, addr);
	if (pmd_none(*pmd))
		return 0;

	if (pmd_sect(*pmd))
		return pfn_valid(pmd_pfn(*pmd));

	pte = pte_offset_kernel(pmd, addr);
	if (pte_none(*pte))
		return 0;

	return pfn_valid(pte_pfn(*pte));
}
#ifdef CONFIG_SPARSEMEM_VMEMMAP
#if !ARM64_SWAPPER_USES_SECTION_MAPS
int __meminit vmemmap_populate(unsigned long start, unsigned long end, int node)
{
	return vmemmap_populate_basepages(start, end, node);
}
#else	/* !ARM64_SWAPPER_USES_SECTION_MAPS */
int __meminit vmemmap_populate(unsigned long start, unsigned long end, int node)
{
	unsigned long addr = start;
	unsigned long next;
	pgd_t *pgd;
	pud_t *pud;
	pmd_t *pmd;

	do {
		next = pmd_addr_end(addr, end);

		pgd = vmemmap_pgd_populate(addr, node);
		if (!pgd)
			return -ENOMEM;

		pud = vmemmap_pud_populate(pgd, addr, node);
		if (!pud)
			return -ENOMEM;

		pmd = pmd_offset(pud, addr);
		if (pmd_none(*pmd)) {
			void *p = NULL;

			p = vmemmap_alloc_block_buf(PMD_SIZE, node);
			if (!p)
				return -ENOMEM;

			set_pmd(pmd, __pmd(__pa(p) | PROT_SECT_NORMAL));
		} else
			vmemmap_verify((pte_t *)pmd, node, addr, next);
	} while (addr = next, addr != end);

	return 0;
}
#endif	/* CONFIG_ARM64_64K_PAGES */
void vmemmap_free(unsigned long start, unsigned long end)
{
}
#endif	/* CONFIG_SPARSEMEM_VMEMMAP */

static inline pud_t * fixmap_pud(unsigned long addr)
{
	pgd_t *pgd = pgd_offset_k(addr);

	BUG_ON(pgd_none(*pgd) || pgd_bad(*pgd));

	return pud_offset_kimg(pgd, addr);
}

static inline pmd_t * fixmap_pmd(unsigned long addr)
{
	pud_t *pud = fixmap_pud(addr);

	BUG_ON(pud_none(*pud) || pud_bad(*pud));

	return pmd_offset_kimg(pud, addr);
}

static inline pte_t * fixmap_pte(unsigned long addr)
{
	return &bm_pte[pte_index(addr)];
}

void __init early_fixmap_init(void)
{
	pgd_t *pgd;
	pud_t *pud;
	pmd_t *pmd;
	unsigned long addr = FIXADDR_START;

	pgd = pgd_offset_k(addr);
	if (CONFIG_PGTABLE_LEVELS > 3 &&
	    !(pgd_none(*pgd) || pgd_page_paddr(*pgd) == __pa(bm_pud))) {
		/*
		 * We only end up here if the kernel mapping and the fixmap
		 * share the top level pgd entry, which should only happen on
		 * 16k/4 levels configurations.
		 */
		BUG_ON(!IS_ENABLED(CONFIG_ARM64_16K_PAGES));
		pud = pud_offset_kimg(pgd, addr);
	} else {
		pgd_populate(&init_mm, pgd, bm_pud);
		pud = fixmap_pud(addr);
	}
	pud_populate(&init_mm, pud, bm_pmd);
	pmd = fixmap_pmd(addr);
	pmd_populate_kernel(&init_mm, pmd, bm_pte);

	/*
	 * The boot-ioremap range spans multiple pmds, for which
	 * we are not prepared:
	 */
	BUILD_BUG_ON((__fix_to_virt(FIX_BTMAP_BEGIN) >> PMD_SHIFT)
		     != (__fix_to_virt(FIX_BTMAP_END) >> PMD_SHIFT));

	if ((pmd != fixmap_pmd(fix_to_virt(FIX_BTMAP_BEGIN)))
	     || pmd != fixmap_pmd(fix_to_virt(FIX_BTMAP_END))) {
		WARN_ON(1);
		pr_warn("pmd %p != %p, %p\n",
			pmd, fixmap_pmd(fix_to_virt(FIX_BTMAP_BEGIN)),
			fixmap_pmd(fix_to_virt(FIX_BTMAP_END)));
		pr_warn("fix_to_virt(FIX_BTMAP_BEGIN): %08lx\n",
			fix_to_virt(FIX_BTMAP_BEGIN));
		pr_warn("fix_to_virt(FIX_BTMAP_END):   %08lx\n",
			fix_to_virt(FIX_BTMAP_END));

		pr_warn("FIX_BTMAP_END:       %d\n", FIX_BTMAP_END);
		pr_warn("FIX_BTMAP_BEGIN:     %d\n", FIX_BTMAP_BEGIN);
	}
}

void __set_fixmap(enum fixed_addresses idx,
			       phys_addr_t phys, pgprot_t flags)
{
	unsigned long addr = __fix_to_virt(idx);
	pte_t *pte;

	BUG_ON(idx <= FIX_HOLE || idx >= __end_of_fixed_addresses);

	pte = fixmap_pte(addr);

	if (pgprot_val(flags)) {
		set_pte(pte, pfn_pte(phys >> PAGE_SHIFT, flags));
	} else {
		pte_clear(&init_mm, addr, pte);
		flush_tlb_kernel_range(addr, addr+PAGE_SIZE);
	}
}

void *__init __fixmap_remap_fdt(phys_addr_t dt_phys, int *size, pgprot_t prot)
{
	const u64 dt_virt_base = __fix_to_virt(FIX_FDT);
	int offset;
	void *dt_virt;

	/*
	 * Check whether the physical FDT address is set and meets the minimum
	 * alignment requirement. Since we are relying on MIN_FDT_ALIGN to be
	 * at least 8 bytes so that we can always access the magic and size
	 * fields of the FDT header after mapping the first chunk, double check
	 * here if that is indeed the case.
	 */
	BUILD_BUG_ON(MIN_FDT_ALIGN < 8);
	if (!dt_phys || dt_phys % MIN_FDT_ALIGN)
		return NULL;

	/*
	 * Make sure that the FDT region can be mapped without the need to
	 * allocate additional translation table pages, so that it is safe
	 * to call create_mapping_noalloc() this early.
	 *
	 * On 64k pages, the FDT will be mapped using PTEs, so we need to
	 * be in the same PMD as the rest of the fixmap.
	 * On 4k pages, we'll use section mappings for the FDT so we only
	 * have to be in the same PUD.
	 */
	BUILD_BUG_ON(dt_virt_base % SZ_2M);

	BUILD_BUG_ON(__fix_to_virt(FIX_FDT_END) >> SWAPPER_TABLE_SHIFT !=
		     __fix_to_virt(FIX_BTMAP_BEGIN) >> SWAPPER_TABLE_SHIFT);

	offset = dt_phys % SWAPPER_BLOCK_SIZE;
	dt_virt = (void *)dt_virt_base + offset;

	/* map the first chunk so we can read the size from the header */
	create_mapping_noalloc(round_down(dt_phys, SWAPPER_BLOCK_SIZE),
			dt_virt_base, SWAPPER_BLOCK_SIZE, prot);

	if (fdt_magic(dt_virt) != FDT_MAGIC)
		return NULL;

	*size = fdt_totalsize(dt_virt);
	if (*size > MAX_FDT_SIZE)
		return NULL;

	if (offset + *size > SWAPPER_BLOCK_SIZE)
		create_mapping_noalloc(round_down(dt_phys, SWAPPER_BLOCK_SIZE), dt_virt_base,
			       round_up(offset + *size, SWAPPER_BLOCK_SIZE), prot);

	return dt_virt;
}

void *__init fixmap_remap_fdt(phys_addr_t dt_phys)
{
	void *dt_virt;
	int size;

	dt_virt = __fixmap_remap_fdt(dt_phys, &size, PAGE_KERNEL_RO);
	if (!dt_virt)
		return NULL;

	memblock_reserve(dt_phys, size);
	return dt_virt;
}

int __init arch_ioremap_pud_supported(void)
{
	/* only 4k granule supports level 1 block mappings */
	return IS_ENABLED(CONFIG_ARM64_4K_PAGES);
}

int __init arch_ioremap_pmd_supported(void)
{
	return 1;
}

int pud_set_huge(pud_t *pud, phys_addr_t phys, pgprot_t prot)
{
	BUG_ON(phys & ~PUD_MASK);
	set_pud(pud, __pud(phys | PUD_TYPE_SECT | pgprot_val(mk_sect_prot(prot))));
	return 1;
}

int pmd_set_huge(pmd_t *pmd, phys_addr_t phys, pgprot_t prot)
{
	BUG_ON(phys & ~PMD_MASK);
	set_pmd(pmd, __pmd(phys | PMD_TYPE_SECT | pgprot_val(mk_sect_prot(prot))));
	return 1;
}

int pud_clear_huge(pud_t *pud)
{
	if (!pud_sect(*pud))
		return 0;
	pud_clear(pud);
	return 1;
}

int pmd_clear_huge(pmd_t *pmd)
{
	if (!pmd_sect(*pmd))
		return 0;
	pmd_clear(pmd);
	return 1;
}<|MERGE_RESOLUTION|>--- conflicted
+++ resolved
@@ -158,36 +158,10 @@
 	} while (pmd++, i++, i < PTRS_PER_PMD);
 }
 
-<<<<<<< HEAD
-#ifdef CONFIG_DEBUG_PAGEALLOC
-static bool block_mappings_allowed(phys_addr_t (*pgtable_alloc)(void))
-{
-
-	/*
-	 * If debug_page_alloc is enabled we must map the linear map
-	 * using pages. However, other mappings created by
-	 * create_mapping_noalloc must use sections in some cases. Allow
-	 * sections to be used in those cases, where no pgtable_alloc
-	 * function is provided.
-	 */
-	return !pgtable_alloc || !debug_pagealloc_enabled();
-}
-#else
-static bool block_mappings_allowed(phys_addr_t (*pgtable_alloc)(void))
-{
-	return true;
-}
-#endif
-
-static void alloc_init_pmd(pud_t *pud, unsigned long addr, unsigned long end,
-				  phys_addr_t phys, pgprot_t prot,
-				  phys_addr_t (*pgtable_alloc)(void))
-=======
 static void alloc_init_pmd(pud_t *pud, unsigned long addr, unsigned long end,
 				  phys_addr_t phys, pgprot_t prot,
 				  phys_addr_t (*pgtable_alloc)(void),
 				  bool allow_block_mappings)
->>>>>>> 2f68ef75
 {
 	pmd_t *pmd;
 	unsigned long next;
@@ -218,11 +192,7 @@
 		next = pmd_addr_end(addr, end);
 		/* try section mapping first */
 		if (((addr | next | phys) & ~SECTION_MASK) == 0 &&
-<<<<<<< HEAD
-		      block_mappings_allowed(pgtable_alloc)) {
-=======
 		      (!pgtable_alloc || allow_block_mappings)) {
->>>>>>> 2f68ef75
 			pmd_t old_pmd =*pmd;
 			pmd_set_huge(pmd, phys, prot);
 			/*
@@ -261,12 +231,8 @@
 
 static void alloc_init_pud(pgd_t *pgd, unsigned long addr, unsigned long end,
 				  phys_addr_t phys, pgprot_t prot,
-<<<<<<< HEAD
-				  phys_addr_t (*pgtable_alloc)(void))
-=======
 				  phys_addr_t (*pgtable_alloc)(void),
 				  bool allow_block_mappings)
->>>>>>> 2f68ef75
 {
 	pud_t *pud;
 	unsigned long next;
@@ -287,11 +253,7 @@
 		 * For 4K granule only, attempt to put down a 1GB block
 		 */
 		if (use_1G_block(addr, next, phys) &&
-<<<<<<< HEAD
-		    block_mappings_allowed(pgtable_alloc)) {
-=======
 		      (!pgtable_alloc || allow_block_mappings)) {
->>>>>>> 2f68ef75
 			pud_t old_pud = *pud;
 			pud_set_huge(pud, phys, prot);
 
@@ -312,11 +274,7 @@
 			}
 		} else {
 			alloc_init_pmd(pud, addr, next, phys, prot,
-<<<<<<< HEAD
-				       pgtable_alloc);
-=======
 				       pgtable_alloc, allow_block_mappings);
->>>>>>> 2f68ef75
 		}
 		phys += next - addr;
 	} while (pud++, addr = next, addr != end);
@@ -330,12 +288,8 @@
  */
 static void init_pgd(pgd_t *pgd, phys_addr_t phys, unsigned long virt,
 				    phys_addr_t size, pgprot_t prot,
-<<<<<<< HEAD
-				    phys_addr_t (*pgtable_alloc)(void))
-=======
 				    phys_addr_t (*pgtable_alloc)(void),
 				    bool allow_block_mappings)
->>>>>>> 2f68ef75
 {
 	unsigned long addr, length, end, next;
 
@@ -353,12 +307,8 @@
 	end = addr + length;
 	do {
 		next = pgd_addr_end(addr, end);
-<<<<<<< HEAD
-		alloc_init_pud(pgd, addr, next, phys, prot, pgtable_alloc);
-=======
 		alloc_init_pud(pgd, addr, next, phys, prot, pgtable_alloc,
 			      (!pgtable_alloc || allow_block_mappings));
->>>>>>> 2f68ef75
 		phys += next - addr;
 	} while (pgd++, addr = next, addr != end);
 }
@@ -376,17 +326,11 @@
 static void __create_pgd_mapping(pgd_t *pgdir, phys_addr_t phys,
 				 unsigned long virt, phys_addr_t size,
 				 pgprot_t prot,
-<<<<<<< HEAD
-				 phys_addr_t (*alloc)(void))
-{
-	init_pgd(pgd_offset_raw(pgdir, virt), phys, virt, size, prot, alloc);
-=======
 				 phys_addr_t (*alloc)(void),
 				 bool allow_block_mappings)
 {
 	init_pgd(pgd_offset_raw(pgdir, virt), phys, virt, size, prot, alloc,
 		 allow_block_mappings);
->>>>>>> 2f68ef75
 }
 
 /*
@@ -402,12 +346,7 @@
 			&phys, virt);
 		return;
 	}
-<<<<<<< HEAD
-	__create_pgd_mapping(init_mm.pgd, phys, virt, size, prot,
-			     NULL);
-=======
 	__create_pgd_mapping(init_mm.pgd, phys, virt, size, prot, NULL, true);
->>>>>>> 2f68ef75
 }
 
 void __init create_pgd_mapping(struct mm_struct *mm, phys_addr_t phys,
@@ -415,11 +354,7 @@
 			       pgprot_t prot, bool allow_block_mappings)
 {
 	__create_pgd_mapping(mm->pgd, phys, virt, size, prot,
-<<<<<<< HEAD
-			     late_pgtable_alloc);
-=======
 			     late_pgtable_alloc, allow_block_mappings);
->>>>>>> 2f68ef75
 }
 
 static void create_mapping_late(phys_addr_t phys, unsigned long virt,
@@ -432,53 +367,6 @@
 	}
 
 	__create_pgd_mapping(init_mm.pgd, phys, virt, size, prot,
-<<<<<<< HEAD
-			     late_pgtable_alloc);
-}
-
-static void __init __map_memblock(pgd_t *pgd, phys_addr_t start, phys_addr_t end)
-{
-	unsigned long kernel_start = __pa(_text);
-	unsigned long kernel_end = __pa(_etext);
-
-	/*
-	 * Take care not to create a writable alias for the
-	 * read-only text and rodata sections of the kernel image.
-	 */
-
-	/* No overlap with the kernel text */
-	if (end < kernel_start || start >= kernel_end) {
-		__create_pgd_mapping(pgd, start, __phys_to_virt(start),
-				     end - start, PAGE_KERNEL,
-				     early_pgtable_alloc);
-		return;
-	}
-
-	/*
-	 * This block overlaps the kernel text mapping.
-	 * Map the portion(s) which don't overlap.
-	 */
-	if (start < kernel_start)
-		__create_pgd_mapping(pgd, start,
-				     __phys_to_virt(start),
-				     kernel_start - start, PAGE_KERNEL,
-				     early_pgtable_alloc);
-	if (kernel_end < end)
-		__create_pgd_mapping(pgd, kernel_end,
-				     __phys_to_virt(kernel_end),
-				     end - kernel_end, PAGE_KERNEL,
-				     early_pgtable_alloc);
-
-	/*
-	 * Map the linear alias of the [_text, _etext) interval as
-	 * read-only/non-executable. This makes the contents of the
-	 * region accessible to subsystems such as hibernate, but
-	 * protects it from inadvertent modification or execution.
-	 */
-	__create_pgd_mapping(pgd, kernel_start, __phys_to_virt(kernel_start),
-			     kernel_end - kernel_start, PAGE_KERNEL_RO,
-			     early_pgtable_alloc);
-=======
 			     late_pgtable_alloc, !debug_pagealloc_enabled());
 }
 
@@ -488,7 +376,6 @@
 {
 	__create_pgd_mapping(pgd, start, __phys_to_virt(start), end - start,
 			     prot, early_pgtable_alloc, allow_block_mappings);
->>>>>>> 2f68ef75
 }
 
 static void __init map_mem(pgd_t *pgd)
@@ -496,8 +383,6 @@
 	unsigned long kernel_start = __pa(_text);
 	unsigned long kernel_end = __pa(_etext);
 	struct memblock_region *reg;
-<<<<<<< HEAD
-=======
 
 	/*
 	 * Take care not to create a writable alias for the
@@ -511,7 +396,6 @@
 		memblock_mark_nomap(crashk_res.start,
 				    resource_size(&crashk_res));
 #endif
->>>>>>> 2f68ef75
 
 	/* map all the memory banks */
 	for_each_memblock(memory, reg) {
@@ -523,9 +407,33 @@
 		if (memblock_is_nomap(reg))
 			continue;
 
-<<<<<<< HEAD
-		__map_memblock(pgd, start, end);
-	}
+		__map_memblock(pgd, start, end,
+			       PAGE_KERNEL, !debug_pagealloc_enabled());
+	}
+
+	/*
+	 * Map the linear alias of the [_text, _etext) interval as
+	 * read-only/non-executable. This makes the contents of the
+	 * region accessible to subsystems such as hibernate, but
+	 * protects it from inadvertent modification or execution.
+	 */
+	__map_memblock(pgd, kernel_start, kernel_end,
+		       PAGE_KERNEL_RO, !debug_pagealloc_enabled());
+	memblock_clear_nomap(kernel_start, kernel_end - kernel_start);
+
+#ifdef CONFIG_KEXEC_CORE
+	/*
+	 * Use page-level mappings here so that we can shrink the region
+	 * in page granularity and put back unused memory to buddy system
+	 * through /sys/kernel/kexec_crash_size interface.
+	 */
+	if (crashk_res.end) {
+		__map_memblock(pgd, crashk_res.start, crashk_res.end + 1,
+			       PAGE_KERNEL, false);
+		memblock_clear_nomap(crashk_res.start,
+				     resource_size(&crashk_res));
+	}
+#endif
 }
 
 void mark_rodata_ro(void)
@@ -564,7 +472,7 @@
 	BUG_ON(!PAGE_ALIGNED(size));
 
 	__create_pgd_mapping(pgd, pa_start, (unsigned long)va_start, size, prot,
-			     early_pgtable_alloc);
+			     early_pgtable_alloc, !debug_pagealloc_enabled());
 
 	vma->addr	= va_start;
 	vma->phys_addr	= pa_start;
@@ -573,51 +481,6 @@
 	vma->caller	= __builtin_return_address(0);
 
 	vm_area_add_early(vma);
-=======
-		__map_memblock(pgd, start, end,
-			       PAGE_KERNEL, !debug_pagealloc_enabled());
-	}
-
-	/*
-	 * Map the linear alias of the [_text, _etext) interval as
-	 * read-only/non-executable. This makes the contents of the
-	 * region accessible to subsystems such as hibernate, but
-	 * protects it from inadvertent modification or execution.
-	 */
-	__map_memblock(pgd, kernel_start, kernel_end,
-		       PAGE_KERNEL_RO, !debug_pagealloc_enabled());
-	memblock_clear_nomap(kernel_start, kernel_end - kernel_start);
-
-#ifdef CONFIG_KEXEC_CORE
-	/*
-	 * Use page-level mappings here so that we can shrink the region
-	 * in page granularity and put back unused memory to buddy system
-	 * through /sys/kernel/kexec_crash_size interface.
-	 */
-	if (crashk_res.end) {
-		__map_memblock(pgd, crashk_res.start, crashk_res.end + 1,
-			       PAGE_KERNEL, false);
-		memblock_clear_nomap(crashk_res.start,
-				     resource_size(&crashk_res));
-	}
-#endif
-}
-
-void mark_rodata_ro(void)
-{
-	unsigned long section_size;
-
-	section_size = (unsigned long)__start_rodata - (unsigned long)_text;
-	create_mapping_late(__pa(_text), (unsigned long)_text,
-			    section_size, PAGE_KERNEL_ROX);
-	/*
-	 * mark .rodata as read only. Use _etext rather than __end_rodata to
-	 * cover NOTES and EXCEPTION_TABLE.
-	 */
-	section_size = (unsigned long)_etext - (unsigned long)__start_rodata;
-	create_mapping_late(__pa(__start_rodata), (unsigned long)__start_rodata,
-			    section_size, PAGE_KERNEL_RO);
->>>>>>> 2f68ef75
 }
 
 /*
@@ -625,43 +488,6 @@
  */
 static void __init map_kernel(pgd_t *pgd)
 {
-<<<<<<< HEAD
-=======
-	/*
-	 * Unmap the __init region but leave the VM area in place. This
-	 * prevents the region from being reused for kernel modules, which
-	 * is not supported by kallsyms.
-	 */
-	unmap_kernel_range((u64)__init_begin, (u64)(__init_end - __init_begin));
-}
-
-static void __init map_kernel_segment(pgd_t *pgd, void *va_start, void *va_end,
-				      pgprot_t prot, struct vm_struct *vma)
-{
-	phys_addr_t pa_start = __pa(va_start);
-	unsigned long size = va_end - va_start;
-
-	BUG_ON(!PAGE_ALIGNED(pa_start));
-	BUG_ON(!PAGE_ALIGNED(size));
-
-	__create_pgd_mapping(pgd, pa_start, (unsigned long)va_start, size, prot,
-			     early_pgtable_alloc, !debug_pagealloc_enabled());
-
-	vma->addr	= va_start;
-	vma->phys_addr	= pa_start;
-	vma->size	= size;
-	vma->flags	= VM_MAP;
-	vma->caller	= __builtin_return_address(0);
-
-	vm_area_add_early(vma);
-}
-
-/*
- * Create fine-grained mappings for the kernel.
- */
-static void __init map_kernel(pgd_t *pgd)
-{
->>>>>>> 2f68ef75
 	static struct vm_struct vmlinux_text, vmlinux_rodata, vmlinux_init, vmlinux_data;
 
 	map_kernel_segment(pgd, _text, __start_rodata, PAGE_KERNEL_EXEC, &vmlinux_text);
@@ -704,17 +530,10 @@
 {
 	phys_addr_t pgd_phys = early_pgtable_alloc();
 	pgd_t *pgd = pgd_set_fixmap(pgd_phys);
-<<<<<<< HEAD
 
 	map_kernel(pgd);
 	map_mem(pgd);
 
-=======
-
-	map_kernel(pgd);
-	map_mem(pgd);
-
->>>>>>> 2f68ef75
 	/*
 	 * We want to reuse the original swapper_pg_dir so we don't have to
 	 * communicate the new address to non-coherent secondaries in
