/*
 * Based on arch/arm/mm/mmu.c
 *
 * Copyright (C) 1995-2005 Russell King
 * Copyright (C) 2012 ARM Ltd.
 *
 * This program is free software; you can redistribute it and/or modify
 * it under the terms of the GNU General Public License version 2 as
 * published by the Free Software Foundation.
 *
 * This program is distributed in the hope that it will be useful,
 * but WITHOUT ANY WARRANTY; without even the implied warranty of
 * MERCHANTABILITY or FITNESS FOR A PARTICULAR PURPOSE.  See the
 * GNU General Public License for more details.
 *
 * You should have received a copy of the GNU General Public License
 * along with this program.  If not, see <http://www.gnu.org/licenses/>.
 */

#include <linux/export.h>
#include <linux/kernel.h>
#include <linux/errno.h>
#include <linux/init.h>
#include <linux/ioport.h>
#include <linux/kexec.h>
#include <linux/libfdt.h>
#include <linux/mman.h>
#include <linux/nodemask.h>
#include <linux/memblock.h>
#include <linux/fs.h>
#include <linux/io.h>
#include <linux/slab.h>
#include <linux/stop_machine.h>
#include <linux/mm.h>

#include <asm/barrier.h>
#include <asm/cputype.h>
#include <asm/fixmap.h>
#include <asm/kasan.h>
#include <asm/kernel-pgtable.h>
#include <asm/sections.h>
#include <asm/setup.h>
#include <asm/sizes.h>
#include <asm/tlb.h>
#include <asm/memblock.h>
#include <asm/mmu_context.h>

#include "mm.h"

u64 idmap_t0sz = TCR_T0SZ(VA_BITS);

u64 kimage_voffset __read_mostly;
EXPORT_SYMBOL(kimage_voffset);

/*
 * Empty_zero_page is a special page that is used for zero-initialized data
 * and COW.
 */
unsigned long empty_zero_page[PAGE_SIZE / sizeof(unsigned long)] __page_aligned_bss;
EXPORT_SYMBOL(empty_zero_page);

static pte_t bm_pte[PTRS_PER_PTE] __page_aligned_bss;
static pmd_t bm_pmd[PTRS_PER_PMD] __page_aligned_bss __maybe_unused;
static pud_t bm_pud[PTRS_PER_PUD] __page_aligned_bss __maybe_unused;

pgprot_t phys_mem_access_prot(struct file *file, unsigned long pfn,
			      unsigned long size, pgprot_t vma_prot)
{
	if (!pfn_valid(pfn))
		return pgprot_noncached(vma_prot);
	else if (file->f_flags & O_SYNC)
		return pgprot_writecombine(vma_prot);
	return vma_prot;
}
EXPORT_SYMBOL(phys_mem_access_prot);

static phys_addr_t __init early_pgtable_alloc(void)
{
	phys_addr_t phys;
	void *ptr;

	phys = memblock_alloc(PAGE_SIZE, PAGE_SIZE);
	BUG_ON(!phys);

	/*
	 * The FIX_{PGD,PUD,PMD} slots may be in active use, but the FIX_PTE
	 * slot will be free, so we can (ab)use the FIX_PTE slot to initialise
	 * any level of table.
	 */
	ptr = pte_set_fixmap(phys);

	memset(ptr, 0, PAGE_SIZE);

	/*
	 * Implicit barriers also ensure the zeroed page is visible to the page
	 * table walker
	 */
	pte_clear_fixmap();

	return phys;
}

/*
 * remap a PMD into pages
 */
static void split_pmd(pmd_t *pmd, pte_t *pte)
{
	unsigned long pfn = pmd_pfn(*pmd);
	int i = 0;

	do {
		/*
		 * Need to have the least restrictive permissions available
		 * permissions will be fixed up later
		 */
		set_pte(pte, pfn_pte(pfn, PAGE_KERNEL_EXEC));
		pfn++;
	} while (pte++, i++, i < PTRS_PER_PTE);
}

static void alloc_init_pte(pmd_t *pmd, unsigned long addr,
				  unsigned long end, unsigned long pfn,
				  pgprot_t prot,
				  phys_addr_t (*pgtable_alloc)(void))
{
	pte_t *pte;

	if (pmd_none(*pmd) || pmd_sect(*pmd)) {
		phys_addr_t pte_phys;
		BUG_ON(!pgtable_alloc);
		pte_phys = pgtable_alloc();
		pte = pte_set_fixmap(pte_phys);
		if (pmd_sect(*pmd))
			split_pmd(pmd, pte);
		__pmd_populate(pmd, pte_phys, PMD_TYPE_TABLE);
		flush_tlb_all();
		pte_clear_fixmap();
	}
	BUG_ON(pmd_bad(*pmd));

	pte = pte_set_fixmap_offset(pmd, addr);
	do {
		set_pte(pte, pfn_pte(pfn, prot));
		pfn++;
	} while (pte++, addr += PAGE_SIZE, addr != end);

	pte_clear_fixmap();
}

static void split_pud(pud_t *old_pud, pmd_t *pmd)
{
	unsigned long addr = pud_pfn(*old_pud) << PAGE_SHIFT;
	pgprot_t prot = __pgprot(pud_val(*old_pud) ^ addr);
	int i = 0;

	do {
		set_pmd(pmd, __pmd(addr | pgprot_val(prot)));
		addr += PMD_SIZE;
	} while (pmd++, i++, i < PTRS_PER_PMD);
}

static void alloc_init_pmd(pud_t *pud, unsigned long addr, unsigned long end,
				  phys_addr_t phys, pgprot_t prot,
				  phys_addr_t (*pgtable_alloc)(void),
				  bool allow_block_mappings)
{
	pmd_t *pmd;
	unsigned long next;

	/*
	 * Check for initial section mappings in the pgd/pud and remove them.
	 */
	if (pud_none(*pud) || pud_sect(*pud)) {
		phys_addr_t pmd_phys;
		BUG_ON(!pgtable_alloc);
		pmd_phys = pgtable_alloc();
		pmd = pmd_set_fixmap(pmd_phys);
		if (pud_sect(*pud)) {
			/*
			 * need to have the 1G of mappings continue to be
			 * present
			 */
			split_pud(pud, pmd);
		}
		__pud_populate(pud, pmd_phys, PUD_TYPE_TABLE);
		flush_tlb_all();
		pmd_clear_fixmap();
	}
	BUG_ON(pud_bad(*pud));

	pmd = pmd_set_fixmap_offset(pud, addr);
	do {
		next = pmd_addr_end(addr, end);
		/* try section mapping first */
		if (((addr | next | phys) & ~SECTION_MASK) == 0 &&
		      (!pgtable_alloc || allow_block_mappings)) {
			pmd_t old_pmd =*pmd;
			pmd_set_huge(pmd, phys, prot);
			/*
			 * Check for previous table entries created during
			 * boot (__create_page_tables) and flush them.
			 */
			if (!pmd_none(old_pmd)) {
				flush_tlb_all();
				if (pmd_table(old_pmd)) {
					phys_addr_t table = pmd_page_paddr(old_pmd);
					if (!WARN_ON_ONCE(slab_is_available()))
						memblock_free(table, PAGE_SIZE);
				}
			}
		} else {
			alloc_init_pte(pmd, addr, next, __phys_to_pfn(phys),
				       prot, pgtable_alloc);
		}
		phys += next - addr;
	} while (pmd++, addr = next, addr != end);

	pmd_clear_fixmap();
}

static inline bool use_1G_block(unsigned long addr, unsigned long next,
			unsigned long phys)
{
	if (PAGE_SHIFT != 12)
		return false;

	if (((addr | next | phys) & ~PUD_MASK) != 0)
		return false;

	return true;
}

static void alloc_init_pud(pgd_t *pgd, unsigned long addr, unsigned long end,
				  phys_addr_t phys, pgprot_t prot,
				  phys_addr_t (*pgtable_alloc)(void),
				  bool allow_block_mappings)
{
	pud_t *pud;
	unsigned long next;

	if (pgd_none(*pgd)) {
		phys_addr_t pud_phys;
		BUG_ON(!pgtable_alloc);
		pud_phys = pgtable_alloc();
		__pgd_populate(pgd, pud_phys, PUD_TYPE_TABLE);
	}
	BUG_ON(pgd_bad(*pgd));

	pud = pud_set_fixmap_offset(pgd, addr);
	do {
		next = pud_addr_end(addr, end);

		/*
		 * For 4K granule only, attempt to put down a 1GB block
		 */
		if (use_1G_block(addr, next, phys) &&
		      (!pgtable_alloc || allow_block_mappings)) {
			pud_t old_pud = *pud;
			pud_set_huge(pud, phys, prot);

			/*
			 * If we have an old value for a pud, it will
			 * be pointing to a pmd table that we no longer
			 * need (from swapper_pg_dir).
			 *
			 * Look up the old pmd table and free it.
			 */
			if (!pud_none(old_pud)) {
				flush_tlb_all();
				if (pud_table(old_pud)) {
					phys_addr_t table = pud_page_paddr(old_pud);
					if (!WARN_ON_ONCE(slab_is_available()))
						memblock_free(table, PAGE_SIZE);
				}
			}
		} else {
			alloc_init_pmd(pud, addr, next, phys, prot,
				       pgtable_alloc, allow_block_mappings);
		}
		phys += next - addr;
	} while (pud++, addr = next, addr != end);

	pud_clear_fixmap();
}

/*
 * Create the page directory entries and any necessary page tables for the
 * mapping specified by 'md'.
 */
static void init_pgd(pgd_t *pgd, phys_addr_t phys, unsigned long virt,
				    phys_addr_t size, pgprot_t prot,
				    phys_addr_t (*pgtable_alloc)(void),
				    bool allow_block_mappings)
{
	unsigned long addr, length, end, next;

	/*
	 * If the virtual and physical address don't have the same offset
	 * within a page, we cannot map the region as the caller expects.
	 */
	if (WARN_ON((phys ^ virt) & ~PAGE_MASK))
		return;

	phys &= PAGE_MASK;
	addr = virt & PAGE_MASK;
	length = PAGE_ALIGN(size + (virt & ~PAGE_MASK));

	end = addr + length;
	do {
		next = pgd_addr_end(addr, end);
		alloc_init_pud(pgd, addr, next, phys, prot, pgtable_alloc,
			      (!pgtable_alloc || allow_block_mappings));
		phys += next - addr;
	} while (pgd++, addr = next, addr != end);
}

static phys_addr_t late_pgtable_alloc(void)
{
	void *ptr = (void *)__get_free_page(PGALLOC_GFP);
	BUG_ON(!ptr);

	/* Ensure the zeroed page is visible to the page table walker */
	dsb(ishst);
	return __pa(ptr);
}

static void __create_pgd_mapping(pgd_t *pgdir, phys_addr_t phys,
				 unsigned long virt, phys_addr_t size,
				 pgprot_t prot,
				 phys_addr_t (*alloc)(void),
				 bool allow_block_mappings)
{
	init_pgd(pgd_offset_raw(pgdir, virt), phys, virt, size, prot, alloc,
		 allow_block_mappings);
}

/*
 * This function can only be used to modify existing table entries,
 * without allocating new levels of table. Note that this permits the
 * creation of new section or page entries.
 */
static void __init create_mapping_noalloc(phys_addr_t phys, unsigned long virt,
				  phys_addr_t size, pgprot_t prot)
{
	if (virt < VMALLOC_START) {
		pr_warn("BUG: not creating mapping for %pa at 0x%016lx - outside kernel range\n",
			&phys, virt);
		return;
	}
	__create_pgd_mapping(init_mm.pgd, phys, virt, size, prot, NULL, true);
}

void __init create_pgd_mapping(struct mm_struct *mm, phys_addr_t phys,
			       unsigned long virt, phys_addr_t size,
			       pgprot_t prot, bool allow_block_mappings)
{
	__create_pgd_mapping(mm->pgd, phys, virt, size, prot,
			     late_pgtable_alloc, allow_block_mappings);
}

static void create_mapping_late(phys_addr_t phys, unsigned long virt,
				  phys_addr_t size, pgprot_t prot)
{
	if (virt < VMALLOC_START) {
		pr_warn("BUG: not creating mapping for %pa at 0x%016lx - outside kernel range\n",
			&phys, virt);
		return;
	}

	__create_pgd_mapping(init_mm.pgd, phys, virt, size, prot,
			     late_pgtable_alloc, !debug_pagealloc_enabled());
}

static void __init __map_memblock(pgd_t *pgd, phys_addr_t start,
				  phys_addr_t end, pgprot_t prot,
				  bool allow_block_mappings)
{
	__create_pgd_mapping(pgd, start, __phys_to_virt(start), end - start,
			     prot, early_pgtable_alloc, allow_block_mappings);
}

static void __init map_mem(pgd_t *pgd)
{
	unsigned long kernel_start = __pa_symbol(_text);
	unsigned long kernel_end = __pa_symbol(__init_begin);
	struct memblock_region *reg;

	/*
	 * Take care not to create a writable alias for the
	 * read-only text and rodata sections of the kernel image.
	 * So temporarily mark them as NOMAP to skip mappings in
	 * the following for-loop
	 */
	memblock_mark_nomap(kernel_start, kernel_end - kernel_start);
#ifdef CONFIG_KEXEC_CORE
	if (crashk_res.end)
		memblock_mark_nomap(crashk_res.start,
				    resource_size(&crashk_res));
#endif

	/* map all the memory banks */
	for_each_memblock(memory, reg) {
		phys_addr_t start = reg->base;
		phys_addr_t end = start + reg->size;

		if (start >= end)
			break;
		if (memblock_is_nomap(reg))
			continue;

		__map_memblock(pgd, start, end,
			       PAGE_KERNEL, !debug_pagealloc_enabled());
	}

	/*
	 * Map the linear alias of the [_text, __init_begin) interval as
	 * read-only/non-executable. This makes the contents of the
	 * region accessible to subsystems such as hibernate, but
	 * protects it from inadvertent modification or execution.
	 */
	__map_memblock(pgd, kernel_start, kernel_end,
		       PAGE_KERNEL_RO, !debug_pagealloc_enabled());
	memblock_clear_nomap(kernel_start, kernel_end - kernel_start);

#ifdef CONFIG_KEXEC_CORE
	/*
	 * Use page-level mappings here so that we can shrink the region
	 * in page granularity and put back unused memory to buddy system
	 * through /sys/kernel/kexec_crash_size interface.
	 */
	if (crashk_res.end) {
		__map_memblock(pgd, crashk_res.start, crashk_res.end + 1,
			       PAGE_KERNEL, false);
		memblock_clear_nomap(crashk_res.start,
				     resource_size(&crashk_res));
	}
#endif
}

void mark_rodata_ro(void)
{
	unsigned long section_size;

	section_size = (unsigned long)_etext - (unsigned long)_text;
	create_mapping_late(__pa_symbol(_text), (unsigned long)_text,
			    section_size, PAGE_KERNEL_ROX);
	/*
	 * mark .rodata as read only. Use __init_begin rather than __end_rodata
	 * to cover NOTES and EXCEPTION_TABLE.
	 */
	section_size = (unsigned long)__init_begin - (unsigned long)__start_rodata;
	create_mapping_late(__pa_symbol(__start_rodata),
			    (unsigned long)__start_rodata,
			    section_size, PAGE_KERNEL_RO);
}

void fixup_init(void)
{
	/*
	 * Unmap the __init region but leave the VM area in place. This
	 * prevents the region from being reused for kernel modules, which
	 * is not supported by kallsyms.
	 */
	unmap_kernel_range((u64)__init_begin, (u64)(__init_end - __init_begin));
}

static void __init map_kernel_segment(pgd_t *pgd, void *va_start, void *va_end,
				      pgprot_t prot, struct vm_struct *vma)
{
	phys_addr_t pa_start = __pa_symbol(va_start);
	unsigned long size = va_end - va_start;

	BUG_ON(!PAGE_ALIGNED(pa_start));
	BUG_ON(!PAGE_ALIGNED(size));

	__create_pgd_mapping(pgd, pa_start, (unsigned long)va_start, size, prot,
			     early_pgtable_alloc, !debug_pagealloc_enabled());

	vma->addr	= va_start;
	vma->phys_addr	= pa_start;
	vma->size	= size;
	vma->flags	= VM_MAP;
	vma->caller	= __builtin_return_address(0);

	vm_area_add_early(vma);
}

#ifdef CONFIG_UNMAP_KERNEL_AT_EL0
static int __init map_entry_trampoline(void)
{
	extern char __entry_tramp_text_start[];

	pgprot_t prot = PAGE_KERNEL_EXEC;
	phys_addr_t pa_start = __pa_symbol(__entry_tramp_text_start);

	/* The trampoline is always mapped and can therefore be global */
	pgprot_val(prot) &= ~PTE_NG;

	/* Map only the text into the trampoline page table */
	memset(tramp_pg_dir, 0, PGD_SIZE);
	__create_pgd_mapping(tramp_pg_dir, pa_start, TRAMP_VALIAS, PAGE_SIZE,
			     prot, late_pgtable_alloc, 0);

	/* Map both the text and data into the kernel page table */
	__set_fixmap(FIX_ENTRY_TRAMP_TEXT, pa_start, prot);
	if (IS_ENABLED(CONFIG_RANDOMIZE_BASE)) {
		extern char __entry_tramp_data_start[];

		__set_fixmap(FIX_ENTRY_TRAMP_DATA,
			     __pa_symbol(__entry_tramp_data_start),
			     PAGE_KERNEL_RO);
	}

	return 0;
}
core_initcall(map_entry_trampoline);
#endif

/*
 * Create fine-grained mappings for the kernel.
 */
static void __init map_kernel(pgd_t *pgd)
{
	static struct vm_struct vmlinux_text, vmlinux_rodata, vmlinux_init, vmlinux_data;

	map_kernel_segment(pgd, _text, _etext, PAGE_KERNEL_EXEC, &vmlinux_text);
	map_kernel_segment(pgd, __start_rodata, __init_begin, PAGE_KERNEL, &vmlinux_rodata);
	map_kernel_segment(pgd, __init_begin, __init_end, PAGE_KERNEL_EXEC,
			   &vmlinux_init);
	map_kernel_segment(pgd, _data, _end, PAGE_KERNEL, &vmlinux_data);

	if (!pgd_val(*pgd_offset_raw(pgd, FIXADDR_START))) {
		/*
		 * The fixmap falls in a separate pgd to the kernel, and doesn't
		 * live in the carveout for the swapper_pg_dir. We can simply
		 * re-use the existing dir for the fixmap.
		 */
		set_pgd(pgd_offset_raw(pgd, FIXADDR_START),
			*pgd_offset_k(FIXADDR_START));
	} else if (CONFIG_PGTABLE_LEVELS > 3) {
		/*
		 * The fixmap shares its top level pgd entry with the kernel
		 * mapping. This can really only occur when we are running
		 * with 16k/4 levels, so we can simply reuse the pud level
		 * entry instead.
		 */
		BUG_ON(!IS_ENABLED(CONFIG_ARM64_16K_PAGES));
		set_pud(pud_set_fixmap_offset(pgd, FIXADDR_START),
			__pud(__pa_symbol(bm_pmd) | PUD_TYPE_TABLE));
		pud_clear_fixmap();
	} else {
		BUG();
	}

	kasan_copy_shadow(pgd);
}

/*
 * paging_init() sets up the page tables, initialises the zone memory
 * maps and sets up the zero page.
 */
void __init paging_init(void)
{
	phys_addr_t pgd_phys = early_pgtable_alloc();
	pgd_t *pgd = pgd_set_fixmap(pgd_phys);

	map_kernel(pgd);
	map_mem(pgd);

	/*
	 * We want to reuse the original swapper_pg_dir so we don't have to
	 * communicate the new address to non-coherent secondaries in
	 * secondary_entry, and so cpu_switch_mm can generate the address with
	 * adrp+add rather than a load from some global variable.
	 *
	 * To do this we need to go via a temporary pgd.
	 */
	cpu_replace_ttbr1(__va(pgd_phys));
	memcpy(swapper_pg_dir, pgd, PAGE_SIZE);
	cpu_replace_ttbr1(lm_alias(swapper_pg_dir));

	pgd_clear_fixmap();
	memblock_free(pgd_phys, PAGE_SIZE);

	/*
	 * We only reuse the PGD from the swapper_pg_dir, not the pud + pmd
	 * allocated with it.
	 */
	memblock_free(__pa_symbol(swapper_pg_dir) + PAGE_SIZE,
		      SWAPPER_DIR_SIZE - PAGE_SIZE);

	bootmem_init();
}

/*
 * Check whether a kernel address is valid (derived from arch/x86/).
 */
int kern_addr_valid(unsigned long addr)
{
	pgd_t *pgd;
	pud_t *pud;
	pmd_t *pmd;
	pte_t *pte;

	if ((((long)addr) >> VA_BITS) != -1UL)
		return 0;

	pgd = pgd_offset_k(addr);
	if (pgd_none(*pgd))
		return 0;

	pud = pud_offset(pgd, addr);
	if (pud_none(*pud))
		return 0;

	if (pud_sect(*pud))
		return pfn_valid(pud_pfn(*pud));

	pmd = pmd_offset(pud, addr);
	if (pmd_none(*pmd))
		return 0;

	if (pmd_sect(*pmd))
		return pfn_valid(pmd_pfn(*pmd));

	pte = pte_offset_kernel(pmd, addr);
	if (pte_none(*pte))
		return 0;

	return pfn_valid(pte_pfn(*pte));
}
#ifdef CONFIG_SPARSEMEM_VMEMMAP
#if !ARM64_SWAPPER_USES_SECTION_MAPS
int __meminit vmemmap_populate(unsigned long start, unsigned long end, int node)
{
	return vmemmap_populate_basepages(start, end, node);
}
#else	/* !ARM64_SWAPPER_USES_SECTION_MAPS */
int __meminit vmemmap_populate(unsigned long start, unsigned long end, int node)
{
	unsigned long addr = start;
	unsigned long next;
	pgd_t *pgd;
	pud_t *pud;
	pmd_t *pmd;

	do {
		next = pmd_addr_end(addr, end);

		pgd = vmemmap_pgd_populate(addr, node);
		if (!pgd)
			return -ENOMEM;

		pud = vmemmap_pud_populate(pgd, addr, node);
		if (!pud)
			return -ENOMEM;

		pmd = pmd_offset(pud, addr);
		if (pmd_none(*pmd)) {
			void *p = NULL;

			p = vmemmap_alloc_block_buf(PMD_SIZE, node);
			if (!p)
				return -ENOMEM;

			set_pmd(pmd, __pmd(__pa(p) | PROT_SECT_NORMAL));
		} else
			vmemmap_verify((pte_t *)pmd, node, addr, next);
	} while (addr = next, addr != end);

	return 0;
}
#endif	/* CONFIG_ARM64_64K_PAGES */
void vmemmap_free(unsigned long start, unsigned long end)
{
}
#endif	/* CONFIG_SPARSEMEM_VMEMMAP */

static inline pud_t * fixmap_pud(unsigned long addr)
{
	pgd_t *pgd = pgd_offset_k(addr);

	BUG_ON(pgd_none(*pgd) || pgd_bad(*pgd));

	return pud_offset_kimg(pgd, addr);
}

static inline pmd_t * fixmap_pmd(unsigned long addr)
{
	pud_t *pud = fixmap_pud(addr);

	BUG_ON(pud_none(*pud) || pud_bad(*pud));

	return pmd_offset_kimg(pud, addr);
}

static inline pte_t * fixmap_pte(unsigned long addr)
{
	return &bm_pte[pte_index(addr)];
}

/*
 * The p*d_populate functions call virt_to_phys implicitly so they can't be used
 * directly on kernel symbols (bm_p*d). This function is called too early to use
 * lm_alias so __p*d_populate functions must be used to populate with the
 * physical address from __pa_symbol.
 */
void __init early_fixmap_init(void)
{
	pgd_t *pgd;
	pud_t *pud;
	pmd_t *pmd;
	unsigned long addr = FIXADDR_START;

	pgd = pgd_offset_k(addr);
	if (CONFIG_PGTABLE_LEVELS > 3 &&
	    !(pgd_none(*pgd) || pgd_page_paddr(*pgd) == __pa_symbol(bm_pud))) {
		/*
		 * We only end up here if the kernel mapping and the fixmap
		 * share the top level pgd entry, which should only happen on
		 * 16k/4 levels configurations.
		 */
		BUG_ON(!IS_ENABLED(CONFIG_ARM64_16K_PAGES));
		pud = pud_offset_kimg(pgd, addr);
	} else {
		if (pgd_none(*pgd))
			__pgd_populate(pgd, __pa_symbol(bm_pud),
				       PUD_TYPE_TABLE);
		pud = fixmap_pud(addr);
	}
	if (pud_none(*pud))
		__pud_populate(pud, __pa_symbol(bm_pmd), PMD_TYPE_TABLE);
	pmd = fixmap_pmd(addr);
	__pmd_populate(pmd, __pa_symbol(bm_pte), PMD_TYPE_TABLE);

	/*
	 * The boot-ioremap range spans multiple pmds, for which
	 * we are not prepared:
	 */
	BUILD_BUG_ON((__fix_to_virt(FIX_BTMAP_BEGIN) >> PMD_SHIFT)
		     != (__fix_to_virt(FIX_BTMAP_END) >> PMD_SHIFT));

	if ((pmd != fixmap_pmd(fix_to_virt(FIX_BTMAP_BEGIN)))
	     || pmd != fixmap_pmd(fix_to_virt(FIX_BTMAP_END))) {
		WARN_ON(1);
		pr_warn("pmd %p != %p, %p\n",
			pmd, fixmap_pmd(fix_to_virt(FIX_BTMAP_BEGIN)),
			fixmap_pmd(fix_to_virt(FIX_BTMAP_END)));
		pr_warn("fix_to_virt(FIX_BTMAP_BEGIN): %08lx\n",
			fix_to_virt(FIX_BTMAP_BEGIN));
		pr_warn("fix_to_virt(FIX_BTMAP_END):   %08lx\n",
			fix_to_virt(FIX_BTMAP_END));

		pr_warn("FIX_BTMAP_END:       %d\n", FIX_BTMAP_END);
		pr_warn("FIX_BTMAP_BEGIN:     %d\n", FIX_BTMAP_BEGIN);
	}
}

void __set_fixmap(enum fixed_addresses idx,
			       phys_addr_t phys, pgprot_t flags)
{
	unsigned long addr = __fix_to_virt(idx);
	pte_t *pte;

	BUG_ON(idx <= FIX_HOLE || idx >= __end_of_fixed_addresses);

	pte = fixmap_pte(addr);

	if (pgprot_val(flags)) {
		set_pte(pte, pfn_pte(phys >> PAGE_SHIFT, flags));
	} else {
		pte_clear(&init_mm, addr, pte);
		flush_tlb_kernel_range(addr, addr+PAGE_SIZE);
	}
}

void *__init __fixmap_remap_fdt(phys_addr_t dt_phys, int *size, pgprot_t prot)
{
	const u64 dt_virt_base = __fix_to_virt(FIX_FDT);
	int offset;
	void *dt_virt;

	/*
	 * Check whether the physical FDT address is set and meets the minimum
	 * alignment requirement. Since we are relying on MIN_FDT_ALIGN to be
	 * at least 8 bytes so that we can always access the magic and size
	 * fields of the FDT header after mapping the first chunk, double check
	 * here if that is indeed the case.
	 */
	BUILD_BUG_ON(MIN_FDT_ALIGN < 8);
	if (!dt_phys || dt_phys % MIN_FDT_ALIGN)
		return NULL;

	/*
	 * Make sure that the FDT region can be mapped without the need to
	 * allocate additional translation table pages, so that it is safe
	 * to call create_mapping_noalloc() this early.
	 *
	 * On 64k pages, the FDT will be mapped using PTEs, so we need to
	 * be in the same PMD as the rest of the fixmap.
	 * On 4k pages, we'll use section mappings for the FDT so we only
	 * have to be in the same PUD.
	 */
	BUILD_BUG_ON(dt_virt_base % SZ_2M);

	BUILD_BUG_ON(__fix_to_virt(FIX_FDT_END) >> SWAPPER_TABLE_SHIFT !=
		     __fix_to_virt(FIX_BTMAP_BEGIN) >> SWAPPER_TABLE_SHIFT);

	offset = dt_phys % SWAPPER_BLOCK_SIZE;
	dt_virt = (void *)dt_virt_base + offset;

	/* map the first chunk so we can read the size from the header */
	create_mapping_noalloc(round_down(dt_phys, SWAPPER_BLOCK_SIZE),
			dt_virt_base, SWAPPER_BLOCK_SIZE, prot);

	if (fdt_magic(dt_virt) != FDT_MAGIC)
		return NULL;

	*size = fdt_totalsize(dt_virt);
	if (*size > MAX_FDT_SIZE)
		return NULL;

	if (offset + *size > SWAPPER_BLOCK_SIZE)
		create_mapping_noalloc(round_down(dt_phys, SWAPPER_BLOCK_SIZE), dt_virt_base,
			       round_up(offset + *size, SWAPPER_BLOCK_SIZE), prot);

	return dt_virt;
}

void *__init fixmap_remap_fdt(phys_addr_t dt_phys)
{
	void *dt_virt;
	int size;

	dt_virt = __fixmap_remap_fdt(dt_phys, &size, PAGE_KERNEL_RO);
	if (!dt_virt)
		return NULL;

	memblock_reserve(dt_phys, size);
	return dt_virt;
}

<<<<<<< HEAD
int __init arch_ioremap_pud_supported(void)
{
	/* only 4k granule supports level 1 block mappings */
	return IS_ENABLED(CONFIG_ARM64_4K_PAGES);
}

int __init arch_ioremap_pmd_supported(void)
{
	return 1;
}

int pud_set_huge(pud_t *pud, phys_addr_t phys, pgprot_t prot)
{
	BUG_ON(phys & ~PUD_MASK);
	set_pud(pud, __pud(phys | PUD_TYPE_SECT | pgprot_val(mk_sect_prot(prot))));
	return 1;
}

int pmd_set_huge(pmd_t *pmd, phys_addr_t phys, pgprot_t prot)
{
	BUG_ON(phys & ~PMD_MASK);
	set_pmd(pmd, __pmd(phys | PMD_TYPE_SECT | pgprot_val(mk_sect_prot(prot))));
	return 1;
}

int pud_clear_huge(pud_t *pud)
{
	if (!pud_sect(*pud))
		return 0;
	pud_clear(pud);
	return 1;
}

int pmd_clear_huge(pmd_t *pmd)
{
	if (!pmd_sect(*pmd))
		return 0;
	pmd_clear(pmd);
	return 1;
}
=======
#ifdef CONFIG_HAVE_ARCH_HUGE_VMAP
int pud_free_pmd_page(pud_t *pud)
{
	return pud_none(*pud);
}

int pmd_free_pte_page(pmd_t *pmd)
{
	return pmd_none(*pmd);
}
#endif
>>>>>>> aec8e72e
<|MERGE_RESOLUTION|>--- conflicted
+++ resolved
@@ -840,7 +840,6 @@
 	return dt_virt;
 }
 
-<<<<<<< HEAD
 int __init arch_ioremap_pud_supported(void)
 {
 	/* only 4k granule supports level 1 block mappings */
@@ -881,7 +880,7 @@
 	pmd_clear(pmd);
 	return 1;
 }
-=======
+
 #ifdef CONFIG_HAVE_ARCH_HUGE_VMAP
 int pud_free_pmd_page(pud_t *pud)
 {
@@ -892,5 +891,4 @@
 {
 	return pmd_none(*pmd);
 }
-#endif
->>>>>>> aec8e72e
+#endif