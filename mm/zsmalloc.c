--- conflicted
+++ resolved
@@ -362,10 +362,6 @@
 
 static unsigned long cache_alloc_handle(struct zs_pool *pool, gfp_t gfp)
 {
-<<<<<<< HEAD
-	return (unsigned long)kmem_cache_alloc(pool->handle_cachep,
-			gfp & ~(__GFP_HIGHMEM|__GFP_MOVABLE|__GFP_CMA));
-=======
 	void *p;
 
 	p = kmem_cache_alloc(pool->handle_cachep,
@@ -384,7 +380,6 @@
 static struct zsmalloc_handle *zs_get_pure_handle(unsigned long handle)
 {
 	return (void *)(handle &~((1 << OBJ_TAG_BITS) - 1));
->>>>>>> 3e2c5afd
 }
 #endif
 
