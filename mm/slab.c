--- conflicted
+++ resolved
@@ -4150,7 +4150,6 @@
 		}
 
 		if (!active)
-<<<<<<< HEAD
 			continue;
 
 		/*
@@ -4162,19 +4161,6 @@
 		if (probe_kernel_read(&v, dbg_userword(c, p), sizeof(v)))
 			continue;
 
-=======
-			continue;
-
-		/*
-		 * probe_kernel_read() is used for DEBUG_PAGEALLOC. page table
-		 * mapping is established when actual object allocation and
-		 * we could mistakenly access the unmapped object in the cpu
-		 * cache.
-		 */
-		if (probe_kernel_read(&v, dbg_userword(c, p), sizeof(v)))
-			continue;
-
->>>>>>> 152bacdd
 		if (!add_caller(n, v))
 			return;
 	}
