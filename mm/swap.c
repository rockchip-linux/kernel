/*
 *  linux/mm/swap.c
 *
 *  Copyright (C) 1991, 1992, 1993, 1994  Linus Torvalds
 */

/*
 * This file contains the default values for the operation of the
 * Linux VM subsystem. Fine-tuning documentation can be found in
 * Documentation/sysctl/vm.txt.
 * Started 18.12.91
 * Swap aging added 23.2.95, Stephen Tweedie.
 * Buffermem limits added 12.3.98, Rik van Riel.
 */

#include <linux/mm.h>
#include <linux/sched.h>
#include <linux/kernel_stat.h>
#include <linux/swap.h>
#include <linux/mman.h>
#include <linux/pagemap.h>
#include <linux/pagevec.h>
#include <linux/init.h>
#include <linux/export.h>
#include <linux/mm_inline.h>
#include <linux/percpu_counter.h>
#include <linux/memremap.h>
#include <linux/percpu.h>
#include <linux/cpu.h>
#include <linux/notifier.h>
#include <linux/backing-dev.h>
#include <linux/memremap.h>
#include <linux/memcontrol.h>
#include <linux/gfp.h>
#include <linux/uio.h>
#include <linux/locallock.h>
#include <linux/hugetlb.h>
#include <linux/page_idle.h>

#include "internal.h"

#define CREATE_TRACE_POINTS
#include <trace/events/pagemap.h>

/* How many pages do we try to swap or page in/out together? */
int page_cluster;

static DEFINE_PER_CPU(struct pagevec, lru_add_pvec);
static DEFINE_PER_CPU(struct pagevec, lru_rotate_pvecs);
static DEFINE_PER_CPU(struct pagevec, lru_deactivate_file_pvecs);
static DEFINE_PER_CPU(struct pagevec, lru_lazyfree_pvecs);
#ifdef CONFIG_SMP
static DEFINE_PER_CPU(struct pagevec, activate_page_pvecs);
#endif
static DEFINE_LOCAL_IRQ_LOCK(rotate_lock);
DEFINE_LOCAL_IRQ_LOCK(swapvec_lock);

/*
 * This path almost never happens for VM activity - pages are normally
 * freed via pagevecs.  But it gets used by networking.
 */
static void __page_cache_release(struct page *page)
{
	if (PageLRU(page)) {
		struct zone *zone = page_zone(page);
		struct lruvec *lruvec;
		unsigned long flags;

		spin_lock_irqsave(zone_lru_lock(zone), flags);
		lruvec = mem_cgroup_page_lruvec(page, zone->zone_pgdat);
		VM_BUG_ON_PAGE(!PageLRU(page), page);
		__ClearPageLRU(page);
		del_page_from_lru_list(page, lruvec, page_off_lru(page));
		spin_unlock_irqrestore(zone_lru_lock(zone), flags);
	}
	__ClearPageWaiters(page);
	mem_cgroup_uncharge(page);
}

static void __put_single_page(struct page *page)
{
	__page_cache_release(page);
	free_unref_page(page);
}

static void __put_compound_page(struct page *page)
{
	compound_page_dtor *dtor;

	/*
	 * __page_cache_release() is supposed to be called for thp, not for
	 * hugetlb. This is because hugetlb page does never have PageLRU set
	 * (it's never listed to any LRU lists) and no memcg routines should
	 * be called for hugetlb (it has a separate hugetlb_cgroup.)
	 */
	if (!PageHuge(page))
		__page_cache_release(page);
	dtor = get_compound_page_dtor(page);
	(*dtor)(page);
}

void __put_page(struct page *page)
{
	if (is_zone_device_page(page)) {
		put_dev_pagemap(page->pgmap);

		/*
		 * The page belongs to the device that created pgmap. Do
		 * not return it to page allocator.
		 */
		return;
	}

	if (unlikely(PageCompound(page)))
		__put_compound_page(page);
	else
		__put_single_page(page);
}
EXPORT_SYMBOL(__put_page);

/**
 * put_pages_list() - release a list of pages
 * @pages: list of pages threaded on page->lru
 *
 * Release a list of pages which are strung together on page.lru.  Currently
 * used by read_cache_pages() and related error recovery code.
 */
void put_pages_list(struct list_head *pages)
{
	while (!list_empty(pages)) {
		struct page *victim;

		victim = list_entry(pages->prev, struct page, lru);
		list_del(&victim->lru);
		put_page(victim);
	}
}
EXPORT_SYMBOL(put_pages_list);

/*
 * get_kernel_pages() - pin kernel pages in memory
 * @kiov:	An array of struct kvec structures
 * @nr_segs:	number of segments to pin
 * @write:	pinning for read/write, currently ignored
 * @pages:	array that receives pointers to the pages pinned.
 *		Should be at least nr_segs long.
 *
 * Returns number of pages pinned. This may be fewer than the number
 * requested. If nr_pages is 0 or negative, returns 0. If no pages
 * were pinned, returns -errno. Each page returned must be released
 * with a put_page() call when it is finished with.
 */
int get_kernel_pages(const struct kvec *kiov, int nr_segs, int write,
		struct page **pages)
{
	int seg;

	for (seg = 0; seg < nr_segs; seg++) {
		if (WARN_ON(kiov[seg].iov_len != PAGE_SIZE))
			return seg;

		pages[seg] = kmap_to_page(kiov[seg].iov_base);
		get_page(pages[seg]);
	}

	return seg;
}
EXPORT_SYMBOL_GPL(get_kernel_pages);

/*
 * get_kernel_page() - pin a kernel page in memory
 * @start:	starting kernel address
 * @write:	pinning for read/write, currently ignored
 * @pages:	array that receives pointer to the page pinned.
 *		Must be at least nr_segs long.
 *
 * Returns 1 if page is pinned. If the page was not pinned, returns
 * -errno. The page returned must be released with a put_page() call
 * when it is finished with.
 */
int get_kernel_page(unsigned long start, int write, struct page **pages)
{
	const struct kvec kiov = {
		.iov_base = (void *)start,
		.iov_len = PAGE_SIZE
	};

	return get_kernel_pages(&kiov, 1, write, pages);
}
EXPORT_SYMBOL_GPL(get_kernel_page);

static void pagevec_lru_move_fn(struct pagevec *pvec,
	void (*move_fn)(struct page *page, struct lruvec *lruvec, void *arg),
	void *arg)
{
	int i;
	struct pglist_data *pgdat = NULL;
	struct lruvec *lruvec;
	unsigned long flags = 0;

	for (i = 0; i < pagevec_count(pvec); i++) {
		struct page *page = pvec->pages[i];
		struct pglist_data *pagepgdat = page_pgdat(page);

		if (pagepgdat != pgdat) {
			if (pgdat)
				spin_unlock_irqrestore(&pgdat->lru_lock, flags);
			pgdat = pagepgdat;
			spin_lock_irqsave(&pgdat->lru_lock, flags);
		}

		lruvec = mem_cgroup_page_lruvec(page, pgdat);
		(*move_fn)(page, lruvec, arg);
	}
	if (pgdat)
		spin_unlock_irqrestore(&pgdat->lru_lock, flags);
	release_pages(pvec->pages, pvec->nr);
	pagevec_reinit(pvec);
}

static void pagevec_move_tail_fn(struct page *page, struct lruvec *lruvec,
				 void *arg)
{
	int *pgmoved = arg;

	if (PageLRU(page) && !PageUnevictable(page)) {
		del_page_from_lru_list(page, lruvec, page_lru(page));
		ClearPageActive(page);
		add_page_to_lru_list_tail(page, lruvec, page_lru(page));
		(*pgmoved)++;
	}
}

/*
 * pagevec_move_tail() must be called with IRQ disabled.
 * Otherwise this may cause nasty races.
 */
static void pagevec_move_tail(struct pagevec *pvec)
{
	int pgmoved = 0;

	pagevec_lru_move_fn(pvec, pagevec_move_tail_fn, &pgmoved);
	__count_vm_events(PGROTATED, pgmoved);
}

/*
 * Writeback is about to end against a page which has been marked for immediate
 * reclaim.  If it still appears to be reclaimable, move it to the tail of the
 * inactive list.
 */
void rotate_reclaimable_page(struct page *page)
{
	if (!PageLocked(page) && !PageDirty(page) &&
	    !PageUnevictable(page) && PageLRU(page)) {
		struct pagevec *pvec;
		unsigned long flags;

		get_page(page);
		local_lock_irqsave(rotate_lock, flags);
		pvec = this_cpu_ptr(&lru_rotate_pvecs);
		if (!pagevec_add(pvec, page) || PageCompound(page))
			pagevec_move_tail(pvec);
		local_unlock_irqrestore(rotate_lock, flags);
	}
}

static void update_page_reclaim_stat(struct lruvec *lruvec,
				     int file, int rotated)
{
	struct zone_reclaim_stat *reclaim_stat = &lruvec->reclaim_stat;

	reclaim_stat->recent_scanned[file]++;
	if (rotated)
		reclaim_stat->recent_rotated[file]++;
}

static void __activate_page(struct page *page, struct lruvec *lruvec,
			    void *arg)
{
	if (PageLRU(page) && !PageActive(page) && !PageUnevictable(page)) {
		int file = page_is_file_cache(page);
		int lru = page_lru_base_type(page);

		del_page_from_lru_list(page, lruvec, lru);
		SetPageActive(page);
		lru += LRU_ACTIVE;
		add_page_to_lru_list(page, lruvec, lru);
		trace_mm_lru_activate(page);

		__count_vm_event(PGACTIVATE);
		update_page_reclaim_stat(lruvec, file, 1);
	}
}

#ifdef CONFIG_SMP
static void activate_page_drain(int cpu)
{
	struct pagevec *pvec = &per_cpu(activate_page_pvecs, cpu);

	if (pagevec_count(pvec))
		pagevec_lru_move_fn(pvec, __activate_page, NULL);
}

static bool need_activate_page_drain(int cpu)
{
	return pagevec_count(&per_cpu(activate_page_pvecs, cpu)) != 0;
}

void activate_page(struct page *page)
{
	page = compound_head(page);
	if (PageLRU(page) && !PageActive(page) && !PageUnevictable(page)) {
		struct pagevec *pvec = &get_locked_var(swapvec_lock,
						       activate_page_pvecs);

		get_page(page);
		if (!pagevec_add(pvec, page) || PageCompound(page))
			pagevec_lru_move_fn(pvec, __activate_page, NULL);
		put_locked_var(swapvec_lock, activate_page_pvecs);
	}
}

#else
static inline void activate_page_drain(int cpu)
{
}

void activate_page(struct page *page)
{
	struct zone *zone = page_zone(page);

	page = compound_head(page);
	spin_lock_irq(zone_lru_lock(zone));
	__activate_page(page, mem_cgroup_page_lruvec(page, zone->zone_pgdat), NULL);
	spin_unlock_irq(zone_lru_lock(zone));
}
#endif

static void __lru_cache_activate_page(struct page *page)
{
	struct pagevec *pvec = &get_locked_var(swapvec_lock, lru_add_pvec);
	int i;

	/*
	 * Search backwards on the optimistic assumption that the page being
	 * activated has just been added to this pagevec. Note that only
	 * the local pagevec is examined as a !PageLRU page could be in the
	 * process of being released, reclaimed, migrated or on a remote
	 * pagevec that is currently being drained. Furthermore, marking
	 * a remote pagevec's page PageActive potentially hits a race where
	 * a page is marked PageActive just after it is added to the inactive
	 * list causing accounting errors and BUG_ON checks to trigger.
	 */
	for (i = pagevec_count(pvec) - 1; i >= 0; i--) {
		struct page *pagevec_page = pvec->pages[i];

		if (pagevec_page == page) {
			SetPageActive(page);
			break;
		}
	}

	put_locked_var(swapvec_lock, lru_add_pvec);
}

/*
 * Mark a page as having seen activity.
 *
 * inactive,unreferenced	->	inactive,referenced
 * inactive,referenced		->	active,unreferenced
 * active,unreferenced		->	active,referenced
 *
 * When a newly allocated page is not yet visible, so safe for non-atomic ops,
 * __SetPageReferenced(page) may be substituted for mark_page_accessed(page).
 */
void mark_page_accessed(struct page *page)
{
	page = compound_head(page);
	if (!PageActive(page) && !PageUnevictable(page) &&
			PageReferenced(page)) {

		/*
		 * If the page is on the LRU, queue it for activation via
		 * activate_page_pvecs. Otherwise, assume the page is on a
		 * pagevec, mark it active and it'll be moved to the active
		 * LRU on the next drain.
		 */
		if (PageLRU(page))
			activate_page(page);
		else
			__lru_cache_activate_page(page);
		ClearPageReferenced(page);
		if (page_is_file_cache(page))
			workingset_activation(page);
	} else if (!PageReferenced(page)) {
		SetPageReferenced(page);
	}
	if (page_is_idle(page))
		clear_page_idle(page);
}
EXPORT_SYMBOL(mark_page_accessed);

static void __lru_cache_add(struct page *page)
{
	struct pagevec *pvec = &get_locked_var(swapvec_lock, lru_add_pvec);

	get_page(page);
	if (!pagevec_add(pvec, page) || PageCompound(page))
		__pagevec_lru_add(pvec);
	put_locked_var(swapvec_lock, lru_add_pvec);
}

/**
 * lru_cache_add_anon - add a page to the page lists
 * @page: the page to add
 */
void lru_cache_add_anon(struct page *page)
{
	if (PageActive(page))
		ClearPageActive(page);
	__lru_cache_add(page);
}

void lru_cache_add_file(struct page *page)
{
	if (PageActive(page))
		ClearPageActive(page);
	__lru_cache_add(page);
}
EXPORT_SYMBOL(lru_cache_add_file);

/**
 * lru_cache_add - add a page to a page list
 * @page: the page to be added to the LRU.
 *
 * Queue the page for addition to the LRU via pagevec. The decision on whether
 * to add the page to the [in]active [file|anon] list is deferred until the
 * pagevec is drained. This gives a chance for the caller of lru_cache_add()
 * have the page added to the active list using mark_page_accessed().
 */
void lru_cache_add(struct page *page)
{
	VM_BUG_ON_PAGE(PageActive(page) && PageUnevictable(page), page);
	VM_BUG_ON_PAGE(PageLRU(page), page);
	__lru_cache_add(page);
}

/**
 * lru_cache_add_active_or_unevictable
 * @page:  the page to be added to LRU
 * @vma:   vma in which page is mapped for determining reclaimability
 *
 * Place @page on the active or unevictable LRU list, depending on its
 * evictability.  Note that if the page is not evictable, it goes
 * directly back onto it's zone's unevictable list, it does NOT use a
 * per cpu pagevec.
 */
void lru_cache_add_active_or_unevictable(struct page *page,
					 struct vm_area_struct *vma)
{
	VM_BUG_ON_PAGE(PageLRU(page), page);

	if (likely((vma->vm_flags & (VM_LOCKED | VM_SPECIAL)) != VM_LOCKED))
		SetPageActive(page);
	else if (!TestSetPageMlocked(page)) {
		/*
		 * We use the irq-unsafe __mod_zone_page_stat because this
		 * counter is not modified from interrupt context, and the pte
		 * lock is held(spinlock), which implies preemption disabled.
		 */
		__mod_zone_page_state(page_zone(page), NR_MLOCK,
				    hpage_nr_pages(page));
		count_vm_event(UNEVICTABLE_PGMLOCKED);
	}
	lru_cache_add(page);
}

/*
 * If the page can not be invalidated, it is moved to the
 * inactive list to speed up its reclaim.  It is moved to the
 * head of the list, rather than the tail, to give the flusher
 * threads some time to write it out, as this is much more
 * effective than the single-page writeout from reclaim.
 *
 * If the page isn't page_mapped and dirty/writeback, the page
 * could reclaim asap using PG_reclaim.
 *
 * 1. active, mapped page -> none
 * 2. active, dirty/writeback page -> inactive, head, PG_reclaim
 * 3. inactive, mapped page -> none
 * 4. inactive, dirty/writeback page -> inactive, head, PG_reclaim
 * 5. inactive, clean -> inactive, tail
 * 6. Others -> none
 *
 * In 4, why it moves inactive's head, the VM expects the page would
 * be write it out by flusher threads as this is much more effective
 * than the single-page writeout from reclaim.
 */
static void lru_deactivate_file_fn(struct page *page, struct lruvec *lruvec,
			      void *arg)
{
	int lru, file;
	bool active;

	if (!PageLRU(page))
		return;

	if (PageUnevictable(page))
		return;

	/* Some processes are using the page */
	if (page_mapped(page))
		return;

	active = PageActive(page);
	file = page_is_file_cache(page);
	lru = page_lru_base_type(page);

	del_page_from_lru_list(page, lruvec, lru + active);
	ClearPageActive(page);
	ClearPageReferenced(page);
	add_page_to_lru_list(page, lruvec, lru);

	if (PageWriteback(page) || PageDirty(page)) {
		/*
		 * PG_reclaim could be raced with end_page_writeback
		 * It can make readahead confusing.  But race window
		 * is _really_ small and  it's non-critical problem.
		 */
		SetPageReclaim(page);
	} else {
		/*
		 * The page's writeback ends up during pagevec
		 * We moves tha page into tail of inactive.
		 */
		list_move_tail(&page->lru, &lruvec->lists[lru]);
		__count_vm_event(PGROTATED);
	}

	if (active)
		__count_vm_event(PGDEACTIVATE);
	update_page_reclaim_stat(lruvec, file, 0);
}


static void lru_lazyfree_fn(struct page *page, struct lruvec *lruvec,
			    void *arg)
{
	if (PageLRU(page) && PageAnon(page) && PageSwapBacked(page) &&
	    !PageSwapCache(page) && !PageUnevictable(page)) {
		bool active = PageActive(page);

		del_page_from_lru_list(page, lruvec,
				       LRU_INACTIVE_ANON + active);
		ClearPageActive(page);
		ClearPageReferenced(page);
		/*
		 * lazyfree pages are clean anonymous pages. They have
		 * SwapBacked flag cleared to distinguish normal anonymous
		 * pages
		 */
		ClearPageSwapBacked(page);
		add_page_to_lru_list(page, lruvec, LRU_INACTIVE_FILE);

		__count_vm_events(PGLAZYFREE, hpage_nr_pages(page));
		count_memcg_page_event(page, PGLAZYFREE);
		update_page_reclaim_stat(lruvec, 1, 0);
	}
}

/*
 * Drain pages out of the cpu's pagevecs.
 * Either "cpu" is the current CPU, and preemption has already been
 * disabled; or "cpu" is being hot-unplugged, and is already dead.
 */
void lru_add_drain_cpu(int cpu)
{
	struct pagevec *pvec = &per_cpu(lru_add_pvec, cpu);

	if (pagevec_count(pvec))
		__pagevec_lru_add(pvec);

	pvec = &per_cpu(lru_rotate_pvecs, cpu);
	if (pagevec_count(pvec)) {
		unsigned long flags;

		/* No harm done if a racing interrupt already did this */
#ifdef CONFIG_PREEMPT_RT_BASE
		local_lock_irqsave_on(rotate_lock, flags, cpu);
		pagevec_move_tail(pvec);
		local_unlock_irqrestore_on(rotate_lock, flags, cpu);
#else
		local_lock_irqsave(rotate_lock, flags);
		pagevec_move_tail(pvec);
		local_unlock_irqrestore(rotate_lock, flags);
#endif
	}

	pvec = &per_cpu(lru_deactivate_file_pvecs, cpu);
	if (pagevec_count(pvec))
		pagevec_lru_move_fn(pvec, lru_deactivate_file_fn, NULL);

	pvec = &per_cpu(lru_lazyfree_pvecs, cpu);
	if (pagevec_count(pvec))
		pagevec_lru_move_fn(pvec, lru_lazyfree_fn, NULL);

	activate_page_drain(cpu);
}

/**
 * deactivate_file_page - forcefully deactivate a file page
 * @page: page to deactivate
 *
 * This function hints the VM that @page is a good reclaim candidate,
 * for example if its invalidation fails due to the page being dirty
 * or under writeback.
 */
void deactivate_file_page(struct page *page)
{
	/*
	 * In a workload with many unevictable page such as mprotect,
	 * unevictable page deactivation for accelerating reclaim is pointless.
	 */
	if (PageUnevictable(page))
		return;

	if (likely(get_page_unless_zero(page))) {
		struct pagevec *pvec = &get_locked_var(swapvec_lock,
						       lru_deactivate_file_pvecs);

		if (!pagevec_add(pvec, page) || PageCompound(page))
			pagevec_lru_move_fn(pvec, lru_deactivate_file_fn, NULL);
		put_locked_var(swapvec_lock, lru_deactivate_file_pvecs);
	}
}

/**
 * mark_page_lazyfree - make an anon page lazyfree
 * @page: page to deactivate
 *
 * mark_page_lazyfree() moves @page to the inactive file list.
 * This is done to accelerate the reclaim of @page.
 */
void mark_page_lazyfree(struct page *page)
{
	if (PageLRU(page) && PageAnon(page) && PageSwapBacked(page) &&
	    !PageSwapCache(page) && !PageUnevictable(page)) {
		struct pagevec *pvec = &get_locked_var(swapvec_lock,
						       lru_lazyfree_pvecs);

		get_page(page);
		if (!pagevec_add(pvec, page) || PageCompound(page))
			pagevec_lru_move_fn(pvec, lru_lazyfree_fn, NULL);
		put_locked_var(swapvec_lock, lru_lazyfree_pvecs);
	}
}

void lru_add_drain(void)
{
	lru_add_drain_cpu(local_lock_cpu(swapvec_lock));
	local_unlock_cpu(swapvec_lock);
}

#ifdef CONFIG_PREEMPT_RT_BASE
static inline void remote_lru_add_drain(int cpu, struct cpumask *has_work)
{
	local_lock_on(swapvec_lock, cpu);
	lru_add_drain_cpu(cpu);
	local_unlock_on(swapvec_lock, cpu);
}

<<<<<<< HEAD
#else
=======
#ifdef CONFIG_SMP

static DEFINE_PER_CPU(struct work_struct, lru_add_drain_work);
>>>>>>> a2cddfe2

static void lru_add_drain_per_cpu(struct work_struct *dummy)
{
	lru_add_drain();
}

<<<<<<< HEAD
static DEFINE_PER_CPU(struct work_struct, lru_add_drain_work);

static inline void remote_lru_add_drain(int cpu, struct cpumask *has_work)
{
	struct work_struct *work = &per_cpu(lru_add_drain_work, cpu);

	INIT_WORK(work, lru_add_drain_per_cpu);
	queue_work_on(cpu, mm_percpu_wq, work);
	cpumask_set_cpu(cpu, has_work);
}
#endif

=======
>>>>>>> a2cddfe2
/*
 * Doesn't need any cpu hotplug locking because we do rely on per-cpu
 * kworkers being shut down before our page_alloc_cpu_dead callback is
 * executed on the offlined cpu.
 * Calling this function with cpu hotplug locks held can actually lead
 * to obscure indirect dependencies via WQ context.
 */
void lru_add_drain_all(void)
{
	static DEFINE_MUTEX(lock);
	static struct cpumask has_work;
	int cpu;

	/*
	 * Make sure nobody triggers this path before mm_percpu_wq is fully
	 * initialized.
	 */
	if (WARN_ON(!mm_percpu_wq))
		return;

	mutex_lock(&lock);
	cpumask_clear(&has_work);

	for_each_online_cpu(cpu) {

		if (pagevec_count(&per_cpu(lru_add_pvec, cpu)) ||
		    pagevec_count(&per_cpu(lru_rotate_pvecs, cpu)) ||
		    pagevec_count(&per_cpu(lru_deactivate_file_pvecs, cpu)) ||
		    pagevec_count(&per_cpu(lru_lazyfree_pvecs, cpu)) ||
		    need_activate_page_drain(cpu))
			remote_lru_add_drain(cpu, &has_work);
	}

#ifndef CONFIG_PREEMPT_RT_BASE
	for_each_cpu(cpu, &has_work)
		flush_work(&per_cpu(lru_add_drain_work, cpu));
#endif

	mutex_unlock(&lock);
}
#else
void lru_add_drain_all(void)
{
	lru_add_drain();
}
#endif

/**
 * release_pages - batched put_page()
 * @pages: array of pages to release
 * @nr: number of pages
 *
 * Decrement the reference count on all the pages in @pages.  If it
 * fell to zero, remove the page from the LRU and free it.
 */
void release_pages(struct page **pages, int nr)
{
	int i;
	LIST_HEAD(pages_to_free);
	struct pglist_data *locked_pgdat = NULL;
	struct lruvec *lruvec;
	unsigned long uninitialized_var(flags);
	unsigned int uninitialized_var(lock_batch);

	for (i = 0; i < nr; i++) {
		struct page *page = pages[i];

		/*
		 * Make sure the IRQ-safe lock-holding time does not get
		 * excessive with a continuous string of pages from the
		 * same pgdat. The lock is held only if pgdat != NULL.
		 */
		if (locked_pgdat && ++lock_batch == SWAP_CLUSTER_MAX) {
			spin_unlock_irqrestore(&locked_pgdat->lru_lock, flags);
			locked_pgdat = NULL;
		}

		if (is_huge_zero_page(page))
			continue;

		/* Device public page can not be huge page */
		if (is_device_public_page(page)) {
			if (locked_pgdat) {
				spin_unlock_irqrestore(&locked_pgdat->lru_lock,
						       flags);
				locked_pgdat = NULL;
			}
			put_devmap_managed_page(page);
			continue;
		}

		page = compound_head(page);
		if (!put_page_testzero(page))
			continue;

		if (PageCompound(page)) {
			if (locked_pgdat) {
				spin_unlock_irqrestore(&locked_pgdat->lru_lock, flags);
				locked_pgdat = NULL;
			}
			__put_compound_page(page);
			continue;
		}

		if (PageLRU(page)) {
			struct pglist_data *pgdat = page_pgdat(page);

			if (pgdat != locked_pgdat) {
				if (locked_pgdat)
					spin_unlock_irqrestore(&locked_pgdat->lru_lock,
									flags);
				lock_batch = 0;
				locked_pgdat = pgdat;
				spin_lock_irqsave(&locked_pgdat->lru_lock, flags);
			}

			lruvec = mem_cgroup_page_lruvec(page, locked_pgdat);
			VM_BUG_ON_PAGE(!PageLRU(page), page);
			__ClearPageLRU(page);
			del_page_from_lru_list(page, lruvec, page_off_lru(page));
		}

		/* Clear Active bit in case of parallel mark_page_accessed */
		__ClearPageActive(page);
		__ClearPageWaiters(page);

		list_add(&page->lru, &pages_to_free);
	}
	if (locked_pgdat)
		spin_unlock_irqrestore(&locked_pgdat->lru_lock, flags);

	mem_cgroup_uncharge_list(&pages_to_free);
	free_unref_page_list(&pages_to_free);
}
EXPORT_SYMBOL(release_pages);

/*
 * The pages which we're about to release may be in the deferred lru-addition
 * queues.  That would prevent them from really being freed right now.  That's
 * OK from a correctness point of view but is inefficient - those pages may be
 * cache-warm and we want to give them back to the page allocator ASAP.
 *
 * So __pagevec_release() will drain those queues here.  __pagevec_lru_add()
 * and __pagevec_lru_add_active() call release_pages() directly to avoid
 * mutual recursion.
 */
void __pagevec_release(struct pagevec *pvec)
{
	if (!pvec->percpu_pvec_drained) {
		lru_add_drain();
		pvec->percpu_pvec_drained = true;
	}
	release_pages(pvec->pages, pagevec_count(pvec));
	pagevec_reinit(pvec);
}
EXPORT_SYMBOL(__pagevec_release);

#ifdef CONFIG_TRANSPARENT_HUGEPAGE
/* used by __split_huge_page_refcount() */
void lru_add_page_tail(struct page *page, struct page *page_tail,
		       struct lruvec *lruvec, struct list_head *list)
{
	const int file = 0;

	VM_BUG_ON_PAGE(!PageHead(page), page);
	VM_BUG_ON_PAGE(PageCompound(page_tail), page);
	VM_BUG_ON_PAGE(PageLRU(page_tail), page);
	VM_BUG_ON(NR_CPUS != 1 &&
		  !spin_is_locked(&lruvec_pgdat(lruvec)->lru_lock));

	if (!list)
		SetPageLRU(page_tail);

	if (likely(PageLRU(page)))
		list_add_tail(&page_tail->lru, &page->lru);
	else if (list) {
		/* page reclaim is reclaiming a huge page */
		get_page(page_tail);
		list_add_tail(&page_tail->lru, list);
	} else {
		struct list_head *list_head;
		/*
		 * Head page has not yet been counted, as an hpage,
		 * so we must account for each subpage individually.
		 *
		 * Use the standard add function to put page_tail on the list,
		 * but then correct its position so they all end up in order.
		 */
		add_page_to_lru_list(page_tail, lruvec, page_lru(page_tail));
		list_head = page_tail->lru.prev;
		list_move_tail(&page_tail->lru, list_head);
	}

	if (!PageUnevictable(page))
		update_page_reclaim_stat(lruvec, file, PageActive(page_tail));
}
#endif /* CONFIG_TRANSPARENT_HUGEPAGE */

static void __pagevec_lru_add_fn(struct page *page, struct lruvec *lruvec,
				 void *arg)
{
	enum lru_list lru;
	int was_unevictable = TestClearPageUnevictable(page);

	VM_BUG_ON_PAGE(PageLRU(page), page);

	SetPageLRU(page);
	/*
	 * Page becomes evictable in two ways:
	 * 1) Within LRU lock [munlock_vma_pages() and __munlock_pagevec()].
	 * 2) Before acquiring LRU lock to put the page to correct LRU and then
	 *   a) do PageLRU check with lock [check_move_unevictable_pages]
	 *   b) do PageLRU check before lock [clear_page_mlock]
	 *
	 * (1) & (2a) are ok as LRU lock will serialize them. For (2b), we need
	 * following strict ordering:
	 *
	 * #0: __pagevec_lru_add_fn		#1: clear_page_mlock
	 *
	 * SetPageLRU()				TestClearPageMlocked()
	 * smp_mb() // explicit ordering	// above provides strict
	 *					// ordering
	 * PageMlocked()			PageLRU()
	 *
	 *
	 * if '#1' does not observe setting of PG_lru by '#0' and fails
	 * isolation, the explicit barrier will make sure that page_evictable
	 * check will put the page in correct LRU. Without smp_mb(), SetPageLRU
	 * can be reordered after PageMlocked check and can make '#1' to fail
	 * the isolation of the page whose Mlocked bit is cleared (#0 is also
	 * looking at the same page) and the evictable page will be stranded
	 * in an unevictable LRU.
	 */
	smp_mb();

	if (page_evictable(page)) {
		lru = page_lru(page);
		update_page_reclaim_stat(lruvec, page_is_file_cache(page),
					 PageActive(page));
		if (was_unevictable)
			count_vm_event(UNEVICTABLE_PGRESCUED);
	} else {
		lru = LRU_UNEVICTABLE;
		ClearPageActive(page);
		SetPageUnevictable(page);
		if (!was_unevictable)
			count_vm_event(UNEVICTABLE_PGCULLED);
	}

	add_page_to_lru_list(page, lruvec, lru);
	trace_mm_lru_insertion(page, lru);
}

/*
 * Add the passed pages to the LRU, then drop the caller's refcount
 * on them.  Reinitialises the caller's pagevec.
 */
void __pagevec_lru_add(struct pagevec *pvec)
{
	pagevec_lru_move_fn(pvec, __pagevec_lru_add_fn, NULL);
}
EXPORT_SYMBOL(__pagevec_lru_add);

/**
 * pagevec_lookup_entries - gang pagecache lookup
 * @pvec:	Where the resulting entries are placed
 * @mapping:	The address_space to search
 * @start:	The starting entry index
 * @nr_entries:	The maximum number of pages
 * @indices:	The cache indices corresponding to the entries in @pvec
 *
 * pagevec_lookup_entries() will search for and return a group of up
 * to @nr_pages pages and shadow entries in the mapping.  All
 * entries are placed in @pvec.  pagevec_lookup_entries() takes a
 * reference against actual pages in @pvec.
 *
 * The search returns a group of mapping-contiguous entries with
 * ascending indexes.  There may be holes in the indices due to
 * not-present entries.
 *
 * pagevec_lookup_entries() returns the number of entries which were
 * found.
 */
unsigned pagevec_lookup_entries(struct pagevec *pvec,
				struct address_space *mapping,
				pgoff_t start, unsigned nr_entries,
				pgoff_t *indices)
{
	pvec->nr = find_get_entries(mapping, start, nr_entries,
				    pvec->pages, indices);
	return pagevec_count(pvec);
}

/**
 * pagevec_remove_exceptionals - pagevec exceptionals pruning
 * @pvec:	The pagevec to prune
 *
 * pagevec_lookup_entries() fills both pages and exceptional radix
 * tree entries into the pagevec.  This function prunes all
 * exceptionals from @pvec without leaving holes, so that it can be
 * passed on to page-only pagevec operations.
 */
void pagevec_remove_exceptionals(struct pagevec *pvec)
{
	int i, j;

	for (i = 0, j = 0; i < pagevec_count(pvec); i++) {
		struct page *page = pvec->pages[i];
		if (!radix_tree_exceptional_entry(page))
			pvec->pages[j++] = page;
	}
	pvec->nr = j;
}

/**
 * pagevec_lookup_range - gang pagecache lookup
 * @pvec:	Where the resulting pages are placed
 * @mapping:	The address_space to search
 * @start:	The starting page index
 * @end:	The final page index
 *
 * pagevec_lookup_range() will search for & return a group of up to PAGEVEC_SIZE
 * pages in the mapping starting from index @start and upto index @end
 * (inclusive).  The pages are placed in @pvec.  pagevec_lookup() takes a
 * reference against the pages in @pvec.
 *
 * The search returns a group of mapping-contiguous pages with ascending
 * indexes.  There may be holes in the indices due to not-present pages. We
 * also update @start to index the next page for the traversal.
 *
 * pagevec_lookup_range() returns the number of pages which were found. If this
 * number is smaller than PAGEVEC_SIZE, the end of specified range has been
 * reached.
 */
unsigned pagevec_lookup_range(struct pagevec *pvec,
		struct address_space *mapping, pgoff_t *start, pgoff_t end)
{
	pvec->nr = find_get_pages_range(mapping, start, end, PAGEVEC_SIZE,
					pvec->pages);
	return pagevec_count(pvec);
}
EXPORT_SYMBOL(pagevec_lookup_range);

unsigned pagevec_lookup_range_tag(struct pagevec *pvec,
		struct address_space *mapping, pgoff_t *index, pgoff_t end,
		int tag)
{
	pvec->nr = find_get_pages_range_tag(mapping, index, end, tag,
					PAGEVEC_SIZE, pvec->pages);
	return pagevec_count(pvec);
}
EXPORT_SYMBOL(pagevec_lookup_range_tag);

unsigned pagevec_lookup_range_nr_tag(struct pagevec *pvec,
		struct address_space *mapping, pgoff_t *index, pgoff_t end,
		int tag, unsigned max_pages)
{
	pvec->nr = find_get_pages_range_tag(mapping, index, end, tag,
		min_t(unsigned int, max_pages, PAGEVEC_SIZE), pvec->pages);
	return pagevec_count(pvec);
}
EXPORT_SYMBOL(pagevec_lookup_range_nr_tag);
/*
 * Perform any setup for the swap system
 */
void __init swap_setup(void)
{
	unsigned long megs = totalram_pages >> (20 - PAGE_SHIFT);

	/* Use a smaller cluster for small-memory machines */
	if (megs < 16)
		page_cluster = 2;
	else
		page_cluster = 3;
	/*
	 * Right now other parts of the system means that we
	 * _really_ don't want to cluster much more
	 */
}<|MERGE_RESOLUTION|>--- conflicted
+++ resolved
@@ -661,6 +661,8 @@
 	local_unlock_cpu(swapvec_lock);
 }
 
+#ifdef CONFIG_SMP
+
 #ifdef CONFIG_PREEMPT_RT_BASE
 static inline void remote_lru_add_drain(int cpu, struct cpumask *has_work)
 {
@@ -669,21 +671,14 @@
 	local_unlock_on(swapvec_lock, cpu);
 }
 
-<<<<<<< HEAD
 #else
-=======
-#ifdef CONFIG_SMP
 
 static DEFINE_PER_CPU(struct work_struct, lru_add_drain_work);
->>>>>>> a2cddfe2
 
 static void lru_add_drain_per_cpu(struct work_struct *dummy)
 {
 	lru_add_drain();
 }
-
-<<<<<<< HEAD
-static DEFINE_PER_CPU(struct work_struct, lru_add_drain_work);
 
 static inline void remote_lru_add_drain(int cpu, struct cpumask *has_work)
 {
@@ -695,8 +690,6 @@
 }
 #endif
 
-=======
->>>>>>> a2cddfe2
 /*
  * Doesn't need any cpu hotplug locking because we do rely on per-cpu
  * kworkers being shut down before our page_alloc_cpu_dead callback is
