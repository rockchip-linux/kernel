--- conflicted
+++ resolved
@@ -478,7 +478,6 @@
 
 	  If unsure, say Y to enable frontswap.
 
-<<<<<<< HEAD
 config GENERIC_EARLY_IOREMAP
 	bool
 
@@ -516,8 +515,6 @@
 	  failed. Turns on this if CMA allocation must be successful under
 	  the above situation.
 
-=======
->>>>>>> 1bc116ff
 config ZPOOL
 	tristate "Common API for compressed memory storage"
 	default n
@@ -547,10 +544,6 @@
 	  then you should select this. This causes zsmalloc to use page table
 	  mapping rather than copying for object mapping.
 
-<<<<<<< HEAD
-	  You can check speed with zsmalloc benchmark[1].
-	  [1] https://github.com/spartacus06/zsmalloc
-=======
 	  You can check speed with zsmalloc benchmark:
 	  https://github.com/spartacus06/zsmapbench
 
@@ -562,5 +555,4 @@
 	  This option enables code in the zsmalloc to collect various
 	  statistics about whats happening in zsmalloc and exports that
 	  information to userspace via debugfs.
-	  If unsure, say N.
->>>>>>> 1bc116ff
+	  If unsure, say N.