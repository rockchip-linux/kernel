--- conflicted
+++ resolved
@@ -3692,13 +3692,9 @@
 
 	__count_zid_vm_events(PGALLOC, page_zonenum(page), 1 << order);
 	zone_statistics(preferred_zone, zone);
-<<<<<<< HEAD
 	trace_android_vh_rmqueue(preferred_zone, zone, order,
 			gfp_flags, alloc_flags, migratetype);
-	local_irq_restore(flags);
-=======
 	local_unlock_irqrestore(&pa_lock.l, flags);
->>>>>>> 3e2c5afd
 
 out:
 	/* Separate test+clear to avoid unnecessary atomics */
