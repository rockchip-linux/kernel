/* SCTP kernel implementation
 * (C) Copyright IBM Corp. 2001, 2004
 * Copyright (c) 1999-2000 Cisco, Inc.
 * Copyright (c) 1999-2001 Motorola, Inc.
 * Copyright (c) 2001-2002 Intel Corp.
 *
 * This file is part of the SCTP kernel implementation
 *
 * These functions work with the state functions in sctp_sm_statefuns.c
 * to implement the state operations.  These functions implement the
 * steps which require modifying existing data structures.
 *
 * This SCTP implementation is free software;
 * you can redistribute it and/or modify it under the terms of
 * the GNU General Public License as published by
 * the Free Software Foundation; either version 2, or (at your option)
 * any later version.
 *
 * This SCTP implementation is distributed in the hope that it
 * will be useful, but WITHOUT ANY WARRANTY; without even the implied
 *                 ************************
 * warranty of MERCHANTABILITY or FITNESS FOR A PARTICULAR PURPOSE.
 * See the GNU General Public License for more details.
 *
 * You should have received a copy of the GNU General Public License
 * along with GNU CC; see the file COPYING.  If not, see
 * <http://www.gnu.org/licenses/>.
 *
 * Please send any bug reports or fixes you make to the
 * email address(es):
 *    lksctp developers <linux-sctp@vger.kernel.org>
 *
 * Written or modified by:
 *    La Monte H.P. Yarroll <piggy@acm.org>
 *    Karl Knutson          <karl@athena.chicago.il.us>
 *    C. Robin              <chris@hundredacre.ac.uk>
 *    Jon Grimm             <jgrimm@us.ibm.com>
 *    Xingang Guo           <xingang.guo@intel.com>
 *    Dajiang Zhang	    <dajiang.zhang@nokia.com>
 *    Sridhar Samudrala	    <sri@us.ibm.com>
 *    Daisy Chang	    <daisyc@us.ibm.com>
 *    Ardelle Fan	    <ardelle.fan@intel.com>
 *    Kevin Gao             <kevin.gao@intel.com>
 */

#define pr_fmt(fmt) KBUILD_MODNAME ": " fmt

#include <crypto/hash.h>
#include <linux/types.h>
#include <linux/kernel.h>
#include <linux/ip.h>
#include <linux/ipv6.h>
#include <linux/net.h>
#include <linux/inet.h>
#include <linux/scatterlist.h>
#include <linux/slab.h>
#include <net/sock.h>

#include <linux/skbuff.h>
#include <linux/random.h>	/* for get_random_bytes */
#include <net/sctp/sctp.h>
#include <net/sctp/sm.h>

static struct sctp_chunk *sctp_make_control(const struct sctp_association *asoc,
					    __u8 type, __u8 flags, int paylen,
					    gfp_t gfp);
static struct sctp_chunk *sctp_make_data(const struct sctp_association *asoc,
					 __u8 flags, int paylen, gfp_t gfp);
static struct sctp_chunk *_sctp_make_chunk(const struct sctp_association *asoc,
					   __u8 type, __u8 flags, int paylen,
					   gfp_t gfp);
static struct sctp_cookie_param *sctp_pack_cookie(
					const struct sctp_endpoint *ep,
					const struct sctp_association *asoc,
					const struct sctp_chunk *init_chunk,
					int *cookie_len,
					const __u8 *raw_addrs, int addrs_len);
static int sctp_process_param(struct sctp_association *asoc,
			      union sctp_params param,
			      const union sctp_addr *peer_addr,
			      gfp_t gfp);
static void *sctp_addto_param(struct sctp_chunk *chunk, int len,
			      const void *data);
static void  *sctp_addto_chunk_fixed(struct sctp_chunk *, int len,
				     const void *data);

/* Control chunk destructor */
static void sctp_control_release_owner(struct sk_buff *skb)
{
	/*TODO: do memory release */
}

static void sctp_control_set_owner_w(struct sctp_chunk *chunk)
{
	struct sctp_association *asoc = chunk->asoc;
	struct sk_buff *skb = chunk->skb;

	/* TODO: properly account for control chunks.
	 * To do it right we'll need:
	 *  1) endpoint if association isn't known.
	 *  2) proper memory accounting.
	 *
	 *  For now don't do anything for now.
	 */
	skb->sk = asoc ? asoc->base.sk : NULL;
	skb->destructor = sctp_control_release_owner;
}

/* What was the inbound interface for this chunk? */
int sctp_chunk_iif(const struct sctp_chunk *chunk)
{
	struct sk_buff *skb = chunk->skb;

	return SCTP_INPUT_CB(skb)->af->skb_iif(skb);
}

/* RFC 2960 3.3.2 Initiation (INIT) (1)
 *
 * Note 2: The ECN capable field is reserved for future use of
 * Explicit Congestion Notification.
 */
static const struct sctp_paramhdr ecap_param = {
	SCTP_PARAM_ECN_CAPABLE,
	cpu_to_be16(sizeof(struct sctp_paramhdr)),
};
static const struct sctp_paramhdr prsctp_param = {
	SCTP_PARAM_FWD_TSN_SUPPORT,
	cpu_to_be16(sizeof(struct sctp_paramhdr)),
};

/* A helper to initialize an op error inside a
 * provided chunk, as most cause codes will be embedded inside an
 * abort chunk.
 */
void sctp_init_cause(struct sctp_chunk *chunk, __be16 cause_code,
		     size_t paylen)
{
	struct sctp_errhdr err;
	__u16 len;

	/* Cause code constants are now defined in network order.  */
	err.cause = cause_code;
	len = sizeof(err) + paylen;
	err.length  = htons(len);
	chunk->subh.err_hdr = sctp_addto_chunk(chunk, sizeof(err), &err);
}

/* A helper to initialize an op error inside a
 * provided chunk, as most cause codes will be embedded inside an
 * abort chunk.  Differs from sctp_init_cause in that it won't oops
 * if there isn't enough space in the op error chunk
 */
static int sctp_init_cause_fixed(struct sctp_chunk *chunk, __be16 cause_code,
				 size_t paylen)
{
	struct sctp_errhdr err;
	__u16 len;

	/* Cause code constants are now defined in network order.  */
	err.cause = cause_code;
	len = sizeof(err) + paylen;
	err.length  = htons(len);

	if (skb_tailroom(chunk->skb) < len)
		return -ENOSPC;

	chunk->subh.err_hdr = sctp_addto_chunk_fixed(chunk, sizeof(err), &err);

	return 0;
}
/* 3.3.2 Initiation (INIT) (1)
 *
 * This chunk is used to initiate a SCTP association between two
 * endpoints. The format of the INIT chunk is shown below:
 *
 *     0                   1                   2                   3
 *     0 1 2 3 4 5 6 7 8 9 0 1 2 3 4 5 6 7 8 9 0 1 2 3 4 5 6 7 8 9 0 1
 *    +-+-+-+-+-+-+-+-+-+-+-+-+-+-+-+-+-+-+-+-+-+-+-+-+-+-+-+-+-+-+-+-+
 *    |   Type = 1    |  Chunk Flags  |      Chunk Length             |
 *    +-+-+-+-+-+-+-+-+-+-+-+-+-+-+-+-+-+-+-+-+-+-+-+-+-+-+-+-+-+-+-+-+
 *    |                         Initiate Tag                          |
 *    +-+-+-+-+-+-+-+-+-+-+-+-+-+-+-+-+-+-+-+-+-+-+-+-+-+-+-+-+-+-+-+-+
 *    |           Advertised Receiver Window Credit (a_rwnd)          |
 *    +-+-+-+-+-+-+-+-+-+-+-+-+-+-+-+-+-+-+-+-+-+-+-+-+-+-+-+-+-+-+-+-+
 *    |  Number of Outbound Streams   |  Number of Inbound Streams    |
 *    +-+-+-+-+-+-+-+-+-+-+-+-+-+-+-+-+-+-+-+-+-+-+-+-+-+-+-+-+-+-+-+-+
 *    |                          Initial TSN                          |
 *    +-+-+-+-+-+-+-+-+-+-+-+-+-+-+-+-+-+-+-+-+-+-+-+-+-+-+-+-+-+-+-+-+
 *    \                                                               \
 *    /              Optional/Variable-Length Parameters              /
 *    \                                                               \
 *    +-+-+-+-+-+-+-+-+-+-+-+-+-+-+-+-+-+-+-+-+-+-+-+-+-+-+-+-+-+-+-+-+
 *
 *
 * The INIT chunk contains the following parameters. Unless otherwise
 * noted, each parameter MUST only be included once in the INIT chunk.
 *
 * Fixed Parameters                     Status
 * ----------------------------------------------
 * Initiate Tag                        Mandatory
 * Advertised Receiver Window Credit   Mandatory
 * Number of Outbound Streams          Mandatory
 * Number of Inbound Streams           Mandatory
 * Initial TSN                         Mandatory
 *
 * Variable Parameters                  Status     Type Value
 * -------------------------------------------------------------
 * IPv4 Address (Note 1)               Optional    5
 * IPv6 Address (Note 1)               Optional    6
 * Cookie Preservative                 Optional    9
 * Reserved for ECN Capable (Note 2)   Optional    32768 (0x8000)
 * Host Name Address (Note 3)          Optional    11
 * Supported Address Types (Note 4)    Optional    12
 */
struct sctp_chunk *sctp_make_init(const struct sctp_association *asoc,
				  const struct sctp_bind_addr *bp,
				  gfp_t gfp, int vparam_len)
{
	struct net *net = sock_net(asoc->base.sk);
	struct sctp_supported_ext_param ext_param;
	struct sctp_adaptation_ind_param aiparam;
	struct sctp_paramhdr *auth_chunks = NULL;
	struct sctp_paramhdr *auth_hmacs = NULL;
	struct sctp_supported_addrs_param sat;
	struct sctp_endpoint *ep = asoc->ep;
<<<<<<< HEAD
	struct sctp_inithdr init;
	union sctp_params addrs;
	size_t chunksize;
=======
>>>>>>> bb176f67
	struct sctp_chunk *retval = NULL;
	int num_types, addrs_len = 0;
	struct sctp_inithdr init;
	union sctp_params addrs;
	struct sctp_sock *sp;
	__u8 extensions[4];
	size_t chunksize;
	__be16 types[2];
	int num_ext = 0;
<<<<<<< HEAD
	__u8 extensions[4];
	struct sctp_paramhdr *auth_chunks = NULL,
			*auth_hmacs = NULL;
=======
>>>>>>> bb176f67

	/* RFC 2960 3.3.2 Initiation (INIT) (1)
	 *
	 * Note 1: The INIT chunks can contain multiple addresses that
	 * can be IPv4 and/or IPv6 in any combination.
	 */

	/* Convert the provided bind address list to raw format. */
	addrs = sctp_bind_addrs_to_raw(bp, &addrs_len, gfp);

	init.init_tag		   = htonl(asoc->c.my_vtag);
	init.a_rwnd		   = htonl(asoc->rwnd);
	init.num_outbound_streams  = htons(asoc->c.sinit_num_ostreams);
	init.num_inbound_streams   = htons(asoc->c.sinit_max_instreams);
	init.initial_tsn	   = htonl(asoc->c.initial_tsn);

	/* How many address types are needed? */
	sp = sctp_sk(asoc->base.sk);
	num_types = sp->pf->supported_addrs(sp, types);

	chunksize = sizeof(init) + addrs_len;
	chunksize += SCTP_PAD4(SCTP_SAT_LEN(num_types));
	chunksize += sizeof(ecap_param);

	if (asoc->prsctp_enable)
		chunksize += sizeof(prsctp_param);

	/* ADDIP: Section 4.2.7:
	 *  An implementation supporting this extension [ADDIP] MUST list
	 *  the ASCONF,the ASCONF-ACK, and the AUTH  chunks in its INIT and
	 *  INIT-ACK parameters.
	 */
	if (net->sctp.addip_enable) {
		extensions[num_ext] = SCTP_CID_ASCONF;
		extensions[num_ext+1] = SCTP_CID_ASCONF_ACK;
		num_ext += 2;
	}

	if (asoc->reconf_enable) {
		extensions[num_ext] = SCTP_CID_RECONF;
		num_ext += 1;
	}

	if (sp->adaptation_ind)
		chunksize += sizeof(aiparam);

	chunksize += vparam_len;

	/* Account for AUTH related parameters */
	if (ep->auth_enable) {
		/* Add random parameter length*/
		chunksize += sizeof(asoc->c.auth_random);

		/* Add HMACS parameter length if any were defined */
		auth_hmacs = (struct sctp_paramhdr *)asoc->c.auth_hmacs;
		if (auth_hmacs->length)
			chunksize += SCTP_PAD4(ntohs(auth_hmacs->length));
		else
			auth_hmacs = NULL;

		/* Add CHUNKS parameter length */
		auth_chunks = (struct sctp_paramhdr *)asoc->c.auth_chunks;
		if (auth_chunks->length)
			chunksize += SCTP_PAD4(ntohs(auth_chunks->length));
		else
			auth_chunks = NULL;

		extensions[num_ext] = SCTP_CID_AUTH;
		num_ext += 1;
	}

	/* If we have any extensions to report, account for that */
	if (num_ext)
		chunksize += SCTP_PAD4(sizeof(ext_param) + num_ext);

	/* RFC 2960 3.3.2 Initiation (INIT) (1)
	 *
	 * Note 3: An INIT chunk MUST NOT contain more than one Host
	 * Name address parameter. Moreover, the sender of the INIT
	 * MUST NOT combine any other address types with the Host Name
	 * address in the INIT. The receiver of INIT MUST ignore any
	 * other address types if the Host Name address parameter is
	 * present in the received INIT chunk.
	 *
	 * PLEASE DO NOT FIXME [This version does not support Host Name.]
	 */

	retval = sctp_make_control(asoc, SCTP_CID_INIT, 0, chunksize, gfp);
	if (!retval)
		goto nodata;

	retval->subh.init_hdr =
		sctp_addto_chunk(retval, sizeof(init), &init);
	retval->param_hdr.v =
		sctp_addto_chunk(retval, addrs_len, addrs.v);

	/* RFC 2960 3.3.2 Initiation (INIT) (1)
	 *
	 * Note 4: This parameter, when present, specifies all the
	 * address types the sending endpoint can support. The absence
	 * of this parameter indicates that the sending endpoint can
	 * support any address type.
	 */
	sat.param_hdr.type = SCTP_PARAM_SUPPORTED_ADDRESS_TYPES;
	sat.param_hdr.length = htons(SCTP_SAT_LEN(num_types));
	sctp_addto_chunk(retval, sizeof(sat), &sat);
	sctp_addto_chunk(retval, num_types * sizeof(__u16), &types);

	sctp_addto_chunk(retval, sizeof(ecap_param), &ecap_param);

	/* Add the supported extensions parameter.  Be nice and add this
	 * fist before addiding the parameters for the extensions themselves
	 */
	if (num_ext) {
		ext_param.param_hdr.type = SCTP_PARAM_SUPPORTED_EXT;
		ext_param.param_hdr.length = htons(sizeof(ext_param) + num_ext);
		sctp_addto_chunk(retval, sizeof(ext_param), &ext_param);
		sctp_addto_param(retval, num_ext, extensions);
	}

	if (asoc->prsctp_enable)
		sctp_addto_chunk(retval, sizeof(prsctp_param), &prsctp_param);

	if (sp->adaptation_ind) {
		aiparam.param_hdr.type = SCTP_PARAM_ADAPTATION_LAYER_IND;
		aiparam.param_hdr.length = htons(sizeof(aiparam));
		aiparam.adaptation_ind = htonl(sp->adaptation_ind);
		sctp_addto_chunk(retval, sizeof(aiparam), &aiparam);
	}

	/* Add SCTP-AUTH chunks to the parameter list */
	if (ep->auth_enable) {
		sctp_addto_chunk(retval, sizeof(asoc->c.auth_random),
				 asoc->c.auth_random);
		if (auth_hmacs)
			sctp_addto_chunk(retval, ntohs(auth_hmacs->length),
					auth_hmacs);
		if (auth_chunks)
			sctp_addto_chunk(retval, ntohs(auth_chunks->length),
					auth_chunks);
	}
nodata:
	kfree(addrs.v);
	return retval;
}

struct sctp_chunk *sctp_make_init_ack(const struct sctp_association *asoc,
				      const struct sctp_chunk *chunk,
				      gfp_t gfp, int unkparam_len)
{
<<<<<<< HEAD
	struct sctp_inithdr initack;
	struct sctp_chunk *retval;
=======
	struct sctp_supported_ext_param ext_param;
	struct sctp_adaptation_ind_param aiparam;
	struct sctp_paramhdr *auth_chunks = NULL;
	struct sctp_paramhdr *auth_random = NULL;
	struct sctp_paramhdr *auth_hmacs = NULL;
	struct sctp_chunk *retval = NULL;
	struct sctp_cookie_param *cookie;
	struct sctp_inithdr initack;
>>>>>>> bb176f67
	union sctp_params addrs;
	struct sctp_sock *sp;
	__u8 extensions[4];
	size_t chunksize;
	int num_ext = 0;
<<<<<<< HEAD
	__u8 extensions[4];
	struct sctp_paramhdr *auth_chunks = NULL,
			*auth_hmacs = NULL,
			*auth_random = NULL;

	retval = NULL;
=======
	int cookie_len;
	int addrs_len;
>>>>>>> bb176f67

	/* Note: there may be no addresses to embed. */
	addrs = sctp_bind_addrs_to_raw(&asoc->base.bind_addr, &addrs_len, gfp);

	initack.init_tag	        = htonl(asoc->c.my_vtag);
	initack.a_rwnd			= htonl(asoc->rwnd);
	initack.num_outbound_streams	= htons(asoc->c.sinit_num_ostreams);
	initack.num_inbound_streams	= htons(asoc->c.sinit_max_instreams);
	initack.initial_tsn		= htonl(asoc->c.initial_tsn);

	/* FIXME:  We really ought to build the cookie right
	 * into the packet instead of allocating more fresh memory.
	 */
	cookie = sctp_pack_cookie(asoc->ep, asoc, chunk, &cookie_len,
				  addrs.v, addrs_len);
	if (!cookie)
		goto nomem_cookie;

	/* Calculate the total size of allocation, include the reserved
	 * space for reporting unknown parameters if it is specified.
	 */
	sp = sctp_sk(asoc->base.sk);
	chunksize = sizeof(initack) + addrs_len + cookie_len + unkparam_len;

	/* Tell peer that we'll do ECN only if peer advertised such cap.  */
	if (asoc->peer.ecn_capable)
		chunksize += sizeof(ecap_param);

	if (asoc->peer.prsctp_capable)
		chunksize += sizeof(prsctp_param);

	if (asoc->peer.asconf_capable) {
		extensions[num_ext] = SCTP_CID_ASCONF;
		extensions[num_ext+1] = SCTP_CID_ASCONF_ACK;
		num_ext += 2;
	}

	if (asoc->peer.reconf_capable) {
		extensions[num_ext] = SCTP_CID_RECONF;
		num_ext += 1;
	}

	if (sp->adaptation_ind)
		chunksize += sizeof(aiparam);

	if (asoc->peer.auth_capable) {
		auth_random = (struct sctp_paramhdr *)asoc->c.auth_random;
		chunksize += ntohs(auth_random->length);

		auth_hmacs = (struct sctp_paramhdr *)asoc->c.auth_hmacs;
		if (auth_hmacs->length)
			chunksize += SCTP_PAD4(ntohs(auth_hmacs->length));
		else
			auth_hmacs = NULL;

		auth_chunks = (struct sctp_paramhdr *)asoc->c.auth_chunks;
		if (auth_chunks->length)
			chunksize += SCTP_PAD4(ntohs(auth_chunks->length));
		else
			auth_chunks = NULL;

		extensions[num_ext] = SCTP_CID_AUTH;
		num_ext += 1;
	}

	if (num_ext)
		chunksize += SCTP_PAD4(sizeof(ext_param) + num_ext);

	/* Now allocate and fill out the chunk.  */
	retval = sctp_make_control(asoc, SCTP_CID_INIT_ACK, 0, chunksize, gfp);
	if (!retval)
		goto nomem_chunk;

	/* RFC 2960 6.4 Multi-homed SCTP Endpoints
	 *
	 * An endpoint SHOULD transmit reply chunks (e.g., SACK,
	 * HEARTBEAT ACK, * etc.) to the same destination transport
	 * address from which it received the DATA or control chunk
	 * to which it is replying.
	 *
	 * [INIT ACK back to where the INIT came from.]
	 */
	retval->transport = chunk->transport;

	retval->subh.init_hdr =
		sctp_addto_chunk(retval, sizeof(initack), &initack);
	retval->param_hdr.v = sctp_addto_chunk(retval, addrs_len, addrs.v);
	sctp_addto_chunk(retval, cookie_len, cookie);
	if (asoc->peer.ecn_capable)
		sctp_addto_chunk(retval, sizeof(ecap_param), &ecap_param);
	if (num_ext) {
		ext_param.param_hdr.type = SCTP_PARAM_SUPPORTED_EXT;
		ext_param.param_hdr.length = htons(sizeof(ext_param) + num_ext);
		sctp_addto_chunk(retval, sizeof(ext_param), &ext_param);
		sctp_addto_param(retval, num_ext, extensions);
	}
	if (asoc->peer.prsctp_capable)
		sctp_addto_chunk(retval, sizeof(prsctp_param), &prsctp_param);

	if (sp->adaptation_ind) {
		aiparam.param_hdr.type = SCTP_PARAM_ADAPTATION_LAYER_IND;
		aiparam.param_hdr.length = htons(sizeof(aiparam));
		aiparam.adaptation_ind = htonl(sp->adaptation_ind);
		sctp_addto_chunk(retval, sizeof(aiparam), &aiparam);
	}

	if (asoc->peer.auth_capable) {
		sctp_addto_chunk(retval, ntohs(auth_random->length),
				 auth_random);
		if (auth_hmacs)
			sctp_addto_chunk(retval, ntohs(auth_hmacs->length),
					auth_hmacs);
		if (auth_chunks)
			sctp_addto_chunk(retval, ntohs(auth_chunks->length),
					auth_chunks);
	}

	/* We need to remove the const qualifier at this point.  */
	retval->asoc = (struct sctp_association *) asoc;

nomem_chunk:
	kfree(cookie);
nomem_cookie:
	kfree(addrs.v);
	return retval;
}

/* 3.3.11 Cookie Echo (COOKIE ECHO) (10):
 *
 * This chunk is used only during the initialization of an association.
 * It is sent by the initiator of an association to its peer to complete
 * the initialization process. This chunk MUST precede any DATA chunk
 * sent within the association, but MAY be bundled with one or more DATA
 * chunks in the same packet.
 *
 *      0                   1                   2                   3
 *      0 1 2 3 4 5 6 7 8 9 0 1 2 3 4 5 6 7 8 9 0 1 2 3 4 5 6 7 8 9 0 1
 *     +-+-+-+-+-+-+-+-+-+-+-+-+-+-+-+-+-+-+-+-+-+-+-+-+-+-+-+-+-+-+-+-+
 *     |   Type = 10   |Chunk  Flags   |         Length                |
 *     +-+-+-+-+-+-+-+-+-+-+-+-+-+-+-+-+-+-+-+-+-+-+-+-+-+-+-+-+-+-+-+-+
 *     /                     Cookie                                    /
 *     \                                                               \
 *     +-+-+-+-+-+-+-+-+-+-+-+-+-+-+-+-+-+-+-+-+-+-+-+-+-+-+-+-+-+-+-+-+
 *
 * Chunk Flags: 8 bit
 *
 *   Set to zero on transmit and ignored on receipt.
 *
 * Length: 16 bits (unsigned integer)
 *
 *   Set to the size of the chunk in bytes, including the 4 bytes of
 *   the chunk header and the size of the Cookie.
 *
 * Cookie: variable size
 *
 *   This field must contain the exact cookie received in the
 *   State Cookie parameter from the previous INIT ACK.
 *
 *   An implementation SHOULD make the cookie as small as possible
 *   to insure interoperability.
 */
struct sctp_chunk *sctp_make_cookie_echo(const struct sctp_association *asoc,
					 const struct sctp_chunk *chunk)
{
	struct sctp_chunk *retval;
	int cookie_len;
	void *cookie;

	cookie = asoc->peer.cookie;
	cookie_len = asoc->peer.cookie_len;

	/* Build a cookie echo chunk.  */
	retval = sctp_make_control(asoc, SCTP_CID_COOKIE_ECHO, 0,
				   cookie_len, GFP_ATOMIC);
	if (!retval)
		goto nodata;
	retval->subh.cookie_hdr =
		sctp_addto_chunk(retval, cookie_len, cookie);

	/* RFC 2960 6.4 Multi-homed SCTP Endpoints
	 *
	 * An endpoint SHOULD transmit reply chunks (e.g., SACK,
	 * HEARTBEAT ACK, * etc.) to the same destination transport
	 * address from which it * received the DATA or control chunk
	 * to which it is replying.
	 *
	 * [COOKIE ECHO back to where the INIT ACK came from.]
	 */
	if (chunk)
		retval->transport = chunk->transport;

nodata:
	return retval;
}

/* 3.3.12 Cookie Acknowledgement (COOKIE ACK) (11):
 *
 * This chunk is used only during the initialization of an
 * association.  It is used to acknowledge the receipt of a COOKIE
 * ECHO chunk.  This chunk MUST precede any DATA or SACK chunk sent
 * within the association, but MAY be bundled with one or more DATA
 * chunks or SACK chunk in the same SCTP packet.
 *
 *      0                   1                   2                   3
 *      0 1 2 3 4 5 6 7 8 9 0 1 2 3 4 5 6 7 8 9 0 1 2 3 4 5 6 7 8 9 0 1
 *     +-+-+-+-+-+-+-+-+-+-+-+-+-+-+-+-+-+-+-+-+-+-+-+-+-+-+-+-+-+-+-+-+
 *     |   Type = 11   |Chunk  Flags   |     Length = 4                |
 *     +-+-+-+-+-+-+-+-+-+-+-+-+-+-+-+-+-+-+-+-+-+-+-+-+-+-+-+-+-+-+-+-+
 *
 * Chunk Flags: 8 bits
 *
 *   Set to zero on transmit and ignored on receipt.
 */
struct sctp_chunk *sctp_make_cookie_ack(const struct sctp_association *asoc,
					const struct sctp_chunk *chunk)
{
	struct sctp_chunk *retval;

	retval = sctp_make_control(asoc, SCTP_CID_COOKIE_ACK, 0, 0, GFP_ATOMIC);

	/* RFC 2960 6.4 Multi-homed SCTP Endpoints
	 *
	 * An endpoint SHOULD transmit reply chunks (e.g., SACK,
	 * HEARTBEAT ACK, * etc.) to the same destination transport
	 * address from which it * received the DATA or control chunk
	 * to which it is replying.
	 *
	 * [COOKIE ACK back to where the COOKIE ECHO came from.]
	 */
	if (retval && chunk)
		retval->transport = chunk->transport;

	return retval;
}

/*
 *  Appendix A: Explicit Congestion Notification:
 *  CWR:
 *
 *  RFC 2481 details a specific bit for a sender to send in the header of
 *  its next outbound TCP segment to indicate to its peer that it has
 *  reduced its congestion window.  This is termed the CWR bit.  For
 *  SCTP the same indication is made by including the CWR chunk.
 *  This chunk contains one data element, i.e. the TSN number that
 *  was sent in the ECNE chunk.  This element represents the lowest
 *  TSN number in the datagram that was originally marked with the
 *  CE bit.
 *
 *     0                   1                   2                   3
 *     0 1 2 3 4 5 6 7 8 9 0 1 2 3 4 5 6 7 8 9 0 1 2 3 4 5 6 7 8 9 0 1
 *    +-+-+-+-+-+-+-+-+-+-+-+-+-+-+-+-+-+-+-+-+-+-+-+-+-+-+-+-+-+-+-+-+
 *    | Chunk Type=13 | Flags=00000000|    Chunk Length = 8           |
 *    +-+-+-+-+-+-+-+-+-+-+-+-+-+-+-+-+-+-+-+-+-+-+-+-+-+-+-+-+-+-+-+-+
 *    |                      Lowest TSN Number                        |
 *    +-+-+-+-+-+-+-+-+-+-+-+-+-+-+-+-+-+-+-+-+-+-+-+-+-+-+-+-+-+-+-+-+
 *
 *     Note: The CWR is considered a Control chunk.
 */
struct sctp_chunk *sctp_make_cwr(const struct sctp_association *asoc,
				 const __u32 lowest_tsn,
				 const struct sctp_chunk *chunk)
{
	struct sctp_chunk *retval;
	struct sctp_cwrhdr cwr;

	cwr.lowest_tsn = htonl(lowest_tsn);
	retval = sctp_make_control(asoc, SCTP_CID_ECN_CWR, 0,
				   sizeof(cwr), GFP_ATOMIC);

	if (!retval)
		goto nodata;

	retval->subh.ecn_cwr_hdr =
		sctp_addto_chunk(retval, sizeof(cwr), &cwr);

	/* RFC 2960 6.4 Multi-homed SCTP Endpoints
	 *
	 * An endpoint SHOULD transmit reply chunks (e.g., SACK,
	 * HEARTBEAT ACK, * etc.) to the same destination transport
	 * address from which it * received the DATA or control chunk
	 * to which it is replying.
	 *
	 * [Report a reduced congestion window back to where the ECNE
	 * came from.]
	 */
	if (chunk)
		retval->transport = chunk->transport;

nodata:
	return retval;
}

/* Make an ECNE chunk.  This is a congestion experienced report.  */
struct sctp_chunk *sctp_make_ecne(const struct sctp_association *asoc,
				  const __u32 lowest_tsn)
{
	struct sctp_chunk *retval;
	struct sctp_ecnehdr ecne;

	ecne.lowest_tsn = htonl(lowest_tsn);
	retval = sctp_make_control(asoc, SCTP_CID_ECN_ECNE, 0,
				   sizeof(ecne), GFP_ATOMIC);
	if (!retval)
		goto nodata;
	retval->subh.ecne_hdr =
		sctp_addto_chunk(retval, sizeof(ecne), &ecne);

nodata:
	return retval;
}

/* Make a DATA chunk for the given association from the provided
 * parameters.  However, do not populate the data payload.
 */
struct sctp_chunk *sctp_make_datafrag_empty(struct sctp_association *asoc,
					    const struct sctp_sndrcvinfo *sinfo,
					    int data_len, __u8 flags, __u16 ssn,
					    gfp_t gfp)
{
	struct sctp_chunk *retval;
	struct sctp_datahdr dp;
	int chunk_len;

	/* We assign the TSN as LATE as possible, not here when
	 * creating the chunk.
	 */
	dp.tsn = 0;
	dp.stream = htons(sinfo->sinfo_stream);
	dp.ppid   = sinfo->sinfo_ppid;

	/* Set the flags for an unordered send.  */
	if (sinfo->sinfo_flags & SCTP_UNORDERED) {
		flags |= SCTP_DATA_UNORDERED;
		dp.ssn = 0;
	} else
		dp.ssn = htons(ssn);

	chunk_len = sizeof(dp) + data_len;
	retval = sctp_make_data(asoc, flags, chunk_len, gfp);
	if (!retval)
		goto nodata;

	retval->subh.data_hdr = sctp_addto_chunk(retval, sizeof(dp), &dp);
	memcpy(&retval->sinfo, sinfo, sizeof(struct sctp_sndrcvinfo));

nodata:
	return retval;
}

/* Create a selective ackowledgement (SACK) for the given
 * association.  This reports on which TSN's we've seen to date,
 * including duplicates and gaps.
 */
struct sctp_chunk *sctp_make_sack(const struct sctp_association *asoc)
{
	struct sctp_tsnmap *map = (struct sctp_tsnmap *)&asoc->peer.tsn_map;
	struct sctp_association *aptr = (struct sctp_association *)asoc;
	struct sctp_gap_ack_block gabs[SCTP_MAX_GABS];
	__u16 num_gabs, num_dup_tsns;
	struct sctp_transport *trans;
	struct sctp_chunk *retval;
	struct sctp_sackhdr sack;
	__u32 ctsn;
	int len;

	memset(gabs, 0, sizeof(gabs));
	ctsn = sctp_tsnmap_get_ctsn(map);

	pr_debug("%s: sackCTSNAck sent:0x%x\n", __func__, ctsn);

	/* How much room is needed in the chunk? */
	num_gabs = sctp_tsnmap_num_gabs(map, gabs);
	num_dup_tsns = sctp_tsnmap_num_dups(map);

	/* Initialize the SACK header.  */
	sack.cum_tsn_ack	    = htonl(ctsn);
	sack.a_rwnd 		    = htonl(asoc->a_rwnd);
	sack.num_gap_ack_blocks     = htons(num_gabs);
	sack.num_dup_tsns           = htons(num_dup_tsns);

	len = sizeof(sack)
		+ sizeof(struct sctp_gap_ack_block) * num_gabs
		+ sizeof(__u32) * num_dup_tsns;

	/* Create the chunk.  */
	retval = sctp_make_control(asoc, SCTP_CID_SACK, 0, len, GFP_ATOMIC);
	if (!retval)
		goto nodata;

	/* RFC 2960 6.4 Multi-homed SCTP Endpoints
	 *
	 * An endpoint SHOULD transmit reply chunks (e.g., SACK,
	 * HEARTBEAT ACK, etc.) to the same destination transport
	 * address from which it received the DATA or control chunk to
	 * which it is replying.  This rule should also be followed if
	 * the endpoint is bundling DATA chunks together with the
	 * reply chunk.
	 *
	 * However, when acknowledging multiple DATA chunks received
	 * in packets from different source addresses in a single
	 * SACK, the SACK chunk may be transmitted to one of the
	 * destination transport addresses from which the DATA or
	 * control chunks being acknowledged were received.
	 *
	 * [BUG:  We do not implement the following paragraph.
	 * Perhaps we should remember the last transport we used for a
	 * SACK and avoid that (if possible) if we have seen any
	 * duplicates. --piggy]
	 *
	 * When a receiver of a duplicate DATA chunk sends a SACK to a
	 * multi- homed endpoint it MAY be beneficial to vary the
	 * destination address and not use the source address of the
	 * DATA chunk.  The reason being that receiving a duplicate
	 * from a multi-homed endpoint might indicate that the return
	 * path (as specified in the source address of the DATA chunk)
	 * for the SACK is broken.
	 *
	 * [Send to the address from which we last received a DATA chunk.]
	 */
	retval->transport = asoc->peer.last_data_from;

	retval->subh.sack_hdr =
		sctp_addto_chunk(retval, sizeof(sack), &sack);

	/* Add the gap ack block information.   */
	if (num_gabs)
		sctp_addto_chunk(retval, sizeof(__u32) * num_gabs,
				 gabs);

	/* Add the duplicate TSN information.  */
	if (num_dup_tsns) {
		aptr->stats.idupchunks += num_dup_tsns;
		sctp_addto_chunk(retval, sizeof(__u32) * num_dup_tsns,
				 sctp_tsnmap_get_dups(map));
	}
	/* Once we have a sack generated, check to see what our sack
	 * generation is, if its 0, reset the transports to 0, and reset
	 * the association generation to 1
	 *
	 * The idea is that zero is never used as a valid generation for the
	 * association so no transport will match after a wrap event like this,
	 * Until the next sack
	 */
	if (++aptr->peer.sack_generation == 0) {
		list_for_each_entry(trans, &asoc->peer.transport_addr_list,
				    transports)
			trans->sack_generation = 0;
		aptr->peer.sack_generation = 1;
	}
nodata:
	return retval;
}

/* Make a SHUTDOWN chunk. */
struct sctp_chunk *sctp_make_shutdown(const struct sctp_association *asoc,
				      const struct sctp_chunk *chunk)
{
	struct sctp_shutdownhdr shut;
	struct sctp_chunk *retval;
	__u32 ctsn;

	ctsn = sctp_tsnmap_get_ctsn(&asoc->peer.tsn_map);
	shut.cum_tsn_ack = htonl(ctsn);

	retval = sctp_make_control(asoc, SCTP_CID_SHUTDOWN, 0,
				   sizeof(shut), GFP_ATOMIC);
	if (!retval)
		goto nodata;

	retval->subh.shutdown_hdr =
		sctp_addto_chunk(retval, sizeof(shut), &shut);

	if (chunk)
		retval->transport = chunk->transport;
nodata:
	return retval;
}

struct sctp_chunk *sctp_make_shutdown_ack(const struct sctp_association *asoc,
					  const struct sctp_chunk *chunk)
{
	struct sctp_chunk *retval;

	retval = sctp_make_control(asoc, SCTP_CID_SHUTDOWN_ACK, 0, 0,
				   GFP_ATOMIC);

	/* RFC 2960 6.4 Multi-homed SCTP Endpoints
	 *
	 * An endpoint SHOULD transmit reply chunks (e.g., SACK,
	 * HEARTBEAT ACK, * etc.) to the same destination transport
	 * address from which it * received the DATA or control chunk
	 * to which it is replying.
	 *
	 * [ACK back to where the SHUTDOWN came from.]
	 */
	if (retval && chunk)
		retval->transport = chunk->transport;

	return retval;
}

struct sctp_chunk *sctp_make_shutdown_complete(
					const struct sctp_association *asoc,
					const struct sctp_chunk *chunk)
{
	struct sctp_chunk *retval;
	__u8 flags = 0;

	/* Set the T-bit if we have no association (vtag will be
	 * reflected)
	 */
	flags |= asoc ? 0 : SCTP_CHUNK_FLAG_T;

	retval = sctp_make_control(asoc, SCTP_CID_SHUTDOWN_COMPLETE, flags,
				   0, GFP_ATOMIC);

	/* RFC 2960 6.4 Multi-homed SCTP Endpoints
	 *
	 * An endpoint SHOULD transmit reply chunks (e.g., SACK,
	 * HEARTBEAT ACK, * etc.) to the same destination transport
	 * address from which it * received the DATA or control chunk
	 * to which it is replying.
	 *
	 * [Report SHUTDOWN COMPLETE back to where the SHUTDOWN ACK
	 * came from.]
	 */
	if (retval && chunk)
		retval->transport = chunk->transport;

	return retval;
}

/* Create an ABORT.  Note that we set the T bit if we have no
 * association, except when responding to an INIT (sctpimpguide 2.41).
 */
struct sctp_chunk *sctp_make_abort(const struct sctp_association *asoc,
				   const struct sctp_chunk *chunk,
				   const size_t hint)
{
	struct sctp_chunk *retval;
	__u8 flags = 0;

	/* Set the T-bit if we have no association and 'chunk' is not
	 * an INIT (vtag will be reflected).
	 */
	if (!asoc) {
		if (chunk && chunk->chunk_hdr &&
		    chunk->chunk_hdr->type == SCTP_CID_INIT)
			flags = 0;
		else
			flags = SCTP_CHUNK_FLAG_T;
	}

	retval = sctp_make_control(asoc, SCTP_CID_ABORT, flags, hint,
				   GFP_ATOMIC);

	/* RFC 2960 6.4 Multi-homed SCTP Endpoints
	 *
	 * An endpoint SHOULD transmit reply chunks (e.g., SACK,
	 * HEARTBEAT ACK, * etc.) to the same destination transport
	 * address from which it * received the DATA or control chunk
	 * to which it is replying.
	 *
	 * [ABORT back to where the offender came from.]
	 */
	if (retval && chunk)
		retval->transport = chunk->transport;

	return retval;
}

/* Helper to create ABORT with a NO_USER_DATA error.  */
struct sctp_chunk *sctp_make_abort_no_data(
					const struct sctp_association *asoc,
					const struct sctp_chunk *chunk,
					__u32 tsn)
{
	struct sctp_chunk *retval;
	__be32 payload;

	retval = sctp_make_abort(asoc, chunk,
				 sizeof(struct sctp_errhdr) + sizeof(tsn));

	if (!retval)
		goto no_mem;

	/* Put the tsn back into network byte order.  */
	payload = htonl(tsn);
	sctp_init_cause(retval, SCTP_ERROR_NO_DATA, sizeof(payload));
	sctp_addto_chunk(retval, sizeof(payload), (const void *)&payload);

	/* RFC 2960 6.4 Multi-homed SCTP Endpoints
	 *
	 * An endpoint SHOULD transmit reply chunks (e.g., SACK,
	 * HEARTBEAT ACK, * etc.) to the same destination transport
	 * address from which it * received the DATA or control chunk
	 * to which it is replying.
	 *
	 * [ABORT back to where the offender came from.]
	 */
	if (chunk)
		retval->transport = chunk->transport;

no_mem:
	return retval;
}

/* Helper to create ABORT with a SCTP_ERROR_USER_ABORT error.  */
struct sctp_chunk *sctp_make_abort_user(const struct sctp_association *asoc,
					struct msghdr *msg,
					size_t paylen)
{
	struct sctp_chunk *retval;
	void *payload = NULL;
	int err;

	retval = sctp_make_abort(asoc, NULL,
				 sizeof(struct sctp_errhdr) + paylen);
	if (!retval)
		goto err_chunk;

	if (paylen) {
		/* Put the msg_iov together into payload.  */
		payload = kmalloc(paylen, GFP_KERNEL);
		if (!payload)
			goto err_payload;

		err = memcpy_from_msg(payload, msg, paylen);
		if (err < 0)
			goto err_copy;
	}

	sctp_init_cause(retval, SCTP_ERROR_USER_ABORT, paylen);
	sctp_addto_chunk(retval, paylen, payload);

	if (paylen)
		kfree(payload);

	return retval;

err_copy:
	kfree(payload);
err_payload:
	sctp_chunk_free(retval);
	retval = NULL;
err_chunk:
	return retval;
}

/* Append bytes to the end of a parameter.  Will panic if chunk is not big
 * enough.
 */
static void *sctp_addto_param(struct sctp_chunk *chunk, int len,
			      const void *data)
{
	int chunklen = ntohs(chunk->chunk_hdr->length);
	void *target;

	target = skb_put(chunk->skb, len);

	if (data)
		memcpy(target, data, len);
	else
		memset(target, 0, len);

	/* Adjust the chunk length field.  */
	chunk->chunk_hdr->length = htons(chunklen + len);
	chunk->chunk_end = skb_tail_pointer(chunk->skb);

	return target;
}

/* Make an ABORT chunk with a PROTOCOL VIOLATION cause code. */
struct sctp_chunk *sctp_make_abort_violation(
					const struct sctp_association *asoc,
					const struct sctp_chunk *chunk,
					const __u8 *payload,
					const size_t paylen)
{
	struct sctp_chunk  *retval;
	struct sctp_paramhdr phdr;

<<<<<<< HEAD
	retval = sctp_make_abort(asoc, chunk, sizeof(sctp_errhdr_t) + paylen +
					      sizeof(phdr));
=======
	retval = sctp_make_abort(asoc, chunk, sizeof(struct sctp_errhdr) +
					      paylen + sizeof(phdr));
>>>>>>> bb176f67
	if (!retval)
		goto end;

	sctp_init_cause(retval, SCTP_ERROR_PROTO_VIOLATION, paylen +
							    sizeof(phdr));

	phdr.type = htons(chunk->chunk_hdr->type);
	phdr.length = chunk->chunk_hdr->length;
	sctp_addto_chunk(retval, paylen, payload);
	sctp_addto_param(retval, sizeof(phdr), &phdr);

end:
	return retval;
}

struct sctp_chunk *sctp_make_violation_paramlen(
					const struct sctp_association *asoc,
					const struct sctp_chunk *chunk,
					struct sctp_paramhdr *param)
{
	static const char error[] = "The following parameter had invalid length:";
<<<<<<< HEAD
	size_t payload_len = sizeof(error) + sizeof(sctp_errhdr_t) +
			     sizeof(*param);
=======
	size_t payload_len = sizeof(error) + sizeof(struct sctp_errhdr) +
			     sizeof(*param);
	struct sctp_chunk *retval;
>>>>>>> bb176f67

	retval = sctp_make_abort(asoc, chunk, payload_len);
	if (!retval)
		goto nodata;

	sctp_init_cause(retval, SCTP_ERROR_PROTO_VIOLATION,
			sizeof(error) + sizeof(*param));
	sctp_addto_chunk(retval, sizeof(error), error);
	sctp_addto_param(retval, sizeof(*param), param);

nodata:
	return retval;
}

struct sctp_chunk *sctp_make_violation_max_retrans(
					const struct sctp_association *asoc,
					const struct sctp_chunk *chunk)
{
	static const char error[] = "Association exceeded its max_retans count";
	size_t payload_len = sizeof(error) + sizeof(struct sctp_errhdr);
	struct sctp_chunk *retval;

	retval = sctp_make_abort(asoc, chunk, payload_len);
	if (!retval)
		goto nodata;

	sctp_init_cause(retval, SCTP_ERROR_PROTO_VIOLATION, sizeof(error));
	sctp_addto_chunk(retval, sizeof(error), error);

nodata:
	return retval;
}

/* Make a HEARTBEAT chunk.  */
struct sctp_chunk *sctp_make_heartbeat(const struct sctp_association *asoc,
				       const struct sctp_transport *transport)
{
	struct sctp_sender_hb_info hbinfo;
	struct sctp_chunk *retval;

	retval = sctp_make_control(asoc, SCTP_CID_HEARTBEAT, 0,
				   sizeof(hbinfo), GFP_ATOMIC);

	if (!retval)
		goto nodata;

	hbinfo.param_hdr.type = SCTP_PARAM_HEARTBEAT_INFO;
	hbinfo.param_hdr.length = htons(sizeof(hbinfo));
	hbinfo.daddr = transport->ipaddr;
	hbinfo.sent_at = jiffies;
	hbinfo.hb_nonce = transport->hb_nonce;

	/* Cast away the 'const', as this is just telling the chunk
	 * what transport it belongs to.
	 */
	retval->transport = (struct sctp_transport *) transport;
	retval->subh.hbs_hdr = sctp_addto_chunk(retval, sizeof(hbinfo),
						&hbinfo);

nodata:
	return retval;
}

struct sctp_chunk *sctp_make_heartbeat_ack(const struct sctp_association *asoc,
					   const struct sctp_chunk *chunk,
					   const void *payload,
					   const size_t paylen)
{
	struct sctp_chunk *retval;

	retval  = sctp_make_control(asoc, SCTP_CID_HEARTBEAT_ACK, 0, paylen,
				    GFP_ATOMIC);
	if (!retval)
		goto nodata;

	retval->subh.hbs_hdr = sctp_addto_chunk(retval, paylen, payload);

	/* RFC 2960 6.4 Multi-homed SCTP Endpoints
	 *
	 * An endpoint SHOULD transmit reply chunks (e.g., SACK,
	 * HEARTBEAT ACK, * etc.) to the same destination transport
	 * address from which it * received the DATA or control chunk
	 * to which it is replying.
	 *
	 * [HBACK back to where the HEARTBEAT came from.]
	 */
	if (chunk)
		retval->transport = chunk->transport;

nodata:
	return retval;
}

/* Create an Operation Error chunk with the specified space reserved.
 * This routine can be used for containing multiple causes in the chunk.
 */
static struct sctp_chunk *sctp_make_op_error_space(
					const struct sctp_association *asoc,
					const struct sctp_chunk *chunk,
					size_t size)
{
	struct sctp_chunk *retval;

	retval = sctp_make_control(asoc, SCTP_CID_ERROR, 0,
				   sizeof(struct sctp_errhdr) + size,
				   GFP_ATOMIC);
	if (!retval)
		goto nodata;

	/* RFC 2960 6.4 Multi-homed SCTP Endpoints
	 *
	 * An endpoint SHOULD transmit reply chunks (e.g., SACK,
	 * HEARTBEAT ACK, etc.) to the same destination transport
	 * address from which it received the DATA or control chunk
	 * to which it is replying.
	 *
	 */
	if (chunk)
		retval->transport = chunk->transport;

nodata:
	return retval;
}

/* Create an Operation Error chunk of a fixed size,
 * specifically, max(asoc->pathmtu, SCTP_DEFAULT_MAXSEGMENT)
 * This is a helper function to allocate an error chunk for
 * for those invalid parameter codes in which we may not want
 * to report all the errors, if the incoming chunk is large
 */
static inline struct sctp_chunk *sctp_make_op_error_fixed(
					const struct sctp_association *asoc,
					const struct sctp_chunk *chunk)
{
	size_t size = asoc ? asoc->pathmtu : 0;

	if (!size)
		size = SCTP_DEFAULT_MAXSEGMENT;

	return sctp_make_op_error_space(asoc, chunk, size);
}

/* Create an Operation Error chunk.  */
struct sctp_chunk *sctp_make_op_error(const struct sctp_association *asoc,
				      const struct sctp_chunk *chunk,
				      __be16 cause_code, const void *payload,
				      size_t paylen, size_t reserve_tail)
{
	struct sctp_chunk *retval;

	retval = sctp_make_op_error_space(asoc, chunk, paylen + reserve_tail);
	if (!retval)
		goto nodata;

	sctp_init_cause(retval, cause_code, paylen + reserve_tail);
	sctp_addto_chunk(retval, paylen, payload);
	if (reserve_tail)
		sctp_addto_param(retval, reserve_tail, NULL);

nodata:
	return retval;
}

struct sctp_chunk *sctp_make_auth(const struct sctp_association *asoc)
{
	struct sctp_authhdr auth_hdr;
	struct sctp_hmac *hmac_desc;
	struct sctp_chunk *retval;
	__u8 *hmac;

	/* Get the first hmac that the peer told us to use */
	hmac_desc = sctp_auth_asoc_get_hmac(asoc);
	if (unlikely(!hmac_desc))
		return NULL;

	retval = sctp_make_control(asoc, SCTP_CID_AUTH, 0,
				   hmac_desc->hmac_len + sizeof(auth_hdr),
				   GFP_ATOMIC);
	if (!retval)
		return NULL;

	auth_hdr.hmac_id = htons(hmac_desc->hmac_id);
	auth_hdr.shkey_id = htons(asoc->active_key_id);

	retval->subh.auth_hdr = sctp_addto_chunk(retval, sizeof(auth_hdr),
						 &auth_hdr);

	hmac = skb_put_zero(retval->skb, hmac_desc->hmac_len);

	/* Adjust the chunk header to include the empty MAC */
	retval->chunk_hdr->length =
		htons(ntohs(retval->chunk_hdr->length) + hmac_desc->hmac_len);
	retval->chunk_end = skb_tail_pointer(retval->skb);

	return retval;
}


/********************************************************************
 * 2nd Level Abstractions
 ********************************************************************/

/* Turn an skb into a chunk.
 * FIXME: Eventually move the structure directly inside the skb->cb[].
 *
 * sctpimpguide-05.txt Section 2.8.2
 * M1) Each time a new DATA chunk is transmitted
 * set the 'TSN.Missing.Report' count for that TSN to 0. The
 * 'TSN.Missing.Report' count will be used to determine missing chunks
 * and when to fast retransmit.
 *
 */
struct sctp_chunk *sctp_chunkify(struct sk_buff *skb,
				 const struct sctp_association *asoc,
				 struct sock *sk, gfp_t gfp)
{
	struct sctp_chunk *retval;

	retval = kmem_cache_zalloc(sctp_chunk_cachep, gfp);

	if (!retval)
		goto nodata;
	if (!sk)
		pr_debug("%s: chunkifying skb:%p w/o an sk\n", __func__, skb);

	INIT_LIST_HEAD(&retval->list);
	retval->skb		= skb;
	retval->asoc		= (struct sctp_association *)asoc;
	retval->singleton	= 1;

	retval->fast_retransmit = SCTP_CAN_FRTX;

	/* Polish the bead hole.  */
	INIT_LIST_HEAD(&retval->transmitted_list);
	INIT_LIST_HEAD(&retval->frag_list);
	SCTP_DBG_OBJCNT_INC(chunk);
	refcount_set(&retval->refcnt, 1);

nodata:
	return retval;
}

/* Set chunk->source and dest based on the IP header in chunk->skb.  */
void sctp_init_addrs(struct sctp_chunk *chunk, union sctp_addr *src,
		     union sctp_addr *dest)
{
	memcpy(&chunk->source, src, sizeof(union sctp_addr));
	memcpy(&chunk->dest, dest, sizeof(union sctp_addr));
}

/* Extract the source address from a chunk.  */
const union sctp_addr *sctp_source(const struct sctp_chunk *chunk)
{
	/* If we have a known transport, use that.  */
	if (chunk->transport) {
		return &chunk->transport->ipaddr;
	} else {
		/* Otherwise, extract it from the IP header.  */
		return &chunk->source;
	}
}

/* Create a new chunk, setting the type and flags headers from the
 * arguments, reserving enough space for a 'paylen' byte payload.
 */
static struct sctp_chunk *_sctp_make_chunk(const struct sctp_association *asoc,
					   __u8 type, __u8 flags, int paylen,
					   gfp_t gfp)
{
	struct sctp_chunkhdr *chunk_hdr;
	struct sctp_chunk *retval;
<<<<<<< HEAD
	struct sctp_chunkhdr *chunk_hdr;
=======
>>>>>>> bb176f67
	struct sk_buff *skb;
	struct sock *sk;

	/* No need to allocate LL here, as this is only a chunk. */
	skb = alloc_skb(SCTP_PAD4(sizeof(*chunk_hdr) + paylen), gfp);
	if (!skb)
		goto nodata;

	/* Make room for the chunk header.  */
	chunk_hdr = (struct sctp_chunkhdr *)skb_put(skb, sizeof(*chunk_hdr));
	chunk_hdr->type	  = type;
	chunk_hdr->flags  = flags;
	chunk_hdr->length = htons(sizeof(*chunk_hdr));

	sk = asoc ? asoc->base.sk : NULL;
	retval = sctp_chunkify(skb, asoc, sk, gfp);
	if (!retval) {
		kfree_skb(skb);
		goto nodata;
	}

	retval->chunk_hdr = chunk_hdr;
	retval->chunk_end = ((__u8 *)chunk_hdr) + sizeof(*chunk_hdr);

	/* Determine if the chunk needs to be authenticated */
	if (sctp_auth_send_cid(type, asoc))
		retval->auth = 1;

	return retval;
nodata:
	return NULL;
}

static struct sctp_chunk *sctp_make_data(const struct sctp_association *asoc,
					 __u8 flags, int paylen, gfp_t gfp)
{
	return _sctp_make_chunk(asoc, SCTP_CID_DATA, flags, paylen, gfp);
}

static struct sctp_chunk *sctp_make_control(const struct sctp_association *asoc,
					    __u8 type, __u8 flags, int paylen,
					    gfp_t gfp)
{
	struct sctp_chunk *chunk;

	chunk = _sctp_make_chunk(asoc, type, flags, paylen, gfp);
	if (chunk)
		sctp_control_set_owner_w(chunk);

	return chunk;
}

/* Release the memory occupied by a chunk.  */
static void sctp_chunk_destroy(struct sctp_chunk *chunk)
{
	BUG_ON(!list_empty(&chunk->list));
	list_del_init(&chunk->transmitted_list);

	consume_skb(chunk->skb);
	consume_skb(chunk->auth_chunk);

	SCTP_DBG_OBJCNT_DEC(chunk);
	kmem_cache_free(sctp_chunk_cachep, chunk);
}

/* Possibly, free the chunk.  */
void sctp_chunk_free(struct sctp_chunk *chunk)
{
	/* Release our reference on the message tracker. */
	if (chunk->msg)
		sctp_datamsg_put(chunk->msg);

	sctp_chunk_put(chunk);
}

/* Grab a reference to the chunk. */
void sctp_chunk_hold(struct sctp_chunk *ch)
{
	refcount_inc(&ch->refcnt);
}

/* Release a reference to the chunk. */
void sctp_chunk_put(struct sctp_chunk *ch)
{
	if (refcount_dec_and_test(&ch->refcnt))
		sctp_chunk_destroy(ch);
}

/* Append bytes to the end of a chunk.  Will panic if chunk is not big
 * enough.
 */
void *sctp_addto_chunk(struct sctp_chunk *chunk, int len, const void *data)
{
<<<<<<< HEAD
	void *target;
=======
>>>>>>> bb176f67
	int chunklen = ntohs(chunk->chunk_hdr->length);
	int padlen = SCTP_PAD4(chunklen) - chunklen;
	void *target;

	skb_put_zero(chunk->skb, padlen);
	target = skb_put_data(chunk->skb, data, len);

	/* Adjust the chunk length field.  */
	chunk->chunk_hdr->length = htons(chunklen + padlen + len);
	chunk->chunk_end = skb_tail_pointer(chunk->skb);

	return target;
}

/* Append bytes to the end of a chunk. Returns NULL if there isn't sufficient
 * space in the chunk
 */
static void *sctp_addto_chunk_fixed(struct sctp_chunk *chunk,
				    int len, const void *data)
{
	if (skb_tailroom(chunk->skb) >= len)
		return sctp_addto_chunk(chunk, len, data);
	else
		return NULL;
}

/* Append bytes from user space to the end of a chunk.  Will panic if
 * chunk is not big enough.
 * Returns a kernel err value.
 */
int sctp_user_addto_chunk(struct sctp_chunk *chunk, int len,
			  struct iov_iter *from)
{
	void *target;

	/* Make room in chunk for data.  */
	target = skb_put(chunk->skb, len);

	/* Copy data (whole iovec) into chunk */
	if (!copy_from_iter_full(target, len, from))
		return -EFAULT;

	/* Adjust the chunk length field.  */
	chunk->chunk_hdr->length =
		htons(ntohs(chunk->chunk_hdr->length) + len);
	chunk->chunk_end = skb_tail_pointer(chunk->skb);

	return 0;
}

/* Helper function to assign a TSN if needed.  This assumes that both
 * the data_hdr and association have already been assigned.
 */
void sctp_chunk_assign_ssn(struct sctp_chunk *chunk)
{
	struct sctp_stream *stream;
	struct sctp_chunk *lchunk;
	struct sctp_datamsg *msg;
	__u16 ssn, sid;

	if (chunk->has_ssn)
		return;

	/* All fragments will be on the same stream */
	sid = ntohs(chunk->subh.data_hdr->stream);
	stream = &chunk->asoc->stream;

	/* Now assign the sequence number to the entire message.
	 * All fragments must have the same stream sequence number.
	 */
	msg = chunk->msg;
	list_for_each_entry(lchunk, &msg->chunks, frag_list) {
		if (lchunk->chunk_hdr->flags & SCTP_DATA_UNORDERED) {
			ssn = 0;
		} else {
			if (lchunk->chunk_hdr->flags & SCTP_DATA_LAST_FRAG)
				ssn = sctp_ssn_next(stream, out, sid);
			else
				ssn = sctp_ssn_peek(stream, out, sid);
		}

		lchunk->subh.data_hdr->ssn = htons(ssn);
		lchunk->has_ssn = 1;
	}
}

/* Helper function to assign a TSN if needed.  This assumes that both
 * the data_hdr and association have already been assigned.
 */
void sctp_chunk_assign_tsn(struct sctp_chunk *chunk)
{
	if (!chunk->has_tsn) {
		/* This is the last possible instant to
		 * assign a TSN.
		 */
		chunk->subh.data_hdr->tsn =
			htonl(sctp_association_get_next_tsn(chunk->asoc));
		chunk->has_tsn = 1;
	}
}

/* Create a CLOSED association to use with an incoming packet.  */
struct sctp_association *sctp_make_temp_asoc(const struct sctp_endpoint *ep,
					     struct sctp_chunk *chunk,
					     gfp_t gfp)
{
	struct sctp_association *asoc;
	enum sctp_scope scope;
	struct sk_buff *skb;

	/* Create the bare association.  */
	scope = sctp_scope(sctp_source(chunk));
	asoc = sctp_association_new(ep, ep->base.sk, scope, gfp);
	if (!asoc)
		goto nodata;
	asoc->temp = 1;
	skb = chunk->skb;
	/* Create an entry for the source address of the packet.  */
	SCTP_INPUT_CB(skb)->af->from_skb(&asoc->c.peer_addr, skb, 1);

nodata:
	return asoc;
}

/* Build a cookie representing asoc.
 * This INCLUDES the param header needed to put the cookie in the INIT ACK.
 */
static struct sctp_cookie_param *sctp_pack_cookie(
					const struct sctp_endpoint *ep,
					const struct sctp_association *asoc,
					const struct sctp_chunk *init_chunk,
					int *cookie_len, const __u8 *raw_addrs,
					int addrs_len)
{
	struct sctp_signed_cookie *cookie;
	struct sctp_cookie_param *retval;
	int headersize, bodysize;

	/* Header size is static data prior to the actual cookie, including
	 * any padding.
	 */
	headersize = sizeof(struct sctp_paramhdr) +
		     (sizeof(struct sctp_signed_cookie) -
		      sizeof(struct sctp_cookie));
	bodysize = sizeof(struct sctp_cookie)
		+ ntohs(init_chunk->chunk_hdr->length) + addrs_len;

	/* Pad out the cookie to a multiple to make the signature
	 * functions simpler to write.
	 */
	if (bodysize % SCTP_COOKIE_MULTIPLE)
		bodysize += SCTP_COOKIE_MULTIPLE
			- (bodysize % SCTP_COOKIE_MULTIPLE);
	*cookie_len = headersize + bodysize;

	/* Clear this memory since we are sending this data structure
	 * out on the network.
	 */
	retval = kzalloc(*cookie_len, GFP_ATOMIC);
	if (!retval)
		goto nodata;

	cookie = (struct sctp_signed_cookie *) retval->body;

	/* Set up the parameter header.  */
	retval->p.type = SCTP_PARAM_STATE_COOKIE;
	retval->p.length = htons(*cookie_len);

	/* Copy the cookie part of the association itself.  */
	cookie->c = asoc->c;
	/* Save the raw address list length in the cookie. */
	cookie->c.raw_addr_list_len = addrs_len;

	/* Remember PR-SCTP capability. */
	cookie->c.prsctp_capable = asoc->peer.prsctp_capable;

	/* Save adaptation indication in the cookie. */
	cookie->c.adaptation_ind = asoc->peer.adaptation_ind;

	/* Set an expiration time for the cookie.  */
	cookie->c.expiration = ktime_add(asoc->cookie_life,
					 ktime_get_real());

	/* Copy the peer's init packet.  */
	memcpy(&cookie->c.peer_init[0], init_chunk->chunk_hdr,
	       ntohs(init_chunk->chunk_hdr->length));

	/* Copy the raw local address list of the association. */
	memcpy((__u8 *)&cookie->c.peer_init[0] +
	       ntohs(init_chunk->chunk_hdr->length), raw_addrs, addrs_len);

	if (sctp_sk(ep->base.sk)->hmac) {
		SHASH_DESC_ON_STACK(desc, sctp_sk(ep->base.sk)->hmac);
		int err;

		/* Sign the message.  */
		desc->tfm = sctp_sk(ep->base.sk)->hmac;
		desc->flags = 0;

		err = crypto_shash_setkey(desc->tfm, ep->secret_key,
					  sizeof(ep->secret_key)) ?:
		      crypto_shash_digest(desc, (u8 *)&cookie->c, bodysize,
					  cookie->signature);
		shash_desc_zero(desc);
		if (err)
			goto free_cookie;
	}

	return retval;

free_cookie:
	kfree(retval);
nodata:
	*cookie_len = 0;
	return NULL;
}

/* Unpack the cookie from COOKIE ECHO chunk, recreating the association.  */
struct sctp_association *sctp_unpack_cookie(
					const struct sctp_endpoint *ep,
					const struct sctp_association *asoc,
					struct sctp_chunk *chunk, gfp_t gfp,
					int *error, struct sctp_chunk **errp)
{
	struct sctp_association *retval = NULL;
	int headersize, bodysize, fixed_size;
	struct sctp_signed_cookie *cookie;
	struct sk_buff *skb = chunk->skb;
	struct sctp_cookie *bear_cookie;
	__u8 *digest = ep->digest;
	enum sctp_scope scope;
	unsigned int len;
	ktime_t kt;

	/* Header size is static data prior to the actual cookie, including
	 * any padding.
	 */
	headersize = sizeof(struct sctp_chunkhdr) +
		     (sizeof(struct sctp_signed_cookie) -
		      sizeof(struct sctp_cookie));
	bodysize = ntohs(chunk->chunk_hdr->length) - headersize;
	fixed_size = headersize + sizeof(struct sctp_cookie);

	/* Verify that the chunk looks like it even has a cookie.
	 * There must be enough room for our cookie and our peer's
	 * INIT chunk.
	 */
	len = ntohs(chunk->chunk_hdr->length);
	if (len < fixed_size + sizeof(struct sctp_chunkhdr))
		goto malformed;

	/* Verify that the cookie has been padded out. */
	if (bodysize % SCTP_COOKIE_MULTIPLE)
		goto malformed;

	/* Process the cookie.  */
	cookie = chunk->subh.cookie_hdr;
	bear_cookie = &cookie->c;

	if (!sctp_sk(ep->base.sk)->hmac)
		goto no_hmac;

	/* Check the signature.  */
	{
		SHASH_DESC_ON_STACK(desc, sctp_sk(ep->base.sk)->hmac);
		int err;

		desc->tfm = sctp_sk(ep->base.sk)->hmac;
		desc->flags = 0;

		err = crypto_shash_setkey(desc->tfm, ep->secret_key,
					  sizeof(ep->secret_key)) ?:
		      crypto_shash_digest(desc, (u8 *)bear_cookie, bodysize,
					  digest);
		shash_desc_zero(desc);

		if (err) {
			*error = -SCTP_IERROR_NOMEM;
			goto fail;
		}
	}

	if (memcmp(digest, cookie->signature, SCTP_SIGNATURE_SIZE)) {
		*error = -SCTP_IERROR_BAD_SIG;
		goto fail;
	}

no_hmac:
	/* IG Section 2.35.2:
	 *  3) Compare the port numbers and the verification tag contained
	 *     within the COOKIE ECHO chunk to the actual port numbers and the
	 *     verification tag within the SCTP common header of the received
	 *     packet. If these values do not match the packet MUST be silently
	 *     discarded,
	 */
	if (ntohl(chunk->sctp_hdr->vtag) != bear_cookie->my_vtag) {
		*error = -SCTP_IERROR_BAD_TAG;
		goto fail;
	}

	if (chunk->sctp_hdr->source != bear_cookie->peer_addr.v4.sin_port ||
	    ntohs(chunk->sctp_hdr->dest) != bear_cookie->my_port) {
		*error = -SCTP_IERROR_BAD_PORTS;
		goto fail;
	}

	/* Check to see if the cookie is stale.  If there is already
	 * an association, there is no need to check cookie's expiration
	 * for init collision case of lost COOKIE ACK.
	 * If skb has been timestamped, then use the stamp, otherwise
	 * use current time.  This introduces a small possibility that
	 * that a cookie may be considered expired, but his would only slow
	 * down the new association establishment instead of every packet.
	 */
	if (sock_flag(ep->base.sk, SOCK_TIMESTAMP))
		kt = skb_get_ktime(skb);
	else
		kt = ktime_get_real();

	if (!asoc && ktime_before(bear_cookie->expiration, kt)) {
		/*
		 * Section 3.3.10.3 Stale Cookie Error (3)
		 *
		 * Cause of error
		 * ---------------
		 * Stale Cookie Error:  Indicates the receipt of a valid State
		 * Cookie that has expired.
		 */
		len = ntohs(chunk->chunk_hdr->length);
		*errp = sctp_make_op_error_space(asoc, chunk, len);
		if (*errp) {
			suseconds_t usecs = ktime_to_us(ktime_sub(kt, bear_cookie->expiration));
			__be32 n = htonl(usecs);

			sctp_init_cause(*errp, SCTP_ERROR_STALE_COOKIE,
					sizeof(n));
			sctp_addto_chunk(*errp, sizeof(n), &n);
			*error = -SCTP_IERROR_STALE_COOKIE;
		} else
			*error = -SCTP_IERROR_NOMEM;

		goto fail;
	}

	/* Make a new base association.  */
	scope = sctp_scope(sctp_source(chunk));
	retval = sctp_association_new(ep, ep->base.sk, scope, gfp);
	if (!retval) {
		*error = -SCTP_IERROR_NOMEM;
		goto fail;
	}

	/* Set up our peer's port number.  */
	retval->peer.port = ntohs(chunk->sctp_hdr->source);

	/* Populate the association from the cookie.  */
	memcpy(&retval->c, bear_cookie, sizeof(*bear_cookie));

	if (sctp_assoc_set_bind_addr_from_cookie(retval, bear_cookie,
						 GFP_ATOMIC) < 0) {
		*error = -SCTP_IERROR_NOMEM;
		goto fail;
	}

	/* Also, add the destination address. */
	if (list_empty(&retval->base.bind_addr.address_list)) {
		sctp_add_bind_addr(&retval->base.bind_addr, &chunk->dest,
				   sizeof(chunk->dest), SCTP_ADDR_SRC,
				   GFP_ATOMIC);
	}

	retval->next_tsn = retval->c.initial_tsn;
	retval->ctsn_ack_point = retval->next_tsn - 1;
	retval->addip_serial = retval->c.initial_tsn;
	retval->strreset_outseq = retval->c.initial_tsn;
	retval->adv_peer_ack_point = retval->ctsn_ack_point;
	retval->peer.prsctp_capable = retval->c.prsctp_capable;
	retval->peer.adaptation_ind = retval->c.adaptation_ind;

	/* The INIT stuff will be done by the side effects.  */
	return retval;

fail:
	if (retval)
		sctp_association_free(retval);

	return NULL;

malformed:
	/* Yikes!  The packet is either corrupt or deliberately
	 * malformed.
	 */
	*error = -SCTP_IERROR_MALFORMED;
	goto fail;
}

/********************************************************************
 * 3rd Level Abstractions
 ********************************************************************/

struct __sctp_missing {
	__be32 num_missing;
	__be16 type;
}  __packed;

/*
 * Report a missing mandatory parameter.
 */
static int sctp_process_missing_param(const struct sctp_association *asoc,
				      enum sctp_param paramtype,
				      struct sctp_chunk *chunk,
				      struct sctp_chunk **errp)
{
	struct __sctp_missing report;
	__u16 len;

	len = SCTP_PAD4(sizeof(report));

	/* Make an ERROR chunk, preparing enough room for
	 * returning multiple unknown parameters.
	 */
	if (!*errp)
		*errp = sctp_make_op_error_space(asoc, chunk, len);

	if (*errp) {
		report.num_missing = htonl(1);
		report.type = paramtype;
		sctp_init_cause(*errp, SCTP_ERROR_MISS_PARAM,
				sizeof(report));
		sctp_addto_chunk(*errp, sizeof(report), &report);
	}

	/* Stop processing this chunk. */
	return 0;
}

/* Report an Invalid Mandatory Parameter.  */
static int sctp_process_inv_mandatory(const struct sctp_association *asoc,
				      struct sctp_chunk *chunk,
				      struct sctp_chunk **errp)
{
	/* Invalid Mandatory Parameter Error has no payload. */

	if (!*errp)
		*errp = sctp_make_op_error_space(asoc, chunk, 0);

	if (*errp)
		sctp_init_cause(*errp, SCTP_ERROR_INV_PARAM, 0);

	/* Stop processing this chunk. */
	return 0;
}

static int sctp_process_inv_paramlength(const struct sctp_association *asoc,
					struct sctp_paramhdr *param,
					const struct sctp_chunk *chunk,
					struct sctp_chunk **errp)
{
	/* This is a fatal error.  Any accumulated non-fatal errors are
	 * not reported.
	 */
	if (*errp)
		sctp_chunk_free(*errp);

	/* Create an error chunk and fill it in with our payload. */
	*errp = sctp_make_violation_paramlen(asoc, chunk, param);

	return 0;
}


/* Do not attempt to handle the HOST_NAME parm.  However, do
 * send back an indicator to the peer.
 */
static int sctp_process_hn_param(const struct sctp_association *asoc,
				 union sctp_params param,
				 struct sctp_chunk *chunk,
				 struct sctp_chunk **errp)
{
	__u16 len = ntohs(param.p->length);

	/* Processing of the HOST_NAME parameter will generate an
	 * ABORT.  If we've accumulated any non-fatal errors, they
	 * would be unrecognized parameters and we should not include
	 * them in the ABORT.
	 */
	if (*errp)
		sctp_chunk_free(*errp);

	*errp = sctp_make_op_error_space(asoc, chunk, len);

	if (*errp) {
		sctp_init_cause(*errp, SCTP_ERROR_DNS_FAILED, len);
		sctp_addto_chunk(*errp, len, param.v);
	}

	/* Stop processing this chunk. */
	return 0;
}

static int sctp_verify_ext_param(struct net *net, union sctp_params param)
{
	__u16 num_ext = ntohs(param.p->length) - sizeof(struct sctp_paramhdr);
<<<<<<< HEAD
	int have_auth = 0;
=======
>>>>>>> bb176f67
	int have_asconf = 0;
	int have_auth = 0;
	int i;

	for (i = 0; i < num_ext; i++) {
		switch (param.ext->chunks[i]) {
		case SCTP_CID_AUTH:
			have_auth = 1;
			break;
		case SCTP_CID_ASCONF:
		case SCTP_CID_ASCONF_ACK:
			have_asconf = 1;
			break;
		}
	}

	/* ADD-IP Security: The draft requires us to ABORT or ignore the
	 * INIT/INIT-ACK if ADD-IP is listed, but AUTH is not.  Do this
	 * only if ADD-IP is turned on and we are not backward-compatible
	 * mode.
	 */
	if (net->sctp.addip_noauth)
		return 1;

	if (net->sctp.addip_enable && !have_auth && have_asconf)
		return 0;

	return 1;
}

static void sctp_process_ext_param(struct sctp_association *asoc,
				   union sctp_params param)
{
	__u16 num_ext = ntohs(param.p->length) - sizeof(struct sctp_paramhdr);
	struct net *net = sock_net(asoc->base.sk);
<<<<<<< HEAD
	__u16 num_ext = ntohs(param.p->length) - sizeof(struct sctp_paramhdr);
=======
>>>>>>> bb176f67
	int i;

	for (i = 0; i < num_ext; i++) {
		switch (param.ext->chunks[i]) {
		case SCTP_CID_RECONF:
			if (asoc->reconf_enable &&
			    !asoc->peer.reconf_capable)
				asoc->peer.reconf_capable = 1;
			break;
		case SCTP_CID_FWD_TSN:
			if (asoc->prsctp_enable && !asoc->peer.prsctp_capable)
				asoc->peer.prsctp_capable = 1;
			break;
		case SCTP_CID_AUTH:
			/* if the peer reports AUTH, assume that he
			 * supports AUTH.
			 */
			if (asoc->ep->auth_enable)
				asoc->peer.auth_capable = 1;
			break;
		case SCTP_CID_ASCONF:
		case SCTP_CID_ASCONF_ACK:
			if (net->sctp.addip_enable)
				asoc->peer.asconf_capable = 1;
			break;
		default:
			break;
		}
	}
}

/* RFC 3.2.1 & the Implementers Guide 2.2.
 *
 * The Parameter Types are encoded such that the
 * highest-order two bits specify the action that must be
 * taken if the processing endpoint does not recognize the
 * Parameter Type.
 *
 * 00 - Stop processing this parameter; do not process any further
 * 	parameters within this chunk
 *
 * 01 - Stop processing this parameter, do not process any further
 *	parameters within this chunk, and report the unrecognized
 *	parameter in an 'Unrecognized Parameter' ERROR chunk.
 *
 * 10 - Skip this parameter and continue processing.
 *
 * 11 - Skip this parameter and continue processing but
 *	report the unrecognized parameter in an
 *	'Unrecognized Parameter' ERROR chunk.
 *
 * Return value:
 * 	SCTP_IERROR_NO_ERROR - continue with the chunk
 * 	SCTP_IERROR_ERROR    - stop and report an error.
 * 	SCTP_IERROR_NOMEME   - out of memory.
 */
static enum sctp_ierror sctp_process_unk_param(
					const struct sctp_association *asoc,
					union sctp_params param,
					struct sctp_chunk *chunk,
					struct sctp_chunk **errp)
{
	int retval = SCTP_IERROR_NO_ERROR;

	switch (param.p->type & SCTP_PARAM_ACTION_MASK) {
	case SCTP_PARAM_ACTION_DISCARD:
		retval =  SCTP_IERROR_ERROR;
		break;
	case SCTP_PARAM_ACTION_SKIP:
		break;
	case SCTP_PARAM_ACTION_DISCARD_ERR:
		retval =  SCTP_IERROR_ERROR;
		/* Fall through */
	case SCTP_PARAM_ACTION_SKIP_ERR:
		/* Make an ERROR chunk, preparing enough room for
		 * returning multiple unknown parameters.
		 */
		if (NULL == *errp)
			*errp = sctp_make_op_error_fixed(asoc, chunk);

		if (*errp) {
			if (!sctp_init_cause_fixed(*errp, SCTP_ERROR_UNKNOWN_PARAM,
					SCTP_PAD4(ntohs(param.p->length))))
				sctp_addto_chunk_fixed(*errp,
						SCTP_PAD4(ntohs(param.p->length)),
						param.v);
		} else {
			/* If there is no memory for generating the ERROR
			 * report as specified, an ABORT will be triggered
			 * to the peer and the association won't be
			 * established.
			 */
			retval = SCTP_IERROR_NOMEM;
		}
		break;
	default:
		break;
	}

	return retval;
}

/* Verify variable length parameters
 * Return values:
 * 	SCTP_IERROR_ABORT - trigger an ABORT
 * 	SCTP_IERROR_NOMEM - out of memory (abort)
 *	SCTP_IERROR_ERROR - stop processing, trigger an ERROR
 * 	SCTP_IERROR_NO_ERROR - continue with the chunk
 */
<<<<<<< HEAD
static sctp_ierror_t sctp_verify_param(struct net *net,
					const struct sctp_endpoint *ep,
					const struct sctp_association *asoc,
					union sctp_params param,
					enum sctp_cid cid,
					struct sctp_chunk *chunk,
					struct sctp_chunk **err_chunk)
=======
static enum sctp_ierror sctp_verify_param(struct net *net,
					  const struct sctp_endpoint *ep,
					  const struct sctp_association *asoc,
					  union sctp_params param,
					  enum sctp_cid cid,
					  struct sctp_chunk *chunk,
					  struct sctp_chunk **err_chunk)
>>>>>>> bb176f67
{
	struct sctp_hmac_algo_param *hmacs;
	int retval = SCTP_IERROR_NO_ERROR;
	__u16 n_elt, id = 0;
	int i;

	/* FIXME - This routine is not looking at each parameter per the
	 * chunk type, i.e., unrecognized parameters should be further
	 * identified based on the chunk id.
	 */

	switch (param.p->type) {
	case SCTP_PARAM_IPV4_ADDRESS:
	case SCTP_PARAM_IPV6_ADDRESS:
	case SCTP_PARAM_COOKIE_PRESERVATIVE:
	case SCTP_PARAM_SUPPORTED_ADDRESS_TYPES:
	case SCTP_PARAM_STATE_COOKIE:
	case SCTP_PARAM_HEARTBEAT_INFO:
	case SCTP_PARAM_UNRECOGNIZED_PARAMETERS:
	case SCTP_PARAM_ECN_CAPABLE:
	case SCTP_PARAM_ADAPTATION_LAYER_IND:
		break;

	case SCTP_PARAM_SUPPORTED_EXT:
		if (!sctp_verify_ext_param(net, param))
			return SCTP_IERROR_ABORT;
		break;

	case SCTP_PARAM_SET_PRIMARY:
		if (net->sctp.addip_enable)
			break;
		goto fallthrough;

	case SCTP_PARAM_HOST_NAME_ADDRESS:
		/* Tell the peer, we won't support this param.  */
		sctp_process_hn_param(asoc, param, chunk, err_chunk);
		retval = SCTP_IERROR_ABORT;
		break;

	case SCTP_PARAM_FWD_TSN_SUPPORT:
		if (ep->prsctp_enable)
			break;
		goto fallthrough;

	case SCTP_PARAM_RANDOM:
		if (!ep->auth_enable)
			goto fallthrough;

		/* SCTP-AUTH: Secion 6.1
		 * If the random number is not 32 byte long the association
		 * MUST be aborted.  The ABORT chunk SHOULD contain the error
		 * cause 'Protocol Violation'.
		 */
		if (SCTP_AUTH_RANDOM_LENGTH !=
			ntohs(param.p->length) - sizeof(struct sctp_paramhdr)) {
			sctp_process_inv_paramlength(asoc, param.p,
							chunk, err_chunk);
			retval = SCTP_IERROR_ABORT;
		}
		break;

	case SCTP_PARAM_CHUNKS:
		if (!ep->auth_enable)
			goto fallthrough;

		/* SCTP-AUTH: Section 3.2
		 * The CHUNKS parameter MUST be included once in the INIT or
		 *  INIT-ACK chunk if the sender wants to receive authenticated
		 *  chunks.  Its maximum length is 260 bytes.
		 */
		if (260 < ntohs(param.p->length)) {
			sctp_process_inv_paramlength(asoc, param.p,
						     chunk, err_chunk);
			retval = SCTP_IERROR_ABORT;
		}
		break;

	case SCTP_PARAM_HMAC_ALGO:
		if (!ep->auth_enable)
			goto fallthrough;

		hmacs = (struct sctp_hmac_algo_param *)param.p;
		n_elt = (ntohs(param.p->length) -
			 sizeof(struct sctp_paramhdr)) >> 1;

		/* SCTP-AUTH: Section 6.1
		 * The HMAC algorithm based on SHA-1 MUST be supported and
		 * included in the HMAC-ALGO parameter.
		 */
		for (i = 0; i < n_elt; i++) {
			id = ntohs(hmacs->hmac_ids[i]);

			if (id == SCTP_AUTH_HMAC_ID_SHA1)
				break;
		}

		if (id != SCTP_AUTH_HMAC_ID_SHA1) {
			sctp_process_inv_paramlength(asoc, param.p, chunk,
						     err_chunk);
			retval = SCTP_IERROR_ABORT;
		}
		break;
fallthrough:
	default:
		pr_debug("%s: unrecognized param:%d for chunk:%d\n",
			 __func__, ntohs(param.p->type), cid);

		retval = sctp_process_unk_param(asoc, param, chunk, err_chunk);
		break;
	}
	return retval;
}

/* Verify the INIT packet before we process it.  */
int sctp_verify_init(struct net *net, const struct sctp_endpoint *ep,
		     const struct sctp_association *asoc, enum sctp_cid cid,
		     struct sctp_init_chunk *peer_init,
		     struct sctp_chunk *chunk, struct sctp_chunk **errp)
{
	union sctp_params param;
	bool has_cookie = false;
	int result;

	/* Check for missing mandatory parameters. Note: Initial TSN is
	 * also mandatory, but is not checked here since the valid range
	 * is 0..2**32-1. RFC4960, section 3.3.3.
	 */
	if (peer_init->init_hdr.num_outbound_streams == 0 ||
	    peer_init->init_hdr.num_inbound_streams == 0 ||
	    peer_init->init_hdr.init_tag == 0 ||
	    ntohl(peer_init->init_hdr.a_rwnd) < SCTP_DEFAULT_MINWINDOW)
		return sctp_process_inv_mandatory(asoc, chunk, errp);

	sctp_walk_params(param, peer_init, init_hdr.params) {
		if (param.p->type == SCTP_PARAM_STATE_COOKIE)
			has_cookie = true;
	}

	/* There is a possibility that a parameter length was bad and
	 * in that case we would have stoped walking the parameters.
	 * The current param.p would point at the bad one.
	 * Current consensus on the mailing list is to generate a PROTOCOL
	 * VIOLATION error.  We build the ERROR chunk here and let the normal
	 * error handling code build and send the packet.
	 */
	if (param.v != (void *)chunk->chunk_end)
		return sctp_process_inv_paramlength(asoc, param.p, chunk, errp);

	/* The only missing mandatory param possible today is
	 * the state cookie for an INIT-ACK chunk.
	 */
	if ((SCTP_CID_INIT_ACK == cid) && !has_cookie)
		return sctp_process_missing_param(asoc, SCTP_PARAM_STATE_COOKIE,
						  chunk, errp);

	/* Verify all the variable length parameters */
	sctp_walk_params(param, peer_init, init_hdr.params) {
		result = sctp_verify_param(net, ep, asoc, param, cid,
					   chunk, errp);
		switch (result) {
		case SCTP_IERROR_ABORT:
		case SCTP_IERROR_NOMEM:
			return 0;
		case SCTP_IERROR_ERROR:
			return 1;
		case SCTP_IERROR_NO_ERROR:
		default:
			break;
		}

	} /* for (loop through all parameters) */

	return 1;
}

/* Unpack the parameters in an INIT packet into an association.
 * Returns 0 on failure, else success.
 * FIXME:  This is an association method.
 */
int sctp_process_init(struct sctp_association *asoc, struct sctp_chunk *chunk,
		      const union sctp_addr *peer_addr,
		      struct sctp_init_chunk *peer_init, gfp_t gfp)
{
	struct net *net = sock_net(asoc->base.sk);
	struct sctp_transport *transport;
	struct list_head *pos, *temp;
	union sctp_params param;
	union sctp_addr addr;
	struct sctp_af *af;
	int src_match = 0;
	char *cookie;

	/* We must include the address that the INIT packet came from.
	 * This is the only address that matters for an INIT packet.
	 * When processing a COOKIE ECHO, we retrieve the from address
	 * of the INIT from the cookie.
	 */

	/* This implementation defaults to making the first transport
	 * added as the primary transport.  The source address seems to
	 * be a a better choice than any of the embedded addresses.
	 */
	if (!sctp_assoc_add_peer(asoc, peer_addr, gfp, SCTP_ACTIVE))
		goto nomem;

	if (sctp_cmp_addr_exact(sctp_source(chunk), peer_addr))
		src_match = 1;

	/* Process the initialization parameters.  */
	sctp_walk_params(param, peer_init, init_hdr.params) {
		if (!src_match && (param.p->type == SCTP_PARAM_IPV4_ADDRESS ||
		    param.p->type == SCTP_PARAM_IPV6_ADDRESS)) {
			af = sctp_get_af_specific(param_type2af(param.p->type));
			af->from_addr_param(&addr, param.addr,
					    chunk->sctp_hdr->source, 0);
			if (sctp_cmp_addr_exact(sctp_source(chunk), &addr))
				src_match = 1;
		}

		if (!sctp_process_param(asoc, param, peer_addr, gfp))
			goto clean_up;
	}

	/* source address of chunk may not match any valid address */
	if (!src_match)
		goto clean_up;

	/* AUTH: After processing the parameters, make sure that we
	 * have all the required info to potentially do authentications.
	 */
	if (asoc->peer.auth_capable && (!asoc->peer.peer_random ||
					!asoc->peer.peer_hmacs))
		asoc->peer.auth_capable = 0;

	/* In a non-backward compatible mode, if the peer claims
	 * support for ADD-IP but not AUTH,  the ADD-IP spec states
	 * that we MUST ABORT the association. Section 6.  The section
	 * also give us an option to silently ignore the packet, which
	 * is what we'll do here.
	 */
	if (!net->sctp.addip_noauth &&
	     (asoc->peer.asconf_capable && !asoc->peer.auth_capable)) {
		asoc->peer.addip_disabled_mask |= (SCTP_PARAM_ADD_IP |
						  SCTP_PARAM_DEL_IP |
						  SCTP_PARAM_SET_PRIMARY);
		asoc->peer.asconf_capable = 0;
		goto clean_up;
	}

	/* Walk list of transports, removing transports in the UNKNOWN state. */
	list_for_each_safe(pos, temp, &asoc->peer.transport_addr_list) {
		transport = list_entry(pos, struct sctp_transport, transports);
		if (transport->state == SCTP_UNKNOWN) {
			sctp_assoc_rm_peer(asoc, transport);
		}
	}

	/* The fixed INIT headers are always in network byte
	 * order.
	 */
	asoc->peer.i.init_tag =
		ntohl(peer_init->init_hdr.init_tag);
	asoc->peer.i.a_rwnd =
		ntohl(peer_init->init_hdr.a_rwnd);
	asoc->peer.i.num_outbound_streams =
		ntohs(peer_init->init_hdr.num_outbound_streams);
	asoc->peer.i.num_inbound_streams =
		ntohs(peer_init->init_hdr.num_inbound_streams);
	asoc->peer.i.initial_tsn =
		ntohl(peer_init->init_hdr.initial_tsn);

	asoc->strreset_inseq = asoc->peer.i.initial_tsn;

	/* Apply the upper bounds for output streams based on peer's
	 * number of inbound streams.
	 */
	if (asoc->c.sinit_num_ostreams  >
	    ntohs(peer_init->init_hdr.num_inbound_streams)) {
		asoc->c.sinit_num_ostreams =
			ntohs(peer_init->init_hdr.num_inbound_streams);
	}

	if (asoc->c.sinit_max_instreams >
	    ntohs(peer_init->init_hdr.num_outbound_streams)) {
		asoc->c.sinit_max_instreams =
			ntohs(peer_init->init_hdr.num_outbound_streams);
	}

	/* Copy Initiation tag from INIT to VT_peer in cookie.   */
	asoc->c.peer_vtag = asoc->peer.i.init_tag;

	/* Peer Rwnd   : Current calculated value of the peer's rwnd.  */
	asoc->peer.rwnd = asoc->peer.i.a_rwnd;

	/* Copy cookie in case we need to resend COOKIE-ECHO. */
	cookie = asoc->peer.cookie;
	if (cookie) {
		asoc->peer.cookie = kmemdup(cookie, asoc->peer.cookie_len, gfp);
		if (!asoc->peer.cookie)
			goto clean_up;
	}

	/* RFC 2960 7.2.1 The initial value of ssthresh MAY be arbitrarily
	 * high (for example, implementations MAY use the size of the receiver
	 * advertised window).
	 */
	list_for_each_entry(transport, &asoc->peer.transport_addr_list,
			transports) {
		transport->ssthresh = asoc->peer.i.a_rwnd;
	}

	/* Set up the TSN tracking pieces.  */
	if (!sctp_tsnmap_init(&asoc->peer.tsn_map, SCTP_TSN_MAP_INITIAL,
				asoc->peer.i.initial_tsn, gfp))
		goto clean_up;

	/* RFC 2960 6.5 Stream Identifier and Stream Sequence Number
	 *
	 * The stream sequence number in all the streams shall start
	 * from 0 when the association is established.  Also, when the
	 * stream sequence number reaches the value 65535 the next
	 * stream sequence number shall be set to 0.
	 */

	if (sctp_stream_init(&asoc->stream, asoc->c.sinit_num_ostreams,
			     asoc->c.sinit_max_instreams, gfp))
		goto clean_up;

	if (!asoc->temp && sctp_assoc_set_id(asoc, gfp))
		goto clean_up;

	/* ADDIP Section 4.1 ASCONF Chunk Procedures
	 *
	 * When an endpoint has an ASCONF signaled change to be sent to the
	 * remote endpoint it should do the following:
	 * ...
	 * A2) A serial number should be assigned to the Chunk. The serial
	 * number should be a monotonically increasing number. All serial
	 * numbers are defined to be initialized at the start of the
	 * association to the same value as the Initial TSN.
	 */
	asoc->peer.addip_serial = asoc->peer.i.initial_tsn - 1;
	return 1;

clean_up:
	/* Release the transport structures. */
	list_for_each_safe(pos, temp, &asoc->peer.transport_addr_list) {
		transport = list_entry(pos, struct sctp_transport, transports);
		if (transport->state != SCTP_ACTIVE)
			sctp_assoc_rm_peer(asoc, transport);
	}

nomem:
	return 0;
}


/* Update asoc with the option described in param.
 *
 * RFC2960 3.3.2.1 Optional/Variable Length Parameters in INIT
 *
 * asoc is the association to update.
 * param is the variable length parameter to use for update.
 * cid tells us if this is an INIT, INIT ACK or COOKIE ECHO.
 * If the current packet is an INIT we want to minimize the amount of
 * work we do.  In particular, we should not build transport
 * structures for the addresses.
 */
static int sctp_process_param(struct sctp_association *asoc,
			      union sctp_params param,
			      const union sctp_addr *peer_addr,
			      gfp_t gfp)
{
	struct net *net = sock_net(asoc->base.sk);
	struct sctp_endpoint *ep = asoc->ep;
	union sctp_addr_param *addr_param;
	struct sctp_transport *t;
	enum sctp_scope scope;
	union sctp_addr addr;
	struct sctp_af *af;
	int retval = 1, i;
	u32 stale;
	__u16 sat;

	/* We maintain all INIT parameters in network byte order all the
	 * time.  This allows us to not worry about whether the parameters
	 * came from a fresh INIT, and INIT ACK, or were stored in a cookie.
	 */
	switch (param.p->type) {
	case SCTP_PARAM_IPV6_ADDRESS:
		if (PF_INET6 != asoc->base.sk->sk_family)
			break;
		goto do_addr_param;

	case SCTP_PARAM_IPV4_ADDRESS:
		/* v4 addresses are not allowed on v6-only socket */
		if (ipv6_only_sock(asoc->base.sk))
			break;
do_addr_param:
		af = sctp_get_af_specific(param_type2af(param.p->type));
		af->from_addr_param(&addr, param.addr, htons(asoc->peer.port), 0);
		scope = sctp_scope(peer_addr);
		if (sctp_in_scope(net, &addr, scope))
			if (!sctp_assoc_add_peer(asoc, &addr, gfp, SCTP_UNCONFIRMED))
				return 0;
		break;

	case SCTP_PARAM_COOKIE_PRESERVATIVE:
		if (!net->sctp.cookie_preserve_enable)
			break;

		stale = ntohl(param.life->lifespan_increment);

		/* Suggested Cookie Life span increment's unit is msec,
		 * (1/1000sec).
		 */
		asoc->cookie_life = ktime_add_ms(asoc->cookie_life, stale);
		break;

	case SCTP_PARAM_HOST_NAME_ADDRESS:
		pr_debug("%s: unimplemented SCTP_HOST_NAME_ADDRESS\n", __func__);
		break;

	case SCTP_PARAM_SUPPORTED_ADDRESS_TYPES:
		/* Turn off the default values first so we'll know which
		 * ones are really set by the peer.
		 */
		asoc->peer.ipv4_address = 0;
		asoc->peer.ipv6_address = 0;

		/* Assume that peer supports the address family
		 * by which it sends a packet.
		 */
		if (peer_addr->sa.sa_family == AF_INET6)
			asoc->peer.ipv6_address = 1;
		else if (peer_addr->sa.sa_family == AF_INET)
			asoc->peer.ipv4_address = 1;

		/* Cycle through address types; avoid divide by 0. */
		sat = ntohs(param.p->length) - sizeof(struct sctp_paramhdr);
		if (sat)
			sat /= sizeof(__u16);

		for (i = 0; i < sat; ++i) {
			switch (param.sat->types[i]) {
			case SCTP_PARAM_IPV4_ADDRESS:
				asoc->peer.ipv4_address = 1;
				break;

			case SCTP_PARAM_IPV6_ADDRESS:
				if (PF_INET6 == asoc->base.sk->sk_family)
					asoc->peer.ipv6_address = 1;
				break;

			case SCTP_PARAM_HOST_NAME_ADDRESS:
				asoc->peer.hostname_address = 1;
				break;

			default: /* Just ignore anything else.  */
				break;
			}
		}
		break;

	case SCTP_PARAM_STATE_COOKIE:
		asoc->peer.cookie_len =
			ntohs(param.p->length) - sizeof(struct sctp_paramhdr);
		asoc->peer.cookie = param.cookie->body;
		break;

	case SCTP_PARAM_HEARTBEAT_INFO:
		/* Would be odd to receive, but it causes no problems. */
		break;

	case SCTP_PARAM_UNRECOGNIZED_PARAMETERS:
		/* Rejected during verify stage. */
		break;

	case SCTP_PARAM_ECN_CAPABLE:
		asoc->peer.ecn_capable = 1;
		break;

	case SCTP_PARAM_ADAPTATION_LAYER_IND:
		asoc->peer.adaptation_ind = ntohl(param.aind->adaptation_ind);
		break;

	case SCTP_PARAM_SET_PRIMARY:
		if (!net->sctp.addip_enable)
			goto fall_through;

		addr_param = param.v + sizeof(struct sctp_addip_param);

		af = sctp_get_af_specific(param_type2af(addr_param->p.type));
		if (af == NULL)
			break;

		af->from_addr_param(&addr, addr_param,
				    htons(asoc->peer.port), 0);

		/* if the address is invalid, we can't process it.
		 * XXX: see spec for what to do.
		 */
		if (!af->addr_valid(&addr, NULL, NULL))
			break;

		t = sctp_assoc_lookup_paddr(asoc, &addr);
		if (!t)
			break;

		sctp_assoc_set_primary(asoc, t);
		break;

	case SCTP_PARAM_SUPPORTED_EXT:
		sctp_process_ext_param(asoc, param);
		break;

	case SCTP_PARAM_FWD_TSN_SUPPORT:
		if (asoc->prsctp_enable) {
			asoc->peer.prsctp_capable = 1;
			break;
		}
		/* Fall Through */
		goto fall_through;

	case SCTP_PARAM_RANDOM:
		if (!ep->auth_enable)
			goto fall_through;

		/* Save peer's random parameter */
		asoc->peer.peer_random = kmemdup(param.p,
					    ntohs(param.p->length), gfp);
		if (!asoc->peer.peer_random) {
			retval = 0;
			break;
		}
		break;

	case SCTP_PARAM_HMAC_ALGO:
		if (!ep->auth_enable)
			goto fall_through;

		/* Save peer's HMAC list */
		asoc->peer.peer_hmacs = kmemdup(param.p,
					    ntohs(param.p->length), gfp);
		if (!asoc->peer.peer_hmacs) {
			retval = 0;
			break;
		}

		/* Set the default HMAC the peer requested*/
		sctp_auth_asoc_set_default_hmac(asoc, param.hmac_algo);
		break;

	case SCTP_PARAM_CHUNKS:
		if (!ep->auth_enable)
			goto fall_through;

		asoc->peer.peer_chunks = kmemdup(param.p,
					    ntohs(param.p->length), gfp);
		if (!asoc->peer.peer_chunks)
			retval = 0;
		break;
fall_through:
	default:
		/* Any unrecognized parameters should have been caught
		 * and handled by sctp_verify_param() which should be
		 * called prior to this routine.  Simply log the error
		 * here.
		 */
		pr_debug("%s: ignoring param:%d for association:%p.\n",
			 __func__, ntohs(param.p->type), asoc);
		break;
	}

	return retval;
}

/* Select a new verification tag.  */
__u32 sctp_generate_tag(const struct sctp_endpoint *ep)
{
	/* I believe that this random number generator complies with RFC1750.
	 * A tag of 0 is reserved for special cases (e.g. INIT).
	 */
	__u32 x;

	do {
		get_random_bytes(&x, sizeof(__u32));
	} while (x == 0);

	return x;
}

/* Select an initial TSN to send during startup.  */
__u32 sctp_generate_tsn(const struct sctp_endpoint *ep)
{
	__u32 retval;

	get_random_bytes(&retval, sizeof(__u32));
	return retval;
}

/*
 * ADDIP 3.1.1 Address Configuration Change Chunk (ASCONF)
 *      0                   1                   2                   3
 *      0 1 2 3 4 5 6 7 8 9 0 1 2 3 4 5 6 7 8 9 0 1 2 3 4 5 6 7 8 9 0 1
 *     +-+-+-+-+-+-+-+-+-+-+-+-+-+-+-+-+-+-+-+-+-+-+-+-+-+-+-+-+-+-+-+-+
 *     | Type = 0xC1   |  Chunk Flags  |      Chunk Length             |
 *     +-+-+-+-+-+-+-+-+-+-+-+-+-+-+-+-+-+-+-+-+-+-+-+-+-+-+-+-+-+-+-+-+
 *     |                       Serial Number                           |
 *     +-+-+-+-+-+-+-+-+-+-+-+-+-+-+-+-+-+-+-+-+-+-+-+-+-+-+-+-+-+-+-+-+
 *     |                    Address Parameter                          |
 *     +-+-+-+-+-+-+-+-+-+-+-+-+-+-+-+-+-+-+-+-+-+-+-+-+-+-+-+-+-+-+-+-+
 *     |                     ASCONF Parameter #1                       |
 *     +-+-+-+-+-+-+-+-+-+-+-+-+-+-+-+-+-+-+-+-+-+-+-+-+-+-+-+-+-+-+-+-+
 *     \                                                               \
 *     /                             ....                              /
 *     \                                                               \
 *     +-+-+-+-+-+-+-+-+-+-+-+-+-+-+-+-+-+-+-+-+-+-+-+-+-+-+-+-+-+-+-+-+
 *     |                     ASCONF Parameter #N                       |
 *      +-+-+-+-+-+-+-+-+-+-+-+-+-+-+-+-+-+-+-+-+-+-+-+-+-+-+-+-+-+-+-+-+
 *
 * Address Parameter and other parameter will not be wrapped in this function
 */
static struct sctp_chunk *sctp_make_asconf(struct sctp_association *asoc,
					   union sctp_addr *addr,
					   int vparam_len)
{
	struct sctp_addiphdr asconf;
	struct sctp_chunk *retval;
	int length = sizeof(asconf) + vparam_len;
	union sctp_addr_param addrparam;
	int addrlen;
	struct sctp_af *af = sctp_get_af_specific(addr->v4.sin_family);

	addrlen = af->to_addr_param(addr, &addrparam);
	if (!addrlen)
		return NULL;
	length += addrlen;

	/* Create the chunk.  */
	retval = sctp_make_control(asoc, SCTP_CID_ASCONF, 0, length,
				   GFP_ATOMIC);
	if (!retval)
		return NULL;

	asconf.serial = htonl(asoc->addip_serial++);

	retval->subh.addip_hdr =
		sctp_addto_chunk(retval, sizeof(asconf), &asconf);
	retval->param_hdr.v =
		sctp_addto_chunk(retval, addrlen, &addrparam);

	return retval;
}

/* ADDIP
 * 3.2.1 Add IP Address
 * 	0                   1                   2                   3
 * 	0 1 2 3 4 5 6 7 8 9 0 1 2 3 4 5 6 7 8 9 0 1 2 3 4 5 6 7 8 9 0 1
 *     +-+-+-+-+-+-+-+-+-+-+-+-+-+-+-+-+-+-+-+-+-+-+-+-+-+-+-+-+-+-+-+-+
 *     |        Type = 0xC001          |    Length = Variable          |
 *     +-+-+-+-+-+-+-+-+-+-+-+-+-+-+-+-+-+-+-+-+-+-+-+-+-+-+-+-+-+-+-+-+
 *     |               ASCONF-Request Correlation ID                   |
 *     +-+-+-+-+-+-+-+-+-+-+-+-+-+-+-+-+-+-+-+-+-+-+-+-+-+-+-+-+-+-+-+-+
 *     |                       Address Parameter                       |
 *     +-+-+-+-+-+-+-+-+-+-+-+-+-+-+-+-+-+-+-+-+-+-+-+-+-+-+-+-+-+-+-+-+
 *
 * 3.2.2 Delete IP Address
 * 	0                   1                   2                   3
 * 	0 1 2 3 4 5 6 7 8 9 0 1 2 3 4 5 6 7 8 9 0 1 2 3 4 5 6 7 8 9 0 1
 *     +-+-+-+-+-+-+-+-+-+-+-+-+-+-+-+-+-+-+-+-+-+-+-+-+-+-+-+-+-+-+-+-+
 *     |        Type = 0xC002          |    Length = Variable          |
 *     +-+-+-+-+-+-+-+-+-+-+-+-+-+-+-+-+-+-+-+-+-+-+-+-+-+-+-+-+-+-+-+-+
 *     |               ASCONF-Request Correlation ID                   |
 *     +-+-+-+-+-+-+-+-+-+-+-+-+-+-+-+-+-+-+-+-+-+-+-+-+-+-+-+-+-+-+-+-+
 *     |                       Address Parameter                       |
 *     +-+-+-+-+-+-+-+-+-+-+-+-+-+-+-+-+-+-+-+-+-+-+-+-+-+-+-+-+-+-+-+-+
 *
 */
struct sctp_chunk *sctp_make_asconf_update_ip(struct sctp_association *asoc,
					      union sctp_addr *laddr,
					      struct sockaddr *addrs,
					      int addrcnt, __be16 flags)
{
	union sctp_addr_param addr_param;
	struct sctp_addip_param	param;
	int paramlen = sizeof(param);
	struct sctp_chunk *retval;
	int addr_param_len = 0;
	union sctp_addr *addr;
	int totallen = 0, i;
	int del_pickup = 0;
	struct sctp_af *af;
	void *addr_buf;

	/* Get total length of all the address parameters. */
	addr_buf = addrs;
	for (i = 0; i < addrcnt; i++) {
		addr = addr_buf;
		af = sctp_get_af_specific(addr->v4.sin_family);
		addr_param_len = af->to_addr_param(addr, &addr_param);

		totallen += paramlen;
		totallen += addr_param_len;

		addr_buf += af->sockaddr_len;
		if (asoc->asconf_addr_del_pending && !del_pickup) {
			/* reuse the parameter length from the same scope one */
			totallen += paramlen;
			totallen += addr_param_len;
			del_pickup = 1;

			pr_debug("%s: picked same-scope del_pending addr, "
				 "totallen for all addresses is %d\n",
				 __func__, totallen);
		}
	}

	/* Create an asconf chunk with the required length. */
	retval = sctp_make_asconf(asoc, laddr, totallen);
	if (!retval)
		return NULL;

	/* Add the address parameters to the asconf chunk. */
	addr_buf = addrs;
	for (i = 0; i < addrcnt; i++) {
		addr = addr_buf;
		af = sctp_get_af_specific(addr->v4.sin_family);
		addr_param_len = af->to_addr_param(addr, &addr_param);
		param.param_hdr.type = flags;
		param.param_hdr.length = htons(paramlen + addr_param_len);
		param.crr_id = i;

		sctp_addto_chunk(retval, paramlen, &param);
		sctp_addto_chunk(retval, addr_param_len, &addr_param);

		addr_buf += af->sockaddr_len;
	}
	if (flags == SCTP_PARAM_ADD_IP && del_pickup) {
		addr = asoc->asconf_addr_del_pending;
		af = sctp_get_af_specific(addr->v4.sin_family);
		addr_param_len = af->to_addr_param(addr, &addr_param);
		param.param_hdr.type = SCTP_PARAM_DEL_IP;
		param.param_hdr.length = htons(paramlen + addr_param_len);
		param.crr_id = i;

		sctp_addto_chunk(retval, paramlen, &param);
		sctp_addto_chunk(retval, addr_param_len, &addr_param);
	}
	return retval;
}

/* ADDIP
 * 3.2.4 Set Primary IP Address
 *	0                   1                   2                   3
 *	0 1 2 3 4 5 6 7 8 9 0 1 2 3 4 5 6 7 8 9 0 1 2 3 4 5 6 7 8 9 0 1
 *     +-+-+-+-+-+-+-+-+-+-+-+-+-+-+-+-+-+-+-+-+-+-+-+-+-+-+-+-+-+-+-+-+
 *     |        Type =0xC004           |    Length = Variable          |
 *     +-+-+-+-+-+-+-+-+-+-+-+-+-+-+-+-+-+-+-+-+-+-+-+-+-+-+-+-+-+-+-+-+
 *     |               ASCONF-Request Correlation ID                   |
 *     +-+-+-+-+-+-+-+-+-+-+-+-+-+-+-+-+-+-+-+-+-+-+-+-+-+-+-+-+-+-+-+-+
 *     |                       Address Parameter                       |
 *     +-+-+-+-+-+-+-+-+-+-+-+-+-+-+-+-+-+-+-+-+-+-+-+-+-+-+-+-+-+-+-+-+
 *
 * Create an ASCONF chunk with Set Primary IP address parameter.
 */
struct sctp_chunk *sctp_make_asconf_set_prim(struct sctp_association *asoc,
					     union sctp_addr *addr)
{
	struct sctp_af *af = sctp_get_af_specific(addr->v4.sin_family);
	union sctp_addr_param addrparam;
	struct sctp_addip_param	param;
	struct sctp_chunk *retval;
	int len = sizeof(param);
	int addrlen;

	addrlen = af->to_addr_param(addr, &addrparam);
	if (!addrlen)
		return NULL;
	len += addrlen;

	/* Create the chunk and make asconf header. */
	retval = sctp_make_asconf(asoc, addr, len);
	if (!retval)
		return NULL;

	param.param_hdr.type = SCTP_PARAM_SET_PRIMARY;
	param.param_hdr.length = htons(len);
	param.crr_id = 0;

	sctp_addto_chunk(retval, sizeof(param), &param);
	sctp_addto_chunk(retval, addrlen, &addrparam);

	return retval;
}

/* ADDIP 3.1.2 Address Configuration Acknowledgement Chunk (ASCONF-ACK)
 *      0                   1                   2                   3
 *      0 1 2 3 4 5 6 7 8 9 0 1 2 3 4 5 6 7 8 9 0 1 2 3 4 5 6 7 8 9 0 1
 *     +-+-+-+-+-+-+-+-+-+-+-+-+-+-+-+-+-+-+-+-+-+-+-+-+-+-+-+-+-+-+-+-+
 *     | Type = 0x80   |  Chunk Flags  |      Chunk Length             |
 *     +-+-+-+-+-+-+-+-+-+-+-+-+-+-+-+-+-+-+-+-+-+-+-+-+-+-+-+-+-+-+-+-+
 *     |                       Serial Number                           |
 *     +-+-+-+-+-+-+-+-+-+-+-+-+-+-+-+-+-+-+-+-+-+-+-+-+-+-+-+-+-+-+-+-+
 *     |                 ASCONF Parameter Response#1                   |
 *     +-+-+-+-+-+-+-+-+-+-+-+-+-+-+-+-+-+-+-+-+-+-+-+-+-+-+-+-+-+-+-+-+
 *     \                                                               \
 *     /                             ....                              /
 *     \                                                               \
 *     +-+-+-+-+-+-+-+-+-+-+-+-+-+-+-+-+-+-+-+-+-+-+-+-+-+-+-+-+-+-+-+-+
 *     |                 ASCONF Parameter Response#N                   |
 *     +-+-+-+-+-+-+-+-+-+-+-+-+-+-+-+-+-+-+-+-+-+-+-+-+-+-+-+-+-+-+-+-+
 *
 * Create an ASCONF_ACK chunk with enough space for the parameter responses.
 */
static struct sctp_chunk *sctp_make_asconf_ack(const struct sctp_association *asoc,
					       __u32 serial, int vparam_len)
{
	struct sctp_addiphdr asconf;
	struct sctp_chunk *retval;
	int length = sizeof(asconf) + vparam_len;

	/* Create the chunk.  */
	retval = sctp_make_control(asoc, SCTP_CID_ASCONF_ACK, 0, length,
				   GFP_ATOMIC);
	if (!retval)
		return NULL;

	asconf.serial = htonl(serial);

	retval->subh.addip_hdr =
		sctp_addto_chunk(retval, sizeof(asconf), &asconf);

	return retval;
}

/* Add response parameters to an ASCONF_ACK chunk. */
static void sctp_add_asconf_response(struct sctp_chunk *chunk, __be32 crr_id,
				     __be16 err_code,
				     struct sctp_addip_param *asconf_param)
{
	struct sctp_addip_param ack_param;
	struct sctp_errhdr err_param;
	int asconf_param_len = 0;
	int err_param_len = 0;
	__be16 response_type;

	if (SCTP_ERROR_NO_ERROR == err_code) {
		response_type = SCTP_PARAM_SUCCESS_REPORT;
	} else {
		response_type = SCTP_PARAM_ERR_CAUSE;
		err_param_len = sizeof(err_param);
		if (asconf_param)
			asconf_param_len =
				 ntohs(asconf_param->param_hdr.length);
	}

	/* Add Success Indication or Error Cause Indication parameter. */
	ack_param.param_hdr.type = response_type;
	ack_param.param_hdr.length = htons(sizeof(ack_param) +
					   err_param_len +
					   asconf_param_len);
	ack_param.crr_id = crr_id;
	sctp_addto_chunk(chunk, sizeof(ack_param), &ack_param);

	if (SCTP_ERROR_NO_ERROR == err_code)
		return;

	/* Add Error Cause parameter. */
	err_param.cause = err_code;
	err_param.length = htons(err_param_len + asconf_param_len);
	sctp_addto_chunk(chunk, err_param_len, &err_param);

	/* Add the failed TLV copied from ASCONF chunk. */
	if (asconf_param)
		sctp_addto_chunk(chunk, asconf_param_len, asconf_param);
}

/* Process a asconf parameter. */
static __be16 sctp_process_asconf_param(struct sctp_association *asoc,
					struct sctp_chunk *asconf,
					struct sctp_addip_param *asconf_param)
{
	union sctp_addr_param *addr_param;
	struct sctp_transport *peer;
	union sctp_addr	addr;
	struct sctp_af *af;

	addr_param = (void *)asconf_param + sizeof(*asconf_param);

	if (asconf_param->param_hdr.type != SCTP_PARAM_ADD_IP &&
	    asconf_param->param_hdr.type != SCTP_PARAM_DEL_IP &&
	    asconf_param->param_hdr.type != SCTP_PARAM_SET_PRIMARY)
		return SCTP_ERROR_UNKNOWN_PARAM;

	switch (addr_param->p.type) {
	case SCTP_PARAM_IPV6_ADDRESS:
		if (!asoc->peer.ipv6_address)
			return SCTP_ERROR_DNS_FAILED;
		break;
	case SCTP_PARAM_IPV4_ADDRESS:
		if (!asoc->peer.ipv4_address)
			return SCTP_ERROR_DNS_FAILED;
		break;
	default:
		return SCTP_ERROR_DNS_FAILED;
	}

	af = sctp_get_af_specific(param_type2af(addr_param->p.type));
	if (unlikely(!af))
		return SCTP_ERROR_DNS_FAILED;

	af->from_addr_param(&addr, addr_param, htons(asoc->peer.port), 0);

	/* ADDIP 4.2.1  This parameter MUST NOT contain a broadcast
	 * or multicast address.
	 * (note: wildcard is permitted and requires special handling so
	 *  make sure we check for that)
	 */
	if (!af->is_any(&addr) && !af->addr_valid(&addr, NULL, asconf->skb))
		return SCTP_ERROR_DNS_FAILED;

	switch (asconf_param->param_hdr.type) {
	case SCTP_PARAM_ADD_IP:
		/* Section 4.2.1:
		 * If the address 0.0.0.0 or ::0 is provided, the source
		 * address of the packet MUST be added.
		 */
		if (af->is_any(&addr))
			memcpy(&addr, &asconf->source, sizeof(addr));

		/* ADDIP 4.3 D9) If an endpoint receives an ADD IP address
		 * request and does not have the local resources to add this
		 * new address to the association, it MUST return an Error
		 * Cause TLV set to the new error code 'Operation Refused
		 * Due to Resource Shortage'.
		 */

		peer = sctp_assoc_add_peer(asoc, &addr, GFP_ATOMIC, SCTP_UNCONFIRMED);
		if (!peer)
			return SCTP_ERROR_RSRC_LOW;

		/* Start the heartbeat timer. */
		sctp_transport_reset_hb_timer(peer);
		asoc->new_transport = peer;
		break;
	case SCTP_PARAM_DEL_IP:
		/* ADDIP 4.3 D7) If a request is received to delete the
		 * last remaining IP address of a peer endpoint, the receiver
		 * MUST send an Error Cause TLV with the error cause set to the
		 * new error code 'Request to Delete Last Remaining IP Address'.
		 */
		if (asoc->peer.transport_count == 1)
			return SCTP_ERROR_DEL_LAST_IP;

		/* ADDIP 4.3 D8) If a request is received to delete an IP
		 * address which is also the source address of the IP packet
		 * which contained the ASCONF chunk, the receiver MUST reject
		 * this request. To reject the request the receiver MUST send
		 * an Error Cause TLV set to the new error code 'Request to
		 * Delete Source IP Address'
		 */
		if (sctp_cmp_addr_exact(&asconf->source, &addr))
			return SCTP_ERROR_DEL_SRC_IP;

		/* Section 4.2.2
		 * If the address 0.0.0.0 or ::0 is provided, all
		 * addresses of the peer except	the source address of the
		 * packet MUST be deleted.
		 */
		if (af->is_any(&addr)) {
			sctp_assoc_set_primary(asoc, asconf->transport);
			sctp_assoc_del_nonprimary_peers(asoc,
							asconf->transport);
			return SCTP_ERROR_NO_ERROR;
		}

		/* If the address is not part of the association, the
		 * ASCONF-ACK with Error Cause Indication Parameter
		 * which including cause of Unresolvable Address should
		 * be sent.
		 */
		peer = sctp_assoc_lookup_paddr(asoc, &addr);
		if (!peer)
			return SCTP_ERROR_DNS_FAILED;

		sctp_assoc_rm_peer(asoc, peer);
		break;
	case SCTP_PARAM_SET_PRIMARY:
		/* ADDIP Section 4.2.4
		 * If the address 0.0.0.0 or ::0 is provided, the receiver
		 * MAY mark the source address of the packet as its
		 * primary.
		 */
		if (af->is_any(&addr))
			memcpy(&addr.v4, sctp_source(asconf), sizeof(addr));

		peer = sctp_assoc_lookup_paddr(asoc, &addr);
		if (!peer)
			return SCTP_ERROR_DNS_FAILED;

		sctp_assoc_set_primary(asoc, peer);
		break;
	}

	return SCTP_ERROR_NO_ERROR;
}

/* Verify the ASCONF packet before we process it. */
bool sctp_verify_asconf(const struct sctp_association *asoc,
			struct sctp_chunk *chunk, bool addr_param_needed,
			struct sctp_paramhdr **errp)
{
	struct sctp_addip_chunk *addip;
	bool addr_param_seen = false;
	union sctp_params param;

	addip = (struct sctp_addip_chunk *)chunk->chunk_hdr;
	sctp_walk_params(param, addip, addip_hdr.params) {
		size_t length = ntohs(param.p->length);

		*errp = param.p;
		switch (param.p->type) {
		case SCTP_PARAM_ERR_CAUSE:
			break;
		case SCTP_PARAM_IPV4_ADDRESS:
			if (length != sizeof(struct sctp_ipv4addr_param))
				return false;
			/* ensure there is only one addr param and it's in the
			 * beginning of addip_hdr params, or we reject it.
			 */
			if (param.v != addip->addip_hdr.params)
				return false;
			addr_param_seen = true;
			break;
		case SCTP_PARAM_IPV6_ADDRESS:
			if (length != sizeof(struct sctp_ipv6addr_param))
				return false;
			if (param.v != addip->addip_hdr.params)
				return false;
			addr_param_seen = true;
			break;
		case SCTP_PARAM_ADD_IP:
		case SCTP_PARAM_DEL_IP:
		case SCTP_PARAM_SET_PRIMARY:
			/* In ASCONF chunks, these need to be first. */
			if (addr_param_needed && !addr_param_seen)
				return false;
			length = ntohs(param.addip->param_hdr.length);
<<<<<<< HEAD
			if (length < sizeof(sctp_addip_param_t) +
=======
			if (length < sizeof(struct sctp_addip_param) +
>>>>>>> bb176f67
				     sizeof(**errp))
				return false;
			break;
		case SCTP_PARAM_SUCCESS_REPORT:
		case SCTP_PARAM_ADAPTATION_LAYER_IND:
			if (length != sizeof(struct sctp_addip_param))
				return false;
			break;
		default:
			/* This is unkown to us, reject! */
			return false;
		}
	}

	/* Remaining sanity checks. */
	if (addr_param_needed && !addr_param_seen)
		return false;
	if (!addr_param_needed && addr_param_seen)
		return false;
	if (param.v != chunk->chunk_end)
		return false;

	return true;
}

/* Process an incoming ASCONF chunk with the next expected serial no. and
 * return an ASCONF_ACK chunk to be sent in response.
 */
struct sctp_chunk *sctp_process_asconf(struct sctp_association *asoc,
				       struct sctp_chunk *asconf)
{
	union sctp_addr_param *addr_param;
	struct sctp_addip_chunk *addip;
	struct sctp_chunk *asconf_ack;
	bool all_param_pass = true;
	struct sctp_addiphdr *hdr;
	int length = 0, chunk_len;
	union sctp_params param;
<<<<<<< HEAD
	sctp_addiphdr_t		*hdr;
	union sctp_addr_param	*addr_param;
	struct sctp_chunk	*asconf_ack;
	__be16	err_code;
	int	length = 0;
	int	chunk_len;
	__u32	serial;

	chunk_len = ntohs(asconf->chunk_hdr->length) -
		    sizeof(struct sctp_chunkhdr);
	hdr = (sctp_addiphdr_t *)asconf->skb->data;
=======
	__be16 err_code;
	__u32 serial;

	addip = (struct sctp_addip_chunk *)asconf->chunk_hdr;
	chunk_len = ntohs(asconf->chunk_hdr->length) -
		    sizeof(struct sctp_chunkhdr);
	hdr = (struct sctp_addiphdr *)asconf->skb->data;
>>>>>>> bb176f67
	serial = ntohl(hdr->serial);

	/* Skip the addiphdr and store a pointer to address parameter.  */
	length = sizeof(*hdr);
	addr_param = (union sctp_addr_param *)(asconf->skb->data + length);
	chunk_len -= length;

	/* Skip the address parameter and store a pointer to the first
	 * asconf parameter.
	 */
	length = ntohs(addr_param->p.length);
	chunk_len -= length;

	/* create an ASCONF_ACK chunk.
	 * Based on the definitions of parameters, we know that the size of
	 * ASCONF_ACK parameters are less than or equal to the fourfold of ASCONF
	 * parameters.
	 */
	asconf_ack = sctp_make_asconf_ack(asoc, serial, chunk_len * 4);
	if (!asconf_ack)
		goto done;

	/* Process the TLVs contained within the ASCONF chunk. */
	sctp_walk_params(param, addip, addip_hdr.params) {
		/* Skip preceeding address parameters. */
		if (param.p->type == SCTP_PARAM_IPV4_ADDRESS ||
		    param.p->type == SCTP_PARAM_IPV6_ADDRESS)
			continue;

		err_code = sctp_process_asconf_param(asoc, asconf,
						     param.addip);
		/* ADDIP 4.1 A7)
		 * If an error response is received for a TLV parameter,
		 * all TLVs with no response before the failed TLV are
		 * considered successful if not reported.  All TLVs after
		 * the failed response are considered unsuccessful unless
		 * a specific success indication is present for the parameter.
		 */
		if (err_code != SCTP_ERROR_NO_ERROR)
			all_param_pass = false;
		if (!all_param_pass)
			sctp_add_asconf_response(asconf_ack, param.addip->crr_id,
						 err_code, param.addip);

		/* ADDIP 4.3 D11) When an endpoint receiving an ASCONF to add
		 * an IP address sends an 'Out of Resource' in its response, it
		 * MUST also fail any subsequent add or delete requests bundled
		 * in the ASCONF.
		 */
		if (err_code == SCTP_ERROR_RSRC_LOW)
			goto done;
	}
done:
	asoc->peer.addip_serial++;

	/* If we are sending a new ASCONF_ACK hold a reference to it in assoc
	 * after freeing the reference to old asconf ack if any.
	 */
	if (asconf_ack) {
		sctp_chunk_hold(asconf_ack);
		list_add_tail(&asconf_ack->transmitted_list,
			      &asoc->asconf_ack_list);
	}

	return asconf_ack;
}

/* Process a asconf parameter that is successfully acked. */
static void sctp_asconf_param_success(struct sctp_association *asoc,
				      struct sctp_addip_param *asconf_param)
{
	struct sctp_bind_addr *bp = &asoc->base.bind_addr;
	union sctp_addr_param *addr_param;
	struct sctp_sockaddr_entry *saddr;
	struct sctp_transport *transport;
	union sctp_addr	addr;
	struct sctp_af *af;

	addr_param = (void *)asconf_param + sizeof(*asconf_param);

	/* We have checked the packet before, so we do not check again.	*/
	af = sctp_get_af_specific(param_type2af(addr_param->p.type));
	af->from_addr_param(&addr, addr_param, htons(bp->port), 0);

	switch (asconf_param->param_hdr.type) {
	case SCTP_PARAM_ADD_IP:
		/* This is always done in BH context with a socket lock
		 * held, so the list can not change.
		 */
		local_bh_disable();
		list_for_each_entry(saddr, &bp->address_list, list) {
			if (sctp_cmp_addr_exact(&saddr->a, &addr))
				saddr->state = SCTP_ADDR_SRC;
		}
		local_bh_enable();
		list_for_each_entry(transport, &asoc->peer.transport_addr_list,
				transports) {
			sctp_transport_dst_release(transport);
		}
		break;
	case SCTP_PARAM_DEL_IP:
		local_bh_disable();
		sctp_del_bind_addr(bp, &addr);
		if (asoc->asconf_addr_del_pending != NULL &&
		    sctp_cmp_addr_exact(asoc->asconf_addr_del_pending, &addr)) {
			kfree(asoc->asconf_addr_del_pending);
			asoc->asconf_addr_del_pending = NULL;
		}
		local_bh_enable();
		list_for_each_entry(transport, &asoc->peer.transport_addr_list,
				transports) {
			sctp_transport_dst_release(transport);
		}
		break;
	default:
		break;
	}
}

/* Get the corresponding ASCONF response error code from the ASCONF_ACK chunk
 * for the given asconf parameter.  If there is no response for this parameter,
 * return the error code based on the third argument 'no_err'.
 * ADDIP 4.1
 * A7) If an error response is received for a TLV parameter, all TLVs with no
 * response before the failed TLV are considered successful if not reported.
 * All TLVs after the failed response are considered unsuccessful unless a
 * specific success indication is present for the parameter.
 */
static __be16 sctp_get_asconf_response(struct sctp_chunk *asconf_ack,
				       struct sctp_addip_param *asconf_param,
				       int no_err)
{
	struct sctp_addip_param	*asconf_ack_param;
	struct sctp_errhdr *err_param;
	int asconf_ack_len;
	__be16 err_code;
	int length;

	if (no_err)
		err_code = SCTP_ERROR_NO_ERROR;
	else
		err_code = SCTP_ERROR_REQ_REFUSED;

	asconf_ack_len = ntohs(asconf_ack->chunk_hdr->length) -
			 sizeof(struct sctp_chunkhdr);

	/* Skip the addiphdr from the asconf_ack chunk and store a pointer to
	 * the first asconf_ack parameter.
	 */
	length = sizeof(struct sctp_addiphdr);
	asconf_ack_param = (struct sctp_addip_param *)(asconf_ack->skb->data +
						       length);
	asconf_ack_len -= length;

	while (asconf_ack_len > 0) {
		if (asconf_ack_param->crr_id == asconf_param->crr_id) {
			switch (asconf_ack_param->param_hdr.type) {
			case SCTP_PARAM_SUCCESS_REPORT:
				return SCTP_ERROR_NO_ERROR;
			case SCTP_PARAM_ERR_CAUSE:
				length = sizeof(*asconf_ack_param);
				err_param = (void *)asconf_ack_param + length;
				asconf_ack_len -= length;
				if (asconf_ack_len > 0)
					return err_param->cause;
				else
					return SCTP_ERROR_INV_PARAM;
				break;
			default:
				return SCTP_ERROR_INV_PARAM;
			}
		}

		length = ntohs(asconf_ack_param->param_hdr.length);
		asconf_ack_param = (void *)asconf_ack_param + length;
		asconf_ack_len -= length;
	}

	return err_code;
}

/* Process an incoming ASCONF_ACK chunk against the cached last ASCONF chunk. */
int sctp_process_asconf_ack(struct sctp_association *asoc,
			    struct sctp_chunk *asconf_ack)
{
	struct sctp_chunk *asconf = asoc->addip_last_asconf;
	struct sctp_addip_param *asconf_param;
	__be16 err_code = SCTP_ERROR_NO_ERROR;
	union sctp_addr_param *addr_param;
	int asconf_len = asconf->skb->len;
	int all_param_pass = 0;
	int length = 0;
	int no_err = 1;
	int retval = 0;

	/* Skip the chunkhdr and addiphdr from the last asconf sent and store
	 * a pointer to address parameter.
	 */
	length = sizeof(struct sctp_addip_chunk);
	addr_param = (union sctp_addr_param *)(asconf->skb->data + length);
	asconf_len -= length;

	/* Skip the address parameter in the last asconf sent and store a
	 * pointer to the first asconf parameter.
	 */
	length = ntohs(addr_param->p.length);
	asconf_param = (void *)addr_param + length;
	asconf_len -= length;

	/* ADDIP 4.1
	 * A8) If there is no response(s) to specific TLV parameter(s), and no
	 * failures are indicated, then all request(s) are considered
	 * successful.
	 */
	if (asconf_ack->skb->len == sizeof(struct sctp_addiphdr))
		all_param_pass = 1;

	/* Process the TLVs contained in the last sent ASCONF chunk. */
	while (asconf_len > 0) {
		if (all_param_pass)
			err_code = SCTP_ERROR_NO_ERROR;
		else {
			err_code = sctp_get_asconf_response(asconf_ack,
							    asconf_param,
							    no_err);
			if (no_err && (SCTP_ERROR_NO_ERROR != err_code))
				no_err = 0;
		}

		switch (err_code) {
		case SCTP_ERROR_NO_ERROR:
			sctp_asconf_param_success(asoc, asconf_param);
			break;

		case SCTP_ERROR_RSRC_LOW:
			retval = 1;
			break;

		case SCTP_ERROR_UNKNOWN_PARAM:
			/* Disable sending this type of asconf parameter in
			 * future.
			 */
			asoc->peer.addip_disabled_mask |=
				asconf_param->param_hdr.type;
			break;

		case SCTP_ERROR_REQ_REFUSED:
		case SCTP_ERROR_DEL_LAST_IP:
		case SCTP_ERROR_DEL_SRC_IP:
		default:
			 break;
		}

		/* Skip the processed asconf parameter and move to the next
		 * one.
		 */
		length = ntohs(asconf_param->param_hdr.length);
		asconf_param = (void *)asconf_param + length;
		asconf_len -= length;
	}

	if (no_err && asoc->src_out_of_asoc_ok) {
		asoc->src_out_of_asoc_ok = 0;
		sctp_transport_immediate_rtx(asoc->peer.primary_path);
	}

	/* Free the cached last sent asconf chunk. */
	list_del_init(&asconf->transmitted_list);
	sctp_chunk_free(asconf);
	asoc->addip_last_asconf = NULL;

	return retval;
}

/* Make a FWD TSN chunk. */
struct sctp_chunk *sctp_make_fwdtsn(const struct sctp_association *asoc,
				    __u32 new_cum_tsn, size_t nstreams,
				    struct sctp_fwdtsn_skip *skiplist)
{
	struct sctp_chunk *retval = NULL;
	struct sctp_fwdtsn_hdr ftsn_hdr;
	struct sctp_fwdtsn_skip skip;
	size_t hint;
	int i;

	hint = (nstreams + 1) * sizeof(__u32);

	retval = sctp_make_control(asoc, SCTP_CID_FWD_TSN, 0, hint, GFP_ATOMIC);

	if (!retval)
		return NULL;

	ftsn_hdr.new_cum_tsn = htonl(new_cum_tsn);
	retval->subh.fwdtsn_hdr =
		sctp_addto_chunk(retval, sizeof(ftsn_hdr), &ftsn_hdr);

	for (i = 0; i < nstreams; i++) {
		skip.stream = skiplist[i].stream;
		skip.ssn = skiplist[i].ssn;
		sctp_addto_chunk(retval, sizeof(skip), &skip);
	}

	return retval;
}

/* RE-CONFIG 3.1 (RE-CONFIG chunk)
 *   0                   1                   2                   3
 *   0 1 2 3 4 5 6 7 8 9 0 1 2 3 4 5 6 7 8 9 0 1 2 3 4 5 6 7 8 9 0 1
 *  +-+-+-+-+-+-+-+-+-+-+-+-+-+-+-+-+-+-+-+-+-+-+-+-+-+-+-+-+-+-+-+-+
 *  | Type = 130    |  Chunk Flags  |      Chunk Length             |
 *  +-+-+-+-+-+-+-+-+-+-+-+-+-+-+-+-+-+-+-+-+-+-+-+-+-+-+-+-+-+-+-+-+
 *  \                                                               \
 *  /                  Re-configuration Parameter                   /
 *  \                                                               \
 *  +-+-+-+-+-+-+-+-+-+-+-+-+-+-+-+-+-+-+-+-+-+-+-+-+-+-+-+-+-+-+-+-+
 *  \                                                               \
 *  /             Re-configuration Parameter (optional)             /
 *  \                                                               \
 *  +-+-+-+-+-+-+-+-+-+-+-+-+-+-+-+-+-+-+-+-+-+-+-+-+-+-+-+-+-+-+-+-+
 */
static struct sctp_chunk *sctp_make_reconf(const struct sctp_association *asoc,
					   int length)
{
	struct sctp_reconf_chunk *reconf;
	struct sctp_chunk *retval;

	retval = sctp_make_control(asoc, SCTP_CID_RECONF, 0, length,
				   GFP_ATOMIC);
	if (!retval)
		return NULL;

	reconf = (struct sctp_reconf_chunk *)retval->chunk_hdr;
	retval->param_hdr.v = reconf->params;

	return retval;
}

/* RE-CONFIG 4.1 (STREAM OUT RESET)
 *   0                   1                   2                   3
 *   0 1 2 3 4 5 6 7 8 9 0 1 2 3 4 5 6 7 8 9 0 1 2 3 4 5 6 7 8 9 0 1
 *  +-+-+-+-+-+-+-+-+-+-+-+-+-+-+-+-+-+-+-+-+-+-+-+-+-+-+-+-+-+-+-+-+
 *  |     Parameter Type = 13       | Parameter Length = 16 + 2 * N |
 *  +-+-+-+-+-+-+-+-+-+-+-+-+-+-+-+-+-+-+-+-+-+-+-+-+-+-+-+-+-+-+-+-+
 *  |           Re-configuration Request Sequence Number            |
 *  +-+-+-+-+-+-+-+-+-+-+-+-+-+-+-+-+-+-+-+-+-+-+-+-+-+-+-+-+-+-+-+-+
 *  |           Re-configuration Response Sequence Number           |
 *  +-+-+-+-+-+-+-+-+-+-+-+-+-+-+-+-+-+-+-+-+-+-+-+-+-+-+-+-+-+-+-+-+
 *  |                Sender's Last Assigned TSN                     |
 *  +-+-+-+-+-+-+-+-+-+-+-+-+-+-+-+-+-+-+-+-+-+-+-+-+-+-+-+-+-+-+-+-+
 *  |  Stream Number 1 (optional)   |    Stream Number 2 (optional) |
 *  +-+-+-+-+-+-+-+-+-+-+-+-+-+-+-+-+-+-+-+-+-+-+-+-+-+-+-+-+-+-+-+-+
 *  /                            ......                             /
 *  +-+-+-+-+-+-+-+-+-+-+-+-+-+-+-+-+-+-+-+-+-+-+-+-+-+-+-+-+-+-+-+-+
 *  |  Stream Number N-1 (optional) |    Stream Number N (optional) |
 *  +-+-+-+-+-+-+-+-+-+-+-+-+-+-+-+-+-+-+-+-+-+-+-+-+-+-+-+-+-+-+-+-+
 *
 * RE-CONFIG 4.2 (STREAM IN RESET)
 *   0                   1                   2                   3
 *   0 1 2 3 4 5 6 7 8 9 0 1 2 3 4 5 6 7 8 9 0 1 2 3 4 5 6 7 8 9 0 1
 *  +-+-+-+-+-+-+-+-+-+-+-+-+-+-+-+-+-+-+-+-+-+-+-+-+-+-+-+-+-+-+-+-+
 *  |     Parameter Type = 14       |  Parameter Length = 8 + 2 * N |
 *  +-+-+-+-+-+-+-+-+-+-+-+-+-+-+-+-+-+-+-+-+-+-+-+-+-+-+-+-+-+-+-+-+
 *  |          Re-configuration Request Sequence Number             |
 *  +-+-+-+-+-+-+-+-+-+-+-+-+-+-+-+-+-+-+-+-+-+-+-+-+-+-+-+-+-+-+-+-+
 *  |  Stream Number 1 (optional)   |    Stream Number 2 (optional) |
 *  +-+-+-+-+-+-+-+-+-+-+-+-+-+-+-+-+-+-+-+-+-+-+-+-+-+-+-+-+-+-+-+-+
 *  /                            ......                             /
 *  +-+-+-+-+-+-+-+-+-+-+-+-+-+-+-+-+-+-+-+-+-+-+-+-+-+-+-+-+-+-+-+-+
 *  |  Stream Number N-1 (optional) |    Stream Number N (optional) |
 *  +-+-+-+-+-+-+-+-+-+-+-+-+-+-+-+-+-+-+-+-+-+-+-+-+-+-+-+-+-+-+-+-+
 */
struct sctp_chunk *sctp_make_strreset_req(
					const struct sctp_association *asoc,
					__u16 stream_num, __u16 *stream_list,
					bool out, bool in)
{
	struct sctp_strreset_outreq outreq;
	__u16 stream_len = stream_num * 2;
	struct sctp_strreset_inreq inreq;
	struct sctp_chunk *retval;
	__u16 outlen, inlen;

	outlen = (sizeof(outreq) + stream_len) * out;
	inlen = (sizeof(inreq) + stream_len) * in;

	retval = sctp_make_reconf(asoc, outlen + inlen);
	if (!retval)
		return NULL;

	if (outlen) {
		outreq.param_hdr.type = SCTP_PARAM_RESET_OUT_REQUEST;
		outreq.param_hdr.length = htons(outlen);
		outreq.request_seq = htonl(asoc->strreset_outseq);
		outreq.response_seq = htonl(asoc->strreset_inseq - 1);
		outreq.send_reset_at_tsn = htonl(asoc->next_tsn - 1);

		sctp_addto_chunk(retval, sizeof(outreq), &outreq);

		if (stream_len)
			sctp_addto_chunk(retval, stream_len, stream_list);
	}

	if (inlen) {
		inreq.param_hdr.type = SCTP_PARAM_RESET_IN_REQUEST;
		inreq.param_hdr.length = htons(inlen);
		inreq.request_seq = htonl(asoc->strreset_outseq + out);

		sctp_addto_chunk(retval, sizeof(inreq), &inreq);

		if (stream_len)
			sctp_addto_chunk(retval, stream_len, stream_list);
	}

	return retval;
}

/* RE-CONFIG 4.3 (SSN/TSN RESET ALL)
 *   0                   1                   2                   3
 *   0 1 2 3 4 5 6 7 8 9 0 1 2 3 4 5 6 7 8 9 0 1 2 3 4 5 6 7 8 9 0 1
 *  +-+-+-+-+-+-+-+-+-+-+-+-+-+-+-+-+-+-+-+-+-+-+-+-+-+-+-+-+-+-+-+-+
 *  |     Parameter Type = 15       |      Parameter Length = 8     |
 *  +-+-+-+-+-+-+-+-+-+-+-+-+-+-+-+-+-+-+-+-+-+-+-+-+-+-+-+-+-+-+-+-+
 *  |         Re-configuration Request Sequence Number              |
 *  +-+-+-+-+-+-+-+-+-+-+-+-+-+-+-+-+-+-+-+-+-+-+-+-+-+-+-+-+-+-+-+-+
 */
struct sctp_chunk *sctp_make_strreset_tsnreq(
					const struct sctp_association *asoc)
{
	struct sctp_strreset_tsnreq tsnreq;
	__u16 length = sizeof(tsnreq);
	struct sctp_chunk *retval;

	retval = sctp_make_reconf(asoc, length);
	if (!retval)
		return NULL;

	tsnreq.param_hdr.type = SCTP_PARAM_RESET_TSN_REQUEST;
	tsnreq.param_hdr.length = htons(length);
	tsnreq.request_seq = htonl(asoc->strreset_outseq);

	sctp_addto_chunk(retval, sizeof(tsnreq), &tsnreq);

	return retval;
}

/* RE-CONFIG 4.5/4.6 (ADD STREAM)
 *   0                   1                   2                   3
 *   0 1 2 3 4 5 6 7 8 9 0 1 2 3 4 5 6 7 8 9 0 1 2 3 4 5 6 7 8 9 0 1
 *  +-+-+-+-+-+-+-+-+-+-+-+-+-+-+-+-+-+-+-+-+-+-+-+-+-+-+-+-+-+-+-+-+
 *  |     Parameter Type = 17       |      Parameter Length = 12    |
 *  +-+-+-+-+-+-+-+-+-+-+-+-+-+-+-+-+-+-+-+-+-+-+-+-+-+-+-+-+-+-+-+-+
 *  |          Re-configuration Request Sequence Number             |
 *  +-+-+-+-+-+-+-+-+-+-+-+-+-+-+-+-+-+-+-+-+-+-+-+-+-+-+-+-+-+-+-+-+
 *  |      Number of new streams    |         Reserved              |
 *  +-+-+-+-+-+-+-+-+-+-+-+-+-+-+-+-+-+-+-+-+-+-+-+-+-+-+-+-+-+-+-+-+
 */
struct sctp_chunk *sctp_make_strreset_addstrm(
					const struct sctp_association *asoc,
					__u16 out, __u16 in)
{
	struct sctp_strreset_addstrm addstrm;
	__u16 size = sizeof(addstrm);
	struct sctp_chunk *retval;

	retval = sctp_make_reconf(asoc, (!!out + !!in) * size);
	if (!retval)
		return NULL;

	if (out) {
		addstrm.param_hdr.type = SCTP_PARAM_RESET_ADD_OUT_STREAMS;
		addstrm.param_hdr.length = htons(size);
		addstrm.number_of_streams = htons(out);
		addstrm.request_seq = htonl(asoc->strreset_outseq);
		addstrm.reserved = 0;

		sctp_addto_chunk(retval, size, &addstrm);
	}

	if (in) {
		addstrm.param_hdr.type = SCTP_PARAM_RESET_ADD_IN_STREAMS;
		addstrm.param_hdr.length = htons(size);
		addstrm.number_of_streams = htons(in);
		addstrm.request_seq = htonl(asoc->strreset_outseq + !!out);
		addstrm.reserved = 0;

		sctp_addto_chunk(retval, size, &addstrm);
	}

	return retval;
}

/* RE-CONFIG 4.4 (RESP)
 *   0                   1                   2                   3
 *   0 1 2 3 4 5 6 7 8 9 0 1 2 3 4 5 6 7 8 9 0 1 2 3 4 5 6 7 8 9 0 1
 *  +-+-+-+-+-+-+-+-+-+-+-+-+-+-+-+-+-+-+-+-+-+-+-+-+-+-+-+-+-+-+-+-+
 *  |     Parameter Type = 16       |      Parameter Length         |
 *  +-+-+-+-+-+-+-+-+-+-+-+-+-+-+-+-+-+-+-+-+-+-+-+-+-+-+-+-+-+-+-+-+
 *  |         Re-configuration Response Sequence Number             |
 *  +-+-+-+-+-+-+-+-+-+-+-+-+-+-+-+-+-+-+-+-+-+-+-+-+-+-+-+-+-+-+-+-+
 *  |                            Result                             |
 *  +-+-+-+-+-+-+-+-+-+-+-+-+-+-+-+-+-+-+-+-+-+-+-+-+-+-+-+-+-+-+-+-+
 */
struct sctp_chunk *sctp_make_strreset_resp(const struct sctp_association *asoc,
					   __u32 result, __u32 sn)
{
	struct sctp_strreset_resp resp;
	__u16 length = sizeof(resp);
	struct sctp_chunk *retval;

	retval = sctp_make_reconf(asoc, length);
	if (!retval)
		return NULL;

	resp.param_hdr.type = SCTP_PARAM_RESET_RESPONSE;
	resp.param_hdr.length = htons(length);
	resp.response_seq = htonl(sn);
	resp.result = htonl(result);

	sctp_addto_chunk(retval, sizeof(resp), &resp);

	return retval;
}

/* RE-CONFIG 4.4 OPTIONAL (TSNRESP)
 *   0                   1                   2                   3
 *   0 1 2 3 4 5 6 7 8 9 0 1 2 3 4 5 6 7 8 9 0 1 2 3 4 5 6 7 8 9 0 1
 *  +-+-+-+-+-+-+-+-+-+-+-+-+-+-+-+-+-+-+-+-+-+-+-+-+-+-+-+-+-+-+-+-+
 *  |     Parameter Type = 16       |      Parameter Length         |
 *  +-+-+-+-+-+-+-+-+-+-+-+-+-+-+-+-+-+-+-+-+-+-+-+-+-+-+-+-+-+-+-+-+
 *  |         Re-configuration Response Sequence Number             |
 *  +-+-+-+-+-+-+-+-+-+-+-+-+-+-+-+-+-+-+-+-+-+-+-+-+-+-+-+-+-+-+-+-+
 *  |                            Result                             |
 *  +-+-+-+-+-+-+-+-+-+-+-+-+-+-+-+-+-+-+-+-+-+-+-+-+-+-+-+-+-+-+-+-+
 *  |                   Sender's Next TSN (optional)                |
 *  +-+-+-+-+-+-+-+-+-+-+-+-+-+-+-+-+-+-+-+-+-+-+-+-+-+-+-+-+-+-+-+-+
 *  |                  Receiver's Next TSN (optional)               |
 *  +-+-+-+-+-+-+-+-+-+-+-+-+-+-+-+-+-+-+-+-+-+-+-+-+-+-+-+-+-+-+-+-+
 */
struct sctp_chunk *sctp_make_strreset_tsnresp(struct sctp_association *asoc,
					      __u32 result, __u32 sn,
					      __u32 sender_tsn,
					      __u32 receiver_tsn)
{
	struct sctp_strreset_resptsn tsnresp;
	__u16 length = sizeof(tsnresp);
	struct sctp_chunk *retval;

	retval = sctp_make_reconf(asoc, length);
	if (!retval)
		return NULL;

	tsnresp.param_hdr.type = SCTP_PARAM_RESET_RESPONSE;
	tsnresp.param_hdr.length = htons(length);

	tsnresp.response_seq = htonl(sn);
	tsnresp.result = htonl(result);
	tsnresp.senders_next_tsn = htonl(sender_tsn);
	tsnresp.receivers_next_tsn = htonl(receiver_tsn);

	sctp_addto_chunk(retval, sizeof(tsnresp), &tsnresp);

	return retval;
}

bool sctp_verify_reconf(const struct sctp_association *asoc,
			struct sctp_chunk *chunk,
			struct sctp_paramhdr **errp)
{
	struct sctp_reconf_chunk *hdr;
	union sctp_params param;
	__u16 last = 0, cnt = 0;

	hdr = (struct sctp_reconf_chunk *)chunk->chunk_hdr;
	sctp_walk_params(param, hdr, params) {
		__u16 length = ntohs(param.p->length);

		*errp = param.p;
		if (cnt++ > 2)
			return false;
		switch (param.p->type) {
		case SCTP_PARAM_RESET_OUT_REQUEST:
			if (length < sizeof(struct sctp_strreset_outreq) ||
			    (last && last != SCTP_PARAM_RESET_RESPONSE &&
			     last != SCTP_PARAM_RESET_IN_REQUEST))
				return false;
			break;
		case SCTP_PARAM_RESET_IN_REQUEST:
			if (length < sizeof(struct sctp_strreset_inreq) ||
			    (last && last != SCTP_PARAM_RESET_OUT_REQUEST))
				return false;
			break;
		case SCTP_PARAM_RESET_RESPONSE:
			if ((length != sizeof(struct sctp_strreset_resp) &&
			     length != sizeof(struct sctp_strreset_resptsn)) ||
			    (last && last != SCTP_PARAM_RESET_RESPONSE &&
			     last != SCTP_PARAM_RESET_OUT_REQUEST))
				return false;
			break;
		case SCTP_PARAM_RESET_TSN_REQUEST:
			if (length !=
			    sizeof(struct sctp_strreset_tsnreq) || last)
				return false;
			break;
		case SCTP_PARAM_RESET_ADD_IN_STREAMS:
			if (length != sizeof(struct sctp_strreset_addstrm) ||
			    (last && last != SCTP_PARAM_RESET_ADD_OUT_STREAMS))
				return false;
			break;
		case SCTP_PARAM_RESET_ADD_OUT_STREAMS:
			if (length != sizeof(struct sctp_strreset_addstrm) ||
			    (last && last != SCTP_PARAM_RESET_ADD_IN_STREAMS))
				return false;
			break;
		default:
			return false;
		}

		last = param.p->type;
	}

	return true;
}<|MERGE_RESOLUTION|>--- conflicted
+++ resolved
@@ -223,12 +223,6 @@
 	struct sctp_paramhdr *auth_hmacs = NULL;
 	struct sctp_supported_addrs_param sat;
 	struct sctp_endpoint *ep = asoc->ep;
-<<<<<<< HEAD
-	struct sctp_inithdr init;
-	union sctp_params addrs;
-	size_t chunksize;
-=======
->>>>>>> bb176f67
 	struct sctp_chunk *retval = NULL;
 	int num_types, addrs_len = 0;
 	struct sctp_inithdr init;
@@ -238,12 +232,6 @@
 	size_t chunksize;
 	__be16 types[2];
 	int num_ext = 0;
-<<<<<<< HEAD
-	__u8 extensions[4];
-	struct sctp_paramhdr *auth_chunks = NULL,
-			*auth_hmacs = NULL;
-=======
->>>>>>> bb176f67
 
 	/* RFC 2960 3.3.2 Initiation (INIT) (1)
 	 *
@@ -394,10 +382,6 @@
 				      const struct sctp_chunk *chunk,
 				      gfp_t gfp, int unkparam_len)
 {
-<<<<<<< HEAD
-	struct sctp_inithdr initack;
-	struct sctp_chunk *retval;
-=======
 	struct sctp_supported_ext_param ext_param;
 	struct sctp_adaptation_ind_param aiparam;
 	struct sctp_paramhdr *auth_chunks = NULL;
@@ -406,23 +390,13 @@
 	struct sctp_chunk *retval = NULL;
 	struct sctp_cookie_param *cookie;
 	struct sctp_inithdr initack;
->>>>>>> bb176f67
 	union sctp_params addrs;
 	struct sctp_sock *sp;
 	__u8 extensions[4];
 	size_t chunksize;
 	int num_ext = 0;
-<<<<<<< HEAD
-	__u8 extensions[4];
-	struct sctp_paramhdr *auth_chunks = NULL,
-			*auth_hmacs = NULL,
-			*auth_random = NULL;
-
-	retval = NULL;
-=======
 	int cookie_len;
 	int addrs_len;
->>>>>>> bb176f67
 
 	/* Note: there may be no addresses to embed. */
 	addrs = sctp_bind_addrs_to_raw(&asoc->base.bind_addr, &addrs_len, gfp);
@@ -1105,13 +1079,8 @@
 	struct sctp_chunk  *retval;
 	struct sctp_paramhdr phdr;
 
-<<<<<<< HEAD
-	retval = sctp_make_abort(asoc, chunk, sizeof(sctp_errhdr_t) + paylen +
-					      sizeof(phdr));
-=======
 	retval = sctp_make_abort(asoc, chunk, sizeof(struct sctp_errhdr) +
 					      paylen + sizeof(phdr));
->>>>>>> bb176f67
 	if (!retval)
 		goto end;
 
@@ -1133,14 +1102,9 @@
 					struct sctp_paramhdr *param)
 {
 	static const char error[] = "The following parameter had invalid length:";
-<<<<<<< HEAD
-	size_t payload_len = sizeof(error) + sizeof(sctp_errhdr_t) +
-			     sizeof(*param);
-=======
 	size_t payload_len = sizeof(error) + sizeof(struct sctp_errhdr) +
 			     sizeof(*param);
 	struct sctp_chunk *retval;
->>>>>>> bb176f67
 
 	retval = sctp_make_abort(asoc, chunk, payload_len);
 	if (!retval)
@@ -1412,10 +1376,6 @@
 {
 	struct sctp_chunkhdr *chunk_hdr;
 	struct sctp_chunk *retval;
-<<<<<<< HEAD
-	struct sctp_chunkhdr *chunk_hdr;
-=======
->>>>>>> bb176f67
 	struct sk_buff *skb;
 	struct sock *sk;
 
@@ -1509,10 +1469,6 @@
  */
 void *sctp_addto_chunk(struct sctp_chunk *chunk, int len, const void *data)
 {
-<<<<<<< HEAD
-	void *target;
-=======
->>>>>>> bb176f67
 	int chunklen = ntohs(chunk->chunk_hdr->length);
 	int padlen = SCTP_PAD4(chunklen) - chunklen;
 	void *target;
@@ -2016,10 +1972,6 @@
 static int sctp_verify_ext_param(struct net *net, union sctp_params param)
 {
 	__u16 num_ext = ntohs(param.p->length) - sizeof(struct sctp_paramhdr);
-<<<<<<< HEAD
-	int have_auth = 0;
-=======
->>>>>>> bb176f67
 	int have_asconf = 0;
 	int have_auth = 0;
 	int i;
@@ -2055,10 +2007,6 @@
 {
 	__u16 num_ext = ntohs(param.p->length) - sizeof(struct sctp_paramhdr);
 	struct net *net = sock_net(asoc->base.sk);
-<<<<<<< HEAD
-	__u16 num_ext = ntohs(param.p->length) - sizeof(struct sctp_paramhdr);
-=======
->>>>>>> bb176f67
 	int i;
 
 	for (i = 0; i < num_ext; i++) {
@@ -2168,15 +2116,6 @@
  *	SCTP_IERROR_ERROR - stop processing, trigger an ERROR
  * 	SCTP_IERROR_NO_ERROR - continue with the chunk
  */
-<<<<<<< HEAD
-static sctp_ierror_t sctp_verify_param(struct net *net,
-					const struct sctp_endpoint *ep,
-					const struct sctp_association *asoc,
-					union sctp_params param,
-					enum sctp_cid cid,
-					struct sctp_chunk *chunk,
-					struct sctp_chunk **err_chunk)
-=======
 static enum sctp_ierror sctp_verify_param(struct net *net,
 					  const struct sctp_endpoint *ep,
 					  const struct sctp_association *asoc,
@@ -2184,7 +2123,6 @@
 					  enum sctp_cid cid,
 					  struct sctp_chunk *chunk,
 					  struct sctp_chunk **err_chunk)
->>>>>>> bb176f67
 {
 	struct sctp_hmac_algo_param *hmacs;
 	int retval = SCTP_IERROR_NO_ERROR;
@@ -3234,11 +3172,7 @@
 			if (addr_param_needed && !addr_param_seen)
 				return false;
 			length = ntohs(param.addip->param_hdr.length);
-<<<<<<< HEAD
-			if (length < sizeof(sctp_addip_param_t) +
-=======
 			if (length < sizeof(struct sctp_addip_param) +
->>>>>>> bb176f67
 				     sizeof(**errp))
 				return false;
 			break;
@@ -3277,19 +3211,6 @@
 	struct sctp_addiphdr *hdr;
 	int length = 0, chunk_len;
 	union sctp_params param;
-<<<<<<< HEAD
-	sctp_addiphdr_t		*hdr;
-	union sctp_addr_param	*addr_param;
-	struct sctp_chunk	*asconf_ack;
-	__be16	err_code;
-	int	length = 0;
-	int	chunk_len;
-	__u32	serial;
-
-	chunk_len = ntohs(asconf->chunk_hdr->length) -
-		    sizeof(struct sctp_chunkhdr);
-	hdr = (sctp_addiphdr_t *)asconf->skb->data;
-=======
 	__be16 err_code;
 	__u32 serial;
 
@@ -3297,7 +3218,6 @@
 	chunk_len = ntohs(asconf->chunk_hdr->length) -
 		    sizeof(struct sctp_chunkhdr);
 	hdr = (struct sctp_addiphdr *)asconf->skb->data;
->>>>>>> bb176f67
 	serial = ntohl(hdr->serial);
 
 	/* Skip the addiphdr and store a pointer to address parameter.  */
