--- conflicted
+++ resolved
@@ -1306,18 +1306,6 @@
 	return 0;
 }
 
-<<<<<<< HEAD
-=======
-void dev_qdisc_change_real_num_tx(struct net_device *dev,
-				  unsigned int new_real_tx)
-{
-	struct Qdisc *qdisc = rtnl_dereference(dev->qdisc);
-
-	if (qdisc->ops->change_real_num_tx)
-		qdisc->ops->change_real_num_tx(qdisc, new_real_tx);
-}
-
->>>>>>> 47667eff
 int dev_qdisc_change_tx_queue_len(struct net_device *dev)
 {
 	bool up = dev->flags & IFF_UP;
