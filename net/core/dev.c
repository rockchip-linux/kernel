--- conflicted
+++ resolved
@@ -5872,13 +5872,8 @@
 			rcu_read_unlock();
 			input_queue_head_incr(sd);
 			if (++work >= quota)
-<<<<<<< HEAD
 				goto state_changed;
-=======
-				return work;
-
 			local_irq_disable();
->>>>>>> aafc3353
 		}
 
 		rps_lock(sd);
