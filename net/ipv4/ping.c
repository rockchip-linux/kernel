/*
 * INET		An implementation of the TCP/IP protocol suite for the LINUX
 *		operating system.  INET is implemented using the  BSD Socket
 *		interface as the means of communication with the user level.
 *
 *		"Ping" sockets
 *
 *		This program is free software; you can redistribute it and/or
 *		modify it under the terms of the GNU General Public License
 *		as published by the Free Software Foundation; either version
 *		2 of the License, or (at your option) any later version.
 *
 * Based on ipv4/udp.c code.
 *
 * Authors:	Vasiliy Kulikov / Openwall (for Linux 2.6),
 *		Pavel Kankovsky (for Linux 2.4.32)
 *
 * Pavel gave all rights to bugs to Vasiliy,
 * none of the bugs are Pavel's now.
 *
 */

#include <linux/uaccess.h>
#include <linux/types.h>
#include <linux/fcntl.h>
#include <linux/socket.h>
#include <linux/sockios.h>
#include <linux/in.h>
#include <linux/errno.h>
#include <linux/timer.h>
#include <linux/mm.h>
#include <linux/inet.h>
#include <linux/netdevice.h>
#include <net/snmp.h>
#include <net/ip.h>
#include <net/icmp.h>
#include <net/protocol.h>
#include <linux/skbuff.h>
#include <linux/proc_fs.h>
#include <linux/export.h>
#include <net/sock.h>
#include <net/ping.h>
#include <net/udp.h>
#include <net/route.h>
#include <net/inet_common.h>
#include <net/checksum.h>

#if IS_ENABLED(CONFIG_IPV6)
#include <linux/in6.h>
#include <linux/icmpv6.h>
#include <net/addrconf.h>
#include <net/ipv6.h>
#include <net/transp_v6.h>
#endif


struct ping_table ping_table;
struct pingv6_ops pingv6_ops;
EXPORT_SYMBOL_GPL(pingv6_ops);

static u16 ping_port_rover;

static inline int ping_hashfn(struct net *net, unsigned int num, unsigned int mask)
{
	int res = (num + net_hash_mix(net)) & mask;

	pr_debug("hash(%d) = %d\n", num, res);
	return res;
}
EXPORT_SYMBOL_GPL(ping_hash);

static inline struct hlist_nulls_head *ping_hashslot(struct ping_table *table,
					     struct net *net, unsigned int num)
{
	return &table->hash[ping_hashfn(net, num, PING_HTABLE_MASK)];
}

int ping_get_port(struct sock *sk, unsigned short ident)
{
	struct hlist_nulls_node *node;
	struct hlist_nulls_head *hlist;
	struct inet_sock *isk, *isk2;
	struct sock *sk2 = NULL;

	isk = inet_sk(sk);
	write_lock_bh(&ping_table.lock);
	if (ident == 0) {
		u32 i;
		u16 result = ping_port_rover + 1;

		for (i = 0; i < (1L << 16); i++, result++) {
			if (!result)
				result++; /* avoid zero */
			hlist = ping_hashslot(&ping_table, sock_net(sk),
					    result);
			ping_portaddr_for_each_entry(sk2, node, hlist) {
				isk2 = inet_sk(sk2);

				if (isk2->inet_num == result)
					goto next_port;
			}

			/* found */
			ping_port_rover = ident = result;
			break;
next_port:
			;
		}
		if (i >= (1L << 16))
			goto fail;
	} else {
		hlist = ping_hashslot(&ping_table, sock_net(sk), ident);
		ping_portaddr_for_each_entry(sk2, node, hlist) {
			isk2 = inet_sk(sk2);

			/* BUG? Why is this reuse and not reuseaddr? ping.c
			 * doesn't turn off SO_REUSEADDR, and it doesn't expect
			 * that other ping processes can steal its packets.
			 */
			if ((isk2->inet_num == ident) &&
			    (sk2 != sk) &&
			    (!sk2->sk_reuse || !sk->sk_reuse))
				goto fail;
		}
	}

	pr_debug("found port/ident = %d\n", ident);
	isk->inet_num = ident;
	if (sk_unhashed(sk)) {
		pr_debug("was not hashed\n");
		sock_hold(sk);
		hlist_nulls_add_head(&sk->sk_nulls_node, hlist);
		sock_prot_inuse_add(sock_net(sk), sk->sk_prot, 1);
	}
	write_unlock_bh(&ping_table.lock);
	return 0;

fail:
	write_unlock_bh(&ping_table.lock);
	return 1;
}
EXPORT_SYMBOL_GPL(ping_get_port);

void ping_hash(struct sock *sk)
{
	pr_debug("ping_hash(sk->port=%u)\n", inet_sk(sk)->inet_num);
	BUG(); /* "Please do not press this button again." */
}

void ping_unhash(struct sock *sk)
{
	struct inet_sock *isk = inet_sk(sk);
	pr_debug("ping_unhash(isk=%p,isk->num=%u)\n", isk, isk->inet_num);
	if (sk_hashed(sk)) {
		write_lock_bh(&ping_table.lock);
		hlist_nulls_del(&sk->sk_nulls_node);
		sk_nulls_node_init(&sk->sk_nulls_node);
		sock_put(sk);
		isk->inet_num = 0;
		isk->inet_sport = 0;
		sock_prot_inuse_add(sock_net(sk), sk->sk_prot, -1);
		write_unlock_bh(&ping_table.lock);
	}
}
EXPORT_SYMBOL_GPL(ping_unhash);

static struct sock *ping_lookup(struct net *net, struct sk_buff *skb, u16 ident)
{
	struct hlist_nulls_head *hslot = ping_hashslot(&ping_table, net, ident);
	struct sock *sk = NULL;
	struct inet_sock *isk;
	struct hlist_nulls_node *hnode;
	int dif = skb->dev->ifindex;

	if (skb->protocol == htons(ETH_P_IP)) {
		pr_debug("try to find: num = %d, daddr = %pI4, dif = %d\n",
			 (int)ident, &ip_hdr(skb)->daddr, dif);
#if IS_ENABLED(CONFIG_IPV6)
	} else if (skb->protocol == htons(ETH_P_IPV6)) {
		pr_debug("try to find: num = %d, daddr = %pI6c, dif = %d\n",
			 (int)ident, &ipv6_hdr(skb)->daddr, dif);
#endif
	}

	read_lock_bh(&ping_table.lock);

	ping_portaddr_for_each_entry(sk, hnode, hslot) {
		isk = inet_sk(sk);

		pr_debug("iterate\n");
		if (isk->inet_num != ident)
			continue;

		if (skb->protocol == htons(ETH_P_IP) &&
		    sk->sk_family == AF_INET) {
			pr_debug("found: %p: num=%d, daddr=%pI4, dif=%d\n", sk,
				 (int) isk->inet_num, &isk->inet_rcv_saddr,
				 sk->sk_bound_dev_if);

			if (isk->inet_rcv_saddr &&
			    isk->inet_rcv_saddr != ip_hdr(skb)->daddr)
				continue;
#if IS_ENABLED(CONFIG_IPV6)
		} else if (skb->protocol == htons(ETH_P_IPV6) &&
			   sk->sk_family == AF_INET6) {
			struct ipv6_pinfo *np = inet6_sk(sk);

			pr_debug("found: %p: num=%d, daddr=%pI6c, dif=%d\n", sk,
				 (int) isk->inet_num,
				 &inet6_sk(sk)->rcv_saddr,
				 sk->sk_bound_dev_if);

			if (!ipv6_addr_any(&np->rcv_saddr) &&
			    !ipv6_addr_equal(&np->rcv_saddr,
					     &ipv6_hdr(skb)->daddr))
				continue;
#endif
		} else {
			continue;
		}

		if (sk->sk_bound_dev_if && sk->sk_bound_dev_if != dif)
			continue;

		sock_hold(sk);
		goto exit;
	}

	sk = NULL;
exit:
	read_unlock_bh(&ping_table.lock);

	return sk;
}

static void inet_get_ping_group_range_net(struct net *net, kgid_t *low,
					  kgid_t *high)
{
	kgid_t *data = net->ipv4.sysctl_ping_group_range;
	unsigned int seq;

	do {
		seq = read_seqbegin(&sysctl_local_ports.lock);

		*low = data[0];
		*high = data[1];
	} while (read_seqretry(&sysctl_local_ports.lock, seq));
}


int ping_init_sock(struct sock *sk)
{
	struct net *net = sock_net(sk);
	kgid_t group = current_egid();
	struct group_info *group_info;
	int i, j, count;
	kgid_t low, high;
	int ret = 0;

	if (sk->sk_family == AF_INET6)
		inet6_sk(sk)->ipv6only = 1;

	inet_get_ping_group_range_net(net, &low, &high);
	if (gid_lte(low, group) && gid_lte(group, high))
		return 0;

	group_info = get_current_groups();
	count = group_info->ngroups;
	for (i = 0; i < group_info->nblocks; i++) {
		int cp_count = min_t(int, NGROUPS_PER_BLOCK, count);
		for (j = 0; j < cp_count; j++) {
			kgid_t gid = group_info->blocks[i][j];
			if (gid_lte(low, gid) && gid_lte(gid, high))
				goto out_release_group;
		}

		count -= cp_count;
	}

	ret = -EACCES;

out_release_group:
	put_group_info(group_info);
	return ret;
}
EXPORT_SYMBOL_GPL(ping_init_sock);

void ping_close(struct sock *sk, long timeout)
{
	pr_debug("ping_close(sk=%p,sk->num=%u)\n",
		 inet_sk(sk), inet_sk(sk)->inet_num);
	pr_debug("isk->refcnt = %d\n", sk->sk_refcnt.counter);

	sk_common_release(sk);
}
EXPORT_SYMBOL_GPL(ping_close);

/* Checks the bind address and possibly modifies sk->sk_bound_dev_if. */
int ping_check_bind_addr(struct sock *sk, struct inet_sock *isk,
			 struct sockaddr *uaddr, int addr_len) {
	struct net *net = sock_net(sk);
	if (sk->sk_family == AF_INET) {
		struct sockaddr_in *addr = (struct sockaddr_in *) uaddr;
		int chk_addr_ret;

		if (addr_len < sizeof(*addr))
			return -EINVAL;

		if (addr->sin_family != AF_INET &&
		    !(addr->sin_family == AF_UNSPEC &&
		      addr->sin_addr.s_addr == htonl(INADDR_ANY)))
			return -EAFNOSUPPORT;

		pr_debug("ping_check_bind_addr(sk=%p,addr=%pI4,port=%d)\n",
			 sk, &addr->sin_addr.s_addr, ntohs(addr->sin_port));

		chk_addr_ret = inet_addr_type(net, addr->sin_addr.s_addr);

		if (addr->sin_addr.s_addr == htonl(INADDR_ANY))
			chk_addr_ret = RTN_LOCAL;

		if ((sysctl_ip_nonlocal_bind == 0 &&
		    isk->freebind == 0 && isk->transparent == 0 &&
		     chk_addr_ret != RTN_LOCAL) ||
		    chk_addr_ret == RTN_MULTICAST ||
		    chk_addr_ret == RTN_BROADCAST)
			return -EADDRNOTAVAIL;

#if IS_ENABLED(CONFIG_IPV6)
	} else if (sk->sk_family == AF_INET6) {
		struct sockaddr_in6 *addr = (struct sockaddr_in6 *) uaddr;
		int addr_type, scoped, has_addr;
		struct net_device *dev = NULL;

		if (addr_len < sizeof(*addr))
			return -EINVAL;

		if (addr->sin6_family != AF_INET6)
			return -EAFNOSUPPORT;

		pr_debug("ping_check_bind_addr(sk=%p,addr=%pI6c,port=%d)\n",
			 sk, addr->sin6_addr.s6_addr, ntohs(addr->sin6_port));

		addr_type = ipv6_addr_type(&addr->sin6_addr);
		scoped = __ipv6_addr_needs_scope_id(addr_type);
		if ((addr_type != IPV6_ADDR_ANY &&
		     !(addr_type & IPV6_ADDR_UNICAST)) ||
		    (scoped && !addr->sin6_scope_id))
			return -EINVAL;

		rcu_read_lock();
		if (addr->sin6_scope_id) {
			dev = dev_get_by_index_rcu(net, addr->sin6_scope_id);
			if (!dev) {
				rcu_read_unlock();
				return -ENODEV;
			}
		}
		has_addr = pingv6_ops.ipv6_chk_addr(net, &addr->sin6_addr, dev,
						    scoped);
		rcu_read_unlock();

		if (!(isk->freebind || isk->transparent || has_addr ||
		      addr_type == IPV6_ADDR_ANY))
			return -EADDRNOTAVAIL;

		if (scoped)
			sk->sk_bound_dev_if = addr->sin6_scope_id;
#endif
	} else {
		return -EAFNOSUPPORT;
	}
	return 0;
}

void ping_set_saddr(struct sock *sk, struct sockaddr *saddr)
{
	if (saddr->sa_family == AF_INET) {
		struct inet_sock *isk = inet_sk(sk);
		struct sockaddr_in *addr = (struct sockaddr_in *) saddr;
		isk->inet_rcv_saddr = isk->inet_saddr = addr->sin_addr.s_addr;
#if IS_ENABLED(CONFIG_IPV6)
	} else if (saddr->sa_family == AF_INET6) {
		struct sockaddr_in6 *addr = (struct sockaddr_in6 *) saddr;
		struct ipv6_pinfo *np = inet6_sk(sk);
		np->rcv_saddr = np->saddr = addr->sin6_addr;
#endif
	}
}

void ping_clear_saddr(struct sock *sk, int dif)
{
	sk->sk_bound_dev_if = dif;
	if (sk->sk_family == AF_INET) {
		struct inet_sock *isk = inet_sk(sk);
		isk->inet_rcv_saddr = isk->inet_saddr = 0;
#if IS_ENABLED(CONFIG_IPV6)
	} else if (sk->sk_family == AF_INET6) {
		struct ipv6_pinfo *np = inet6_sk(sk);
		memset(&np->rcv_saddr, 0, sizeof(np->rcv_saddr));
		memset(&np->saddr, 0, sizeof(np->saddr));
#endif
	}
}
/*
 * We need our own bind because there are no privileged id's == local ports.
 * Moreover, we don't allow binding to multi- and broadcast addresses.
 */

int ping_bind(struct sock *sk, struct sockaddr *uaddr, int addr_len)
{
	struct inet_sock *isk = inet_sk(sk);
	unsigned short snum;
	int err;
	int dif = sk->sk_bound_dev_if;

	err = ping_check_bind_addr(sk, isk, uaddr, addr_len);
	if (err)
		return err;

	lock_sock(sk);

	err = -EINVAL;
	if (isk->inet_num != 0)
		goto out;

	err = -EADDRINUSE;
	ping_set_saddr(sk, uaddr);
	snum = ntohs(((struct sockaddr_in *)uaddr)->sin_port);
	if (ping_get_port(sk, snum) != 0) {
		ping_clear_saddr(sk, dif);
		goto out;
	}

	pr_debug("after bind(): num = %d, dif = %d\n",
		 (int)isk->inet_num,
		 (int)sk->sk_bound_dev_if);

	err = 0;
	if ((sk->sk_family == AF_INET && isk->inet_rcv_saddr) ||
	    (sk->sk_family == AF_INET6 &&
	     !ipv6_addr_any(&inet6_sk(sk)->rcv_saddr)))
		sk->sk_userlocks |= SOCK_BINDADDR_LOCK;

	if (snum)
		sk->sk_userlocks |= SOCK_BINDPORT_LOCK;
	isk->inet_sport = htons(isk->inet_num);
	isk->inet_daddr = 0;
	isk->inet_dport = 0;

#if IS_ENABLED(CONFIG_IPV6)
	if (sk->sk_family == AF_INET6)
		memset(&inet6_sk(sk)->daddr, 0, sizeof(inet6_sk(sk)->daddr));
#endif

	sk_dst_reset(sk);
out:
	release_sock(sk);
	pr_debug("ping_v4_bind -> %d\n", err);
	return err;
}
EXPORT_SYMBOL_GPL(ping_bind);

/*
 * Is this a supported type of ICMP message?
 */

static inline int ping_supported(int family, int type, int code)
{
	return (family == AF_INET && type == ICMP_ECHO && code == 0) ||
	       (family == AF_INET6 && type == ICMPV6_ECHO_REQUEST && code == 0);
}

/*
 * This routine is called by the ICMP module when it gets some
 * sort of error condition.
 */

void ping_err(struct sk_buff *skb, int offset, u32 info)
{
	int family;
	struct icmphdr *icmph;
	struct inet_sock *inet_sock;
	int type;
	int code;
	struct net *net = dev_net(skb->dev);
	struct sock *sk;
	int harderr;
	int err;

	if (skb->protocol == htons(ETH_P_IP)) {
		family = AF_INET;
		type = icmp_hdr(skb)->type;
		code = icmp_hdr(skb)->code;
		icmph = (struct icmphdr *)(skb->data + offset);
	} else if (skb->protocol == htons(ETH_P_IPV6)) {
		family = AF_INET6;
		type = icmp6_hdr(skb)->icmp6_type;
		code = icmp6_hdr(skb)->icmp6_code;
		icmph = (struct icmphdr *) (skb->data + offset);
	} else {
		BUG();
	}

	/* We assume the packet has already been checked by icmp_unreach */

	if (!ping_supported(family, icmph->type, icmph->code))
		return;

	pr_debug("ping_err(proto=0x%x,type=%d,code=%d,id=%04x,seq=%04x)\n",
		 skb->protocol, type, code, ntohs(icmph->un.echo.id),
		 ntohs(icmph->un.echo.sequence));

	sk = ping_lookup(net, skb, ntohs(icmph->un.echo.id));
	if (sk == NULL) {
		pr_debug("no socket, dropping\n");
		return;	/* No socket for error */
	}
	pr_debug("err on socket %p\n", sk);

	err = 0;
	harderr = 0;
	inet_sock = inet_sk(sk);

	if (skb->protocol == htons(ETH_P_IP)) {
		switch (type) {
		default:
		case ICMP_TIME_EXCEEDED:
			err = EHOSTUNREACH;
			break;
		case ICMP_SOURCE_QUENCH:
			/* This is not a real error but ping wants to see it.
			 * Report it with some fake errno.
			 */
			err = EREMOTEIO;
			break;
		case ICMP_PARAMETERPROB:
			err = EPROTO;
			harderr = 1;
			break;
		case ICMP_DEST_UNREACH:
			if (code == ICMP_FRAG_NEEDED) { /* Path MTU discovery */
				ipv4_sk_update_pmtu(skb, sk, info);
				if (inet_sock->pmtudisc != IP_PMTUDISC_DONT) {
					err = EMSGSIZE;
					harderr = 1;
					break;
				}
				goto out;
			}
			err = EHOSTUNREACH;
			if (code <= NR_ICMP_UNREACH) {
				harderr = icmp_err_convert[code].fatal;
				err = icmp_err_convert[code].errno;
			}
			break;
		case ICMP_REDIRECT:
			/* See ICMP_SOURCE_QUENCH */
			ipv4_sk_redirect(skb, sk);
			err = EREMOTEIO;
			break;
		}
#if IS_ENABLED(CONFIG_IPV6)
	} else if (skb->protocol == htons(ETH_P_IPV6)) {
		harderr = pingv6_ops.icmpv6_err_convert(type, code, &err);
#endif
	}

	/*
	 *      RFC1122: OK.  Passes ICMP errors back to application, as per
	 *	4.1.3.3.
	 */
	if ((family == AF_INET && !inet_sock->recverr) ||
	    (family == AF_INET6 && !inet6_sk(sk)->recverr)) {
		if (!harderr || sk->sk_state != TCP_ESTABLISHED)
			goto out;
	} else {
		if (family == AF_INET) {
			ip_icmp_error(sk, skb, err, 0 /* no remote port */,
				      info, (u8 *)icmph);
#if IS_ENABLED(CONFIG_IPV6)
		} else if (family == AF_INET6) {
			pingv6_ops.ipv6_icmp_error(sk, skb, err, 0,
						   info, (u8 *)icmph);
#endif
		}
	}
	sk->sk_err = err;
	sk->sk_error_report(sk);
out:
	sock_put(sk);
}
EXPORT_SYMBOL_GPL(ping_err);

/*
 *	Copy and checksum an ICMP Echo packet from user space into a buffer
 *	starting from the payload.
 */

int ping_getfrag(void *from, char *to,
		 int offset, int fraglen, int odd, struct sk_buff *skb)
{
	struct pingfakehdr *pfh = (struct pingfakehdr *)from;

	if (offset == 0) {
		if (fraglen < sizeof(struct icmphdr))
			BUG();
		if (csum_partial_copy_fromiovecend(to + sizeof(struct icmphdr),
			    pfh->iov, 0, fraglen - sizeof(struct icmphdr),
			    &pfh->wcheck))
			return -EFAULT;
	} else if (offset < sizeof(struct icmphdr)) {
			BUG();
	} else {
		if (csum_partial_copy_fromiovecend
				(to, pfh->iov, offset - sizeof(struct icmphdr),
				 fraglen, &pfh->wcheck))
			return -EFAULT;
	}

#if IS_ENABLED(CONFIG_IPV6)
	/* For IPv6, checksum each skb as we go along, as expected by
	 * icmpv6_push_pending_frames. For IPv4, accumulate the checksum in
	 * wcheck, it will be finalized in ping_v4_push_pending_frames.
	 */
	if (pfh->family == AF_INET6) {
		skb->csum = pfh->wcheck;
		skb->ip_summed = CHECKSUM_NONE;
		pfh->wcheck = 0;
	}
#endif

	return 0;
}
EXPORT_SYMBOL_GPL(ping_getfrag);

static int ping_v4_push_pending_frames(struct sock *sk, struct pingfakehdr *pfh,
				       struct flowi4 *fl4)
{
	struct sk_buff *skb = skb_peek(&sk->sk_write_queue);

	pfh->wcheck = csum_partial((char *)&pfh->icmph,
		sizeof(struct icmphdr), pfh->wcheck);
	pfh->icmph.checksum = csum_fold(pfh->wcheck);
	memcpy(icmp_hdr(skb), &pfh->icmph, sizeof(struct icmphdr));
	skb->ip_summed = CHECKSUM_NONE;
	return ip_push_pending_frames(sk, fl4);
}

int ping_common_sendmsg(int family, struct msghdr *msg, size_t len,
			void *user_icmph, size_t icmph_len) {
	u8 type, code;

	if (len > 0xFFFF)
		return -EMSGSIZE;

	/*
	 *	Check the flags.
	 */

	/* Mirror BSD error message compatibility */
	if (msg->msg_flags & MSG_OOB)
		return -EOPNOTSUPP;

	/*
	 *	Fetch the ICMP header provided by the userland.
	 *	iovec is modified! The ICMP header is consumed.
	 */
	if (memcpy_fromiovec(user_icmph, msg->msg_iov, icmph_len))
		return -EFAULT;

	if (family == AF_INET) {
		type = ((struct icmphdr *) user_icmph)->type;
		code = ((struct icmphdr *) user_icmph)->code;
#if IS_ENABLED(CONFIG_IPV6)
	} else if (family == AF_INET6) {
		type = ((struct icmp6hdr *) user_icmph)->icmp6_type;
		code = ((struct icmp6hdr *) user_icmph)->icmp6_code;
#endif
	} else {
		BUG();
	}

	if (!ping_supported(family, type, code))
		return -EINVAL;

	return 0;
}
EXPORT_SYMBOL_GPL(ping_common_sendmsg);

int ping_v4_sendmsg(struct kiocb *iocb, struct sock *sk, struct msghdr *msg,
		    size_t len)
{
	struct net *net = sock_net(sk);
	struct flowi4 fl4;
	struct inet_sock *inet = inet_sk(sk);
	struct ipcm_cookie ipc;
	struct icmphdr user_icmph;
	struct pingfakehdr pfh;
	struct rtable *rt = NULL;
	struct ip_options_data opt_copy;
	int free = 0;
	__be32 saddr, daddr, faddr;
	u8  tos;
	int err;

	pr_debug("ping_v4_sendmsg(sk=%p,sk->num=%u)\n", inet, inet->inet_num);

	err = ping_common_sendmsg(AF_INET, msg, len, &user_icmph,
				  sizeof(user_icmph));
	if (err)
		return err;

	/*
	 *	Get and verify the address.
	 */

	if (msg->msg_name) {
		struct sockaddr_in *usin = (struct sockaddr_in *)msg->msg_name;
		if (msg->msg_namelen < sizeof(*usin))
			return -EINVAL;
		if (usin->sin_family != AF_INET)
			return -EAFNOSUPPORT;
		daddr = usin->sin_addr.s_addr;
		/* no remote port */
	} else {
		if (sk->sk_state != TCP_ESTABLISHED)
			return -EDESTADDRREQ;
		daddr = inet->inet_daddr;
		/* no remote port */
	}

	ipc.addr = inet->inet_saddr;
	ipc.opt = NULL;
	ipc.oif = sk->sk_bound_dev_if;
	ipc.tx_flags = 0;

	sock_tx_timestamp(sk, &ipc.tx_flags);

	if (msg->msg_controllen) {
		err = ip_cmsg_send(sock_net(sk), msg, &ipc);
		if (err)
			return err;
		if (ipc.opt)
			free = 1;
	}
	if (!ipc.opt) {
		struct ip_options_rcu *inet_opt;

		rcu_read_lock();
		inet_opt = rcu_dereference(inet->inet_opt);
		if (inet_opt) {
			memcpy(&opt_copy, inet_opt,
			       sizeof(*inet_opt) + inet_opt->opt.optlen);
			ipc.opt = &opt_copy.opt;
		}
		rcu_read_unlock();
	}

	saddr = ipc.addr;
	ipc.addr = faddr = daddr;

	if (ipc.opt && ipc.opt->opt.srr) {
		if (!daddr)
			return -EINVAL;
		faddr = ipc.opt->opt.faddr;
	}
	tos = RT_TOS(inet->tos);
	if (sock_flag(sk, SOCK_LOCALROUTE) ||
	    (msg->msg_flags & MSG_DONTROUTE) ||
	    (ipc.opt && ipc.opt->opt.is_strictroute)) {
		tos |= RTO_ONLINK;
	}

	if (ipv4_is_multicast(daddr)) {
		if (!ipc.oif)
			ipc.oif = inet->mc_index;
		if (!saddr)
			saddr = inet->mc_addr;
	} else if (!ipc.oif)
		ipc.oif = inet->uc_index;

	flowi4_init_output(&fl4, ipc.oif, sk->sk_mark, tos,
			   RT_SCOPE_UNIVERSE, sk->sk_protocol,
			   inet_sk_flowi_flags(sk), faddr, saddr, 0, 0,
			   sock_i_uid(sk));

	security_sk_classify_flow(sk, flowi4_to_flowi(&fl4));
	rt = ip_route_output_flow(net, &fl4, sk);
	if (IS_ERR(rt)) {
		err = PTR_ERR(rt);
		rt = NULL;
		if (err == -ENETUNREACH)
			IP_INC_STATS(net, IPSTATS_MIB_OUTNOROUTES);
		goto out;
	}

	err = -EACCES;
	if ((rt->rt_flags & RTCF_BROADCAST) &&
	    !sock_flag(sk, SOCK_BROADCAST))
		goto out;

	if (msg->msg_flags & MSG_CONFIRM)
		goto do_confirm;
back_from_confirm:

	if (!ipc.addr)
		ipc.addr = fl4.daddr;

	lock_sock(sk);

	pfh.icmph.type = user_icmph.type; /* already checked */
	pfh.icmph.code = user_icmph.code; /* ditto */
	pfh.icmph.checksum = 0;
	pfh.icmph.un.echo.id = inet->inet_sport;
	pfh.icmph.un.echo.sequence = user_icmph.un.echo.sequence;
	pfh.iov = msg->msg_iov;
	pfh.wcheck = 0;
	pfh.family = AF_INET;

	err = ip_append_data(sk, &fl4, ping_getfrag, &pfh, len,
			0, &ipc, &rt, msg->msg_flags);
	if (err)
		ip_flush_pending_frames(sk);
	else
		err = ping_v4_push_pending_frames(sk, &pfh, &fl4);
	release_sock(sk);

out:
	ip_rt_put(rt);
	if (free)
		kfree(ipc.opt);
	if (!err) {
		icmp_out_count(sock_net(sk), user_icmph.type);
		return len;
	}
	return err;

do_confirm:
	dst_confirm(&rt->dst);
	if (!(msg->msg_flags & MSG_PROBE) || len)
		goto back_from_confirm;
	err = 0;
	goto out;
}

int ping_recvmsg(struct kiocb *iocb, struct sock *sk, struct msghdr *msg,
		 size_t len, int noblock, int flags, int *addr_len)
{
	struct inet_sock *isk = inet_sk(sk);
	int family = sk->sk_family;
<<<<<<< HEAD
        struct sockaddr_in *sin;
        struct sockaddr_in6 *sin6;
=======
>>>>>>> 1bc116ff
	struct sk_buff *skb;
	int copied, err;

	pr_debug("ping_recvmsg(sk=%p,sk->num=%u)\n", isk, isk->inet_num);

	err = -EOPNOTSUPP;
	if (flags & MSG_OOB)
		goto out;

<<<<<<< HEAD
        if (addr_len) {
                if (family == AF_INET)
                        *addr_len = sizeof(*sin);
                else if (family == AF_INET6 && addr_len)
                        *addr_len = sizeof(*sin6);
        }

=======
>>>>>>> 1bc116ff
	if (flags & MSG_ERRQUEUE) {
		if (family == AF_INET) {
			return ip_recv_error(sk, msg, len, addr_len);
#if IS_ENABLED(CONFIG_IPV6)
		} else if (family == AF_INET6) {
			return pingv6_ops.ipv6_recv_error(sk, msg, len,
							  addr_len);
#endif
		}
	}

	skb = skb_recv_datagram(sk, flags, noblock, &err);
	if (!skb)
		goto out;

	copied = skb->len;
	if (copied > len) {
		msg->msg_flags |= MSG_TRUNC;
		copied = len;
	}

	/* Don't bother checking the checksum */
	err = skb_copy_datagram_iovec(skb, 0, msg->msg_iov, copied);
	if (err)
		goto done;

	sock_recv_timestamp(msg, sk, skb);

	/* Copy the address and add cmsg data. */
	if (family == AF_INET) {
		struct sockaddr_in *sin = (struct sockaddr_in *)msg->msg_name;

		if (sin) {
			sin->sin_family = AF_INET;
			sin->sin_port = 0 /* skb->h.uh->source */;
			sin->sin_addr.s_addr = ip_hdr(skb)->saddr;
			memset(sin->sin_zero, 0, sizeof(sin->sin_zero));
			*addr_len = sizeof(*sin);
		}

		if (isk->cmsg_flags)
			ip_cmsg_recv(msg, skb);

#if IS_ENABLED(CONFIG_IPV6)
	} else if (family == AF_INET6) {
		struct ipv6_pinfo *np = inet6_sk(sk);
		struct ipv6hdr *ip6 = ipv6_hdr(skb);
		struct sockaddr_in6 *sin6 =
			(struct sockaddr_in6 *)msg->msg_name;

		if (sin6) {
			sin6->sin6_family = AF_INET6;
			sin6->sin6_port = 0;
			sin6->sin6_addr = ip6->saddr;
			sin6->sin6_flowinfo = 0;
			if (np->sndflow)
				sin6->sin6_flowinfo = ip6_flowinfo(ip6);
			sin6->sin6_scope_id =
				ipv6_iface_scope_id(&sin6->sin6_addr,
						    IP6CB(skb)->iif);
			*addr_len = sizeof(*sin6);
		}

		if (inet6_sk(sk)->rxopt.all)
			pingv6_ops.ip6_datagram_recv_ctl(sk, msg, skb);
#endif
	} else {
		BUG();
	}

	err = copied;

done:
	skb_free_datagram(sk, skb);
out:
	pr_debug("ping_recvmsg -> %d\n", err);
	return err;
}
EXPORT_SYMBOL_GPL(ping_recvmsg);

int ping_queue_rcv_skb(struct sock *sk, struct sk_buff *skb)
{
	pr_debug("ping_queue_rcv_skb(sk=%p,sk->num=%d,skb=%p)\n",
		 inet_sk(sk), inet_sk(sk)->inet_num, skb);
	if (sock_queue_rcv_skb(sk, skb) < 0) {
		kfree_skb(skb);
		pr_debug("ping_queue_rcv_skb -> failed\n");
		return -1;
	}
	return 0;
}
EXPORT_SYMBOL_GPL(ping_queue_rcv_skb);


/*
 *	All we need to do is get the socket.
 */

void ping_rcv(struct sk_buff *skb)
{
	struct sock *sk;
	struct net *net = dev_net(skb->dev);
	struct icmphdr *icmph = icmp_hdr(skb);

	/* We assume the packet has already been checked by icmp_rcv */

	pr_debug("ping_rcv(skb=%p,id=%04x,seq=%04x)\n",
		 skb, ntohs(icmph->un.echo.id), ntohs(icmph->un.echo.sequence));

	/* Push ICMP header back */
	skb_push(skb, skb->data - (u8 *)icmph);

	sk = ping_lookup(net, skb, ntohs(icmph->un.echo.id));
	if (sk != NULL) {
		struct sk_buff *skb2 = skb_clone(skb, GFP_ATOMIC);

		pr_debug("rcv on socket %p\n", sk);
		if (skb2)
			ping_queue_rcv_skb(sk, skb2);
		sock_put(sk);
		return;
	}
	pr_debug("no socket, dropping\n");

	/* We're called from icmp_rcv(). kfree_skb() is done there. */
}
EXPORT_SYMBOL_GPL(ping_rcv);

struct proto ping_prot = {
	.name =		"PING",
	.owner =	THIS_MODULE,
	.init =		ping_init_sock,
	.close =	ping_close,
	.connect =	ip4_datagram_connect,
	.disconnect =	udp_disconnect,
	.setsockopt =	ip_setsockopt,
	.getsockopt =	ip_getsockopt,
	.sendmsg =	ping_v4_sendmsg,
	.recvmsg =	ping_recvmsg,
	.bind =		ping_bind,
	.backlog_rcv =	ping_queue_rcv_skb,
	.release_cb =	ip4_datagram_release_cb,
	.hash =		ping_hash,
	.unhash =	ping_unhash,
	.get_port =	ping_get_port,
	.obj_size =	sizeof(struct inet_sock),
};
EXPORT_SYMBOL(ping_prot);

#ifdef CONFIG_PROC_FS

static struct sock *ping_get_first(struct seq_file *seq, int start)
{
	struct sock *sk;
	struct ping_iter_state *state = seq->private;
	struct net *net = seq_file_net(seq);

	for (state->bucket = start; state->bucket < PING_HTABLE_SIZE;
	     ++state->bucket) {
		struct hlist_nulls_node *node;
		struct hlist_nulls_head *hslot;

		hslot = &ping_table.hash[state->bucket];

		if (hlist_nulls_empty(hslot))
			continue;

		sk_nulls_for_each(sk, node, hslot) {
			if (net_eq(sock_net(sk), net))
				goto found;
		}
	}
	sk = NULL;
found:
	return sk;
}

static struct sock *ping_get_next(struct seq_file *seq, struct sock *sk)
{
	struct ping_iter_state *state = seq->private;
	struct net *net = seq_file_net(seq);

	do {
		sk = sk_nulls_next(sk);
	} while (sk && (!net_eq(sock_net(sk), net)));

	if (!sk)
		return ping_get_first(seq, state->bucket + 1);
	return sk;
}

static struct sock *ping_get_idx(struct seq_file *seq, loff_t pos)
{
	struct sock *sk = ping_get_first(seq, 0);

	if (sk)
		while (pos && (sk = ping_get_next(seq, sk)) != NULL)
			--pos;
	return pos ? NULL : sk;
}

static void *ping_seq_start(struct seq_file *seq, loff_t *pos)
{
	struct ping_iter_state *state = seq->private;
	state->bucket = 0;

	read_lock_bh(&ping_table.lock);

	return *pos ? ping_get_idx(seq, *pos-1) : SEQ_START_TOKEN;
}

static void *ping_seq_next(struct seq_file *seq, void *v, loff_t *pos)
{
	struct sock *sk;

	if (v == SEQ_START_TOKEN)
		sk = ping_get_idx(seq, 0);
	else
		sk = ping_get_next(seq, v);

	++*pos;
	return sk;
}

static void ping_seq_stop(struct seq_file *seq, void *v)
{
	read_unlock_bh(&ping_table.lock);
}

static void ping_format_sock(struct sock *sp, struct seq_file *f,
		int bucket, int *len)
{
	struct inet_sock *inet = inet_sk(sp);
	__be32 dest = inet->inet_daddr;
	__be32 src = inet->inet_rcv_saddr;
	__u16 destp = ntohs(inet->inet_dport);
	__u16 srcp = ntohs(inet->inet_sport);

	seq_printf(f, "%5d: %08X:%04X %08X:%04X"
		" %02X %08X:%08X %02X:%08lX %08X %5d %8d %lu %d %pK %d%n",
		bucket, src, srcp, dest, destp, sp->sk_state,
		sk_wmem_alloc_get(sp),
		sk_rmem_alloc_get(sp),
		0, 0L, 0,
		from_kuid_munged(seq_user_ns(f), sock_i_uid(sp)),
		0, sock_i_ino(sp),
		atomic_read(&sp->sk_refcnt), sp,
		atomic_read(&sp->sk_drops), len);
}

static int ping_seq_show(struct seq_file *seq, void *v)
{
	if (v == SEQ_START_TOKEN)
		seq_printf(seq, "%-127s\n",
			   "  sl  local_address rem_address   st tx_queue "
			   "rx_queue tr tm->when retrnsmt   uid  timeout "
			   "inode ref pointer drops");
	else {
		struct ping_iter_state *state = seq->private;
		int len;

		ping_format_sock(v, seq, state->bucket, &len);
		seq_printf(seq, "%*s\n", 127 - len, "");
	}
	return 0;
}

static const struct seq_operations ping_seq_ops = {
	.show		= ping_seq_show,
	.start		= ping_seq_start,
	.next		= ping_seq_next,
	.stop		= ping_seq_stop,
};

static int ping_seq_open(struct inode *inode, struct file *file)
{
	return seq_open_net(inode, file, &ping_seq_ops,
			   sizeof(struct ping_iter_state));
}

static const struct file_operations ping_seq_fops = {
	.open		= ping_seq_open,
	.read		= seq_read,
	.llseek		= seq_lseek,
	.release	= seq_release_net,
};

static int ping_proc_register(struct net *net)
{
	struct proc_dir_entry *p;
	int rc = 0;

	p = proc_create("icmp", S_IRUGO, net->proc_net, &ping_seq_fops);
	if (!p)
		rc = -ENOMEM;
	return rc;
}

static void ping_proc_unregister(struct net *net)
{
	remove_proc_entry("icmp", net->proc_net);
}


static int __net_init ping_proc_init_net(struct net *net)
{
	return ping_proc_register(net);
}

static void __net_exit ping_proc_exit_net(struct net *net)
{
	ping_proc_unregister(net);
}

static struct pernet_operations ping_net_ops = {
	.init = ping_proc_init_net,
	.exit = ping_proc_exit_net,
};

int __init ping_proc_init(void)
{
	return register_pernet_subsys(&ping_net_ops);
}

void ping_proc_exit(void)
{
	unregister_pernet_subsys(&ping_net_ops);
}

#endif

void __init ping_init(void)
{
	int i;

	for (i = 0; i < PING_HTABLE_SIZE; i++)
		INIT_HLIST_NULLS_HEAD(&ping_table.hash[i], i);
	rwlock_init(&ping_table.lock);
}<|MERGE_RESOLUTION|>--- conflicted
+++ resolved
@@ -849,11 +849,6 @@
 {
 	struct inet_sock *isk = inet_sk(sk);
 	int family = sk->sk_family;
-<<<<<<< HEAD
-        struct sockaddr_in *sin;
-        struct sockaddr_in6 *sin6;
-=======
->>>>>>> 1bc116ff
 	struct sk_buff *skb;
 	int copied, err;
 
@@ -863,16 +858,6 @@
 	if (flags & MSG_OOB)
 		goto out;
 
-<<<<<<< HEAD
-        if (addr_len) {
-                if (family == AF_INET)
-                        *addr_len = sizeof(*sin);
-                else if (family == AF_INET6 && addr_len)
-                        *addr_len = sizeof(*sin6);
-        }
-
-=======
->>>>>>> 1bc116ff
 	if (flags & MSG_ERRQUEUE) {
 		if (family == AF_INET) {
 			return ip_recv_error(sk, msg, len, addr_len);
