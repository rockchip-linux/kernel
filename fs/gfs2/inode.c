--- conflicted
+++ resolved
@@ -207,18 +207,11 @@
 
 	if (no_formal_ino && ip->i_no_formal_ino &&
 	    no_formal_ino != ip->i_no_formal_ino) {
-<<<<<<< HEAD
-		if (inode->i_state & I_NEW)
-			goto fail;
-		iput(inode);
-		return ERR_PTR(-ESTALE);
-=======
 		error = -ESTALE;
 		if (inode->i_state & I_NEW)
 			goto fail;
 		iput(inode);
 		return ERR_PTR(error);
->>>>>>> 84569f32
 	}
 
 	if (inode->i_state & I_NEW)
