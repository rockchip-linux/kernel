--- conflicted
+++ resolved
@@ -3521,14 +3521,7 @@
 					unsigned int blocksize);
 extern int ext4_handle_dirty_dirblock(handle_t *handle, struct inode *inode,
 				      struct buffer_head *bh);
-<<<<<<< HEAD
-extern int __ext4_unlink(struct inode *dir, const struct qstr *d_name,
-=======
-extern int ext4_ci_compare(const struct inode *parent,
-			   const struct qstr *fname,
-			   const struct qstr *entry, bool quick);
 extern int __ext4_unlink(handle_t *handle, struct inode *dir, const struct qstr *d_name,
->>>>>>> eccc8767
 			 struct inode *inode);
 extern int __ext4_link(struct inode *dir, struct inode *inode,
 		       struct dentry *dentry);
