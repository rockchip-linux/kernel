--- conflicted
+++ resolved
@@ -579,10 +579,6 @@
 
 failed:
 	spin_unlock(&dentry->d_lock);
-<<<<<<< HEAD
-	cpu_chill();
-=======
->>>>>>> e4884275
 	return dentry; /* try again with same dentry */
 }
 
@@ -790,7 +786,12 @@
 kill_it:
 	dentry = dentry_kill(dentry);
 	if (dentry) {
-		cond_resched();
+		int r;
+
+		/* the task with the highest priority won't schedule */
+		r = cond_resched();
+		if (!r)
+			cpu_chill();
 		goto repeat;
 	}
 }
