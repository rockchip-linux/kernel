/*
 * fs/fs-writeback.c
 *
 * Copyright (C) 2002, Linus Torvalds.
 *
 * Contains all the functions related to writing back and waiting
 * upon dirty inodes against superblocks, and writing back dirty
 * pages against inodes.  ie: data writeback.  Writeout of the
 * inode itself is not handled here.
 *
 * 10Apr2002	Andrew Morton
 *		Split out of fs/inode.c
 *		Additions for address_space-based writeback
 */

#include <linux/kernel.h>
#include <linux/export.h>
#include <linux/spinlock.h>
#include <linux/slab.h>
#include <linux/sched.h>
#include <linux/fs.h>
#include <linux/mm.h>
#include <linux/pagemap.h>
#include <linux/kthread.h>
#include <linux/writeback.h>
#include <linux/blkdev.h>
#include <linux/backing-dev.h>
#include <linux/tracepoint.h>
#include <linux/device.h>
#include <linux/memcontrol.h>
#include "internal.h"

/*
 * 4MB minimal write chunk size
 */
#define MIN_WRITEBACK_PAGES	(4096UL >> (PAGE_SHIFT - 10))

struct wb_completion {
	atomic_t		cnt;
};

/*
 * Passed into wb_writeback(), essentially a subset of writeback_control
 */
struct wb_writeback_work {
	long nr_pages;
	struct super_block *sb;
	enum writeback_sync_modes sync_mode;
	unsigned int tagged_writepages:1;
	unsigned int for_kupdate:1;
	unsigned int range_cyclic:1;
	unsigned int for_background:1;
	unsigned int for_sync:1;	/* sync(2) WB_SYNC_ALL writeback */
	unsigned int auto_free:1;	/* free on completion */
	enum wb_reason reason;		/* why was writeback initiated? */

	struct list_head list;		/* pending work list */
	struct wb_completion *done;	/* set if the caller waits */
};

/*
 * If one wants to wait for one or more wb_writeback_works, each work's
 * ->done should be set to a wb_completion defined using the following
 * macro.  Once all work items are issued with wb_queue_work(), the caller
 * can wait for the completion of all using wb_wait_for_completion().  Work
 * items which are waited upon aren't freed automatically on completion.
 */
#define DEFINE_WB_COMPLETION_ONSTACK(cmpl)				\
	struct wb_completion cmpl = {					\
		.cnt		= ATOMIC_INIT(1),			\
	}


/*
 * If an inode is constantly having its pages dirtied, but then the
 * updates stop dirtytime_expire_interval seconds in the past, it's
 * possible for the worst case time between when an inode has its
 * timestamps updated and when they finally get written out to be two
 * dirtytime_expire_intervals.  We set the default to 12 hours (in
 * seconds), which means most of the time inodes will have their
 * timestamps written to disk after 12 hours, but in the worst case a
 * few inodes might not their timestamps updated for 24 hours.
 */
unsigned int dirtytime_expire_interval = 12 * 60 * 60;

static inline struct inode *wb_inode(struct list_head *head)
{
	return list_entry(head, struct inode, i_io_list);
}

/*
 * Include the creation of the trace points after defining the
 * wb_writeback_work structure and inline functions so that the definition
 * remains local to this file.
 */
#define CREATE_TRACE_POINTS
#include <trace/events/writeback.h>

EXPORT_TRACEPOINT_SYMBOL_GPL(wbc_writepage);

static bool wb_io_lists_populated(struct bdi_writeback *wb)
{
	if (wb_has_dirty_io(wb)) {
		return false;
	} else {
		set_bit(WB_has_dirty_io, &wb->state);
		WARN_ON_ONCE(!wb->avg_write_bandwidth);
		atomic_long_add(wb->avg_write_bandwidth,
				&wb->bdi->tot_write_bandwidth);
		return true;
	}
}

static void wb_io_lists_depopulated(struct bdi_writeback *wb)
{
	if (wb_has_dirty_io(wb) && list_empty(&wb->b_dirty) &&
	    list_empty(&wb->b_io) && list_empty(&wb->b_more_io)) {
		clear_bit(WB_has_dirty_io, &wb->state);
		WARN_ON_ONCE(atomic_long_sub_return(wb->avg_write_bandwidth,
					&wb->bdi->tot_write_bandwidth) < 0);
	}
}

/**
 * inode_io_list_move_locked - move an inode onto a bdi_writeback IO list
 * @inode: inode to be moved
 * @wb: target bdi_writeback
 * @head: one of @wb->b_{dirty|io|more_io|dirty_time}
 *
 * Move @inode->i_io_list to @list of @wb and set %WB_has_dirty_io.
 * Returns %true if @inode is the first occupant of the !dirty_time IO
 * lists; otherwise, %false.
 */
static bool inode_io_list_move_locked(struct inode *inode,
				      struct bdi_writeback *wb,
				      struct list_head *head)
{
	assert_spin_locked(&wb->list_lock);

	list_move(&inode->i_io_list, head);

	/* dirty_time doesn't count as dirty_io until expiration */
	if (head != &wb->b_dirty_time)
		return wb_io_lists_populated(wb);

	wb_io_lists_depopulated(wb);
	return false;
}

/**
 * inode_io_list_del_locked - remove an inode from its bdi_writeback IO list
 * @inode: inode to be removed
 * @wb: bdi_writeback @inode is being removed from
 *
 * Remove @inode which may be on one of @wb->b_{dirty|io|more_io} lists and
 * clear %WB_has_dirty_io if all are empty afterwards.
 */
static void inode_io_list_del_locked(struct inode *inode,
				     struct bdi_writeback *wb)
{
	assert_spin_locked(&wb->list_lock);
	assert_spin_locked(&inode->i_lock);

	inode->i_state &= ~I_SYNC_QUEUED;
	list_del_init(&inode->i_io_list);
	wb_io_lists_depopulated(wb);
}

static void wb_wakeup(struct bdi_writeback *wb)
{
	spin_lock_bh(&wb->work_lock);
	if (test_bit(WB_registered, &wb->state))
		mod_delayed_work(bdi_wq, &wb->dwork, 0);
	spin_unlock_bh(&wb->work_lock);
}

static void finish_writeback_work(struct bdi_writeback *wb,
				  struct wb_writeback_work *work)
{
	struct wb_completion *done = work->done;

	if (work->auto_free)
		kfree(work);
	if (done && atomic_dec_and_test(&done->cnt))
		wake_up_all(&wb->bdi->wb_waitq);
}

static void wb_queue_work(struct bdi_writeback *wb,
			  struct wb_writeback_work *work)
{
	trace_writeback_queue(wb, work);

	if (work->done)
		atomic_inc(&work->done->cnt);

	spin_lock_bh(&wb->work_lock);

	if (test_bit(WB_registered, &wb->state)) {
		list_add_tail(&work->list, &wb->work_list);
		mod_delayed_work(bdi_wq, &wb->dwork, 0);
	} else
		finish_writeback_work(wb, work);

	spin_unlock_bh(&wb->work_lock);
}

/**
 * wb_wait_for_completion - wait for completion of bdi_writeback_works
 * @bdi: bdi work items were issued to
 * @done: target wb_completion
 *
 * Wait for one or more work items issued to @bdi with their ->done field
 * set to @done, which should have been defined with
 * DEFINE_WB_COMPLETION_ONSTACK().  This function returns after all such
 * work items are completed.  Work items which are waited upon aren't freed
 * automatically on completion.
 */
static void wb_wait_for_completion(struct backing_dev_info *bdi,
				   struct wb_completion *done)
{
	atomic_dec(&done->cnt);		/* put down the initial count */
	wait_event(bdi->wb_waitq, !atomic_read(&done->cnt));
}

#ifdef CONFIG_CGROUP_WRITEBACK

/* parameters for foreign inode detection, see wb_detach_inode() */
#define WB_FRN_TIME_SHIFT	13	/* 1s = 2^13, upto 8 secs w/ 16bit */
#define WB_FRN_TIME_AVG_SHIFT	3	/* avg = avg * 7/8 + new * 1/8 */
#define WB_FRN_TIME_CUT_DIV	2	/* ignore rounds < avg / 2 */
#define WB_FRN_TIME_PERIOD	(2 * (1 << WB_FRN_TIME_SHIFT))	/* 2s */

#define WB_FRN_HIST_SLOTS	16	/* inode->i_wb_frn_history is 16bit */
#define WB_FRN_HIST_UNIT	(WB_FRN_TIME_PERIOD / WB_FRN_HIST_SLOTS)
					/* each slot's duration is 2s / 16 */
#define WB_FRN_HIST_THR_SLOTS	(WB_FRN_HIST_SLOTS / 2)
					/* if foreign slots >= 8, switch */
#define WB_FRN_HIST_MAX_SLOTS	(WB_FRN_HIST_THR_SLOTS / 2 + 1)
					/* one round can affect upto 5 slots */

static atomic_t isw_nr_in_flight = ATOMIC_INIT(0);
static struct workqueue_struct *isw_wq;

void __inode_attach_wb(struct inode *inode, struct page *page)
{
	struct backing_dev_info *bdi = inode_to_bdi(inode);
	struct bdi_writeback *wb = NULL;

	if (inode_cgwb_enabled(inode)) {
		struct cgroup_subsys_state *memcg_css;

		if (page) {
			memcg_css = mem_cgroup_css_from_page(page);
			wb = wb_get_create(bdi, memcg_css, GFP_ATOMIC);
		} else {
			/* must pin memcg_css, see wb_get_create() */
			memcg_css = task_get_css(current, memory_cgrp_id);
			wb = wb_get_create(bdi, memcg_css, GFP_ATOMIC);
			css_put(memcg_css);
		}
	}

	if (!wb)
		wb = &bdi->wb;

	/*
	 * There may be multiple instances of this function racing to
	 * update the same inode.  Use cmpxchg() to tell the winner.
	 */
	if (unlikely(cmpxchg(&inode->i_wb, NULL, wb)))
		wb_put(wb);
}
EXPORT_SYMBOL_GPL(__inode_attach_wb);

/**
 * locked_inode_to_wb_and_lock_list - determine a locked inode's wb and lock it
 * @inode: inode of interest with i_lock held
 *
 * Returns @inode's wb with its list_lock held.  @inode->i_lock must be
 * held on entry and is released on return.  The returned wb is guaranteed
 * to stay @inode's associated wb until its list_lock is released.
 */
static struct bdi_writeback *
locked_inode_to_wb_and_lock_list(struct inode *inode)
	__releases(&inode->i_lock)
	__acquires(&wb->list_lock)
{
	while (true) {
		struct bdi_writeback *wb = inode_to_wb(inode);

		/*
		 * inode_to_wb() association is protected by both
		 * @inode->i_lock and @wb->list_lock but list_lock nests
		 * outside i_lock.  Drop i_lock and verify that the
		 * association hasn't changed after acquiring list_lock.
		 */
		wb_get(wb);
		spin_unlock(&inode->i_lock);
		spin_lock(&wb->list_lock);

		/* i_wb may have changed inbetween, can't use inode_to_wb() */
		if (likely(wb == inode->i_wb)) {
			wb_put(wb);	/* @inode already has ref */
			return wb;
		}

		spin_unlock(&wb->list_lock);
		wb_put(wb);
		cpu_relax();
		spin_lock(&inode->i_lock);
	}
}

/**
 * inode_to_wb_and_lock_list - determine an inode's wb and lock it
 * @inode: inode of interest
 *
 * Same as locked_inode_to_wb_and_lock_list() but @inode->i_lock isn't held
 * on entry.
 */
static struct bdi_writeback *inode_to_wb_and_lock_list(struct inode *inode)
	__acquires(&wb->list_lock)
{
	spin_lock(&inode->i_lock);
	return locked_inode_to_wb_and_lock_list(inode);
}

struct inode_switch_wbs_context {
	struct inode		*inode;
	struct bdi_writeback	*new_wb;

	struct rcu_head		rcu_head;
	struct work_struct	work;
};

static void bdi_down_write_wb_switch_rwsem(struct backing_dev_info *bdi)
{
	down_write(&bdi->wb_switch_rwsem);
}

static void bdi_up_write_wb_switch_rwsem(struct backing_dev_info *bdi)
{
	up_write(&bdi->wb_switch_rwsem);
}

static void inode_switch_wbs_work_fn(struct work_struct *work)
{
	struct inode_switch_wbs_context *isw =
		container_of(work, struct inode_switch_wbs_context, work);
	struct inode *inode = isw->inode;
	struct backing_dev_info *bdi = inode_to_bdi(inode);
	struct address_space *mapping = inode->i_mapping;
	struct bdi_writeback *old_wb = inode->i_wb;
	struct bdi_writeback *new_wb = isw->new_wb;
	struct radix_tree_iter iter;
	bool switched = false;
	void **slot;

	/*
	 * If @inode switches cgwb membership while sync_inodes_sb() is
	 * being issued, sync_inodes_sb() might miss it.  Synchronize.
	 */
	down_read(&bdi->wb_switch_rwsem);

	/*
	 * By the time control reaches here, RCU grace period has passed
	 * since I_WB_SWITCH assertion and all wb stat update transactions
	 * between unlocked_inode_to_wb_begin/end() are guaranteed to be
	 * synchronizing against the i_pages lock.
	 *
	 * Grabbing old_wb->list_lock, inode->i_lock and the i_pages lock
	 * gives us exclusion against all wb related operations on @inode
	 * including IO list manipulations and stat updates.
	 */
	if (old_wb < new_wb) {
		spin_lock(&old_wb->list_lock);
		spin_lock_nested(&new_wb->list_lock, SINGLE_DEPTH_NESTING);
	} else {
		spin_lock(&new_wb->list_lock);
		spin_lock_nested(&old_wb->list_lock, SINGLE_DEPTH_NESTING);
	}
	spin_lock(&inode->i_lock);
	xa_lock_irq(&mapping->i_pages);

	/*
	 * Once I_FREEING is visible under i_lock, the eviction path owns
	 * the inode and we shouldn't modify ->i_io_list.
	 */
	if (unlikely(inode->i_state & I_FREEING))
		goto skip_switch;

	/*
	 * Count and transfer stats.  Note that PAGECACHE_TAG_DIRTY points
	 * to possibly dirty pages while PAGECACHE_TAG_WRITEBACK points to
	 * pages actually under writeback.
	 */
	radix_tree_for_each_tagged(slot, &mapping->i_pages, &iter, 0,
				   PAGECACHE_TAG_DIRTY) {
		struct page *page = radix_tree_deref_slot_protected(slot,
						&mapping->i_pages.xa_lock);
		if (likely(page) && PageDirty(page)) {
			dec_wb_stat(old_wb, WB_RECLAIMABLE);
			inc_wb_stat(new_wb, WB_RECLAIMABLE);
		}
	}

	radix_tree_for_each_tagged(slot, &mapping->i_pages, &iter, 0,
				   PAGECACHE_TAG_WRITEBACK) {
		struct page *page = radix_tree_deref_slot_protected(slot,
						&mapping->i_pages.xa_lock);
		if (likely(page)) {
			WARN_ON_ONCE(!PageWriteback(page));
			dec_wb_stat(old_wb, WB_WRITEBACK);
			inc_wb_stat(new_wb, WB_WRITEBACK);
		}
	}

	wb_get(new_wb);

	/*
	 * Transfer to @new_wb's IO list if necessary.  The specific list
	 * @inode was on is ignored and the inode is put on ->b_dirty which
	 * is always correct including from ->b_dirty_time.  The transfer
	 * preserves @inode->dirtied_when ordering.
	 */
	if (!list_empty(&inode->i_io_list)) {
		struct inode *pos;

		inode_io_list_del_locked(inode, old_wb);
		inode->i_wb = new_wb;
		list_for_each_entry(pos, &new_wb->b_dirty, i_io_list)
			if (time_after_eq(inode->dirtied_when,
					  pos->dirtied_when))
				break;
		inode_io_list_move_locked(inode, new_wb, pos->i_io_list.prev);
	} else {
		inode->i_wb = new_wb;
	}

	/* ->i_wb_frn updates may race wbc_detach_inode() but doesn't matter */
	inode->i_wb_frn_winner = 0;
	inode->i_wb_frn_avg_time = 0;
	inode->i_wb_frn_history = 0;
	switched = true;
skip_switch:
	/*
	 * Paired with load_acquire in unlocked_inode_to_wb_begin() and
	 * ensures that the new wb is visible if they see !I_WB_SWITCH.
	 */
	smp_store_release(&inode->i_state, inode->i_state & ~I_WB_SWITCH);

	xa_unlock_irq(&mapping->i_pages);
	spin_unlock(&inode->i_lock);
	spin_unlock(&new_wb->list_lock);
	spin_unlock(&old_wb->list_lock);

	up_read(&bdi->wb_switch_rwsem);

	if (switched) {
		wb_wakeup(new_wb);
		wb_put(old_wb);
	}
	wb_put(new_wb);

	iput(inode);
	kfree(isw);

	atomic_dec(&isw_nr_in_flight);
}

static void inode_switch_wbs_rcu_fn(struct rcu_head *rcu_head)
{
	struct inode_switch_wbs_context *isw = container_of(rcu_head,
				struct inode_switch_wbs_context, rcu_head);

	/* needs to grab bh-unsafe locks, bounce to work item */
	INIT_WORK(&isw->work, inode_switch_wbs_work_fn);
	queue_work(isw_wq, &isw->work);
}

/**
 * inode_switch_wbs - change the wb association of an inode
 * @inode: target inode
 * @new_wb_id: ID of the new wb
 *
 * Switch @inode's wb association to the wb identified by @new_wb_id.  The
 * switching is performed asynchronously and may fail silently.
 */
static void inode_switch_wbs(struct inode *inode, int new_wb_id)
{
	struct backing_dev_info *bdi = inode_to_bdi(inode);
	struct cgroup_subsys_state *memcg_css;
	struct inode_switch_wbs_context *isw;

	/* noop if seems to be already in progress */
	if (inode->i_state & I_WB_SWITCH)
		return;

	/*
	 * Avoid starting new switches while sync_inodes_sb() is in
	 * progress.  Otherwise, if the down_write protected issue path
	 * blocks heavily, we might end up starting a large number of
	 * switches which will block on the rwsem.
	 */
	if (!down_read_trylock(&bdi->wb_switch_rwsem))
		return;

	isw = kzalloc(sizeof(*isw), GFP_ATOMIC);
	if (!isw)
		goto out_unlock;

	/* find and pin the new wb */
	rcu_read_lock();
	memcg_css = css_from_id(new_wb_id, &memory_cgrp_subsys);
	if (memcg_css)
		isw->new_wb = wb_get_create(bdi, memcg_css, GFP_ATOMIC);
	rcu_read_unlock();
	if (!isw->new_wb)
		goto out_free;

	/* while holding I_WB_SWITCH, no one else can update the association */
	spin_lock(&inode->i_lock);
	if (!(inode->i_sb->s_flags & SB_ACTIVE) ||
	    inode->i_state & (I_WB_SWITCH | I_FREEING) ||
	    inode_to_wb(inode) == isw->new_wb) {
		spin_unlock(&inode->i_lock);
		goto out_free;
	}
	inode->i_state |= I_WB_SWITCH;
	__iget(inode);
	spin_unlock(&inode->i_lock);

	isw->inode = inode;

	/*
	 * In addition to synchronizing among switchers, I_WB_SWITCH tells
	 * the RCU protected stat update paths to grab the i_page
	 * lock so that stat transfer can synchronize against them.
	 * Let's continue after I_WB_SWITCH is guaranteed to be visible.
	 */
	call_rcu(&isw->rcu_head, inode_switch_wbs_rcu_fn);

	atomic_inc(&isw_nr_in_flight);

	goto out_unlock;

out_free:
	if (isw->new_wb)
		wb_put(isw->new_wb);
	kfree(isw);
out_unlock:
	up_read(&bdi->wb_switch_rwsem);
}

/**
 * wbc_attach_and_unlock_inode - associate wbc with target inode and unlock it
 * @wbc: writeback_control of interest
 * @inode: target inode
 *
 * @inode is locked and about to be written back under the control of @wbc.
 * Record @inode's writeback context into @wbc and unlock the i_lock.  On
 * writeback completion, wbc_detach_inode() should be called.  This is used
 * to track the cgroup writeback context.
 */
void wbc_attach_and_unlock_inode(struct writeback_control *wbc,
				 struct inode *inode)
{
	if (!inode_cgwb_enabled(inode)) {
		spin_unlock(&inode->i_lock);
		return;
	}

	wbc->wb = inode_to_wb(inode);
	wbc->inode = inode;

	wbc->wb_id = wbc->wb->memcg_css->id;
	wbc->wb_lcand_id = inode->i_wb_frn_winner;
	wbc->wb_tcand_id = 0;
	wbc->wb_bytes = 0;
	wbc->wb_lcand_bytes = 0;
	wbc->wb_tcand_bytes = 0;

	wb_get(wbc->wb);
	spin_unlock(&inode->i_lock);

	/*
	 * A dying wb indicates that either the blkcg associated with the
	 * memcg changed or the associated memcg is dying.  In the first
	 * case, a replacement wb should already be available and we should
	 * refresh the wb immediately.  In the second case, trying to
	 * refresh will keep failing.
	 */
	if (unlikely(wb_dying(wbc->wb) && !css_is_dying(wbc->wb->memcg_css)))
		inode_switch_wbs(inode, wbc->wb_id);
}

/**
 * wbc_detach_inode - disassociate wbc from inode and perform foreign detection
 * @wbc: writeback_control of the just finished writeback
 *
 * To be called after a writeback attempt of an inode finishes and undoes
 * wbc_attach_and_unlock_inode().  Can be called under any context.
 *
 * As concurrent write sharing of an inode is expected to be very rare and
 * memcg only tracks page ownership on first-use basis severely confining
 * the usefulness of such sharing, cgroup writeback tracks ownership
 * per-inode.  While the support for concurrent write sharing of an inode
 * is deemed unnecessary, an inode being written to by different cgroups at
 * different points in time is a lot more common, and, more importantly,
 * charging only by first-use can too readily lead to grossly incorrect
 * behaviors (single foreign page can lead to gigabytes of writeback to be
 * incorrectly attributed).
 *
 * To resolve this issue, cgroup writeback detects the majority dirtier of
 * an inode and transfers the ownership to it.  To avoid unnnecessary
 * oscillation, the detection mechanism keeps track of history and gives
 * out the switch verdict only if the foreign usage pattern is stable over
 * a certain amount of time and/or writeback attempts.
 *
 * On each writeback attempt, @wbc tries to detect the majority writer
 * using Boyer-Moore majority vote algorithm.  In addition to the byte
 * count from the majority voting, it also counts the bytes written for the
 * current wb and the last round's winner wb (max of last round's current
 * wb, the winner from two rounds ago, and the last round's majority
 * candidate).  Keeping track of the historical winner helps the algorithm
 * to semi-reliably detect the most active writer even when it's not the
 * absolute majority.
 *
 * Once the winner of the round is determined, whether the winner is
 * foreign or not and how much IO time the round consumed is recorded in
 * inode->i_wb_frn_history.  If the amount of recorded foreign IO time is
 * over a certain threshold, the switch verdict is given.
 */
void wbc_detach_inode(struct writeback_control *wbc)
{
	struct bdi_writeback *wb = wbc->wb;
	struct inode *inode = wbc->inode;
	unsigned long avg_time, max_bytes, max_time;
	u16 history;
	int max_id;

	if (!wb)
		return;

	history = inode->i_wb_frn_history;
	avg_time = inode->i_wb_frn_avg_time;

	/* pick the winner of this round */
	if (wbc->wb_bytes >= wbc->wb_lcand_bytes &&
	    wbc->wb_bytes >= wbc->wb_tcand_bytes) {
		max_id = wbc->wb_id;
		max_bytes = wbc->wb_bytes;
	} else if (wbc->wb_lcand_bytes >= wbc->wb_tcand_bytes) {
		max_id = wbc->wb_lcand_id;
		max_bytes = wbc->wb_lcand_bytes;
	} else {
		max_id = wbc->wb_tcand_id;
		max_bytes = wbc->wb_tcand_bytes;
	}

	/*
	 * Calculate the amount of IO time the winner consumed and fold it
	 * into the running average kept per inode.  If the consumed IO
	 * time is lower than avag / WB_FRN_TIME_CUT_DIV, ignore it for
	 * deciding whether to switch or not.  This is to prevent one-off
	 * small dirtiers from skewing the verdict.
	 */
	max_time = DIV_ROUND_UP((max_bytes >> PAGE_SHIFT) << WB_FRN_TIME_SHIFT,
				wb->avg_write_bandwidth);
	if (avg_time)
		avg_time += (max_time >> WB_FRN_TIME_AVG_SHIFT) -
			    (avg_time >> WB_FRN_TIME_AVG_SHIFT);
	else
		avg_time = max_time;	/* immediate catch up on first run */

	if (max_time >= avg_time / WB_FRN_TIME_CUT_DIV) {
		int slots;

		/*
		 * The switch verdict is reached if foreign wb's consume
		 * more than a certain proportion of IO time in a
		 * WB_FRN_TIME_PERIOD.  This is loosely tracked by 16 slot
		 * history mask where each bit represents one sixteenth of
		 * the period.  Determine the number of slots to shift into
		 * history from @max_time.
		 */
		slots = min(DIV_ROUND_UP(max_time, WB_FRN_HIST_UNIT),
			    (unsigned long)WB_FRN_HIST_MAX_SLOTS);
		history <<= slots;
		if (wbc->wb_id != max_id)
			history |= (1U << slots) - 1;

		/*
		 * Switch if the current wb isn't the consistent winner.
		 * If there are multiple closely competing dirtiers, the
		 * inode may switch across them repeatedly over time, which
		 * is okay.  The main goal is avoiding keeping an inode on
		 * the wrong wb for an extended period of time.
		 */
		if (hweight32(history) > WB_FRN_HIST_THR_SLOTS)
			inode_switch_wbs(inode, max_id);
	}

	/*
	 * Multiple instances of this function may race to update the
	 * following fields but we don't mind occassional inaccuracies.
	 */
	inode->i_wb_frn_winner = max_id;
	inode->i_wb_frn_avg_time = min(avg_time, (unsigned long)U16_MAX);
	inode->i_wb_frn_history = history;

	wb_put(wbc->wb);
	wbc->wb = NULL;
}

/**
 * wbc_account_io - account IO issued during writeback
 * @wbc: writeback_control of the writeback in progress
 * @page: page being written out
 * @bytes: number of bytes being written out
 *
 * @bytes from @page are about to written out during the writeback
 * controlled by @wbc.  Keep the book for foreign inode detection.  See
 * wbc_detach_inode().
 */
void wbc_account_io(struct writeback_control *wbc, struct page *page,
		    size_t bytes)
{
	struct cgroup_subsys_state *css;
	int id;

	/*
	 * pageout() path doesn't attach @wbc to the inode being written
	 * out.  This is intentional as we don't want the function to block
	 * behind a slow cgroup.  Ultimately, we want pageout() to kick off
	 * regular writeback instead of writing things out itself.
	 */
	if (!wbc->wb)
		return;

	css = mem_cgroup_css_from_page(page);
	/* dead cgroups shouldn't contribute to inode ownership arbitration */
	if (!(css->flags & CSS_ONLINE))
		return;

	id = css->id;

	if (id == wbc->wb_id) {
		wbc->wb_bytes += bytes;
		return;
	}

	if (id == wbc->wb_lcand_id)
		wbc->wb_lcand_bytes += bytes;

	/* Boyer-Moore majority vote algorithm */
	if (!wbc->wb_tcand_bytes)
		wbc->wb_tcand_id = id;
	if (id == wbc->wb_tcand_id)
		wbc->wb_tcand_bytes += bytes;
	else
		wbc->wb_tcand_bytes -= min(bytes, wbc->wb_tcand_bytes);
}
EXPORT_SYMBOL_GPL(wbc_account_io);

/**
 * inode_congested - test whether an inode is congested
 * @inode: inode to test for congestion (may be NULL)
 * @cong_bits: mask of WB_[a]sync_congested bits to test
 *
 * Tests whether @inode is congested.  @cong_bits is the mask of congestion
 * bits to test and the return value is the mask of set bits.
 *
 * If cgroup writeback is enabled for @inode, the congestion state is
 * determined by whether the cgwb (cgroup bdi_writeback) for the blkcg
 * associated with @inode is congested; otherwise, the root wb's congestion
 * state is used.
 *
 * @inode is allowed to be NULL as this function is often called on
 * mapping->host which is NULL for the swapper space.
 */
int inode_congested(struct inode *inode, int cong_bits)
{
	/*
	 * Once set, ->i_wb never becomes NULL while the inode is alive.
	 * Start transaction iff ->i_wb is visible.
	 */
	if (inode && inode_to_wb_is_valid(inode)) {
		struct bdi_writeback *wb;
		struct wb_lock_cookie lock_cookie = {};
		bool congested;

		wb = unlocked_inode_to_wb_begin(inode, &lock_cookie);
		congested = wb_congested(wb, cong_bits);
		unlocked_inode_to_wb_end(inode, &lock_cookie);
		return congested;
	}

	return wb_congested(&inode_to_bdi(inode)->wb, cong_bits);
}
EXPORT_SYMBOL_GPL(inode_congested);

/**
 * wb_split_bdi_pages - split nr_pages to write according to bandwidth
 * @wb: target bdi_writeback to split @nr_pages to
 * @nr_pages: number of pages to write for the whole bdi
 *
 * Split @wb's portion of @nr_pages according to @wb's write bandwidth in
 * relation to the total write bandwidth of all wb's w/ dirty inodes on
 * @wb->bdi.
 */
static long wb_split_bdi_pages(struct bdi_writeback *wb, long nr_pages)
{
	unsigned long this_bw = wb->avg_write_bandwidth;
	unsigned long tot_bw = atomic_long_read(&wb->bdi->tot_write_bandwidth);

	if (nr_pages == LONG_MAX)
		return LONG_MAX;

	/*
	 * This may be called on clean wb's and proportional distribution
	 * may not make sense, just use the original @nr_pages in those
	 * cases.  In general, we wanna err on the side of writing more.
	 */
	if (!tot_bw || this_bw >= tot_bw)
		return nr_pages;
	else
		return DIV_ROUND_UP_ULL((u64)nr_pages * this_bw, tot_bw);
}

/**
 * bdi_split_work_to_wbs - split a wb_writeback_work to all wb's of a bdi
 * @bdi: target backing_dev_info
 * @base_work: wb_writeback_work to issue
 * @skip_if_busy: skip wb's which already have writeback in progress
 *
 * Split and issue @base_work to all wb's (bdi_writeback's) of @bdi which
 * have dirty inodes.  If @base_work->nr_page isn't %LONG_MAX, it's
 * distributed to the busy wbs according to each wb's proportion in the
 * total active write bandwidth of @bdi.
 */
static void bdi_split_work_to_wbs(struct backing_dev_info *bdi,
				  struct wb_writeback_work *base_work,
				  bool skip_if_busy)
{
	struct bdi_writeback *last_wb = NULL;
	struct bdi_writeback *wb = list_entry(&bdi->wb_list,
					      struct bdi_writeback, bdi_node);

	might_sleep();
restart:
	rcu_read_lock();
	list_for_each_entry_continue_rcu(wb, &bdi->wb_list, bdi_node) {
		DEFINE_WB_COMPLETION_ONSTACK(fallback_work_done);
		struct wb_writeback_work fallback_work;
		struct wb_writeback_work *work;
		long nr_pages;

		if (last_wb) {
			wb_put(last_wb);
			last_wb = NULL;
		}

		/* SYNC_ALL writes out I_DIRTY_TIME too */
		if (!wb_has_dirty_io(wb) &&
		    (base_work->sync_mode == WB_SYNC_NONE ||
		     list_empty(&wb->b_dirty_time)))
			continue;
		if (skip_if_busy && writeback_in_progress(wb))
			continue;

		nr_pages = wb_split_bdi_pages(wb, base_work->nr_pages);

		work = kmalloc(sizeof(*work), GFP_ATOMIC);
		if (work) {
			*work = *base_work;
			work->nr_pages = nr_pages;
			work->auto_free = 1;
			wb_queue_work(wb, work);
			continue;
		}

		/* alloc failed, execute synchronously using on-stack fallback */
		work = &fallback_work;
		*work = *base_work;
		work->nr_pages = nr_pages;
		work->auto_free = 0;
		work->done = &fallback_work_done;

		wb_queue_work(wb, work);

		/*
		 * Pin @wb so that it stays on @bdi->wb_list.  This allows
		 * continuing iteration from @wb after dropping and
		 * regrabbing rcu read lock.
		 */
		wb_get(wb);
		last_wb = wb;

		rcu_read_unlock();
		wb_wait_for_completion(bdi, &fallback_work_done);
		goto restart;
	}
	rcu_read_unlock();

	if (last_wb)
		wb_put(last_wb);
}

/**
 * cgroup_writeback_umount - flush inode wb switches for umount
 *
 * This function is called when a super_block is about to be destroyed and
 * flushes in-flight inode wb switches.  An inode wb switch goes through
 * RCU and then workqueue, so the two need to be flushed in order to ensure
 * that all previously scheduled switches are finished.  As wb switches are
 * rare occurrences and synchronize_rcu() can take a while, perform
 * flushing iff wb switches are in flight.
 */
void cgroup_writeback_umount(void)
{
	if (atomic_read(&isw_nr_in_flight)) {
		/*
		 * Use rcu_barrier() to wait for all pending callbacks to
		 * ensure that all in-flight wb switches are in the workqueue.
		 */
		rcu_barrier();
		flush_workqueue(isw_wq);
	}
}

static int __init cgroup_writeback_init(void)
{
	isw_wq = alloc_workqueue("inode_switch_wbs", 0, 0);
	if (!isw_wq)
		return -ENOMEM;
	return 0;
}
fs_initcall(cgroup_writeback_init);

#else	/* CONFIG_CGROUP_WRITEBACK */

static void bdi_down_write_wb_switch_rwsem(struct backing_dev_info *bdi) { }
static void bdi_up_write_wb_switch_rwsem(struct backing_dev_info *bdi) { }

static struct bdi_writeback *
locked_inode_to_wb_and_lock_list(struct inode *inode)
	__releases(&inode->i_lock)
	__acquires(&wb->list_lock)
{
	struct bdi_writeback *wb = inode_to_wb(inode);

	spin_unlock(&inode->i_lock);
	spin_lock(&wb->list_lock);
	return wb;
}

static struct bdi_writeback *inode_to_wb_and_lock_list(struct inode *inode)
	__acquires(&wb->list_lock)
{
	struct bdi_writeback *wb = inode_to_wb(inode);

	spin_lock(&wb->list_lock);
	return wb;
}

static long wb_split_bdi_pages(struct bdi_writeback *wb, long nr_pages)
{
	return nr_pages;
}

static void bdi_split_work_to_wbs(struct backing_dev_info *bdi,
				  struct wb_writeback_work *base_work,
				  bool skip_if_busy)
{
	might_sleep();

	if (!skip_if_busy || !writeback_in_progress(&bdi->wb)) {
		base_work->auto_free = 0;
		wb_queue_work(&bdi->wb, base_work);
	}
}

#endif	/* CONFIG_CGROUP_WRITEBACK */

/*
 * Add in the number of potentially dirty inodes, because each inode
 * write can dirty pagecache in the underlying blockdev.
 */
static unsigned long get_nr_dirty_pages(void)
{
	return global_node_page_state(NR_FILE_DIRTY) +
		global_node_page_state(NR_UNSTABLE_NFS) +
		get_nr_dirty_inodes();
}

static void wb_start_writeback(struct bdi_writeback *wb, enum wb_reason reason)
{
	if (!wb_has_dirty_io(wb))
		return;

	/*
	 * All callers of this function want to start writeback of all
	 * dirty pages. Places like vmscan can call this at a very
	 * high frequency, causing pointless allocations of tons of
	 * work items and keeping the flusher threads busy retrieving
	 * that work. Ensure that we only allow one of them pending and
	 * inflight at the time.
	 */
	if (test_bit(WB_start_all, &wb->state) ||
	    test_and_set_bit(WB_start_all, &wb->state))
		return;

	wb->start_all_reason = reason;
	wb_wakeup(wb);
}

/**
 * wb_start_background_writeback - start background writeback
 * @wb: bdi_writback to write from
 *
 * Description:
 *   This makes sure WB_SYNC_NONE background writeback happens. When
 *   this function returns, it is only guaranteed that for given wb
 *   some IO is happening if we are over background dirty threshold.
 *   Caller need not hold sb s_umount semaphore.
 */
void wb_start_background_writeback(struct bdi_writeback *wb)
{
	/*
	 * We just wake up the flusher thread. It will perform background
	 * writeback as soon as there is no other work to do.
	 */
	trace_writeback_wake_background(wb);
	wb_wakeup(wb);
}

/*
 * Remove the inode from the writeback list it is on.
 */
void inode_io_list_del(struct inode *inode)
{
	struct bdi_writeback *wb;

	wb = inode_to_wb_and_lock_list(inode);
	spin_lock(&inode->i_lock);
	inode_io_list_del_locked(inode, wb);
	spin_unlock(&inode->i_lock);
	spin_unlock(&wb->list_lock);
}

/*
 * mark an inode as under writeback on the sb
 */
void sb_mark_inode_writeback(struct inode *inode)
{
	struct super_block *sb = inode->i_sb;
	unsigned long flags;

	if (list_empty(&inode->i_wb_list)) {
		spin_lock_irqsave(&sb->s_inode_wblist_lock, flags);
		if (list_empty(&inode->i_wb_list)) {
			list_add_tail(&inode->i_wb_list, &sb->s_inodes_wb);
			trace_sb_mark_inode_writeback(inode);
		}
		spin_unlock_irqrestore(&sb->s_inode_wblist_lock, flags);
	}
}

/*
 * clear an inode as under writeback on the sb
 */
void sb_clear_inode_writeback(struct inode *inode)
{
	struct super_block *sb = inode->i_sb;
	unsigned long flags;

	if (!list_empty(&inode->i_wb_list)) {
		spin_lock_irqsave(&sb->s_inode_wblist_lock, flags);
		if (!list_empty(&inode->i_wb_list)) {
			list_del_init(&inode->i_wb_list);
			trace_sb_clear_inode_writeback(inode);
		}
		spin_unlock_irqrestore(&sb->s_inode_wblist_lock, flags);
	}
}

/*
 * Redirty an inode: set its when-it-was dirtied timestamp and move it to the
 * furthest end of its superblock's dirty-inode list.
 *
 * Before stamping the inode's ->dirtied_when, we check to see whether it is
 * already the most-recently-dirtied inode on the b_dirty list.  If that is
 * the case then the inode must have been redirtied while it was being written
 * out and we don't reset its dirtied_when.
 */
static void redirty_tail_locked(struct inode *inode, struct bdi_writeback *wb)
{
	assert_spin_locked(&inode->i_lock);

	if (!list_empty(&wb->b_dirty)) {
		struct inode *tail;

		tail = wb_inode(wb->b_dirty.next);
		if (time_before(inode->dirtied_when, tail->dirtied_when))
			inode->dirtied_when = jiffies;
	}
	inode_io_list_move_locked(inode, wb, &wb->b_dirty);
	inode->i_state &= ~I_SYNC_QUEUED;
}

static void redirty_tail(struct inode *inode, struct bdi_writeback *wb)
{
	spin_lock(&inode->i_lock);
	redirty_tail_locked(inode, wb);
	spin_unlock(&inode->i_lock);
}

/*
 * requeue inode for re-scanning after bdi->b_io list is exhausted.
 */
static void requeue_io(struct inode *inode, struct bdi_writeback *wb)
{
	inode_io_list_move_locked(inode, wb, &wb->b_more_io);
}

static void inode_sync_complete(struct inode *inode)
{
	inode->i_state &= ~I_SYNC;
	/* If inode is clean an unused, put it into LRU now... */
	inode_add_lru(inode);
	/* Waiters must see I_SYNC cleared before being woken up */
	smp_mb();
	wake_up_bit(&inode->i_state, __I_SYNC);
}

static bool inode_dirtied_after(struct inode *inode, unsigned long t)
{
	bool ret = time_after(inode->dirtied_when, t);
#ifndef CONFIG_64BIT
	/*
	 * For inodes being constantly redirtied, dirtied_when can get stuck.
	 * It _appears_ to be in the future, but is actually in distant past.
	 * This test is necessary to prevent such wrapped-around relative times
	 * from permanently stopping the whole bdi writeback.
	 */
	ret = ret && time_before_eq(inode->dirtied_when, jiffies);
#endif
	return ret;
}

#define EXPIRE_DIRTY_ATIME 0x0001

/*
 * Move expired (dirtied before dirtied_before) dirty inodes from
 * @delaying_queue to @dispatch_queue.
 */
static int move_expired_inodes(struct list_head *delaying_queue,
			       struct list_head *dispatch_queue,
			       unsigned long dirtied_before)
{
	LIST_HEAD(tmp);
	struct list_head *pos, *node;
	struct super_block *sb = NULL;
	struct inode *inode;
	int do_sb_sort = 0;
	int moved = 0;

	while (!list_empty(delaying_queue)) {
		inode = wb_inode(delaying_queue->prev);
		if (inode_dirtied_after(inode, dirtied_before))
			break;
		list_move(&inode->i_io_list, &tmp);
		moved++;
		spin_lock(&inode->i_lock);
		inode->i_state |= I_SYNC_QUEUED;
		spin_unlock(&inode->i_lock);
		if (sb_is_blkdev_sb(inode->i_sb))
			continue;
		if (sb && sb != inode->i_sb)
			do_sb_sort = 1;
		sb = inode->i_sb;
	}

	/* just one sb in list, splice to dispatch_queue and we're done */
	if (!do_sb_sort) {
		list_splice(&tmp, dispatch_queue);
		goto out;
	}

	/* Move inodes from one superblock together */
	while (!list_empty(&tmp)) {
		sb = wb_inode(tmp.prev)->i_sb;
		list_for_each_prev_safe(pos, node, &tmp) {
			inode = wb_inode(pos);
			if (inode->i_sb == sb)
				list_move(&inode->i_io_list, dispatch_queue);
		}
	}
out:
	return moved;
}

/*
 * Queue all expired dirty inodes for io, eldest first.
 * Before
 *         newly dirtied     b_dirty    b_io    b_more_io
 *         =============>    gf         edc     BA
 * After
 *         newly dirtied     b_dirty    b_io    b_more_io
 *         =============>    g          fBAedc
 *                                           |
 *                                           +--> dequeue for IO
 */
static void queue_io(struct bdi_writeback *wb, struct wb_writeback_work *work,
		     unsigned long dirtied_before)
{
	int moved;
	unsigned long time_expire_jif = dirtied_before;

	assert_spin_locked(&wb->list_lock);
	list_splice_init(&wb->b_more_io, &wb->b_io);
	moved = move_expired_inodes(&wb->b_dirty, &wb->b_io, dirtied_before);
	if (!work->for_sync)
		time_expire_jif = jiffies - dirtytime_expire_interval * HZ;
	moved += move_expired_inodes(&wb->b_dirty_time, &wb->b_io,
				     time_expire_jif);
	if (moved)
		wb_io_lists_populated(wb);
	trace_writeback_queue_io(wb, work, dirtied_before, moved);
}

static int write_inode(struct inode *inode, struct writeback_control *wbc)
{
	int ret;

	if (inode->i_sb->s_op->write_inode && !is_bad_inode(inode)) {
		trace_writeback_write_inode_start(inode, wbc);
		ret = inode->i_sb->s_op->write_inode(inode, wbc);
		trace_writeback_write_inode(inode, wbc);
		return ret;
	}
	return 0;
}

/*
 * Wait for writeback on an inode to complete. Called with i_lock held.
 * Caller must make sure inode cannot go away when we drop i_lock.
 */
static void __inode_wait_for_writeback(struct inode *inode)
	__releases(inode->i_lock)
	__acquires(inode->i_lock)
{
	DEFINE_WAIT_BIT(wq, &inode->i_state, __I_SYNC);
	wait_queue_head_t *wqh;

	wqh = bit_waitqueue(&inode->i_state, __I_SYNC);
	while (inode->i_state & I_SYNC) {
		spin_unlock(&inode->i_lock);
		__wait_on_bit(wqh, &wq, bit_wait,
			      TASK_UNINTERRUPTIBLE);
		spin_lock(&inode->i_lock);
	}
}

/*
 * Wait for writeback on an inode to complete. Caller must have inode pinned.
 */
void inode_wait_for_writeback(struct inode *inode)
{
	spin_lock(&inode->i_lock);
	__inode_wait_for_writeback(inode);
	spin_unlock(&inode->i_lock);
}

/*
 * Sleep until I_SYNC is cleared. This function must be called with i_lock
 * held and drops it. It is aimed for callers not holding any inode reference
 * so once i_lock is dropped, inode can go away.
 */
static void inode_sleep_on_writeback(struct inode *inode)
	__releases(inode->i_lock)
{
	DEFINE_WAIT(wait);
	wait_queue_head_t *wqh = bit_waitqueue(&inode->i_state, __I_SYNC);
	int sleep;

	prepare_to_wait(wqh, &wait, TASK_UNINTERRUPTIBLE);
	sleep = inode->i_state & I_SYNC;
	spin_unlock(&inode->i_lock);
	if (sleep)
		schedule();
	finish_wait(wqh, &wait);
}

/*
 * Find proper writeback list for the inode depending on its current state and
 * possibly also change of its state while we were doing writeback.  Here we
 * handle things such as livelock prevention or fairness of writeback among
 * inodes. This function can be called only by flusher thread - noone else
 * processes all inodes in writeback lists and requeueing inodes behind flusher
 * thread's back can have unexpected consequences.
 */
static void requeue_inode(struct inode *inode, struct bdi_writeback *wb,
			  struct writeback_control *wbc)
{
	if (inode->i_state & I_FREEING)
		return;

	/*
	 * Sync livelock prevention. Each inode is tagged and synced in one
	 * shot. If still dirty, it will be redirty_tail()'ed below.  Update
	 * the dirty time to prevent enqueue and sync it again.
	 */
	if ((inode->i_state & I_DIRTY) &&
	    (wbc->sync_mode == WB_SYNC_ALL || wbc->tagged_writepages))
		inode->dirtied_when = jiffies;

	if (wbc->pages_skipped) {
		/*
		 * writeback is not making progress due to locked
		 * buffers. Skip this inode for now.
		 */
		redirty_tail_locked(inode, wb);
		return;
	}

	if (mapping_tagged(inode->i_mapping, PAGECACHE_TAG_DIRTY)) {
		/*
		 * We didn't write back all the pages.  nfs_writepages()
		 * sometimes bales out without doing anything.
		 */
		if (wbc->nr_to_write <= 0) {
			/* Slice used up. Queue for next turn. */
			requeue_io(inode, wb);
		} else {
			/*
			 * Writeback blocked by something other than
			 * congestion. Delay the inode for some time to
			 * avoid spinning on the CPU (100% iowait)
			 * retrying writeback of the dirty page/inode
			 * that cannot be performed immediately.
			 */
			redirty_tail_locked(inode, wb);
		}
	} else if (inode->i_state & I_DIRTY) {
		/*
		 * Filesystems can dirty the inode during writeback operations,
		 * such as delayed allocation during submission or metadata
		 * updates after data IO completion.
		 */
		redirty_tail_locked(inode, wb);
	} else if (inode->i_state & I_DIRTY_TIME) {
		inode->dirtied_when = jiffies;
		inode_io_list_move_locked(inode, wb, &wb->b_dirty_time);
		inode->i_state &= ~I_SYNC_QUEUED;
	} else {
		/* The inode is clean. Remove from writeback lists. */
		inode_io_list_del_locked(inode, wb);
	}
}

/*
 * Write out an inode and its dirty pages. Do not update the writeback list
 * linkage. That is left to the caller. The caller is also responsible for
 * setting I_SYNC flag and calling inode_sync_complete() to clear it.
 */
static int
__writeback_single_inode(struct inode *inode, struct writeback_control *wbc)
{
	struct address_space *mapping = inode->i_mapping;
	long nr_to_write = wbc->nr_to_write;
	unsigned dirty;
	int ret;

	WARN_ON(!(inode->i_state & I_SYNC));

	trace_writeback_single_inode_start(inode, wbc, nr_to_write);

	ret = do_writepages(mapping, wbc);

	/*
	 * Make sure to wait on the data before writing out the metadata.
	 * This is important for filesystems that modify metadata on data
	 * I/O completion. We don't do it for sync(2) writeback because it has a
	 * separate, external IO completion path and ->sync_fs for guaranteeing
	 * inode metadata is written back correctly.
	 */
	if (wbc->sync_mode == WB_SYNC_ALL && !wbc->for_sync) {
		int err = filemap_fdatawait(mapping);
		if (ret == 0)
			ret = err;
	}

	/*
	 * If the inode has dirty timestamps and we need to write them, call
	 * mark_inode_dirty_sync() to notify the filesystem about it and to
	 * change I_DIRTY_TIME into I_DIRTY_SYNC.
	 */
	if ((inode->i_state & I_DIRTY_TIME) &&
	    (wbc->sync_mode == WB_SYNC_ALL || wbc->for_sync ||
	     time_after(jiffies, inode->dirtied_time_when +
			dirtytime_expire_interval * HZ))) {
		trace_writeback_lazytime(inode);
		mark_inode_dirty_sync(inode);
	}

	/*
	 * Some filesystems may redirty the inode during the writeback
	 * due to delalloc, clear dirty metadata flags right before
	 * write_inode()
	 */
	spin_lock(&inode->i_lock);
	dirty = inode->i_state & I_DIRTY;
<<<<<<< HEAD
	if ((inode->i_state & I_DIRTY_TIME) &&
	    ((dirty & I_DIRTY_INODE) ||
	     wbc->sync_mode == WB_SYNC_ALL || wbc->for_sync ||
	     time_after(jiffies, inode->dirtied_time_when +
			dirtytime_expire_interval * HZ))) {
		dirty |= I_DIRTY_TIME;
		trace_writeback_lazytime(inode);
	}
=======
>>>>>>> 811218ec
	inode->i_state &= ~dirty;

	/*
	 * Paired with smp_mb() in __mark_inode_dirty().  This allows
	 * __mark_inode_dirty() to test i_state without grabbing i_lock -
	 * either they see the I_DIRTY bits cleared or we see the dirtied
	 * inode.
	 *
	 * I_DIRTY_PAGES is always cleared together above even if @mapping
	 * still has dirty pages.  The flag is reinstated after smp_mb() if
	 * necessary.  This guarantees that either __mark_inode_dirty()
	 * sees clear I_DIRTY_PAGES or we see PAGECACHE_TAG_DIRTY.
	 */
	smp_mb();

	if (mapping_tagged(mapping, PAGECACHE_TAG_DIRTY))
		inode->i_state |= I_DIRTY_PAGES;

	spin_unlock(&inode->i_lock);

	/* Don't write the inode if only I_DIRTY_PAGES was set */
	if (dirty & ~I_DIRTY_PAGES) {
		int err = write_inode(inode, wbc);
		if (ret == 0)
			ret = err;
	}
	trace_writeback_single_inode(inode, wbc, nr_to_write);
	return ret;
}

/*
 * Write out an inode's dirty pages. Either the caller has an active reference
 * on the inode or the inode has I_WILL_FREE set.
 *
 * This function is designed to be called for writing back one inode which
 * we go e.g. from filesystem. Flusher thread uses __writeback_single_inode()
 * and does more profound writeback list handling in writeback_sb_inodes().
 */
static int writeback_single_inode(struct inode *inode,
				  struct writeback_control *wbc)
{
	struct bdi_writeback *wb;
	int ret = 0;

	spin_lock(&inode->i_lock);
	if (!atomic_read(&inode->i_count))
		WARN_ON(!(inode->i_state & (I_WILL_FREE|I_FREEING)));
	else
		WARN_ON(inode->i_state & I_WILL_FREE);

	if (inode->i_state & I_SYNC) {
		if (wbc->sync_mode != WB_SYNC_ALL)
			goto out;
		/*
		 * It's a data-integrity sync. We must wait. Since callers hold
		 * inode reference or inode has I_WILL_FREE set, it cannot go
		 * away under us.
		 */
		__inode_wait_for_writeback(inode);
	}
	WARN_ON(inode->i_state & I_SYNC);
	/*
	 * Skip inode if it is clean and we have no outstanding writeback in
	 * WB_SYNC_ALL mode. We don't want to mess with writeback lists in this
	 * function since flusher thread may be doing for example sync in
	 * parallel and if we move the inode, it could get skipped. So here we
	 * make sure inode is on some writeback list and leave it there unless
	 * we have completely cleaned the inode.
	 */
	if (!(inode->i_state & I_DIRTY_ALL) &&
	    (wbc->sync_mode != WB_SYNC_ALL ||
	     !mapping_tagged(inode->i_mapping, PAGECACHE_TAG_WRITEBACK)))
		goto out;
	inode->i_state |= I_SYNC;
	wbc_attach_and_unlock_inode(wbc, inode);

	ret = __writeback_single_inode(inode, wbc);

	wbc_detach_inode(wbc);

	wb = inode_to_wb_and_lock_list(inode);
	spin_lock(&inode->i_lock);
	/*
	 * If inode is clean, remove it from writeback lists. Otherwise don't
	 * touch it. See comment above for explanation.
	 */
	if (!(inode->i_state & I_DIRTY_ALL))
		inode_io_list_del_locked(inode, wb);
	spin_unlock(&wb->list_lock);
	inode_sync_complete(inode);
out:
	spin_unlock(&inode->i_lock);
	return ret;
}

static long writeback_chunk_size(struct bdi_writeback *wb,
				 struct wb_writeback_work *work)
{
	long pages;

	/*
	 * WB_SYNC_ALL mode does livelock avoidance by syncing dirty
	 * inodes/pages in one big loop. Setting wbc.nr_to_write=LONG_MAX
	 * here avoids calling into writeback_inodes_wb() more than once.
	 *
	 * The intended call sequence for WB_SYNC_ALL writeback is:
	 *
	 *      wb_writeback()
	 *          writeback_sb_inodes()       <== called only once
	 *              write_cache_pages()     <== called once for each inode
	 *                   (quickly) tag currently dirty pages
	 *                   (maybe slowly) sync all tagged pages
	 */
	if (work->sync_mode == WB_SYNC_ALL || work->tagged_writepages)
		pages = LONG_MAX;
	else {
		pages = min(wb->avg_write_bandwidth / 2,
			    global_wb_domain.dirty_limit / DIRTY_SCOPE);
		pages = min(pages, work->nr_pages);
		pages = round_down(pages + MIN_WRITEBACK_PAGES,
				   MIN_WRITEBACK_PAGES);
	}

	return pages;
}

/*
 * Write a portion of b_io inodes which belong to @sb.
 *
 * Return the number of pages and/or inodes written.
 *
 * NOTE! This is called with wb->list_lock held, and will
 * unlock and relock that for each inode it ends up doing
 * IO for.
 */
static long writeback_sb_inodes(struct super_block *sb,
				struct bdi_writeback *wb,
				struct wb_writeback_work *work)
{
	struct writeback_control wbc = {
		.sync_mode		= work->sync_mode,
		.tagged_writepages	= work->tagged_writepages,
		.for_kupdate		= work->for_kupdate,
		.for_background		= work->for_background,
		.for_sync		= work->for_sync,
		.range_cyclic		= work->range_cyclic,
		.range_start		= 0,
		.range_end		= LLONG_MAX,
	};
	unsigned long start_time = jiffies;
	long write_chunk;
	long wrote = 0;  /* count both pages and inodes */

	while (!list_empty(&wb->b_io)) {
		struct inode *inode = wb_inode(wb->b_io.prev);
		struct bdi_writeback *tmp_wb;

		if (inode->i_sb != sb) {
			if (work->sb) {
				/*
				 * We only want to write back data for this
				 * superblock, move all inodes not belonging
				 * to it back onto the dirty list.
				 */
				redirty_tail(inode, wb);
				continue;
			}

			/*
			 * The inode belongs to a different superblock.
			 * Bounce back to the caller to unpin this and
			 * pin the next superblock.
			 */
			break;
		}

		/*
		 * Don't bother with new inodes or inodes being freed, first
		 * kind does not need periodic writeout yet, and for the latter
		 * kind writeout is handled by the freer.
		 */
		spin_lock(&inode->i_lock);
		if (inode->i_state & (I_NEW | I_FREEING | I_WILL_FREE)) {
			redirty_tail_locked(inode, wb);
			spin_unlock(&inode->i_lock);
			continue;
		}
		if ((inode->i_state & I_SYNC) && wbc.sync_mode != WB_SYNC_ALL) {
			/*
			 * If this inode is locked for writeback and we are not
			 * doing writeback-for-data-integrity, move it to
			 * b_more_io so that writeback can proceed with the
			 * other inodes on s_io.
			 *
			 * We'll have another go at writing back this inode
			 * when we completed a full scan of b_io.
			 */
			spin_unlock(&inode->i_lock);
			requeue_io(inode, wb);
			trace_writeback_sb_inodes_requeue(inode);
			continue;
		}
		spin_unlock(&wb->list_lock);

		/*
		 * We already requeued the inode if it had I_SYNC set and we
		 * are doing WB_SYNC_NONE writeback. So this catches only the
		 * WB_SYNC_ALL case.
		 */
		if (inode->i_state & I_SYNC) {
			/* Wait for I_SYNC. This function drops i_lock... */
			inode_sleep_on_writeback(inode);
			/* Inode may be gone, start again */
			spin_lock(&wb->list_lock);
			continue;
		}
		inode->i_state |= I_SYNC;
		wbc_attach_and_unlock_inode(&wbc, inode);

		write_chunk = writeback_chunk_size(wb, work);
		wbc.nr_to_write = write_chunk;
		wbc.pages_skipped = 0;

		/*
		 * We use I_SYNC to pin the inode in memory. While it is set
		 * evict_inode() will wait so the inode cannot be freed.
		 */
		__writeback_single_inode(inode, &wbc);

		wbc_detach_inode(&wbc);
		work->nr_pages -= write_chunk - wbc.nr_to_write;
		wrote += write_chunk - wbc.nr_to_write;

		if (need_resched()) {
			/*
			 * We're trying to balance between building up a nice
			 * long list of IOs to improve our merge rate, and
			 * getting those IOs out quickly for anyone throttling
			 * in balance_dirty_pages().  cond_resched() doesn't
			 * unplug, so get our IOs out the door before we
			 * give up the CPU.
			 */
			blk_flush_plug(current);
			cond_resched();
		}

		/*
		 * Requeue @inode if still dirty.  Be careful as @inode may
		 * have been switched to another wb in the meantime.
		 */
		tmp_wb = inode_to_wb_and_lock_list(inode);
		spin_lock(&inode->i_lock);
		if (!(inode->i_state & I_DIRTY_ALL))
			wrote++;
		requeue_inode(inode, tmp_wb, &wbc);
		inode_sync_complete(inode);
		spin_unlock(&inode->i_lock);

		if (unlikely(tmp_wb != wb)) {
			spin_unlock(&tmp_wb->list_lock);
			spin_lock(&wb->list_lock);
		}

		/*
		 * bail out to wb_writeback() often enough to check
		 * background threshold and other termination conditions.
		 */
		if (wrote) {
			if (time_is_before_jiffies(start_time + HZ / 10UL))
				break;
			if (work->nr_pages <= 0)
				break;
		}
	}
	return wrote;
}

static long __writeback_inodes_wb(struct bdi_writeback *wb,
				  struct wb_writeback_work *work)
{
	unsigned long start_time = jiffies;
	long wrote = 0;

	while (!list_empty(&wb->b_io)) {
		struct inode *inode = wb_inode(wb->b_io.prev);
		struct super_block *sb = inode->i_sb;

		if (!trylock_super(sb)) {
			/*
			 * trylock_super() may fail consistently due to
			 * s_umount being grabbed by someone else. Don't use
			 * requeue_io() to avoid busy retrying the inode/sb.
			 */
			redirty_tail(inode, wb);
			continue;
		}
		wrote += writeback_sb_inodes(sb, wb, work);
		up_read(&sb->s_umount);

		/* refer to the same tests at the end of writeback_sb_inodes */
		if (wrote) {
			if (time_is_before_jiffies(start_time + HZ / 10UL))
				break;
			if (work->nr_pages <= 0)
				break;
		}
	}
	/* Leave any unwritten inodes on b_io */
	return wrote;
}

static long writeback_inodes_wb(struct bdi_writeback *wb, long nr_pages,
				enum wb_reason reason)
{
	struct wb_writeback_work work = {
		.nr_pages	= nr_pages,
		.sync_mode	= WB_SYNC_NONE,
		.range_cyclic	= 1,
		.reason		= reason,
	};
	struct blk_plug plug;

	blk_start_plug(&plug);
	spin_lock(&wb->list_lock);
	if (list_empty(&wb->b_io))
		queue_io(wb, &work, jiffies);
	__writeback_inodes_wb(wb, &work);
	spin_unlock(&wb->list_lock);
	blk_finish_plug(&plug);

	return nr_pages - work.nr_pages;
}

/*
 * Explicit flushing or periodic writeback of "old" data.
 *
 * Define "old": the first time one of an inode's pages is dirtied, we mark the
 * dirtying-time in the inode's address_space.  So this periodic writeback code
 * just walks the superblock inode list, writing back any inodes which are
 * older than a specific point in time.
 *
 * Try to run once per dirty_writeback_interval.  But if a writeback event
 * takes longer than a dirty_writeback_interval interval, then leave a
 * one-second gap.
 *
 * dirtied_before takes precedence over nr_to_write.  So we'll only write back
 * all dirty pages if they are all attached to "old" mappings.
 */
static long wb_writeback(struct bdi_writeback *wb,
			 struct wb_writeback_work *work)
{
	unsigned long wb_start = jiffies;
	long nr_pages = work->nr_pages;
	unsigned long dirtied_before = jiffies;
	struct inode *inode;
	long progress;
	struct blk_plug plug;

	blk_start_plug(&plug);
	spin_lock(&wb->list_lock);
	for (;;) {
		/*
		 * Stop writeback when nr_pages has been consumed
		 */
		if (work->nr_pages <= 0)
			break;

		/*
		 * Background writeout and kupdate-style writeback may
		 * run forever. Stop them if there is other work to do
		 * so that e.g. sync can proceed. They'll be restarted
		 * after the other works are all done.
		 */
		if ((work->for_background || work->for_kupdate) &&
		    !list_empty(&wb->work_list))
			break;

		/*
		 * For background writeout, stop when we are below the
		 * background dirty threshold
		 */
		if (work->for_background && !wb_over_bg_thresh(wb))
			break;

		/*
		 * Kupdate and background works are special and we want to
		 * include all inodes that need writing. Livelock avoidance is
		 * handled by these works yielding to any other work so we are
		 * safe.
		 */
		if (work->for_kupdate) {
			dirtied_before = jiffies -
				msecs_to_jiffies(dirty_expire_interval * 10);
		} else if (work->for_background)
			dirtied_before = jiffies;

		trace_writeback_start(wb, work);
		if (list_empty(&wb->b_io))
			queue_io(wb, work, dirtied_before);
		if (work->sb)
			progress = writeback_sb_inodes(work->sb, wb, work);
		else
			progress = __writeback_inodes_wb(wb, work);
		trace_writeback_written(wb, work);

		wb_update_bandwidth(wb, wb_start);

		/*
		 * Did we write something? Try for more
		 *
		 * Dirty inodes are moved to b_io for writeback in batches.
		 * The completion of the current batch does not necessarily
		 * mean the overall work is done. So we keep looping as long
		 * as made some progress on cleaning pages or inodes.
		 */
		if (progress)
			continue;
		/*
		 * No more inodes for IO, bail
		 */
		if (list_empty(&wb->b_more_io))
			break;
		/*
		 * Nothing written. Wait for some inode to
		 * become available for writeback. Otherwise
		 * we'll just busyloop.
		 */
		trace_writeback_wait(wb, work);
		inode = wb_inode(wb->b_more_io.prev);
		spin_lock(&inode->i_lock);
		spin_unlock(&wb->list_lock);
		/* This function drops i_lock... */
		inode_sleep_on_writeback(inode);
		spin_lock(&wb->list_lock);
	}
	spin_unlock(&wb->list_lock);
	blk_finish_plug(&plug);

	return nr_pages - work->nr_pages;
}

/*
 * Return the next wb_writeback_work struct that hasn't been processed yet.
 */
static struct wb_writeback_work *get_next_work_item(struct bdi_writeback *wb)
{
	struct wb_writeback_work *work = NULL;

	spin_lock_bh(&wb->work_lock);
	if (!list_empty(&wb->work_list)) {
		work = list_entry(wb->work_list.next,
				  struct wb_writeback_work, list);
		list_del_init(&work->list);
	}
	spin_unlock_bh(&wb->work_lock);
	return work;
}

static long wb_check_background_flush(struct bdi_writeback *wb)
{
	if (wb_over_bg_thresh(wb)) {

		struct wb_writeback_work work = {
			.nr_pages	= LONG_MAX,
			.sync_mode	= WB_SYNC_NONE,
			.for_background	= 1,
			.range_cyclic	= 1,
			.reason		= WB_REASON_BACKGROUND,
		};

		return wb_writeback(wb, &work);
	}

	return 0;
}

static long wb_check_old_data_flush(struct bdi_writeback *wb)
{
	unsigned long expired;
	long nr_pages;

	/*
	 * When set to zero, disable periodic writeback
	 */
	if (!dirty_writeback_interval)
		return 0;

	expired = wb->last_old_flush +
			msecs_to_jiffies(dirty_writeback_interval * 10);
	if (time_before(jiffies, expired))
		return 0;

	wb->last_old_flush = jiffies;
	nr_pages = get_nr_dirty_pages();

	if (nr_pages) {
		struct wb_writeback_work work = {
			.nr_pages	= nr_pages,
			.sync_mode	= WB_SYNC_NONE,
			.for_kupdate	= 1,
			.range_cyclic	= 1,
			.reason		= WB_REASON_PERIODIC,
		};

		return wb_writeback(wb, &work);
	}

	return 0;
}

static long wb_check_start_all(struct bdi_writeback *wb)
{
	long nr_pages;

	if (!test_bit(WB_start_all, &wb->state))
		return 0;

	nr_pages = get_nr_dirty_pages();
	if (nr_pages) {
		struct wb_writeback_work work = {
			.nr_pages	= wb_split_bdi_pages(wb, nr_pages),
			.sync_mode	= WB_SYNC_NONE,
			.range_cyclic	= 1,
			.reason		= wb->start_all_reason,
		};

		nr_pages = wb_writeback(wb, &work);
	}

	clear_bit(WB_start_all, &wb->state);
	return nr_pages;
}


/*
 * Retrieve work items and do the writeback they describe
 */
static long wb_do_writeback(struct bdi_writeback *wb)
{
	struct wb_writeback_work *work;
	long wrote = 0;

	set_bit(WB_writeback_running, &wb->state);
	while ((work = get_next_work_item(wb)) != NULL) {
		trace_writeback_exec(wb, work);
		wrote += wb_writeback(wb, work);
		finish_writeback_work(wb, work);
	}

	/*
	 * Check for a flush-everything request
	 */
	wrote += wb_check_start_all(wb);

	/*
	 * Check for periodic writeback, kupdated() style
	 */
	wrote += wb_check_old_data_flush(wb);
	wrote += wb_check_background_flush(wb);
	clear_bit(WB_writeback_running, &wb->state);

	return wrote;
}

/*
 * Handle writeback of dirty data for the device backed by this bdi. Also
 * reschedules periodically and does kupdated style flushing.
 */
void wb_workfn(struct work_struct *work)
{
	struct bdi_writeback *wb = container_of(to_delayed_work(work),
						struct bdi_writeback, dwork);
	long pages_written;

	set_worker_desc("flush-%s", dev_name(wb->bdi->dev));
	current->flags |= PF_SWAPWRITE;

	if (likely(!current_is_workqueue_rescuer() ||
		   !test_bit(WB_registered, &wb->state))) {
		/*
		 * The normal path.  Keep writing back @wb until its
		 * work_list is empty.  Note that this path is also taken
		 * if @wb is shutting down even when we're running off the
		 * rescuer as work_list needs to be drained.
		 */
		do {
			pages_written = wb_do_writeback(wb);
			trace_writeback_pages_written(pages_written);
		} while (!list_empty(&wb->work_list));
	} else {
		/*
		 * bdi_wq can't get enough workers and we're running off
		 * the emergency worker.  Don't hog it.  Hopefully, 1024 is
		 * enough for efficient IO.
		 */
		pages_written = writeback_inodes_wb(wb, 1024,
						    WB_REASON_FORKER_THREAD);
		trace_writeback_pages_written(pages_written);
	}

	if (!list_empty(&wb->work_list))
		wb_wakeup(wb);
	else if (wb_has_dirty_io(wb) && dirty_writeback_interval)
		wb_wakeup_delayed(wb);

	current->flags &= ~PF_SWAPWRITE;
}

/*
 * Start writeback of `nr_pages' pages on this bdi. If `nr_pages' is zero,
 * write back the whole world.
 */
static void __wakeup_flusher_threads_bdi(struct backing_dev_info *bdi,
					 enum wb_reason reason)
{
	struct bdi_writeback *wb;

	if (!bdi_has_dirty_io(bdi))
		return;

	list_for_each_entry_rcu(wb, &bdi->wb_list, bdi_node)
		wb_start_writeback(wb, reason);
}

void wakeup_flusher_threads_bdi(struct backing_dev_info *bdi,
				enum wb_reason reason)
{
	rcu_read_lock();
	__wakeup_flusher_threads_bdi(bdi, reason);
	rcu_read_unlock();
}

/*
 * Wakeup the flusher threads to start writeback of all currently dirty pages
 */
void wakeup_flusher_threads(enum wb_reason reason)
{
	struct backing_dev_info *bdi;

	/*
	 * If we are expecting writeback progress we must submit plugged IO.
	 */
	if (blk_needs_flush_plug(current))
		blk_schedule_flush_plug(current);

	rcu_read_lock();
	list_for_each_entry_rcu(bdi, &bdi_list, bdi_list)
		__wakeup_flusher_threads_bdi(bdi, reason);
	rcu_read_unlock();
}

/*
 * Wake up bdi's periodically to make sure dirtytime inodes gets
 * written back periodically.  We deliberately do *not* check the
 * b_dirtytime list in wb_has_dirty_io(), since this would cause the
 * kernel to be constantly waking up once there are any dirtytime
 * inodes on the system.  So instead we define a separate delayed work
 * function which gets called much more rarely.  (By default, only
 * once every 12 hours.)
 *
 * If there is any other write activity going on in the file system,
 * this function won't be necessary.  But if the only thing that has
 * happened on the file system is a dirtytime inode caused by an atime
 * update, we need this infrastructure below to make sure that inode
 * eventually gets pushed out to disk.
 */
static void wakeup_dirtytime_writeback(struct work_struct *w);
static DECLARE_DELAYED_WORK(dirtytime_work, wakeup_dirtytime_writeback);

static void wakeup_dirtytime_writeback(struct work_struct *w)
{
	struct backing_dev_info *bdi;

	rcu_read_lock();
	list_for_each_entry_rcu(bdi, &bdi_list, bdi_list) {
		struct bdi_writeback *wb;

		list_for_each_entry_rcu(wb, &bdi->wb_list, bdi_node)
			if (!list_empty(&wb->b_dirty_time))
				wb_wakeup(wb);
	}
	rcu_read_unlock();
	schedule_delayed_work(&dirtytime_work, dirtytime_expire_interval * HZ);
}

static int __init start_dirtytime_writeback(void)
{
	schedule_delayed_work(&dirtytime_work, dirtytime_expire_interval * HZ);
	return 0;
}
__initcall(start_dirtytime_writeback);

int dirtytime_interval_handler(struct ctl_table *table, int write,
			       void __user *buffer, size_t *lenp, loff_t *ppos)
{
	int ret;

	ret = proc_dointvec_minmax(table, write, buffer, lenp, ppos);
	if (ret == 0 && write)
		mod_delayed_work(system_wq, &dirtytime_work, 0);
	return ret;
}

static noinline void block_dump___mark_inode_dirty(struct inode *inode)
{
	if (inode->i_ino || strcmp(inode->i_sb->s_id, "bdev")) {
		struct dentry *dentry;
		const char *name = "?";

		dentry = d_find_alias(inode);
		if (dentry) {
			spin_lock(&dentry->d_lock);
			name = (const char *) dentry->d_name.name;
		}
		printk(KERN_DEBUG
		       "%s(%d): dirtied inode %lu (%s) on %s\n",
		       current->comm, task_pid_nr(current), inode->i_ino,
		       name, inode->i_sb->s_id);
		if (dentry) {
			spin_unlock(&dentry->d_lock);
			dput(dentry);
		}
	}
}

/**
 * __mark_inode_dirty -	internal function
 *
 * @inode: inode to mark
 * @flags: what kind of dirty (i.e. I_DIRTY_SYNC)
 *
 * Mark an inode as dirty. Callers should use mark_inode_dirty or
 * mark_inode_dirty_sync.
 *
 * Put the inode on the super block's dirty list.
 *
 * CAREFUL! We mark it dirty unconditionally, but move it onto the
 * dirty list only if it is hashed or if it refers to a blockdev.
 * If it was not hashed, it will never be added to the dirty list
 * even if it is later hashed, as it will have been marked dirty already.
 *
 * In short, make sure you hash any inodes _before_ you start marking
 * them dirty.
 *
 * Note that for blockdevs, inode->dirtied_when represents the dirtying time of
 * the block-special inode (/dev/hda1) itself.  And the ->dirtied_when field of
 * the kernel-internal blockdev inode represents the dirtying time of the
 * blockdev's pages.  This is why for I_DIRTY_PAGES we always use
 * page->mapping->host, so the page-dirtying time is recorded in the internal
 * blockdev inode.
 */
void __mark_inode_dirty(struct inode *inode, int flags)
{
	struct super_block *sb = inode->i_sb;
	int dirtytime;

	trace_writeback_mark_inode_dirty(inode, flags);

	/*
	 * Don't do this for I_DIRTY_PAGES - that doesn't actually
	 * dirty the inode itself
	 */
	if (flags & (I_DIRTY_INODE | I_DIRTY_TIME)) {
		trace_writeback_dirty_inode_start(inode, flags);

		if (sb->s_op->dirty_inode)
			sb->s_op->dirty_inode(inode, flags);

		trace_writeback_dirty_inode(inode, flags);
	}
	if (flags & I_DIRTY_INODE)
		flags &= ~I_DIRTY_TIME;
	dirtytime = flags & I_DIRTY_TIME;

	/*
	 * Paired with smp_mb() in __writeback_single_inode() for the
	 * following lockless i_state test.  See there for details.
	 */
	smp_mb();

	if (((inode->i_state & flags) == flags) ||
	    (dirtytime && (inode->i_state & I_DIRTY_INODE)))
		return;

	if (unlikely(block_dump))
		block_dump___mark_inode_dirty(inode);

	spin_lock(&inode->i_lock);
	if (dirtytime && (inode->i_state & I_DIRTY_INODE))
		goto out_unlock_inode;
	if ((inode->i_state & flags) != flags) {
		const int was_dirty = inode->i_state & I_DIRTY;

		inode_attach_wb(inode, NULL);

		if (flags & I_DIRTY_INODE)
			inode->i_state &= ~I_DIRTY_TIME;
		inode->i_state |= flags;

		/*
		 * If the inode is queued for writeback by flush worker, just
		 * update its dirty state. Once the flush worker is done with
		 * the inode it will place it on the appropriate superblock
		 * list, based upon its state.
		 */
		if (inode->i_state & I_SYNC_QUEUED)
			goto out_unlock_inode;

		/*
		 * Only add valid (hashed) inodes to the superblock's
		 * dirty list.  Add blockdev inodes as well.
		 */
		if (!S_ISBLK(inode->i_mode)) {
			if (inode_unhashed(inode))
				goto out_unlock_inode;
		}
		if (inode->i_state & I_FREEING)
			goto out_unlock_inode;

		/*
		 * If the inode was already on b_dirty/b_io/b_more_io, don't
		 * reposition it (that would break b_dirty time-ordering).
		 */
		if (!was_dirty) {
			struct bdi_writeback *wb;
			struct list_head *dirty_list;
			bool wakeup_bdi = false;

			wb = locked_inode_to_wb_and_lock_list(inode);

			WARN(bdi_cap_writeback_dirty(wb->bdi) &&
			     !test_bit(WB_registered, &wb->state),
			     "bdi-%s not registered\n", wb->bdi->name);

			inode->dirtied_when = jiffies;
			if (dirtytime)
				inode->dirtied_time_when = jiffies;

			if (inode->i_state & I_DIRTY)
				dirty_list = &wb->b_dirty;
			else
				dirty_list = &wb->b_dirty_time;

			wakeup_bdi = inode_io_list_move_locked(inode, wb,
							       dirty_list);

			spin_unlock(&wb->list_lock);
			trace_writeback_dirty_inode_enqueue(inode);

			/*
			 * If this is the first dirty inode for this bdi,
			 * we have to wake-up the corresponding bdi thread
			 * to make sure background write-back happens
			 * later.
			 */
			if (bdi_cap_writeback_dirty(wb->bdi) && wakeup_bdi)
				wb_wakeup_delayed(wb);
			return;
		}
	}
out_unlock_inode:
	spin_unlock(&inode->i_lock);
}
EXPORT_SYMBOL(__mark_inode_dirty);

/*
 * The @s_sync_lock is used to serialise concurrent sync operations
 * to avoid lock contention problems with concurrent wait_sb_inodes() calls.
 * Concurrent callers will block on the s_sync_lock rather than doing contending
 * walks. The queueing maintains sync(2) required behaviour as all the IO that
 * has been issued up to the time this function is enter is guaranteed to be
 * completed by the time we have gained the lock and waited for all IO that is
 * in progress regardless of the order callers are granted the lock.
 */
static void wait_sb_inodes(struct super_block *sb)
{
	LIST_HEAD(sync_list);

	/*
	 * We need to be protected against the filesystem going from
	 * r/o to r/w or vice versa.
	 */
	WARN_ON(!rwsem_is_locked(&sb->s_umount));

	mutex_lock(&sb->s_sync_lock);

	/*
	 * Splice the writeback list onto a temporary list to avoid waiting on
	 * inodes that have started writeback after this point.
	 *
	 * Use rcu_read_lock() to keep the inodes around until we have a
	 * reference. s_inode_wblist_lock protects sb->s_inodes_wb as well as
	 * the local list because inodes can be dropped from either by writeback
	 * completion.
	 */
	rcu_read_lock();
	spin_lock_irq(&sb->s_inode_wblist_lock);
	list_splice_init(&sb->s_inodes_wb, &sync_list);

	/*
	 * Data integrity sync. Must wait for all pages under writeback, because
	 * there may have been pages dirtied before our sync call, but which had
	 * writeout started before we write it out.  In which case, the inode
	 * may not be on the dirty list, but we still have to wait for that
	 * writeout.
	 */
	while (!list_empty(&sync_list)) {
		struct inode *inode = list_first_entry(&sync_list, struct inode,
						       i_wb_list);
		struct address_space *mapping = inode->i_mapping;

		/*
		 * Move each inode back to the wb list before we drop the lock
		 * to preserve consistency between i_wb_list and the mapping
		 * writeback tag. Writeback completion is responsible to remove
		 * the inode from either list once the writeback tag is cleared.
		 */
		list_move_tail(&inode->i_wb_list, &sb->s_inodes_wb);

		/*
		 * The mapping can appear untagged while still on-list since we
		 * do not have the mapping lock. Skip it here, wb completion
		 * will remove it.
		 */
		if (!mapping_tagged(mapping, PAGECACHE_TAG_WRITEBACK))
			continue;

		spin_unlock_irq(&sb->s_inode_wblist_lock);

		spin_lock(&inode->i_lock);
		if (inode->i_state & (I_FREEING|I_WILL_FREE|I_NEW)) {
			spin_unlock(&inode->i_lock);

			spin_lock_irq(&sb->s_inode_wblist_lock);
			continue;
		}
		__iget(inode);
		spin_unlock(&inode->i_lock);
		rcu_read_unlock();

		/*
		 * We keep the error status of individual mapping so that
		 * applications can catch the writeback error using fsync(2).
		 * See filemap_fdatawait_keep_errors() for details.
		 */
		filemap_fdatawait_keep_errors(mapping);

		cond_resched();

		iput(inode);

		rcu_read_lock();
		spin_lock_irq(&sb->s_inode_wblist_lock);
	}
	spin_unlock_irq(&sb->s_inode_wblist_lock);
	rcu_read_unlock();
	mutex_unlock(&sb->s_sync_lock);
}

static void __writeback_inodes_sb_nr(struct super_block *sb, unsigned long nr,
				     enum wb_reason reason, bool skip_if_busy)
{
	DEFINE_WB_COMPLETION_ONSTACK(done);
	struct wb_writeback_work work = {
		.sb			= sb,
		.sync_mode		= WB_SYNC_NONE,
		.tagged_writepages	= 1,
		.done			= &done,
		.nr_pages		= nr,
		.reason			= reason,
	};
	struct backing_dev_info *bdi = sb->s_bdi;

	if (!bdi_has_dirty_io(bdi) || bdi == &noop_backing_dev_info)
		return;
	WARN_ON(!rwsem_is_locked(&sb->s_umount));

	bdi_split_work_to_wbs(sb->s_bdi, &work, skip_if_busy);
	wb_wait_for_completion(bdi, &done);
}

/**
 * writeback_inodes_sb_nr -	writeback dirty inodes from given super_block
 * @sb: the superblock
 * @nr: the number of pages to write
 * @reason: reason why some writeback work initiated
 *
 * Start writeback on some inodes on this super_block. No guarantees are made
 * on how many (if any) will be written, and this function does not wait
 * for IO completion of submitted IO.
 */
void writeback_inodes_sb_nr(struct super_block *sb,
			    unsigned long nr,
			    enum wb_reason reason)
{
	__writeback_inodes_sb_nr(sb, nr, reason, false);
}
EXPORT_SYMBOL(writeback_inodes_sb_nr);

/**
 * writeback_inodes_sb	-	writeback dirty inodes from given super_block
 * @sb: the superblock
 * @reason: reason why some writeback work was initiated
 *
 * Start writeback on some inodes on this super_block. No guarantees are made
 * on how many (if any) will be written, and this function does not wait
 * for IO completion of submitted IO.
 */
void writeback_inodes_sb(struct super_block *sb, enum wb_reason reason)
{
	return writeback_inodes_sb_nr(sb, get_nr_dirty_pages(), reason);
}
EXPORT_SYMBOL(writeback_inodes_sb);

/**
 * try_to_writeback_inodes_sb - try to start writeback if none underway
 * @sb: the superblock
 * @reason: reason why some writeback work was initiated
 *
 * Invoke __writeback_inodes_sb_nr if no writeback is currently underway.
 */
void try_to_writeback_inodes_sb(struct super_block *sb, enum wb_reason reason)
{
	if (!down_read_trylock(&sb->s_umount))
		return;

	__writeback_inodes_sb_nr(sb, get_nr_dirty_pages(), reason, true);
	up_read(&sb->s_umount);
}
EXPORT_SYMBOL(try_to_writeback_inodes_sb);

/**
 * sync_inodes_sb	-	sync sb inode pages
 * @sb: the superblock
 *
 * This function writes and waits on any dirty inode belonging to this
 * super_block.
 */
void sync_inodes_sb(struct super_block *sb)
{
	DEFINE_WB_COMPLETION_ONSTACK(done);
	struct wb_writeback_work work = {
		.sb		= sb,
		.sync_mode	= WB_SYNC_ALL,
		.nr_pages	= LONG_MAX,
		.range_cyclic	= 0,
		.done		= &done,
		.reason		= WB_REASON_SYNC,
		.for_sync	= 1,
	};
	struct backing_dev_info *bdi = sb->s_bdi;

	/*
	 * Can't skip on !bdi_has_dirty() because we should wait for !dirty
	 * inodes under writeback and I_DIRTY_TIME inodes ignored by
	 * bdi_has_dirty() need to be written out too.
	 */
	if (bdi == &noop_backing_dev_info)
		return;
	WARN_ON(!rwsem_is_locked(&sb->s_umount));

	/* protect against inode wb switch, see inode_switch_wbs_work_fn() */
	bdi_down_write_wb_switch_rwsem(bdi);
	bdi_split_work_to_wbs(bdi, &work, false);
	wb_wait_for_completion(bdi, &done);
	bdi_up_write_wb_switch_rwsem(bdi);

	wait_sb_inodes(sb);
}
EXPORT_SYMBOL(sync_inodes_sb);

/**
 * write_inode_now	-	write an inode to disk
 * @inode: inode to write to disk
 * @sync: whether the write should be synchronous or not
 *
 * This function commits an inode to disk immediately if it is dirty. This is
 * primarily needed by knfsd.
 *
 * The caller must either have a ref on the inode or must have set I_WILL_FREE.
 */
int write_inode_now(struct inode *inode, int sync)
{
	struct writeback_control wbc = {
		.nr_to_write = LONG_MAX,
		.sync_mode = sync ? WB_SYNC_ALL : WB_SYNC_NONE,
		.range_start = 0,
		.range_end = LLONG_MAX,
	};

	if (!mapping_cap_writeback_dirty(inode->i_mapping))
		wbc.nr_to_write = 0;

	might_sleep();
	return writeback_single_inode(inode, &wbc);
}
EXPORT_SYMBOL(write_inode_now);

/**
 * sync_inode - write an inode and its pages to disk.
 * @inode: the inode to sync
 * @wbc: controls the writeback mode
 *
 * sync_inode() will write an inode and its pages to disk.  It will also
 * correctly update the inode on its superblock's dirty inode lists and will
 * update inode->i_state.
 *
 * The caller must have a ref on the inode.
 */
int sync_inode(struct inode *inode, struct writeback_control *wbc)
{
	return writeback_single_inode(inode, wbc);
}
EXPORT_SYMBOL(sync_inode);

/**
 * sync_inode_metadata - write an inode to disk
 * @inode: the inode to sync
 * @wait: wait for I/O to complete.
 *
 * Write an inode to disk and adjust its dirty state after completion.
 *
 * Note: only writes the actual inode, no associated data or other metadata.
 */
int sync_inode_metadata(struct inode *inode, int wait)
{
	struct writeback_control wbc = {
		.sync_mode = wait ? WB_SYNC_ALL : WB_SYNC_NONE,
		.nr_to_write = 0, /* metadata-only */
	};

	return sync_inode(inode, &wbc);
}
EXPORT_SYMBOL(sync_inode_metadata);<|MERGE_RESOLUTION|>--- conflicted
+++ resolved
@@ -1412,17 +1412,6 @@
 	 */
 	spin_lock(&inode->i_lock);
 	dirty = inode->i_state & I_DIRTY;
-<<<<<<< HEAD
-	if ((inode->i_state & I_DIRTY_TIME) &&
-	    ((dirty & I_DIRTY_INODE) ||
-	     wbc->sync_mode == WB_SYNC_ALL || wbc->for_sync ||
-	     time_after(jiffies, inode->dirtied_time_when +
-			dirtytime_expire_interval * HZ))) {
-		dirty |= I_DIRTY_TIME;
-		trace_writeback_lazytime(inode);
-	}
-=======
->>>>>>> 811218ec
 	inode->i_state &= ~dirty;
 
 	/*
