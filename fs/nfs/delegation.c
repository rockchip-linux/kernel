--- conflicted
+++ resolved
@@ -152,13 +152,8 @@
 		sp = state->owner;
 		/* Block nfs4_proc_unlck */
 		mutex_lock(&sp->so_delegreturn_mutex);
-<<<<<<< HEAD
 		seq = read_seqbegin(&sp->so_reclaim_seqlock);
-		err = nfs4_open_delegation_recall(ctx, state, stateid, type);
-=======
-		seq = raw_seqcount_begin(&sp->so_reclaim_seqcount);
 		err = nfs4_open_delegation_recall(ctx, state, stateid);
->>>>>>> db2d0b7c
 		if (!err)
 			err = nfs_delegation_claim_locks(ctx, state, stateid);
 		if (!err && read_seqretry(&sp->so_reclaim_seqlock, seq))
