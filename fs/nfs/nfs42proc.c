/*
 * Copyright (c) 2014 Anna Schumaker <Anna.Schumaker@Netapp.com>
 */
#include <linux/fs.h>
#include <linux/sunrpc/sched.h>
#include <linux/nfs.h>
#include <linux/nfs3.h>
#include <linux/nfs4.h>
#include <linux/nfs_xdr.h>
#include <linux/nfs_fs.h>
#include "nfs4_fs.h"
#include "nfs42.h"
#include "iostat.h"
#include "pnfs.h"
#include "internal.h"

#define NFSDBG_FACILITY NFSDBG_PNFS

static int nfs42_set_rw_stateid(nfs4_stateid *dst, struct file *file,
				fmode_t fmode)
{
	struct nfs_open_context *open;
	struct nfs_lock_context *lock;
	int ret;

	open = get_nfs_open_context(nfs_file_open_context(file));
	lock = nfs_get_lock_context(open);
	if (IS_ERR(lock)) {
		put_nfs_open_context(open);
		return PTR_ERR(lock);
	}

	ret = nfs4_set_rw_stateid(dst, open, lock, fmode);

	nfs_put_lock_context(lock);
	put_nfs_open_context(open);
	return ret;
}

static int _nfs42_proc_fallocate(struct rpc_message *msg, struct file *filep,
				 loff_t offset, loff_t len)
{
	struct inode *inode = file_inode(filep);
	struct nfs_server *server = NFS_SERVER(inode);
	struct nfs42_falloc_args args = {
		.falloc_fh	= NFS_FH(inode),
		.falloc_offset	= offset,
		.falloc_length	= len,
		.falloc_bitmask	= server->cache_consistency_bitmask,
	};
	struct nfs42_falloc_res res = {
		.falloc_server	= server,
	};
	int status;

	msg->rpc_argp = &args;
	msg->rpc_resp = &res;

	status = nfs42_set_rw_stateid(&args.falloc_stateid, filep, FMODE_WRITE);
	if (status)
		return status;

	res.falloc_fattr = nfs_alloc_fattr();
	if (!res.falloc_fattr)
		return -ENOMEM;

	status = nfs4_call_sync(server->client, server, msg,
				&args.seq_args, &res.seq_res, 0);
	if (status == 0)
		status = nfs_post_op_update_inode(inode, res.falloc_fattr);

	kfree(res.falloc_fattr);
	return status;
}

static int nfs42_proc_fallocate(struct rpc_message *msg, struct file *filep,
				loff_t offset, loff_t len)
{
	struct nfs_server *server = NFS_SERVER(file_inode(filep));
	struct nfs4_exception exception = { };
	int err;

	do {
		err = _nfs42_proc_fallocate(msg, filep, offset, len);
		if (err == -ENOTSUPP)
			return -EOPNOTSUPP;
		err = nfs4_handle_exception(server, err, &exception);
	} while (exception.retry);

	return err;
}

int nfs42_proc_allocate(struct file *filep, loff_t offset, loff_t len)
{
	struct rpc_message msg = {
		.rpc_proc = &nfs4_procedures[NFSPROC4_CLNT_ALLOCATE],
	};
	struct inode *inode = file_inode(filep);
	int err;

	if (!nfs_server_capable(inode, NFS_CAP_ALLOCATE))
		return -EOPNOTSUPP;

	mutex_lock(&inode->i_mutex);

	err = nfs42_proc_fallocate(&msg, filep, offset, len);
	if (err == -EOPNOTSUPP)
		NFS_SERVER(inode)->caps &= ~NFS_CAP_ALLOCATE;

	mutex_unlock(&inode->i_mutex);
	return err;
}

int nfs42_proc_deallocate(struct file *filep, loff_t offset, loff_t len)
{
	struct rpc_message msg = {
		.rpc_proc = &nfs4_procedures[NFSPROC4_CLNT_DEALLOCATE],
	};
	struct inode *inode = file_inode(filep);
	int err;

	if (!nfs_server_capable(inode, NFS_CAP_DEALLOCATE))
		return -EOPNOTSUPP;

	nfs_wb_all(inode);
	mutex_lock(&inode->i_mutex);

	err = nfs42_proc_fallocate(&msg, filep, offset, len);
	if (err == 0)
		truncate_pagecache_range(inode, offset, (offset + len) -1);
	if (err == -EOPNOTSUPP)
		NFS_SERVER(inode)->caps &= ~NFS_CAP_DEALLOCATE;

	mutex_unlock(&inode->i_mutex);
	return err;
}

static loff_t _nfs42_proc_llseek(struct file *filep, loff_t offset, int whence)
{
	struct inode *inode = file_inode(filep);
	struct nfs42_seek_args args = {
		.sa_fh		= NFS_FH(inode),
		.sa_offset	= offset,
		.sa_what	= (whence == SEEK_HOLE) ?
					NFS4_CONTENT_HOLE : NFS4_CONTENT_DATA,
	};
	struct nfs42_seek_res res;
	struct rpc_message msg = {
		.rpc_proc = &nfs4_procedures[NFSPROC4_CLNT_SEEK],
		.rpc_argp = &args,
		.rpc_resp = &res,
	};
	struct nfs_server *server = NFS_SERVER(inode);
	int status;

	if (!nfs_server_capable(inode, NFS_CAP_SEEK))
		return -ENOTSUPP;

	status = nfs42_set_rw_stateid(&args.sa_stateid, filep, FMODE_READ);
	if (status)
		return status;

	nfs_wb_all(inode);
	status = nfs4_call_sync(server->client, server, &msg,
				&args.seq_args, &res.seq_res, 0);
	if (status == -ENOTSUPP)
		server->caps &= ~NFS_CAP_SEEK;
	if (status)
		return status;

	return vfs_setpos(filep, res.sr_offset, inode->i_sb->s_maxbytes);
}

loff_t nfs42_proc_llseek(struct file *filep, loff_t offset, int whence)
{
	struct nfs_server *server = NFS_SERVER(file_inode(filep));
	struct nfs4_exception exception = { };
<<<<<<< HEAD
	int err;

	do {
		err = _nfs42_proc_llseek(filep, offset, whence);
=======
	loff_t err;

	do {
		err = _nfs42_proc_llseek(filep, offset, whence);
		if (err >= 0)
			break;
>>>>>>> 9f30a04d
		if (err == -ENOTSUPP)
			return -EOPNOTSUPP;
		err = nfs4_handle_exception(server, err, &exception);
	} while (exception.retry);

	return err;
}


static void
nfs42_layoutstat_prepare(struct rpc_task *task, void *calldata)
{
	struct nfs42_layoutstat_data *data = calldata;
	struct nfs_server *server = NFS_SERVER(data->args.inode);

	nfs41_setup_sequence(nfs4_get_session(server), &data->args.seq_args,
			     &data->res.seq_res, task);
}

static void
nfs42_layoutstat_done(struct rpc_task *task, void *calldata)
{
	struct nfs42_layoutstat_data *data = calldata;

	if (!nfs4_sequence_done(task, &data->res.seq_res))
		return;

	switch (task->tk_status) {
	case 0:
		break;
	case -ENOTSUPP:
	case -EOPNOTSUPP:
		NFS_SERVER(data->inode)->caps &= ~NFS_CAP_LAYOUTSTATS;
	default:
		dprintk("%s server returns %d\n", __func__, task->tk_status);
	}
}

static void
nfs42_layoutstat_release(void *calldata)
{
	struct nfs42_layoutstat_data *data = calldata;
	struct nfs_server *nfss = NFS_SERVER(data->args.inode);

	if (nfss->pnfs_curr_ld->cleanup_layoutstats)
		nfss->pnfs_curr_ld->cleanup_layoutstats(data);

	pnfs_put_layout_hdr(NFS_I(data->args.inode)->layout);
	smp_mb__before_atomic();
	clear_bit(NFS_INO_LAYOUTSTATS, &NFS_I(data->args.inode)->flags);
	smp_mb__after_atomic();
	nfs_iput_and_deactive(data->inode);
	kfree(data->args.devinfo);
	kfree(data);
}

static const struct rpc_call_ops nfs42_layoutstat_ops = {
	.rpc_call_prepare = nfs42_layoutstat_prepare,
	.rpc_call_done = nfs42_layoutstat_done,
	.rpc_release = nfs42_layoutstat_release,
};

int nfs42_proc_layoutstats_generic(struct nfs_server *server,
				   struct nfs42_layoutstat_data *data)
{
	struct rpc_message msg = {
		.rpc_proc = &nfs4_procedures[NFSPROC4_CLNT_LAYOUTSTATS],
		.rpc_argp = &data->args,
		.rpc_resp = &data->res,
	};
	struct rpc_task_setup task_setup = {
		.rpc_client = server->client,
		.rpc_message = &msg,
		.callback_ops = &nfs42_layoutstat_ops,
		.callback_data = data,
		.flags = RPC_TASK_ASYNC,
	};
	struct rpc_task *task;

	data->inode = nfs_igrab_and_active(data->args.inode);
	if (!data->inode) {
		nfs42_layoutstat_release(data);
		return -EAGAIN;
	}
	nfs4_init_sequence(&data->args.seq_args, &data->res.seq_res, 0);
	task = rpc_run_task(&task_setup);
	if (IS_ERR(task))
		return PTR_ERR(task);
	return 0;
}<|MERGE_RESOLUTION|>--- conflicted
+++ resolved
@@ -175,19 +175,12 @@
 {
 	struct nfs_server *server = NFS_SERVER(file_inode(filep));
 	struct nfs4_exception exception = { };
-<<<<<<< HEAD
-	int err;
-
-	do {
-		err = _nfs42_proc_llseek(filep, offset, whence);
-=======
 	loff_t err;
 
 	do {
 		err = _nfs42_proc_llseek(filep, offset, whence);
 		if (err >= 0)
 			break;
->>>>>>> 9f30a04d
 		if (err == -ENOTSUPP)
 			return -EOPNOTSUPP;
 		err = nfs4_handle_exception(server, err, &exception);
