--- conflicted
+++ resolved
@@ -34,13 +34,6 @@
 		f2fs_flush_merged_writes(sbi);
 }
 
-void f2fs_stop_checkpoint(struct f2fs_sb_info *sbi, bool end_io)
-{
-	set_ckpt_flags(sbi, CP_ERROR_FLAG);
-	if (!end_io)
-		f2fs_flush_merged_writes(sbi);
-}
-
 /*
  * We guarantee no failure on the returned page.
  */
@@ -105,20 +98,10 @@
 		goto repeat;
 	}
 
-<<<<<<< HEAD
-	/*
-	 * if there is any IO error when accessing device, make our filesystem
-	 * readonly and make sure do not write checkpoint with non-uptodate
-	 * meta page.
-	 */
-	if (unlikely(!PageUptodate(page)))
-		f2fs_stop_checkpoint(sbi, false);
-=======
 	if (unlikely(!PageUptodate(page))) {
 		f2fs_put_page(page, 1);
 		return ERR_PTR(-EIO);
 	}
->>>>>>> 8fd9c723
 out:
 	return page;
 }
@@ -278,11 +261,7 @@
 	f2fs_put_page(page, 0);
 
 	if (readahead)
-<<<<<<< HEAD
-		ra_meta_pages(sbi, index, BIO_MAX_PAGES, META_POR, true);
-=======
 		f2fs_ra_meta_pages(sbi, index, BIO_MAX_PAGES, META_POR, true);
->>>>>>> 8fd9c723
 }
 
 static int __f2fs_write_meta_page(struct page *page,
@@ -293,26 +272,14 @@
 
 	trace_f2fs_writepage(page, META);
 
-<<<<<<< HEAD
-	if (unlikely(f2fs_cp_error(sbi))) {
-		dec_page_count(sbi, F2FS_DIRTY_META);
-		unlock_page(page);
-		return 0;
-	}
-=======
 	if (unlikely(f2fs_cp_error(sbi)))
 		goto redirty_out;
->>>>>>> 8fd9c723
 	if (unlikely(is_sbi_flag_set(sbi, SBI_POR_DOING)))
 		goto redirty_out;
 	if (wbc->for_reclaim && page->index < GET_SUM_BLOCK(sbi, 0))
 		goto redirty_out;
 
-<<<<<<< HEAD
-	write_meta_page(sbi, page, io_type);
-=======
 	f2fs_do_write_meta_page(sbi, page, io_type);
->>>>>>> 8fd9c723
 	dec_page_count(sbi, F2FS_DIRTY_META);
 
 	if (wbc->for_reclaim)
@@ -357,11 +324,7 @@
 
 	trace_f2fs_writepages(mapping->host, wbc, META);
 	diff = nr_pages_to_write(sbi, META, wbc);
-<<<<<<< HEAD
-	written = sync_meta_pages(sbi, META, wbc->nr_to_write, FS_META_IO);
-=======
 	written = f2fs_sync_meta_pages(sbi, META, wbc->nr_to_write, FS_META_IO);
->>>>>>> 8fd9c723
 	mutex_unlock(&sbi->cp_mutex);
 	wbc->nr_to_write = max((long)0, wbc->nr_to_write - written - diff);
 	return 0;
@@ -372,19 +335,11 @@
 	return 0;
 }
 
-<<<<<<< HEAD
-long sync_meta_pages(struct f2fs_sb_info *sbi, enum page_type type,
-				long nr_to_write, enum iostat_type io_type)
-{
-	struct address_space *mapping = META_MAPPING(sbi);
-	pgoff_t index = 0, end = ULONG_MAX, prev = ULONG_MAX;
-=======
 long f2fs_sync_meta_pages(struct f2fs_sb_info *sbi, enum page_type type,
 				long nr_to_write, enum iostat_type io_type)
 {
 	struct address_space *mapping = META_MAPPING(sbi);
 	pgoff_t index = 0, prev = ULONG_MAX;
->>>>>>> 8fd9c723
 	struct pagevec pvec;
 	long nwritten = 0;
 	int nr_pages;
@@ -397,19 +352,9 @@
 
 	blk_start_plug(&plug);
 
-<<<<<<< HEAD
-	while (index <= end) {
-		int i, nr_pages;
-		nr_pages = pagevec_lookup_tag(&pvec, mapping, &index,
-				PAGECACHE_TAG_DIRTY,
-				min(end - index, (pgoff_t)PAGEVEC_SIZE-1) + 1);
-		if (unlikely(nr_pages == 0))
-			break;
-=======
 	while ((nr_pages = pagevec_lookup_tag(&pvec, mapping, &index,
 				PAGECACHE_TAG_DIRTY))) {
 		int i;
->>>>>>> 8fd9c723
 
 		for (i = 0; i < nr_pages; i++) {
 			struct page *page = pvec.pages[i];
@@ -540,21 +485,13 @@
 	spin_unlock(&im->ino_lock);
 }
 
-<<<<<<< HEAD
-void add_ino_entry(struct f2fs_sb_info *sbi, nid_t ino, int type)
-=======
 void f2fs_add_ino_entry(struct f2fs_sb_info *sbi, nid_t ino, int type)
->>>>>>> 8fd9c723
 {
 	/* add new dirty ino entry into list */
 	__add_ino_entry(sbi, ino, 0, type);
 }
 
-<<<<<<< HEAD
-void remove_ino_entry(struct f2fs_sb_info *sbi, nid_t ino, int type)
-=======
 void f2fs_remove_ino_entry(struct f2fs_sb_info *sbi, nid_t ino, int type)
->>>>>>> 8fd9c723
 {
 	/* remove dirty ino entry from list */
 	__remove_ino_entry(sbi, ino, type);
@@ -572,11 +509,7 @@
 	return e ? true : false;
 }
 
-<<<<<<< HEAD
-void release_ino_entry(struct f2fs_sb_info *sbi, bool all)
-=======
 void f2fs_release_ino_entry(struct f2fs_sb_info *sbi, bool all)
->>>>>>> 8fd9c723
 {
 	struct ino_entry *e, *tmp;
 	int i;
@@ -595,21 +528,13 @@
 	}
 }
 
-<<<<<<< HEAD
-void set_dirty_device(struct f2fs_sb_info *sbi, nid_t ino,
-=======
 void f2fs_set_dirty_device(struct f2fs_sb_info *sbi, nid_t ino,
->>>>>>> 8fd9c723
 					unsigned int devidx, int type)
 {
 	__add_ino_entry(sbi, ino, devidx, type);
 }
 
-<<<<<<< HEAD
-bool is_dirty_device(struct f2fs_sb_info *sbi, nid_t ino,
-=======
 bool f2fs_is_dirty_device(struct f2fs_sb_info *sbi, nid_t ino,
->>>>>>> 8fd9c723
 					unsigned int devidx, int type)
 {
 	struct inode_management *im = &sbi->im[type];
@@ -624,31 +549,19 @@
 	return is_dirty;
 }
 
-<<<<<<< HEAD
-int acquire_orphan_inode(struct f2fs_sb_info *sbi)
-=======
 int f2fs_acquire_orphan_inode(struct f2fs_sb_info *sbi)
->>>>>>> 8fd9c723
 {
 	struct inode_management *im = &sbi->im[ORPHAN_INO];
 	int err = 0;
 
 	spin_lock(&im->ino_lock);
 
-<<<<<<< HEAD
-#ifdef CONFIG_F2FS_FAULT_INJECTION
-=======
->>>>>>> 8fd9c723
 	if (time_to_inject(sbi, FAULT_ORPHAN)) {
 		spin_unlock(&im->ino_lock);
 		f2fs_show_injection_info(FAULT_ORPHAN);
 		return -ENOSPC;
 	}
-<<<<<<< HEAD
-#endif
-=======
-
->>>>>>> 8fd9c723
+
 	if (unlikely(im->ino_num >= sbi->max_orphans))
 		err = -ENOSPC;
 	else
@@ -668,19 +581,11 @@
 	spin_unlock(&im->ino_lock);
 }
 
-<<<<<<< HEAD
-void add_orphan_inode(struct inode *inode)
-{
-	/* add new orphan ino entry into list */
-	__add_ino_entry(F2FS_I_SB(inode), inode->i_ino, 0, ORPHAN_INO);
-	update_inode_page(inode);
-=======
 void f2fs_add_orphan_inode(struct inode *inode)
 {
 	/* add new orphan ino entry into list */
 	__add_ino_entry(F2FS_I_SB(inode), inode->i_ino, 0, ORPHAN_INO);
 	f2fs_update_inode_page(inode);
->>>>>>> 8fd9c723
 }
 
 void f2fs_remove_orphan_inode(struct f2fs_sb_info *sbi, nid_t ino)
@@ -693,16 +598,7 @@
 {
 	struct inode *inode;
 	struct node_info ni;
-<<<<<<< HEAD
-	int err = acquire_orphan_inode(sbi);
-
-	if (err)
-		goto err_out;
-
-	__add_ino_entry(sbi, ino, 0, ORPHAN_INO);
-=======
 	int err;
->>>>>>> 8fd9c723
 
 	inode = f2fs_iget_retry(sbi->sb, ino);
 	if (IS_ERR(inode)) {
@@ -715,40 +611,25 @@
 	}
 
 	err = dquot_initialize(inode);
-<<<<<<< HEAD
-	if (err)
-		goto err_out;
-
-	dquot_initialize(inode);
-=======
 	if (err) {
 		iput(inode);
 		goto err_out;
 	}
 
->>>>>>> 8fd9c723
 	clear_nlink(inode);
 
 	/* truncate all the data during iput */
 	iput(inode);
 
-<<<<<<< HEAD
-	get_node_info(sbi, ino, &ni);
-=======
 	err = f2fs_get_node_info(sbi, ino, &ni);
 	if (err)
 		goto err_out;
->>>>>>> 8fd9c723
 
 	/* ENOMEM was fully retried in f2fs_evict_inode. */
 	if (ni.blk_addr != NULL_ADDR) {
 		err = -EIO;
 		goto err_out;
 	}
-<<<<<<< HEAD
-	__remove_ino_entry(sbi, ino, ORPHAN_INO);
-=======
->>>>>>> 8fd9c723
 	return 0;
 
 err_out:
@@ -780,14 +661,10 @@
 	/* Needed for iput() to work correctly and not trash data */
 	sbi->sb->s_flags |= MS_ACTIVE;
 
-<<<<<<< HEAD
-	/* Turn on quotas so that they are updated correctly */
-=======
 	/*
 	 * Turn on quotas which were not enabled for read-only mounts if
 	 * filesystem has quota feature, so that they are updated correctly.
 	 */
->>>>>>> 8fd9c723
 	quota_enabled = f2fs_enable_quota_files(sbi, s_flags & MS_RDONLY);
 #endif
 
@@ -895,42 +772,6 @@
 	size_t crc_offset = 0;
 	__u32 crc = 0;
 
-<<<<<<< HEAD
-	*cp_page = get_meta_page(sbi, cp_addr);
-	*cp_block = (struct f2fs_checkpoint *)page_address(*cp_page);
-
-	crc_offset = le32_to_cpu((*cp_block)->checksum_offset);
-	if (crc_offset > (blk_size - sizeof(__le32))) {
-		f2fs_msg(sbi->sb, KERN_WARNING,
-			"invalid crc_offset: %zu", crc_offset);
-		return -EINVAL;
-	}
-
-	crc = cur_cp_crc(*cp_block);
-	if (!f2fs_crc_valid(sbi, crc, *cp_block, crc_offset)) {
-		f2fs_msg(sbi->sb, KERN_WARNING, "invalid crc value");
-		return -EINVAL;
-	}
-
-	*version = cur_cp_version(*cp_block);
-	return 0;
-}
-
-static struct page *validate_checkpoint(struct f2fs_sb_info *sbi,
-				block_t cp_addr, unsigned long long *version)
-{
-	struct page *cp_page_1 = NULL, *cp_page_2 = NULL;
-	struct f2fs_checkpoint *cp_block = NULL;
-	unsigned long long cur_version = 0, pre_version = 0;
-	int err;
-
-	err = get_checkpoint_version(sbi, cp_addr, &cp_block,
-					&cp_page_1, version);
-	if (err)
-		goto invalid_cp1;
-	pre_version = *version;
-
-=======
 	*cp_page = f2fs_get_meta_page(sbi, cp_addr);
 	if (IS_ERR(*cp_page))
 		return PTR_ERR(*cp_page);
@@ -978,16 +819,11 @@
 	}
 	pre_version = *version;
 
->>>>>>> 8fd9c723
 	cp_addr += le32_to_cpu(cp_block->cp_pack_total_block_count) - 1;
 	err = get_checkpoint_version(sbi, cp_addr, &cp_block,
 					&cp_page_2, version);
 	if (err)
-<<<<<<< HEAD
-		goto invalid_cp2;
-=======
 		goto invalid_cp;
->>>>>>> 8fd9c723
 	cur_version = *version;
 
 	if (cur_version == pre_version) {
@@ -1013,12 +849,8 @@
 	block_t cp_blk_no;
 	int i;
 
-<<<<<<< HEAD
-	sbi->ckpt = f2fs_kzalloc(sbi, cp_blks * blk_size, GFP_KERNEL);
-=======
 	sbi->ckpt = f2fs_kzalloc(sbi, array_size(blk_size, cp_blks),
 				 GFP_KERNEL);
->>>>>>> 8fd9c723
 	if (!sbi->ckpt)
 		return -ENOMEM;
 	/*
@@ -1049,25 +881,15 @@
 	cp_block = (struct f2fs_checkpoint *)page_address(cur_page);
 	memcpy(sbi->ckpt, cp_block, blk_size);
 
-<<<<<<< HEAD
-	/* Sanity checking of checkpoint */
-	if (sanity_check_ckpt(sbi))
-		goto free_fail_no_cp;
-
-=======
->>>>>>> 8fd9c723
 	if (cur_page == cp1)
 		sbi->cur_cp_pack = 1;
 	else
 		sbi->cur_cp_pack = 2;
 
-<<<<<<< HEAD
-=======
 	/* Sanity checking of checkpoint */
 	if (f2fs_sanity_check_ckpt(sbi))
 		goto free_fail_no_cp;
 
->>>>>>> 8fd9c723
 	if (cp_blks <= 1)
 		goto done;
 
@@ -1112,7 +934,6 @@
 		list_add_tail(&F2FS_I(inode)->dirty_list,
 						&sbi->inode_list[type]);
 	stat_inc_dirty_inode(sbi, type);
-<<<<<<< HEAD
 }
 
 static void __remove_dirty_inode(struct inode *inode, enum inode_type type)
@@ -1125,23 +946,17 @@
 	list_del_init(&F2FS_I(inode)->dirty_list);
 	clear_inode_flag(inode, flag);
 	stat_dec_dirty_inode(F2FS_I_SB(inode), type);
-=======
->>>>>>> 8fd9c723
-}
-
-static void __remove_dirty_inode(struct inode *inode, enum inode_type type)
-{
-<<<<<<< HEAD
+}
+
+void f2fs_update_dirty_page(struct inode *inode, struct page *page)
+{
 	struct f2fs_sb_info *sbi = F2FS_I_SB(inode);
 	enum inode_type type = S_ISDIR(inode->i_mode) ? DIR_INODE : FILE_INODE;
-=======
-	int flag = (type == DIR_INODE) ? FI_DIRTY_DIR : FI_DIRTY_FILE;
->>>>>>> 8fd9c723
-
-	if (get_dirty_pages(inode) || !is_inode_flag_set(inode, flag))
+
+	if (!S_ISDIR(inode->i_mode) && !S_ISREG(inode->i_mode) &&
+			!S_ISLNK(inode->i_mode))
 		return;
 
-<<<<<<< HEAD
 	spin_lock(&sbi->inode_lock[type]);
 	if (type != FILE_INODE || test_opt(sbi, DATA_FLUSH))
 		__add_dirty_inode(inode, type);
@@ -1152,14 +967,7 @@
 	f2fs_trace_pid(page);
 }
 
-void remove_dirty_inode(struct inode *inode)
-=======
-	list_del_init(&F2FS_I(inode)->dirty_list);
-	clear_inode_flag(inode, flag);
-	stat_dec_dirty_inode(F2FS_I_SB(inode), type);
-}
-
-void f2fs_update_dirty_page(struct inode *inode, struct page *page)
+void f2fs_remove_dirty_inode(struct inode *inode)
 {
 	struct f2fs_sb_info *sbi = F2FS_I_SB(inode);
 	enum inode_type type = S_ISDIR(inode->i_mode) ? DIR_INODE : FILE_INODE;
@@ -1168,26 +976,6 @@
 			!S_ISLNK(inode->i_mode))
 		return;
 
-	spin_lock(&sbi->inode_lock[type]);
-	if (type != FILE_INODE || test_opt(sbi, DATA_FLUSH))
-		__add_dirty_inode(inode, type);
-	inode_inc_dirty_pages(inode);
-	spin_unlock(&sbi->inode_lock[type]);
-
-	SetPagePrivate(page);
-	f2fs_trace_pid(page);
-}
-
-void f2fs_remove_dirty_inode(struct inode *inode)
->>>>>>> 8fd9c723
-{
-	struct f2fs_sb_info *sbi = F2FS_I_SB(inode);
-	enum inode_type type = S_ISDIR(inode->i_mode) ? DIR_INODE : FILE_INODE;
-
-	if (!S_ISDIR(inode->i_mode) && !S_ISREG(inode->i_mode) &&
-			!S_ISLNK(inode->i_mode))
-		return;
-
 	if (type == FILE_INODE && !test_opt(sbi, DATA_FLUSH))
 		return;
 
@@ -1196,11 +984,7 @@
 	spin_unlock(&sbi->inode_lock[type]);
 }
 
-<<<<<<< HEAD
-int sync_dirty_inodes(struct f2fs_sb_info *sbi, enum inode_type type)
-=======
 int f2fs_sync_dirty_inodes(struct f2fs_sb_info *sbi, enum inode_type type)
->>>>>>> 8fd9c723
 {
 	struct list_head *head;
 	struct inode *inode;
@@ -1241,19 +1025,10 @@
 
 		iput(inode);
 		/* We need to give cpu to another writers. */
-<<<<<<< HEAD
-		if (ino == cur_ino) {
-			congestion_wait(BLK_RW_ASYNC, HZ/50);
-			cond_resched();
-		} else {
-			ino = cur_ino;
-		}
-=======
 		if (ino == cur_ino)
 			cond_resched();
 		else
 			ino = cur_ino;
->>>>>>> 8fd9c723
 	} else {
 		/*
 		 * We should submit bio, since it exists several
@@ -1290,11 +1065,7 @@
 
 			/* it's on eviction */
 			if (is_inode_flag_set(inode, FI_DIRTY_INODE))
-<<<<<<< HEAD
-				update_inode_page(inode);
-=======
 				f2fs_update_inode_page(inode);
->>>>>>> 8fd9c723
 			iput(inode);
 		}
 	}
@@ -1334,11 +1105,7 @@
 	/* write all the dirty dentry pages */
 	if (get_pages(sbi, F2FS_DIRTY_DENTS)) {
 		f2fs_unlock_all(sbi);
-<<<<<<< HEAD
-		err = sync_dirty_inodes(sbi, DIR_INODE);
-=======
 		err = f2fs_sync_dirty_inodes(sbi, DIR_INODE);
->>>>>>> 8fd9c723
 		if (err)
 			goto out;
 		cond_resched();
@@ -1366,13 +1133,9 @@
 
 	if (get_pages(sbi, F2FS_DIRTY_NODES)) {
 		up_write(&sbi->node_write);
-<<<<<<< HEAD
-		err = sync_node_pages(sbi, &wbc, false, FS_CP_NODE_IO);
-=======
 		atomic_inc(&sbi->wb_sync_req[NODE]);
 		err = f2fs_sync_node_pages(sbi, &wbc, false, FS_CP_NODE_IO);
 		atomic_dec(&sbi->wb_sync_req[NODE]);
->>>>>>> 8fd9c723
 		if (err) {
 			up_write(&sbi->node_change);
 			f2fs_unlock_all(sbi);
@@ -1409,12 +1172,9 @@
 		if (!get_pages(sbi, F2FS_WB_CP_DATA))
 			break;
 
-<<<<<<< HEAD
-=======
 		if (unlikely(f2fs_cp_error(sbi)))
 			break;
 
->>>>>>> 8fd9c723
 		io_schedule_timeout(5*HZ);
 	}
 	finish_wait(&sbi->cp_wait, &wait);
@@ -1472,17 +1232,10 @@
 
 	/*
 	 * pagevec_lookup_tag and lock_page again will take
-<<<<<<< HEAD
-	 * some extra time. Therefore, update_meta_pages and
-	 * sync_meta_pages are combined in this function.
-	 */
-	struct page *page = grab_meta_page(sbi, blk_addr);
-=======
 	 * some extra time. Therefore, f2fs_update_meta_pages and
 	 * f2fs_sync_meta_pages are combined in this function.
 	 */
 	struct page *page = f2fs_grab_meta_page(sbi, blk_addr);
->>>>>>> 8fd9c723
 	int err;
 
 	memcpy(page_address(page), src, PAGE_SIZE);
@@ -1495,17 +1248,12 @@
 
 	/* writeout cp pack 2 page */
 	err = __f2fs_write_meta_page(page, &wbc, FS_CP_META_IO);
-<<<<<<< HEAD
-	f2fs_bug_on(sbi, err);
-
-=======
 	if (unlikely(err && f2fs_cp_error(sbi))) {
 		f2fs_put_page(page, 1);
 		return;
 	}
 
 	f2fs_bug_on(sbi, err);
->>>>>>> 8fd9c723
 	f2fs_put_page(page, 0);
 
 	/* submit checkpoint (with barrier if NOBARRIER is not set) */
@@ -1529,26 +1277,16 @@
 
 	/* Flush all the NAT/SIT pages */
 	while (get_pages(sbi, F2FS_DIRTY_META)) {
-<<<<<<< HEAD
-		sync_meta_pages(sbi, META, LONG_MAX, FS_CP_META_IO);
-		if (unlikely(f2fs_cp_error(sbi)))
-			return -EIO;
-=======
 		f2fs_sync_meta_pages(sbi, META, LONG_MAX, FS_CP_META_IO);
 		if (unlikely(f2fs_cp_error(sbi)))
 			break;
->>>>>>> 8fd9c723
 	}
 
 	/*
 	 * modify checkpoint
 	 * version number is already updated
 	 */
-<<<<<<< HEAD
-	ckpt->elapsed_time = cpu_to_le64(get_mtime(sbi));
-=======
 	ckpt->elapsed_time = cpu_to_le64(get_mtime(sbi, true));
->>>>>>> 8fd9c723
 	ckpt->free_segment_count = cpu_to_le32(free_segments(sbi));
 	for (i = 0; i < NR_CURSEG_NODE_TYPE; i++) {
 		ckpt->cur_node_segno[i] =
@@ -1568,11 +1306,7 @@
 	}
 
 	/* 2 cp  + n data seg summary + orphan inode blocks */
-<<<<<<< HEAD
-	data_sum_blocks = npages_for_summary_flush(sbi, false);
-=======
 	data_sum_blocks = f2fs_npages_for_summary_flush(sbi, false);
->>>>>>> 8fd9c723
 	spin_lock_irqsave(&sbi->cp_lock, flags);
 	if (data_sum_blocks < NR_CURSEG_DATA_TYPE)
 		__set_ckpt_flags(ckpt, CP_COMPACT_SUM_FLAG);
@@ -1617,25 +1351,15 @@
 
 		blk = start_blk + sbi->blocks_per_seg - nm_i->nat_bits_blocks;
 		for (i = 0; i < nm_i->nat_bits_blocks; i++)
-<<<<<<< HEAD
-			update_meta_page(sbi, nm_i->nat_bits +
-=======
 			f2fs_update_meta_page(sbi, nm_i->nat_bits +
->>>>>>> 8fd9c723
 					(i << F2FS_BLKSIZE_BITS), blk + i);
 
 		/* Flush all the NAT BITS pages */
 		while (get_pages(sbi, F2FS_DIRTY_META)) {
-<<<<<<< HEAD
-			sync_meta_pages(sbi, META, LONG_MAX, FS_CP_META_IO);
-			if (unlikely(f2fs_cp_error(sbi)))
-				return -EIO;
-=======
 			f2fs_sync_meta_pages(sbi, META, LONG_MAX,
 							FS_CP_META_IO);
 			if (unlikely(f2fs_cp_error(sbi)))
 				break;
->>>>>>> 8fd9c723
 		}
 	}
 
@@ -1653,7 +1377,6 @@
 
 	f2fs_write_data_summaries(sbi, start_blk);
 	start_blk += data_sum_blocks;
-<<<<<<< HEAD
 
 	/* Record write statistics in the hot node summary */
 	kbytes_written = sbi->kbytes_written;
@@ -1663,7 +1386,7 @@
 	seg_i->journal->info.kbytes_written = cpu_to_le64(kbytes_written);
 
 	if (__remain_node_summaries(cpc->reason)) {
-		write_node_summaries(sbi, start_blk);
+		f2fs_write_node_summaries(sbi, start_blk);
 		start_blk += NR_CURSEG_NODE_TYPE;
 	}
 
@@ -1672,13 +1395,10 @@
 	percpu_counter_set(&sbi->alloc_valid_block_count, 0);
 
 	/* Here, we have one bio having CP pack except cp pack 2 page */
-	sync_meta_pages(sbi, META, LONG_MAX, FS_CP_META_IO);
+	f2fs_sync_meta_pages(sbi, META, LONG_MAX, FS_CP_META_IO);
 
 	/* wait for previous submitted meta pages writeback */
-	wait_on_all_pages_writeback(sbi);
-
-	if (unlikely(f2fs_cp_error(sbi)))
-		return -EIO;
+	f2fs_wait_on_all_pages_writeback(sbi);
 
 	/* flush all device cache */
 	err = f2fs_flush_device_cache(sbi);
@@ -1687,12 +1407,19 @@
 
 	/* barrier and flush checkpoint cp pack 2 page if it can */
 	commit_checkpoint(sbi, ckpt, start_blk);
-	wait_on_all_pages_writeback(sbi);
-
-	release_ino_entry(sbi, false);
-
-	if (unlikely(f2fs_cp_error(sbi)))
-		return -EIO;
+	f2fs_wait_on_all_pages_writeback(sbi);
+
+	/*
+	 * invalidate intermediate page cache borrowed from meta inode
+	 * which are used for migration of encrypted inode's blocks.
+	 */
+	if (f2fs_sb_has_encrypt(sbi->sb))
+		invalidate_mapping_pages(META_MAPPING(sbi),
+				MAIN_BLKADDR(sbi), MAX_BLKADDR(sbi) - 1);
+
+	f2fs_release_ino_entry(sbi, false);
+
+	f2fs_reset_fsync_node_info(sbi);
 
 	clear_sbi_flag(sbi, SBI_IS_DIRTY);
 	clear_sbi_flag(sbi, SBI_NEED_CP);
@@ -1708,78 +1435,13 @@
 
 	f2fs_bug_on(sbi, get_pages(sbi, F2FS_DIRTY_DENTS));
 
-	return 0;
-=======
-
-	/* Record write statistics in the hot node summary */
-	kbytes_written = sbi->kbytes_written;
-	if (sb->s_bdev->bd_part)
-		kbytes_written += BD_PART_WRITTEN(sbi);
-
-	seg_i->journal->info.kbytes_written = cpu_to_le64(kbytes_written);
-
-	if (__remain_node_summaries(cpc->reason)) {
-		f2fs_write_node_summaries(sbi, start_blk);
-		start_blk += NR_CURSEG_NODE_TYPE;
-	}
-
-	/* update user_block_counts */
-	sbi->last_valid_block_count = sbi->total_valid_block_count;
-	percpu_counter_set(&sbi->alloc_valid_block_count, 0);
-
-	/* Here, we have one bio having CP pack except cp pack 2 page */
-	f2fs_sync_meta_pages(sbi, META, LONG_MAX, FS_CP_META_IO);
-
-	/* wait for previous submitted meta pages writeback */
-	f2fs_wait_on_all_pages_writeback(sbi);
-
-	/* flush all device cache */
-	err = f2fs_flush_device_cache(sbi);
-	if (err)
-		return err;
-
-	/* barrier and flush checkpoint cp pack 2 page if it can */
-	commit_checkpoint(sbi, ckpt, start_blk);
-	f2fs_wait_on_all_pages_writeback(sbi);
-
-	/*
-	 * invalidate intermediate page cache borrowed from meta inode
-	 * which are used for migration of encrypted inode's blocks.
-	 */
-	if (f2fs_sb_has_encrypt(sbi->sb))
-		invalidate_mapping_pages(META_MAPPING(sbi),
-				MAIN_BLKADDR(sbi), MAX_BLKADDR(sbi) - 1);
-
-	f2fs_release_ino_entry(sbi, false);
-
-	f2fs_reset_fsync_node_info(sbi);
-
-	clear_sbi_flag(sbi, SBI_IS_DIRTY);
-	clear_sbi_flag(sbi, SBI_NEED_CP);
-	__set_cp_next_pack(sbi);
-
-	/*
-	 * redirty superblock if metadata like node page or inode cache is
-	 * updated during writing checkpoint.
-	 */
-	if (get_pages(sbi, F2FS_DIRTY_NODES) ||
-			get_pages(sbi, F2FS_DIRTY_IMETA))
-		set_sbi_flag(sbi, SBI_IS_DIRTY);
-
-	f2fs_bug_on(sbi, get_pages(sbi, F2FS_DIRTY_DENTS));
-
 	return unlikely(f2fs_cp_error(sbi)) ? -EIO : 0;
->>>>>>> 8fd9c723
 }
 
 /*
  * We guarantee that this checkpoint procedure will not fail.
  */
-<<<<<<< HEAD
-int write_checkpoint(struct f2fs_sb_info *sbi, struct cp_control *cpc)
-=======
 int f2fs_write_checkpoint(struct f2fs_sb_info *sbi, struct cp_control *cpc)
->>>>>>> 8fd9c723
 {
 	struct f2fs_checkpoint *ckpt = F2FS_CKPT(sbi);
 	unsigned long long ckpt_ver;
@@ -1812,11 +1474,7 @@
 
 	/* this is the case of multiple fstrims without any changes */
 	if (cpc->reason & CP_DISCARD) {
-<<<<<<< HEAD
-		if (!exist_trim_candidates(sbi, cpc)) {
-=======
 		if (!f2fs_exist_trim_candidates(sbi, cpc)) {
->>>>>>> 8fd9c723
 			unblock_operations(sbi);
 			goto out;
 		}
@@ -1824,13 +1482,8 @@
 		if (NM_I(sbi)->dirty_nat_cnt == 0 &&
 				SIT_I(sbi)->dirty_sentries == 0 &&
 				prefree_segments(sbi) == 0) {
-<<<<<<< HEAD
-			flush_sit_entries(sbi, cpc);
-			clear_prefree_segments(sbi, cpc);
-=======
 			f2fs_flush_sit_entries(sbi, cpc);
 			f2fs_clear_prefree_segments(sbi, cpc);
->>>>>>> 8fd9c723
 			unblock_operations(sbi);
 			goto out;
 		}
@@ -1845,26 +1498,15 @@
 	ckpt->checkpoint_ver = cpu_to_le64(++ckpt_ver);
 
 	/* write cached NAT/SIT entries to NAT/SIT area */
-<<<<<<< HEAD
-	flush_nat_entries(sbi, cpc);
-	flush_sit_entries(sbi, cpc);
-=======
 	f2fs_flush_nat_entries(sbi, cpc);
 	f2fs_flush_sit_entries(sbi, cpc);
->>>>>>> 8fd9c723
 
 	/* unlock all the fs_lock[] in do_checkpoint() */
 	err = do_checkpoint(sbi, cpc);
 	if (err)
-<<<<<<< HEAD
-		release_discard_addrs(sbi);
-	else
-		clear_prefree_segments(sbi, cpc);
-=======
 		f2fs_release_discard_addrs(sbi);
 	else
 		f2fs_clear_prefree_segments(sbi, cpc);
->>>>>>> 8fd9c723
 
 	unblock_operations(sbi);
 	stat_inc_cp_count(sbi->stat_info);
