/*
 * f2fs debugging statistics
 *
 * Copyright (c) 2012 Samsung Electronics Co., Ltd.
 *             http://www.samsung.com/
 * Copyright (c) 2012 Linux Foundation
 * Copyright (c) 2012 Greg Kroah-Hartman <gregkh@linuxfoundation.org>
 *
 * This program is free software; you can redistribute it and/or modify
 * it under the terms of the GNU General Public License version 2 as
 * published by the Free Software Foundation.
 */

#include <linux/fs.h>
#include <linux/backing-dev.h>
#include <linux/f2fs_fs.h>
#include <linux/blkdev.h>
#include <linux/debugfs.h>
#include <linux/seq_file.h>

#include "f2fs.h"
#include "node.h"
#include "segment.h"
#include "gc.h"

static LIST_HEAD(f2fs_stat_list);
static struct dentry *f2fs_debugfs_root;
static DEFINE_MUTEX(f2fs_stat_mutex);

static void update_general_status(struct f2fs_sb_info *sbi)
{
	struct f2fs_stat_info *si = F2FS_STAT(sbi);
	int i;

	/* validation check of the segment numbers */
	si->hit_largest = atomic64_read(&sbi->read_hit_largest);
	si->hit_cached = atomic64_read(&sbi->read_hit_cached);
	si->hit_rbtree = atomic64_read(&sbi->read_hit_rbtree);
	si->hit_total = si->hit_largest + si->hit_cached + si->hit_rbtree;
	si->total_ext = atomic64_read(&sbi->total_hit_ext);
	si->ext_tree = atomic_read(&sbi->total_ext_tree);
	si->zombie_tree = atomic_read(&sbi->total_zombie_tree);
	si->ext_node = atomic_read(&sbi->total_ext_node);
	si->ndirty_node = get_pages(sbi, F2FS_DIRTY_NODES);
	si->ndirty_dent = get_pages(sbi, F2FS_DIRTY_DENTS);
	si->ndirty_meta = get_pages(sbi, F2FS_DIRTY_META);
	si->ndirty_data = get_pages(sbi, F2FS_DIRTY_DATA);
	si->ndirty_qdata = get_pages(sbi, F2FS_DIRTY_QDATA);
	si->ndirty_imeta = get_pages(sbi, F2FS_DIRTY_IMETA);
	si->ndirty_dirs = sbi->ndirty_inode[DIR_INODE];
	si->ndirty_files = sbi->ndirty_inode[FILE_INODE];
	si->nquota_files = sbi->nquota_files;
	si->ndirty_all = sbi->ndirty_inode[DIRTY_META];
	si->inmem_pages = get_pages(sbi, F2FS_INMEM_PAGES);
	si->aw_cnt = atomic_read(&sbi->aw_cnt);
	si->vw_cnt = atomic_read(&sbi->vw_cnt);
	si->max_aw_cnt = atomic_read(&sbi->max_aw_cnt);
	si->max_vw_cnt = atomic_read(&sbi->max_vw_cnt);
	si->nr_wb_cp_data = get_pages(sbi, F2FS_WB_CP_DATA);
	si->nr_wb_data = get_pages(sbi, F2FS_WB_DATA);
	if (SM_I(sbi) && SM_I(sbi)->fcc_info) {
		si->nr_flushed =
			atomic_read(&SM_I(sbi)->fcc_info->issued_flush);
		si->nr_flushing =
			atomic_read(&SM_I(sbi)->fcc_info->issing_flush);
		si->flush_list_empty =
			llist_empty(&SM_I(sbi)->fcc_info->issue_list);
	}
	if (SM_I(sbi) && SM_I(sbi)->dcc_info) {
		si->nr_discarded =
			atomic_read(&SM_I(sbi)->dcc_info->issued_discard);
		si->nr_discarding =
			atomic_read(&SM_I(sbi)->dcc_info->issing_discard);
		si->nr_discard_cmd =
			atomic_read(&SM_I(sbi)->dcc_info->discard_cmd_cnt);
		si->undiscard_blks = SM_I(sbi)->dcc_info->undiscard_blks;
	}
	si->total_count = (int)sbi->user_block_count / sbi->blocks_per_seg;
	si->rsvd_segs = reserved_segments(sbi);
	si->overp_segs = overprovision_segments(sbi);
	si->valid_count = valid_user_blocks(sbi);
	si->discard_blks = discard_blocks(sbi);
	si->valid_node_count = valid_node_count(sbi);
	si->valid_inode_count = valid_inode_count(sbi);
	si->inline_xattr = atomic_read(&sbi->inline_xattr);
	si->inline_inode = atomic_read(&sbi->inline_inode);
	si->inline_dir = atomic_read(&sbi->inline_dir);
	si->append = sbi->im[APPEND_INO].ino_num;
	si->update = sbi->im[UPDATE_INO].ino_num;
	si->orphans = sbi->im[ORPHAN_INO].ino_num;
	si->utilization = utilization(sbi);

	si->free_segs = free_segments(sbi);
	si->free_secs = free_sections(sbi);
	si->prefree_count = prefree_segments(sbi);
	si->dirty_count = dirty_segments(sbi);
	si->node_pages = NODE_MAPPING(sbi)->nrpages;
	si->meta_pages = META_MAPPING(sbi)->nrpages;
	si->nats = NM_I(sbi)->nat_cnt;
	si->dirty_nats = NM_I(sbi)->dirty_nat_cnt;
	si->sits = MAIN_SEGS(sbi);
	si->dirty_sits = SIT_I(sbi)->dirty_sentries;
	si->free_nids = NM_I(sbi)->nid_cnt[FREE_NID];
	si->avail_nids = NM_I(sbi)->available_nids;
	si->alloc_nids = NM_I(sbi)->nid_cnt[PREALLOC_NID];
	si->bg_gc = sbi->bg_gc;
	si->skipped_atomic_files[BG_GC] = sbi->skipped_atomic_files[BG_GC];
	si->skipped_atomic_files[FG_GC] = sbi->skipped_atomic_files[FG_GC];
	si->util_free = (int)(free_user_blocks(sbi) >> sbi->log_blocks_per_seg)
		* 100 / (int)(sbi->user_block_count >> sbi->log_blocks_per_seg)
		/ 2;
	si->util_valid = (int)(written_block_count(sbi) >>
						sbi->log_blocks_per_seg)
		* 100 / (int)(sbi->user_block_count >> sbi->log_blocks_per_seg)
		/ 2;
	si->util_invalid = 50 - si->util_free - si->util_valid;
	for (i = CURSEG_HOT_DATA; i <= CURSEG_COLD_NODE; i++) {
		struct curseg_info *curseg = CURSEG_I(sbi, i);
		si->curseg[i] = curseg->segno;
		si->cursec[i] = GET_SEC_FROM_SEG(sbi, curseg->segno);
		si->curzone[i] = GET_ZONE_FROM_SEC(sbi, si->cursec[i]);
	}

	for (i = 0; i < 2; i++) {
		si->segment_count[i] = sbi->segment_count[i];
		si->block_count[i] = sbi->block_count[i];
	}

	si->inplace_count = atomic_read(&sbi->inplace_count);
}

/*
 * This function calculates BDF of every segments
 */
static void update_sit_info(struct f2fs_sb_info *sbi)
{
	struct f2fs_stat_info *si = F2FS_STAT(sbi);
	unsigned long long blks_per_sec, hblks_per_sec, total_vblocks;
	unsigned long long bimodal, dist;
	unsigned int segno, vblocks;
	int ndirty = 0;

	bimodal = 0;
	total_vblocks = 0;
	blks_per_sec = BLKS_PER_SEC(sbi);
	hblks_per_sec = blks_per_sec / 2;
	for (segno = 0; segno < MAIN_SEGS(sbi); segno += sbi->segs_per_sec) {
		vblocks = get_valid_blocks(sbi, segno, true);
		dist = abs(vblocks - hblks_per_sec);
		bimodal += dist * dist;

		if (vblocks > 0 && vblocks < blks_per_sec) {
			total_vblocks += vblocks;
			ndirty++;
		}
	}
	dist = div_u64(MAIN_SECS(sbi) * hblks_per_sec * hblks_per_sec, 100);
	si->bimodal = div64_u64(bimodal, dist);
	if (si->dirty_count)
		si->avg_vblocks = div_u64(total_vblocks, ndirty);
	else
		si->avg_vblocks = 0;
}

/*
 * This function calculates memory footprint.
 */
static void update_mem_info(struct f2fs_sb_info *sbi)
{
	struct f2fs_stat_info *si = F2FS_STAT(sbi);
	unsigned npages;
	int i;

	if (si->base_mem)
		goto get_cache;

	/* build stat */
	si->base_mem = sizeof(struct f2fs_stat_info);

	/* build superblock */
	si->base_mem += sizeof(struct f2fs_sb_info) + sbi->sb->s_blocksize;
	si->base_mem += 2 * sizeof(struct f2fs_inode_info);
	si->base_mem += sizeof(*sbi->ckpt);

	/* build sm */
	si->base_mem += sizeof(struct f2fs_sm_info);

	/* build sit */
	si->base_mem += sizeof(struct sit_info);
	si->base_mem += MAIN_SEGS(sbi) * sizeof(struct seg_entry);
	si->base_mem += f2fs_bitmap_size(MAIN_SEGS(sbi));
	si->base_mem += 2 * SIT_VBLOCK_MAP_SIZE * MAIN_SEGS(sbi);
	if (f2fs_discard_en(sbi))
		si->base_mem += SIT_VBLOCK_MAP_SIZE * MAIN_SEGS(sbi);
	si->base_mem += SIT_VBLOCK_MAP_SIZE;
	if (sbi->segs_per_sec > 1)
		si->base_mem += MAIN_SECS(sbi) * sizeof(struct sec_entry);
	si->base_mem += __bitmap_size(sbi, SIT_BITMAP);

	/* build free segmap */
	si->base_mem += sizeof(struct free_segmap_info);
	si->base_mem += f2fs_bitmap_size(MAIN_SEGS(sbi));
	si->base_mem += f2fs_bitmap_size(MAIN_SECS(sbi));

	/* build curseg */
	si->base_mem += sizeof(struct curseg_info) * NR_CURSEG_TYPE;
	si->base_mem += PAGE_SIZE * NR_CURSEG_TYPE;

	/* build dirty segmap */
	si->base_mem += sizeof(struct dirty_seglist_info);
	si->base_mem += NR_DIRTY_TYPE * f2fs_bitmap_size(MAIN_SEGS(sbi));
	si->base_mem += f2fs_bitmap_size(MAIN_SECS(sbi));

	/* build nm */
	si->base_mem += sizeof(struct f2fs_nm_info);
	si->base_mem += __bitmap_size(sbi, NAT_BITMAP);
	si->base_mem += (NM_I(sbi)->nat_bits_blocks << F2FS_BLKSIZE_BITS);
<<<<<<< HEAD
	si->base_mem += NM_I(sbi)->nat_blocks * NAT_ENTRY_BITMAP_SIZE;
=======
	si->base_mem += NM_I(sbi)->nat_blocks *
				f2fs_bitmap_size(NAT_ENTRY_PER_BLOCK);
>>>>>>> 8fd9c723
	si->base_mem += NM_I(sbi)->nat_blocks / 8;
	si->base_mem += NM_I(sbi)->nat_blocks * sizeof(unsigned short);

get_cache:
	si->cache_mem = 0;

	/* build gc */
	if (sbi->gc_thread)
		si->cache_mem += sizeof(struct f2fs_gc_kthread);

	/* build merge flush thread */
	if (SM_I(sbi)->fcc_info)
		si->cache_mem += sizeof(struct flush_cmd_control);
	if (SM_I(sbi)->dcc_info) {
		si->cache_mem += sizeof(struct discard_cmd_control);
		si->cache_mem += sizeof(struct discard_cmd) *
			atomic_read(&SM_I(sbi)->dcc_info->discard_cmd_cnt);
	}

	/* free nids */
	si->cache_mem += (NM_I(sbi)->nid_cnt[FREE_NID] +
				NM_I(sbi)->nid_cnt[PREALLOC_NID]) *
				sizeof(struct free_nid);
	si->cache_mem += NM_I(sbi)->nat_cnt * sizeof(struct nat_entry);
	si->cache_mem += NM_I(sbi)->dirty_nat_cnt *
					sizeof(struct nat_entry_set);
	si->cache_mem += si->inmem_pages * sizeof(struct inmem_pages);
	for (i = 0; i < MAX_INO_ENTRY; i++)
		si->cache_mem += sbi->im[i].ino_num * sizeof(struct ino_entry);
	si->cache_mem += atomic_read(&sbi->total_ext_tree) *
						sizeof(struct extent_tree);
	si->cache_mem += atomic_read(&sbi->total_ext_node) *
						sizeof(struct extent_node);

	si->page_mem = 0;
	npages = NODE_MAPPING(sbi)->nrpages;
	si->page_mem += (unsigned long long)npages << PAGE_SHIFT;
	npages = META_MAPPING(sbi)->nrpages;
	si->page_mem += (unsigned long long)npages << PAGE_SHIFT;
}

static int stat_show(struct seq_file *s, void *v)
{
	struct f2fs_stat_info *si;
	int i = 0;
	int j;

	mutex_lock(&f2fs_stat_mutex);
	list_for_each_entry(si, &f2fs_stat_list, stat_list) {
		update_general_status(si->sbi);

		seq_printf(s, "\n=====[ partition info(%pg). #%d, %s, CP: %s]=====\n",
			si->sbi->sb->s_bdev, i++,
			f2fs_readonly(si->sbi->sb) ? "RO": "RW",
			f2fs_cp_error(si->sbi) ? "Error": "Good");
		seq_printf(s, "[SB: 1] [CP: 2] [SIT: %d] [NAT: %d] ",
			   si->sit_area_segs, si->nat_area_segs);
		seq_printf(s, "[SSA: %d] [MAIN: %d",
			   si->ssa_area_segs, si->main_area_segs);
		seq_printf(s, "(OverProv:%d Resv:%d)]\n\n",
			   si->overp_segs, si->rsvd_segs);
		if (test_opt(si->sbi, DISCARD))
			seq_printf(s, "Utilization: %u%% (%u valid blocks, %u discard blocks)\n",
				si->utilization, si->valid_count, si->discard_blks);
		else
			seq_printf(s, "Utilization: %u%% (%u valid blocks)\n",
				si->utilization, si->valid_count);

		seq_printf(s, "  - Node: %u (Inode: %u, ",
			   si->valid_node_count, si->valid_inode_count);
		seq_printf(s, "Other: %u)\n  - Data: %u\n",
			   si->valid_node_count - si->valid_inode_count,
			   si->valid_count - si->valid_node_count);
		seq_printf(s, "  - Inline_xattr Inode: %u\n",
			   si->inline_xattr);
		seq_printf(s, "  - Inline_data Inode: %u\n",
			   si->inline_inode);
		seq_printf(s, "  - Inline_dentry Inode: %u\n",
			   si->inline_dir);
		seq_printf(s, "  - Orphan/Append/Update Inode: %u, %u, %u\n",
			   si->orphans, si->append, si->update);
		seq_printf(s, "\nMain area: %d segs, %d secs %d zones\n",
			   si->main_area_segs, si->main_area_sections,
			   si->main_area_zones);
		seq_printf(s, "  - COLD  data: %d, %d, %d\n",
			   si->curseg[CURSEG_COLD_DATA],
			   si->cursec[CURSEG_COLD_DATA],
			   si->curzone[CURSEG_COLD_DATA]);
		seq_printf(s, "  - WARM  data: %d, %d, %d\n",
			   si->curseg[CURSEG_WARM_DATA],
			   si->cursec[CURSEG_WARM_DATA],
			   si->curzone[CURSEG_WARM_DATA]);
		seq_printf(s, "  - HOT   data: %d, %d, %d\n",
			   si->curseg[CURSEG_HOT_DATA],
			   si->cursec[CURSEG_HOT_DATA],
			   si->curzone[CURSEG_HOT_DATA]);
		seq_printf(s, "  - Dir   dnode: %d, %d, %d\n",
			   si->curseg[CURSEG_HOT_NODE],
			   si->cursec[CURSEG_HOT_NODE],
			   si->curzone[CURSEG_HOT_NODE]);
		seq_printf(s, "  - File   dnode: %d, %d, %d\n",
			   si->curseg[CURSEG_WARM_NODE],
			   si->cursec[CURSEG_WARM_NODE],
			   si->curzone[CURSEG_WARM_NODE]);
		seq_printf(s, "  - Indir nodes: %d, %d, %d\n",
			   si->curseg[CURSEG_COLD_NODE],
			   si->cursec[CURSEG_COLD_NODE],
			   si->curzone[CURSEG_COLD_NODE]);
		seq_printf(s, "\n  - Valid: %d\n  - Dirty: %d\n",
			   si->main_area_segs - si->dirty_count -
			   si->prefree_count - si->free_segs,
			   si->dirty_count);
		seq_printf(s, "  - Prefree: %d\n  - Free: %d (%d)\n\n",
			   si->prefree_count, si->free_segs, si->free_secs);
		seq_printf(s, "CP calls: %d (BG: %d)\n",
				si->cp_count, si->bg_cp_count);
		seq_printf(s, "GC calls: %d (BG: %d)\n",
			   si->call_count, si->bg_gc);
		seq_printf(s, "  - data segments : %d (%d)\n",
				si->data_segs, si->bg_data_segs);
		seq_printf(s, "  - node segments : %d (%d)\n",
				si->node_segs, si->bg_node_segs);
		seq_printf(s, "Try to move %d blocks (BG: %d)\n", si->tot_blks,
				si->bg_data_blks + si->bg_node_blks);
		seq_printf(s, "  - data blocks : %d (%d)\n", si->data_blks,
				si->bg_data_blks);
		seq_printf(s, "  - node blocks : %d (%d)\n", si->node_blks,
				si->bg_node_blks);
		seq_printf(s, "Skipped : atomic write %llu (%llu)\n",
				si->skipped_atomic_files[BG_GC] +
				si->skipped_atomic_files[FG_GC],
				si->skipped_atomic_files[BG_GC]);
		seq_puts(s, "\nExtent Cache:\n");
		seq_printf(s, "  - Hit Count: L1-1:%llu L1-2:%llu L2:%llu\n",
				si->hit_largest, si->hit_cached,
				si->hit_rbtree);
		seq_printf(s, "  - Hit Ratio: %llu%% (%llu / %llu)\n",
				!si->total_ext ? 0 :
				div64_u64(si->hit_total * 100, si->total_ext),
				si->hit_total, si->total_ext);
		seq_printf(s, "  - Inner Struct Count: tree: %d(%d), node: %d\n",
				si->ext_tree, si->zombie_tree, si->ext_node);
		seq_puts(s, "\nBalancing F2FS Async:\n");
		seq_printf(s, "  - IO (CP: %4d, Data: %4d, Flush: (%4d %4d %4d), "
			"Discard: (%4d %4d)) cmd: %4d undiscard:%4u\n",
			   si->nr_wb_cp_data, si->nr_wb_data,
			   si->nr_flushing, si->nr_flushed,
			   si->flush_list_empty,
			   si->nr_discarding, si->nr_discarded,
			   si->nr_discard_cmd, si->undiscard_blks);
		seq_printf(s, "  - inmem: %4d, atomic IO: %4d (Max. %4d), "
			"volatile IO: %4d (Max. %4d)\n",
			   si->inmem_pages, si->aw_cnt, si->max_aw_cnt,
			   si->vw_cnt, si->max_vw_cnt);
		seq_printf(s, "  - nodes: %4d in %4d\n",
			   si->ndirty_node, si->node_pages);
		seq_printf(s, "  - dents: %4d in dirs:%4d (%4d)\n",
			   si->ndirty_dent, si->ndirty_dirs, si->ndirty_all);
		seq_printf(s, "  - datas: %4d in files:%4d\n",
			   si->ndirty_data, si->ndirty_files);
		seq_printf(s, "  - quota datas: %4d in quota files:%4d\n",
			   si->ndirty_qdata, si->nquota_files);
		seq_printf(s, "  - meta: %4d in %4d\n",
			   si->ndirty_meta, si->meta_pages);
		seq_printf(s, "  - imeta: %4d\n",
			   si->ndirty_imeta);
		seq_printf(s, "  - NATs: %9d/%9d\n  - SITs: %9d/%9d\n",
			   si->dirty_nats, si->nats, si->dirty_sits, si->sits);
		seq_printf(s, "  - free_nids: %9d/%9d\n  - alloc_nids: %9d\n",
			   si->free_nids, si->avail_nids, si->alloc_nids);
		seq_puts(s, "\nDistribution of User Blocks:");
		seq_puts(s, " [ valid | invalid | free ]\n");
		seq_puts(s, "  [");

		for (j = 0; j < si->util_valid; j++)
			seq_putc(s, '-');
		seq_putc(s, '|');

		for (j = 0; j < si->util_invalid; j++)
			seq_putc(s, '-');
		seq_putc(s, '|');

		for (j = 0; j < si->util_free; j++)
			seq_putc(s, '-');
		seq_puts(s, "]\n\n");
		seq_printf(s, "IPU: %u blocks\n", si->inplace_count);
		seq_printf(s, "SSR: %u blocks in %u segments\n",
			   si->block_count[SSR], si->segment_count[SSR]);
		seq_printf(s, "LFS: %u blocks in %u segments\n",
			   si->block_count[LFS], si->segment_count[LFS]);

		/* segment usage info */
		update_sit_info(si->sbi);
		seq_printf(s, "\nBDF: %u, avg. vblocks: %u\n",
			   si->bimodal, si->avg_vblocks);

		/* memory footprint */
		update_mem_info(si->sbi);
		seq_printf(s, "\nMemory: %llu KB\n",
			(si->base_mem + si->cache_mem + si->page_mem) >> 10);
		seq_printf(s, "  - static: %llu KB\n",
				si->base_mem >> 10);
		seq_printf(s, "  - cached: %llu KB\n",
				si->cache_mem >> 10);
		seq_printf(s, "  - paged : %llu KB\n",
				si->page_mem >> 10);
	}
	mutex_unlock(&f2fs_stat_mutex);
	return 0;
}

static int stat_open(struct inode *inode, struct file *file)
{
	return single_open(file, stat_show, inode->i_private);
}

static const struct file_operations stat_fops = {
	.owner = THIS_MODULE,
	.open = stat_open,
	.read = seq_read,
	.llseek = seq_lseek,
	.release = single_release,
};

int f2fs_build_stats(struct f2fs_sb_info *sbi)
{
	struct f2fs_super_block *raw_super = F2FS_RAW_SUPER(sbi);
	struct f2fs_stat_info *si;

	si = f2fs_kzalloc(sbi, sizeof(struct f2fs_stat_info), GFP_KERNEL);
	if (!si)
		return -ENOMEM;

	si->all_area_segs = le32_to_cpu(raw_super->segment_count);
	si->sit_area_segs = le32_to_cpu(raw_super->segment_count_sit);
	si->nat_area_segs = le32_to_cpu(raw_super->segment_count_nat);
	si->ssa_area_segs = le32_to_cpu(raw_super->segment_count_ssa);
	si->main_area_segs = le32_to_cpu(raw_super->segment_count_main);
	si->main_area_sections = le32_to_cpu(raw_super->section_count);
	si->main_area_zones = si->main_area_sections /
				le32_to_cpu(raw_super->secs_per_zone);
	si->sbi = sbi;
	sbi->stat_info = si;

	atomic64_set(&sbi->total_hit_ext, 0);
	atomic64_set(&sbi->read_hit_rbtree, 0);
	atomic64_set(&sbi->read_hit_largest, 0);
	atomic64_set(&sbi->read_hit_cached, 0);

	atomic_set(&sbi->inline_xattr, 0);
	atomic_set(&sbi->inline_inode, 0);
	atomic_set(&sbi->inline_dir, 0);
	atomic_set(&sbi->inplace_count, 0);

	atomic_set(&sbi->aw_cnt, 0);
	atomic_set(&sbi->vw_cnt, 0);
	atomic_set(&sbi->max_aw_cnt, 0);
	atomic_set(&sbi->max_vw_cnt, 0);

	mutex_lock(&f2fs_stat_mutex);
	list_add_tail(&si->stat_list, &f2fs_stat_list);
	mutex_unlock(&f2fs_stat_mutex);

	return 0;
}

void f2fs_destroy_stats(struct f2fs_sb_info *sbi)
{
	struct f2fs_stat_info *si = F2FS_STAT(sbi);

	mutex_lock(&f2fs_stat_mutex);
	list_del(&si->stat_list);
	mutex_unlock(&f2fs_stat_mutex);

	kfree(si);
}

int __init f2fs_create_root_stats(void)
{
	struct dentry *file;

	f2fs_debugfs_root = debugfs_create_dir("f2fs", NULL);
	if (!f2fs_debugfs_root)
		return -ENOMEM;

	file = debugfs_create_file("status", S_IRUGO, f2fs_debugfs_root,
			NULL, &stat_fops);
	if (!file) {
		debugfs_remove(f2fs_debugfs_root);
		f2fs_debugfs_root = NULL;
		return -ENOMEM;
	}

	return 0;
}

void f2fs_destroy_root_stats(void)
{
	if (!f2fs_debugfs_root)
		return;

	debugfs_remove_recursive(f2fs_debugfs_root);
	f2fs_debugfs_root = NULL;
}<|MERGE_RESOLUTION|>--- conflicted
+++ resolved
@@ -215,12 +215,8 @@
 	si->base_mem += sizeof(struct f2fs_nm_info);
 	si->base_mem += __bitmap_size(sbi, NAT_BITMAP);
 	si->base_mem += (NM_I(sbi)->nat_bits_blocks << F2FS_BLKSIZE_BITS);
-<<<<<<< HEAD
-	si->base_mem += NM_I(sbi)->nat_blocks * NAT_ENTRY_BITMAP_SIZE;
-=======
 	si->base_mem += NM_I(sbi)->nat_blocks *
 				f2fs_bitmap_size(NAT_ENTRY_PER_BLOCK);
->>>>>>> 8fd9c723
 	si->base_mem += NM_I(sbi)->nat_blocks / 8;
 	si->base_mem += NM_I(sbi)->nat_blocks * sizeof(unsigned short);
 
