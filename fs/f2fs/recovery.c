--- conflicted
+++ resolved
@@ -250,11 +250,7 @@
 	i_gid_write(inode, le32_to_cpu(raw->i_gid));
 
 	if (raw->i_inline & F2FS_EXTRA_ATTR) {
-<<<<<<< HEAD
-		if (f2fs_sb_has_project_quota(F2FS_I_SB(inode)->sb) &&
-=======
 		if (f2fs_sb_has_project_quota(F2FS_I_SB(inode)) &&
->>>>>>> 152bacdd
 			F2FS_FITS_IN_INODE(raw, le16_to_cpu(raw->i_extra_isize),
 								i_projid)) {
 			projid_t i_projid;
@@ -535,11 +531,7 @@
 		goto out;
 	}
 
-<<<<<<< HEAD
-	f2fs_wait_on_page_writeback(dn.node_page, NODE, true);
-=======
 	f2fs_wait_on_page_writeback(dn.node_page, NODE, true, true);
->>>>>>> 152bacdd
 
 	err = f2fs_get_node_info(sbi, dn.nid, &ni);
 	if (err)
